variables:
    buildConfiguration: Release
    SA_PASSWORD: UmbracoIntegration123!
resources:
    containers:
        - container: mssql
          image: 'mcr.microsoft.com/mssql/server:2017-latest'
          env:
              ACCEPT_EULA: 'Y'
              SA_PASSWORD: $(SA_PASSWORD)
              MSSQL_PID: Developer
          ports:
              - '1433:1433'
          options: '--name mssql'
stages:
    - stage: Unit_Tests
      displayName: Unit Tests
      dependsOn: []
      jobs:
          - job: Linux_Unit_Tests
            displayName: Linux
            pool:
                vmImage: ubuntu-latest
            steps:
                - task: UseDotNet@2
                  displayName: Use .Net Core sdk 5.x
                  inputs:
                      version: 5.x
                - task: DotNetCoreCLI@2
                  displayName: dotnet test
                  inputs:
                      command: test
                      projects: '**/*.Tests.UnitTests.csproj'
          - job: MacOS_Unit_Tests
            displayName: Mac OS
            pool:
                vmImage: macOS-latest
            steps:
                - task: UseDotNet@2
                  displayName: Use .Net Core sdk 5.x
                  inputs:
                      version: 5.x
                - task: DotNetCoreCLI@2
                  displayName: dotnet test
                  inputs:
                      command: test
                      projects: '**/*.Tests.UnitTests.csproj'
          - job: Windows_Unit_Tests
            displayName: Windows
            pool:
                vmImage: windows-latest
            steps:
                - task: UseDotNet@2
                  displayName: Use .Net Core sdk 5.x
                  inputs:
                      version: 5.x
                - task: DotNetCoreCLI@2
                  displayName: dotnet test
                  inputs:
                      command: test
                      projects: '**/*.Tests.UnitTests.csproj'
    - stage: Integration_Tests
      displayName: Integration Tests
      dependsOn: []
      jobs:
          - job: Linux_Integration_Tests
            services:
                mssql: mssql
            timeoutInMinutes: 120
            displayName: Linux
            pool:
                vmImage: ubuntu-latest
            steps:
                - task: UseDotNet@2
                  displayName: Use .Net Core sdk 5.x
                  inputs:
                      version: 5.x
                - task: DotNetCoreCLI@2
                  displayName: dotnet test
                  inputs:
                      command: test
                      projects: '**/Umbraco.Tests.Integration.csproj'
                  env:
                      UmbracoIntegrationTestConnectionString: 'Server=localhost,1433;User Id=sa;Password=$(SA_PASSWORD);'
          - job: Windows_Integration_Tests
            timeoutInMinutes: 120
            displayName: Windows
            pool:
                vmImage: windows-latest
            steps:
                - task: UseDotNet@2
                  displayName: Use .Net Core sdk 5.x
                  inputs:
                      version: 5.x
                - powershell: sqllocaldb start mssqllocaldb
                  displayName: Start MSSQL LocalDb
                - task: DotNetCoreCLI@2
                  displayName: dotnet test
                  inputs:
                      command: test
                      projects: '**\Umbraco.Tests.Integration.csproj'
    - stage: Acceptance_Tests
      displayName: Acceptance Tests
      dependsOn: []
      variables:
          - name: Umbraco__CMS__Unattended__InstallUnattended
            value: true
          - name: Umbraco__CMS__Unattended__UnattendedUserName
            value: Cypress Test
          - name: Umbraco__CMS__Unattended__UnattendedUserEmail
            value: cypress@umbraco.com
          - name: Umbraco__CMS__Unattended__UnattendedUserPassword
            value: abc123ABC!!!
          - name: ConnectionStrings__umbracoDbDSN
            value: Server=(LocalDB)\\MSSQLLocalDB;Database=Cypress;Integrated Security=true
      jobs:
          - job: Windows
            displayName: Windows
            pool:
                vmImage: windows-latest
            steps:
                - task: UseDotNet@2
                  displayName: Use .Net Core sdk 5.x
                  inputs:
                      version: 5.x
                - task: DotNetCoreCLI@2
                  displayName: dotnet build (Netcore)
                  inputs:
                      command: build
                      projects: '**/Umbraco.Web.UI.Netcore.csproj'
          - job: Install_client
            displayName: Install Client
            dependsOn: Windows
            steps:
                - task: NodeTool@0
                  displayName: Use Node 11.x
                  inputs:
                       versionSpec: 11.x
                - task: Npm@1
                  displayName: npm install (Client)
                  inputs:
                    workingDir: src\Umbraco.Web.UI.Client
                    verbose: false
                - task: gulp@0
                  displayName: gulp build
                  inputs:
                    gulpFile: src\Umbraco.Web.UI.Client\gulpfile.js
                    targets: build
                    workingDirectory: src\Umbraco.Web.UI.Client
                - task: PowerShell@1
                  displayName: dotnet run (Netcore)
                  inputs:
                      scriptType: inlineScript
                      inlineScript: >
                          Start-Process -FilePath "dotnet" -ArgumentList "run", "-p", "src\Umbraco.Web.UI.Netcore\Umbraco.Web.UI.Netcore.csproj"
          - job: Install_Cypress
            displayName: Install Cypress
            dependsOn: Windows
            steps:
                - task: PowerShell@1
<<<<<<< HEAD
                  displayName: Update cypress.env
=======
                  displayName: Generate Cypress.env.json
>>>>>>> a5cf66c2
                  inputs:
                      scriptType: inlineScript
                      inlineScript: >
                          @{ username = $env:Umbraco__CMS__Unattended__UnattendedUserEmail; password = $env:Umbraco__CMS__Unattended__UnattendedUserPassword } | ConvertTo-Json | Set-Content -Path "src\Umbraco.Tests.AcceptanceTest\cypress.env.json"
                - task: Npm@1
                  displayName: npm install (AcceptanceTest)
                  inputs:
                      workingDir: src\Umbraco.Tests.AcceptanceTest
                      verbose: false
          - job: Run_Tests
            displayName: Run acceptance tests
            dependsOn:
                - Install_client
                - Install_Cypress
            steps:
                - task: Npm@1
                  displayName: npm run test (AcceptanceTest)
                  inputs:
                      command: 'custom'
                      customCommand: 'run test'
    - stage: Artifacts
      dependsOn: []
      jobs:
          - job: Build_Artifacts
            displayName: Build Artifacts
            pool:
                vmImage: windows-latest
            steps:
                - task: UseDotNet@2
                  displayName: Use .Net Core sdk 5.x
                  inputs:
                      version: 5.x
                - task: NuGetToolInstaller@1
                  displayName: Use NuGet Latest
                - task: NuGetCommand@2
                  displayName: Restore NuGet Packages
                  inputs:
                      restoreSolution: '*\src\umbraco.sln'
                      feedsToUse: config
                - task: PowerShell@1
                  displayName: Update Version
                  condition: 'eq(variables[''Umbraco.IsReleaseBuild''], ''false'')'
                  inputs:
                      scriptType: inlineScript
                      inlineScript: >
                          Write-Host "Working folder: $pwd"

                          $ubuild = build/build.ps1 -get -continue


                          $version = $ubuild.GetUmbracoVersion()

                          if ($version.Comment -ne "")
                            {
                              # 8.0.0-beta.33.1234
                              $continuous = "$($version.Semver).$(Build.BuildNumber)"
                            }
                          else
                            {
                              # 8.0.0-alpha.1234
                              $continuous = "$($version.Release)-alpha.$(Build.BuildNumber)"
                            }
                          $ubuild.SetUmbracoVersion($continuous)


                          #Update the version in template also

                          $templatePath =
                          'build/templates/UmbracoSolution/.template.config/template.json'

                          $a = Get-Content $templatePath -raw | ConvertFrom-Json

                          $a.symbols.version.defaultValue = $continuous

                          $a | ConvertTo-Json -depth 32| set-content $templatePath


                          Write-Host "Building: $continuous"
                - task: PowerShell@1
                  displayName: Prepare Build
                  inputs:
                      scriptType: inlineScript
                      inlineScript: |
                          Write-Host "Working folder: $pwd"
                          $ubuild = build\build.ps1 -get

                          $ubuild.PrepareBuild("vso")
                - task: NodeTool@0
                  displayName: Use Node 11.x
                  inputs:
                      versionSpec: 11.x
                - task: Npm@1
                  displayName: npm install
                  inputs:
                      workingDir: src\Umbraco.Web.UI.Client
                      verbose: false
                - task: gulp@0
                  displayName: gulp build
                  inputs:
                      gulpFile: src\Umbraco.Web.UI.Client\gulpfile.js
                      targets: build
                      workingDirectory: src\Umbraco.Web.UI.Client
                      publishJUnitResults: true
                      testResultsFiles: '**\TESTS-*.xml'
                - task: PowerShell@1
                  displayName: Prepare Packages & Zip
                  inputs:
                      scriptType: inlineScript
                      inlineScript: |
                          Write-Host "Working folder: $pwd"
                          $ubuild = build\build.ps1 -get -continue

                          $ubuild.CompileUmbraco()
                          $ubuild.PreparePackages()
                          $ubuild.PackageZip()
                - task: CopyFiles@2
                  displayName: Copy Zip Files to Staging
                  inputs:
                      SourceFolder: build.out
                      Contents: '*.zip'
                      TargetFolder: $(build.artifactstagingdirectory)
                      CleanTargetFolder: true
                - task: PublishBuildArtifacts@1
                  displayName: Publish Zip Files
                  inputs:
                      PathtoPublish: $(build.artifactstagingdirectory)
                      ArtifactName: zips
                - task: PowerShell@1
                  displayName: Verify & Package NuGet
                  inputs:
                      scriptType: inlineScript
                      inlineScript: |
                          Write-Host "Working folder: $pwd"
                          $ubuild = build\build.ps1 -get -continue

                          $ubuild.VerifyNuGet()
                          $ubuild.PackageNuGet()
                - task: CopyFiles@2
                  displayName: Copy NuPkg Files to Staging
                  inputs:
                      SourceFolder: build.out
                      Contents: '*.nupkg'
                      TargetFolder: $(build.artifactstagingdirectory)
                      CleanTargetFolder: true
                - task: PublishBuildArtifacts@1
                  displayName: Publish NuPkg Files
                  inputs:
                      PathtoPublish: $(build.artifactstagingdirectory)
                      ArtifactName: nupkg
                - task: CopyFiles@2
                  displayName: Copy Log Files to Staging
                  inputs:
                      SourceFolder: build.tmp
                      Contents: '*.log'
                      TargetFolder: $(build.artifactstagingdirectory)
                      CleanTargetFolder: true
                  condition: succeededOrFailed()
                - task: PublishBuildArtifacts@1
                  displayName: Publish Log Files
                  inputs:
                      PathtoPublish: $(build.artifactstagingdirectory)
                      ArtifactName: logs
                  condition: succeededOrFailed()
    - stage: Artifacts_Docs
      displayName: 'Static Code Documentation'
      dependsOn: []
      condition: 'ne(variables[''Umbraco.IsReleaseBuild''], ''false'')'
      jobs:
          - job: Generate_Docs_CSharp
            timeoutInMinutes: 60
            displayName: Generate C# Docs
            pool:
                vmImage: windows-latest
            steps:
                - task: UseDotNet@2
                  displayName: Use .Net Core sdk 5.x
                  inputs:
                      version: 5.x
                - task: PowerShell@2
                  displayName: 'Prep build tool -  C# Docs'
                  inputs:
                      targetType: inline
                      script: |
                        choco install docfx -y
                        if ($lastexitcode -ne 0){
                           throw ("Error installing DocFX")
                        }
                        docfx metadata --loglevel Verbose "$(Build.SourcesDirectory)\src\ApiDocs\docfx.json"
                        if ($lastexitcode -ne 0){
                           throw ("Error generating docs.")
                        }
                        docfx build --loglevel Verbose "$(Build.SourcesDirectory)\src\ApiDocs\docfx.json"
                        if ($lastexitcode -ne 0){
                             throw ("Error generating docs.")
                        }
                      errorActionPreference: continue
                      workingDirectory: build
                - task: ArchiveFiles@2
                  displayName: 'Zip C# Docs'
                  inputs:
                      rootFolderOrFile: $(Build.SourcesDirectory)\src\ApiDocs\_site
                      includeRootFolder: false
                      archiveType: zip
                      archiveFile: $(Build.ArtifactStagingDirectory)\docs\csharp-docs.zip
                      replaceExistingArchive: true
                - task: PublishPipelineArtifact@1
                  displayName: Publish to artifacts - C# Docs
                  inputs:
                      targetPath: $(Build.ArtifactStagingDirectory)\docs\csharp-docs.zip
                      artifact: docs-cs
                      publishLocation: pipeline

          - job: Generate_Docs_JS
            timeoutInMinutes: 60
            displayName: Generate JS Docs
            pool:
                vmImage: windows-latest
            steps:
                - task: PowerShell@2
                  displayName: Prep build tool - JS Docs
                  inputs:
                      targetType: inline
                      script: |
                          $uenv=./build.ps1 -get -doc
                          $uenv.SandboxNode()
                          $uenv.CompileBelle()
                          $uenv.PrepareAngularDocs()
                          $uenv.RestoreNode()
                      errorActionPreference: continue
                      workingDirectory: build
                - task: PublishPipelineArtifact@1
                  displayName: Publish to artifacts - JS Docs
                  inputs:
                      targetPath: $(Build.Repository.LocalPath)\build.out\
                      artifact: docs
                      publishLocation: pipeline<|MERGE_RESOLUTION|>--- conflicted
+++ resolved
@@ -158,11 +158,7 @@
             dependsOn: Windows
             steps:
                 - task: PowerShell@1
-<<<<<<< HEAD
-                  displayName: Update cypress.env
-=======
                   displayName: Generate Cypress.env.json
->>>>>>> a5cf66c2
                   inputs:
                       scriptType: inlineScript
                       inlineScript: >
