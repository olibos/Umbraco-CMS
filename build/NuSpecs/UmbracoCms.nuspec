<?xml version="1.0" encoding="utf-8"?>
<package xmlns="http://schemas.microsoft.com/packaging/2010/07/nuspec.xsd">
    <metadata minClientVersion="4.1.0">
        <id>UmbracoCms</id>
        <version>9.0.0</version>
        <title>Umbraco Cms</title>
        <authors>Umbraco HQ</authors>
        <owners>Umbraco HQ</owners>
        <license type="expression">MIT</license>
        <projectUrl>https://umbraco.com/</projectUrl>
        <iconUrl>https://umbraco.com/dist/nuget/logo-small.png</iconUrl>
        <requireLicenseAcceptance>false</requireLicenseAcceptance>
        <description>Installs Umbraco Cms in your Visual Studio ASP.NET Core project</description>
        <summary>Installs Umbraco Cms in your Visual Studio ASP.NET Core project</summary>
        <language>en-US</language>
        <tags>umbraco</tags>
        <repository type="git" url="https://github.com/umbraco/umbraco-cms" />
        <dependencies>
<<<<<<< HEAD

            <group targetFramework="netcoreapp3.1">

                <dependency id="UmbracoCms.Web" version="9.0.0" />

            </group>

=======
            <group targetFramework="netcoreapp3.1">
                <dependency id="UmbracoCms.Web" version="9.0.0" />
            </group>
>>>>>>> 41ef3454
        </dependencies>
        <!--
        We can't use content files, as the files need to be copied into the solution, links/shortcuts to the files
        are not good enough
        -->
        <contentFiles />
    </metadata>
    <files>
<<<<<<< HEAD
        <!-- files -->
        <file src="$BuildTmp$\Configs\**" target="Content\Config" exclude="$BuildTmp$\Configs\Web.config.transform" />
        <!--Don't have them <file src="$BuildTmp$\WebApp\Views\**" target="Content\Views" exclude="$BuildTmp$\WebApp\Views\Web.config" />-->
        <!--Don't have them file src="$BuildTmp$\WebApp\Global.asax" target="Content\Global.asax" />-->
        <file src="$BuildTmp$\WebApp\config\BackOfficeTours\**" target="Content\Config\BackOfficeTours" />
        <!--<file src="$BuildTmp$\WebApp\Media\Web.config" target="Content\Media\Web.config" />-->

        <!-- these files are copied by install.ps1 -->
        <!--<file src="$BuildTmp$\WebApp\Web.config" target="UmbracoFiles\Web.config" />
        <file src="$BuildTmp$\WebApp\umbraco\**" target="UmbracoFiles\umbraco" />
        <file src="$BuildTmp$\WebApp\config\splashes\**" target="UmbracoFiles\Config\splashes" />-->

        <!-- tools -->
        <!-- beware! install.ps1 not supported by PackageReference -->
        <!--<file src="tools\install.ps1" target="tools\install.ps1" />-->
        <file src="tools\Readme.txt" target="tools\Readme.txt" />
        <file src="tools\ReadmeUpgrade.txt" target="tools\ReadmeUpgrade.txt" />

        <!-- config transforms -->
        <!-- beware! config transforms not supported by PackageReference -->
        <!--<file src="tools\Web.config.install.xdt" target="Content\Web.config.install.xdt" />
        <file src="tools\serilog.config.install.xdt" target="Content\config\serilog.config.install.xdt" />
        <file src="tools\ClientDependency.config.install.xdt" target="Content\config\ClientDependency.config.install.xdt" />
        <file src="tools\umbracoSettings.config.install.xdt" target="Content\config\umbracoSettings.config.install.xdt" />
        <file src="tools\Views.Web.config.install.xdt" target="Views\Web.config.install.xdt" /> --><!-- FIXME: Content\ !! and then... transform?! -->
=======
        <!-- Content -->
        <file src="$BuildTmp$\WebApp\wwwroot\umbraco\**\*.*" target="content\wwwroot\umbraco" />
        <file src="$BuildTmp$\WebApp\umbraco\**\*.*" target="content\umbraco" />
        <file src="$BuildTmp$\WebApp\config\**\*.*" target="content\config" />

        <!-- Readme -->
        <file src="tools\Readme.txt" target="Readme.txt" />
        <file src="tools\ReadmeUpgrade.txt" target="ReadmeUpgrade.txt" />
>>>>>>> 41ef3454

        <!-- UmbracoCms props and targets used to copy the content into the solution -->
        <file src="build\**" target="build\" />
    </files>
</package><|MERGE_RESOLUTION|>--- conflicted
+++ resolved
@@ -16,19 +16,9 @@
         <tags>umbraco</tags>
         <repository type="git" url="https://github.com/umbraco/umbraco-cms" />
         <dependencies>
-<<<<<<< HEAD
-
-            <group targetFramework="netcoreapp3.1">
-
-                <dependency id="UmbracoCms.Web" version="9.0.0" />
-
-            </group>
-
-=======
             <group targetFramework="netcoreapp3.1">
                 <dependency id="UmbracoCms.Web" version="9.0.0" />
             </group>
->>>>>>> 41ef3454
         </dependencies>
         <!--
         We can't use content files, as the files need to be copied into the solution, links/shortcuts to the files
@@ -37,33 +27,6 @@
         <contentFiles />
     </metadata>
     <files>
-<<<<<<< HEAD
-        <!-- files -->
-        <file src="$BuildTmp$\Configs\**" target="Content\Config" exclude="$BuildTmp$\Configs\Web.config.transform" />
-        <!--Don't have them <file src="$BuildTmp$\WebApp\Views\**" target="Content\Views" exclude="$BuildTmp$\WebApp\Views\Web.config" />-->
-        <!--Don't have them file src="$BuildTmp$\WebApp\Global.asax" target="Content\Global.asax" />-->
-        <file src="$BuildTmp$\WebApp\config\BackOfficeTours\**" target="Content\Config\BackOfficeTours" />
-        <!--<file src="$BuildTmp$\WebApp\Media\Web.config" target="Content\Media\Web.config" />-->
-
-        <!-- these files are copied by install.ps1 -->
-        <!--<file src="$BuildTmp$\WebApp\Web.config" target="UmbracoFiles\Web.config" />
-        <file src="$BuildTmp$\WebApp\umbraco\**" target="UmbracoFiles\umbraco" />
-        <file src="$BuildTmp$\WebApp\config\splashes\**" target="UmbracoFiles\Config\splashes" />-->
-
-        <!-- tools -->
-        <!-- beware! install.ps1 not supported by PackageReference -->
-        <!--<file src="tools\install.ps1" target="tools\install.ps1" />-->
-        <file src="tools\Readme.txt" target="tools\Readme.txt" />
-        <file src="tools\ReadmeUpgrade.txt" target="tools\ReadmeUpgrade.txt" />
-
-        <!-- config transforms -->
-        <!-- beware! config transforms not supported by PackageReference -->
-        <!--<file src="tools\Web.config.install.xdt" target="Content\Web.config.install.xdt" />
-        <file src="tools\serilog.config.install.xdt" target="Content\config\serilog.config.install.xdt" />
-        <file src="tools\ClientDependency.config.install.xdt" target="Content\config\ClientDependency.config.install.xdt" />
-        <file src="tools\umbracoSettings.config.install.xdt" target="Content\config\umbracoSettings.config.install.xdt" />
-        <file src="tools\Views.Web.config.install.xdt" target="Views\Web.config.install.xdt" /> --><!-- FIXME: Content\ !! and then... transform?! -->
-=======
         <!-- Content -->
         <file src="$BuildTmp$\WebApp\wwwroot\umbraco\**\*.*" target="content\wwwroot\umbraco" />
         <file src="$BuildTmp$\WebApp\umbraco\**\*.*" target="content\umbraco" />
@@ -72,7 +35,6 @@
         <!-- Readme -->
         <file src="tools\Readme.txt" target="Readme.txt" />
         <file src="tools\ReadmeUpgrade.txt" target="ReadmeUpgrade.txt" />
->>>>>>> 41ef3454
 
         <!-- UmbracoCms props and targets used to copy the content into the solution -->
         <file src="build\**" target="build\" />
