--- conflicted
+++ resolved
@@ -1,140 +1,5 @@
 <?xml version="1.0"?>
 <configuration xmlns:xdt="http://schemas.microsoft.com/XML-Document-Transform">
-<<<<<<< HEAD
-  <configSections xdt:Transform="InsertIfMissing" />
-  <configSections>
-    <sectionGroup name="applicationSettings" xdt:Locator="Match(name)" xdt:Transform="Remove" />
-    <sectionGroup name="system.web.webPages.razor" xdt:Locator="Match(name)" xdt:Transform="Remove" />
-    <sectionGroup name="umbracoConfiguration" xdt:Locator="Match(name)" xdt:Transform="InsertIfMissing">
-      <section name="settings" type="Umbraco.Core.Configuration.UmbracoSettings.UmbracoSettingsSection, Umbraco.Configuration" requirePermission="false" xdt:Locator="Match(name)" xdt:Transform="InsertIfMissing" />
-      <section name="dashBoard" xdt:Locator="Match(name)" xdt:Transform="Remove" />
-      <section name="HealthChecks" type="Umbraco.Core.Configuration.HealthChecks.HealthChecksSection, Umbraco.Configuration" requirePermission="false" xdt:Locator="Match(name)" xdt:Transform="InsertIfMissing" />
-    </sectionGroup>
-  </configSections>
-
-  <appSettings xdt:Transform="InsertIfMissing" />
-  <appSettings>
-    <add key="owin:appStartup" value="UmbracoDefaultOwinStartup" xdt:Locator="Match(key)" xdt:Transform="InsertIfMissing" />
-	<add key="Umbraco.ModelsBuilder.Enable" value="false" xdt:Locator="Match(key)" xdt:Transform="InsertIfMissing" />
-	<add key="Umbraco.ModelsBuilder.ModelsMode" value="Nothing" xdt:Locator="Match(key)" xdt:Transform="InsertIfMissing" />
-  </appSettings>
-
-  <umbracoConfiguration xdt:Transform="InsertIfMissing">
-    <settings configSource="config\umbracoSettings.config" xdt:Locator="Match(configSource)" xdt:Transform="InsertIfMissing" />
-    <dashBoard configSource="config\Dashboard.config" xdt:Locator="Match(configSource)" xdt:Transform="Remove" />
-    <HealthChecks configSource="config\HealthChecks.config" xdt:Locator="Match(configSource)" xdt:Transform="InsertIfMissing" />
-  </umbracoConfiguration>
-
-  <system.data xdt:Transform="InsertIfMissing">
-    <DbProviderFactories xdt:Transform="InsertIfMissing">
-      <remove invariant="System.Data.SqlServerCe.4.0" xdt:Locator="Match(invariant)" xdt:Transform="InsertIfMissing" />
-      <add name="Microsoft SQL Server Compact Data Provider 4.0" invariant="System.Data.SqlServerCe.4.0" description=".NET Framework Data Provider for Microsoft SQL Server Compact" type="System.Data.SqlServerCe.SqlCeProviderFactory, System.Data.SqlServerCe" xdt:Locator="Match(invariant)" xdt:Transform="SetAttributes(invariant,description,type)" />
-    </DbProviderFactories>
-  </system.data>
-  <clientDependency xdt:Transform="RemoveAttributes(version)" />
-
-  <system.web xdt:Transform="InsertIfMissing" />
-  <system.web>
-    <siteMap xdt:Transform="Remove" />
-    <httpRuntime xdt:Transform="InsertIfMissing" />
-    <httpRuntime maxRequestLength="51200" fcnMode="Single" xdt:Transform="SetAttributes(fcnMode,maxRequestLength)" />
-    <httpRuntime targetFramework="4.7.2" xdt:Locator="Condition(count(@targetFramework) != 1)" xdt:Transform="SetAttributes(targetFramework)" />
-
-    <membership defaultProvider="DefaultMembershipProvider" xdt:Locator="Match(defaultProvider)" xdt:Transform="Remove" />
-    <roleManager defaultProvider="DefaultRoleProvider" xdt:Locator="Match(defaultProvider)" xdt:Transform="Remove"/>
-    <profile defaultProvider="DefaultProfileProvider" xdt:Locator="Match(defaultProvider)" xdt:Transform="Remove"/>>
-    <sessionState customProvider="DefaultSessionProvider" xdt:Locator="Match(customProvider)" xdt:Transform="Remove"/>
-    <compilation xdt:Transform="InsertIfMissing" />
-
-    <xhtmlConformance xdt:Transform="Remove" />
-
-    <httpModules xdt:Transform="InsertIfMissing" />
-    <httpModules>
-      <add name="umbracoRequestModule" xdt:Locator="Match(name)" xdt:Transform="Remove" />
-      <add name="umbracoBaseRequestModule" xdt:Locator="Match(name)" xdt:Transform="Remove" />
-      <add name="viewstateMoverModule" xdt:Locator="Match(name)" xdt:Transform="Remove" />
-      <add name=" UmbracoModule" xdt:Locator="Match(name)" xdt:Transform="Remove" />
-      <add name="UmbracoModule" type="Umbraco.Web.UmbracoModule,Umbraco.Web" xdt:Locator="Match(name)" xdt:Transform="InsertIfMissing" />
-    </httpModules>
-
-    <httpHandlers xdt:Transform="InsertIfMissing" />
-    <httpHandlers>
-      <add path="GoogleSpellChecker.ashx" xdt:Locator="Match(path)" xdt:Transform="Remove"  />
-    </httpHandlers>
-  </system.web>
-
-  <system.webServer xdt:Transform="InsertIfMissing" />
-  <system.webServer>
-    <modules xdt:Transform="InsertIfMissing" />
-    <modules runAllManagedModulesForAllRequests="true" xdt:Transform="SetAttributes(runAllManagedModulesForAllRequests)">
-      <remove name="umbracoRequestModule" xdt:Locator="Match(name)" xdt:Transform="Remove" />
-      <remove name="viewstateMoverModule" xdt:Locator="Match(name)" xdt:Transform="Remove" />
-      <remove name="umbracoBaseRequestModule" xdt:Locator="Match(name)" xdt:Transform="Remove" />
-
-      <add name="umbracoRequestModule" xdt:Locator="Match(name)" xdt:Transform="Remove" />
-      <add name="viewstateMoverModule" xdt:Locator="Match(name)" xdt:Transform="Remove" />
-      <add name="umbracoBaseRequestModule" xdt:Locator="Match(name)" xdt:Transform="Remove" />
-      <!-- Note, we're removing the one that starts with a space here, don't correct it -->
-      <!-- This to fix a quirk we for a lot of releases where we added it with the space by default -->
-      <add name=" UmbracoModule" xdt:Locator="Match(name)" xdt:Transform="Remove" />
-      <add name="UmbracoModule" type="Umbraco.Web.UmbracoModule,Umbraco.Web" xdt:Locator="Match(name)" xdt:Transform="InsertIfMissing" />
-    </modules>
-
-    <staticContent xdt:Transform="InsertIfMissing" />
-    <staticContent>
-      <remove fileExtension=".svg" xdt:Locator="Match(fileExtension)" xdt:Transform="InsertIfMissing" />
-      <mimeMap fileExtension=".svg" mimeType="image/svg+xml" xdt:Locator="Match(fileExtension)" xdt:Transform="InsertIfMissing" />
-      <remove fileExtension=".woff" xdt:Locator="Match(fileExtension)" xdt:Transform="InsertIfMissing" />
-      <mimeMap fileExtension=".woff" mimeType="application/x-font-woff" xdt:Locator="Match(fileExtension)" xdt:Transform="InsertIfMissing" />
-      <remove fileExtension=".woff2" xdt:Locator="Match(fileExtension)" xdt:Transform="InsertIfMissing" />
-      <mimeMap fileExtension=".woff2" mimeType="application/x-font-woff2" xdt:Locator="Match(fileExtension)" xdt:Transform="InsertIfMissing" />
-      <remove fileExtension=".less" xdt:Locator="Match(fileExtension)" xdt:Transform="InsertIfMissing" />
-      <mimeMap fileExtension=".less" mimeType="text/css" xdt:Locator="Match(fileExtension)" xdt:Transform="InsertIfMissing" />
-    </staticContent>
-
-    <handlers>
-      <remove name="SpellChecker" xdt:Locator="Match(name)" xdt:Transform="Remove" />
-      <add name="SpellChecker" xdt:Locator="Match(name)" xdt:Transform="Remove" />
-    </handlers>
-
-    <security xdt:Transform="InsertIfMissing">
-      <requestFiltering xdt:Transform="InsertIfMissing">
-        <requestLimits maxAllowedContentLength="52428800" xdt:Transform="InsertIfMissing" />
-      </requestFiltering>
-    </security>
-
-  </system.webServer>
-
-  <runtime xdt:Transform="InsertIfMissing" />
-  <runtime>
-    <assemblyBinding xmlns="urn:schemas-microsoft-com:asm.v1" xdt:Transform="InsertIfMissing" />
-  </runtime>
-
-  <runtime>
-    <assemblyBinding xmlns="urn:schemas-microsoft-com:asm.v1">
-      <dependentAssembly xdt:Locator="Condition(./_defaultNamespace:assemblyIdentity/@name='HtmlAgilityPack')" xdt:Transform="Remove" />
-      <dependentAssembly xdt:Locator="Condition(./_defaultNamespace:assemblyIdentity/@name='AutoMapper')" xdt:Transform="Remove" />
-      <dependentAssembly xdt:Locator="Condition(./_defaultNamespace:assemblyIdentity/@name='System.Net.Http')" xdt:Transform="Remove" />
-      <dependentAssembly xdt:Locator="Condition(./_defaultNamespace:assemblyIdentity/@name='Newtonsoft.Json')" xdt:Transform="Remove" />
-      <dependentAssembly xdt:Locator="Condition(./_defaultNamespace:assemblyIdentity/@name='System.Web.Mvc')" xdt:Transform="Remove" />
-      <dependentAssembly xdt:Locator="Condition(./_defaultNamespace:assemblyIdentity/@name='System.Web.WebPages.Razor')" xdt:Transform="Remove" />
-      <dependentAssembly xdt:Locator="Condition(./_defaultNamespace:assemblyIdentity/@name='System.Web.Http')" xdt:Transform="Remove" />
-      <dependentAssembly xdt:Locator="Condition(./_defaultNamespace:assemblyIdentity/@name='Microsoft.Owin')" xdt:Transform="Remove" />
-      <dependentAssembly xdt:Locator="Condition(./_defaultNamespace:assemblyIdentity/@name='Microsoft.Owin.Security.OAuth')" xdt:Transform="Remove" />
-      <dependentAssembly xdt:Locator="Condition(./_defaultNamespace:assemblyIdentity/@name='Microsoft.Owin.Security')" xdt:Transform="Remove" />
-      <dependentAssembly xdt:Locator="Condition(./_defaultNamespace:assemblyIdentity/@name='Microsoft.Owin.Security.Cookies')" xdt:Transform="Remove" />
-      <dependentAssembly xdt:Locator="Condition(./_defaultNamespace:assemblyIdentity/@name='System.Net.Http.Formatting')" xdt:Transform="Remove" />
-      <dependentAssembly xdt:Locator="Condition(./_defaultNamespace:assemblyIdentity/@name='Microsoft.CodeAnalysis.CSharp')" xdt:Transform="Remove" />
-      <dependentAssembly xdt:Locator="Condition(./_defaultNamespace:assemblyIdentity/@name='log4net')" xdt:Transform="Remove" />
-      <dependentAssembly xdt:Locator="Condition(./_defaultNamespace:assemblyIdentity/@name='System.Data.SqlServerCe')" xdt:Transform="Remove" />
-      <dependentAssembly xdt:Locator="Condition(./_defaultNamespace:assemblyIdentity/@name='System.ValueTuple')" xdt:Transform="Remove" />
-      <dependentAssembly xdt:Locator="Condition(./_defaultNamespace:assemblyIdentity/@name='System.Net.Http.Formatting')" xdt:Transform="Remove" />
-      <dependentAssembly xdt:Locator="Condition(./_defaultNamespace:assemblyIdentity/@name='System.Collections.Immutable')" xdt:Transform="Remove" />
-    </assemblyBinding>
-  </runtime>
-
- <runtime>
-=======
     <configSections xdt:Transform="InsertIfMissing" />
     <configSections>
         <sectionGroup name="applicationSettings" xdt:Locator="Match(name)" xdt:Transform="Remove" />
@@ -247,7 +112,6 @@
     <runtime xdt:Transform="InsertIfMissing" />
     <runtime>
         <assemblyBinding xmlns="urn:schemas-microsoft-com:asm.v1" xdt:Transform="InsertIfMissing" />
->>>>>>> d14e2a99
         <assemblyBinding xmlns="urn:schemas-microsoft-com:asm.v1">
             <dependentAssembly xdt:Locator="Condition(./_defaultNamespace:assemblyIdentity/@name='HtmlAgilityPack')" xdt:Transform="Remove" />
             <dependentAssembly xdt:Locator="Condition(./_defaultNamespace:assemblyIdentity/@name='AutoMapper')" xdt:Transform="Remove" />
