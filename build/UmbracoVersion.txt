# Usage: on line 2 put the release version, on line 3 put the version comment (example: beta)
<<<<<<< HEAD
7.3.0
=======
7.2.5
RC
>>>>>>> ab0e549c
<|MERGE_RESOLUTION|>--- conflicted
+++ resolved
@@ -1,7 +1,3 @@
 # Usage: on line 2 put the release version, on line 3 put the version comment (example: beta)
-<<<<<<< HEAD
 7.3.0
-=======
-7.2.5
-RC
->>>>>>> ab0e549c
+RC