<<<<<<< HEAD
#region namespace
using System;
using System.Collections.Generic;
using System.Linq;
using System.Text;
using System.Web.Security;
using System.Configuration;
using Umbraco.Core;
using Umbraco.Core.Logging;
using Umbraco.Core.Models;
using Umbraco.Core.Persistence.Querying;
using Umbraco.Core.Security;
using Umbraco.Core.Services;
using umbraco.BusinessLogic;
using System.Security.Cryptography;
using System.Web.Util;
using System.Collections.Specialized;
using System.Configuration.Provider;
using System.Security;
using System.Security.Permissions;
using System.Runtime.CompilerServices;
using Member = umbraco.cms.businesslogic.member.Member;
using MemberType = umbraco.cms.businesslogic.member.MemberType;

#endregion

namespace umbraco.providers.members
{
    /// <summary>
    /// Custom Membership Provider for Umbraco Members (User authentication for Frontend applications NOT umbraco CMS)  
    /// </summary>
    [Obsolete("This has been superceded by Umbraco.Web.Security.Providers.MembersMembershipProvider")]
    public class UmbracoMembershipProvider : UmbracoMembershipProviderBase, IUmbracoMemberTypeMembershipProvider
    {
        public UmbracoMembershipProvider()

        {
            LockPropertyTypeAlias = Constants.Conventions.Member.IsLockedOut;
            LastLockedOutPropertyTypeAlias = Constants.Conventions.Member.LastLockoutDate;
            FailedPasswordAttemptsPropertyTypeAlias = Constants.Conventions.Member.FailedPasswordAttempts;
            ApprovedPropertyTypeAlias = Constants.Conventions.Member.IsApproved;
            CommentPropertyTypeAlias = Constants.Conventions.Member.Comments;
            LastLoginPropertyTypeAlias = Constants.Conventions.Member.LastLoginDate;
            LastPasswordChangedPropertyTypeAlias = Constants.Conventions.Member.LastPasswordChangeDate;
            PasswordRetrievalQuestionPropertyTypeAlias = Constants.Conventions.Member.PasswordQuestion;
            PasswordRetrievalAnswerPropertyTypeAlias = Constants.Conventions.Member.PasswordAnswer;
        }

        #region Fields

        private string _defaultMemberTypeAlias = "Member";
        private string _providerName = Member.UmbracoMemberProviderName;       

        #endregion

        public string LockPropertyTypeAlias { get; protected set; }
        public string LastLockedOutPropertyTypeAlias { get; protected set; }
        public string FailedPasswordAttemptsPropertyTypeAlias { get; protected set; }
        public string ApprovedPropertyTypeAlias { get; protected set; }
        public string CommentPropertyTypeAlias { get; protected set; }
        public string LastLoginPropertyTypeAlias { get; protected set; }
        public string LastPasswordChangedPropertyTypeAlias { get; protected set; }
        public string PasswordRetrievalQuestionPropertyTypeAlias { get; protected set; }
        public string PasswordRetrievalAnswerPropertyTypeAlias { get; protected set; }

        /// <summary>
        /// Override to maintain backwards compatibility with 0 required non-alphanumeric chars
        /// </summary>
        public override int DefaultMinNonAlphanumericChars
        {
            get { return 0; }
        }

        /// <summary>
        /// Override to maintain backwards compatibility with only 4 required length
        /// </summary>
        public override int DefaultMinPasswordLength
        {
            get { return 4; }
        }

        /// <summary>
        /// Override to maintain backwards compatibility
        /// </summary>
        public override bool DefaultUseLegacyEncoding
        {
            get { return true; }
        }

        /// <summary>
        /// For backwards compatibility, this provider supports this option
        /// </summary>
        public override bool AllowManuallyChangingPassword
        {
            get { return true; }
        }

        #region Initialization Method
        /// <summary>
        /// Initializes the provider.
        /// </summary>
        /// <param name="name">The friendly name of the provider.</param>
        /// <param name="config">A collection of the name/value pairs representing the provider-specific attributes specified in the configuration for this provider.</param>
        /// <exception cref="T:System.ArgumentNullException">The name of the provider is null.</exception>
        /// <exception cref="T:System.InvalidOperationException">An attempt is made to call 
        /// <see cref="M:System.Configuration.Provider.ProviderBase.Initialize(System.String,System.Collections.Specialized.NameValueCollection)"></see> on a provider after the provider 
        /// has already been initialized.</exception>
        /// <exception cref="T:System.ArgumentException">The name of the provider has a length of zero.</exception>
        public override void Initialize(string name, NameValueCollection config)
        {
            // Intialize values from web.config
            if (config == null) throw new ArgumentNullException("config");

            if (string.IsNullOrEmpty(name)) name = Constants.Conventions.Member.UmbracoMemberProviderName;
            
            base.Initialize(name, config);
            
            _providerName = name;
            
            // test for membertype (if not specified, choose the first member type available)
            if (config["defaultMemberTypeAlias"] != null)
                _defaultMemberTypeAlias = config["defaultMemberTypeAlias"];
            else if (MemberType.GetAll.Length == 1)
                _defaultMemberTypeAlias = MemberType.GetAll[0].Alias;
            else
                throw new ProviderException("No default MemberType alias is specified in the web.config string. Please add a 'defaultMemberTypeAlias' to the add element in the provider declaration in web.config");

            // test for approve status
            if (config["umbracoApprovePropertyTypeAlias"] != null)
            {
                ApprovedPropertyTypeAlias = config["umbracoApprovePropertyTypeAlias"];
            }
            // test for lock attempts
            if (config["umbracoLockPropertyTypeAlias"] != null)
            {
                LockPropertyTypeAlias = config["umbracoLockPropertyTypeAlias"];
            }
            if (config["umbracoLastLockedPropertyTypeAlias"] != null)
            {
                LastLockedOutPropertyTypeAlias = config["umbracoLastLockedPropertyTypeAlias"];
            }
            if (config["umbracoLastPasswordChangedPropertyTypeAlias"] != null)
            {
                LastPasswordChangedPropertyTypeAlias = config["umbracoLastPasswordChangedPropertyTypeAlias"];
            }
            if (config["umbracoFailedPasswordAttemptsPropertyTypeAlias"] != null)
            {
                FailedPasswordAttemptsPropertyTypeAlias = config["umbracoFailedPasswordAttemptsPropertyTypeAlias"];
            }
            // comment property
            if (config["umbracoCommentPropertyTypeAlias"] != null)
            {
                CommentPropertyTypeAlias = config["umbracoCommentPropertyTypeAlias"];
            }
            // last login date
            if (config["umbracoLastLoginPropertyTypeAlias"] != null)
            {
                LastLoginPropertyTypeAlias = config["umbracoLastLoginPropertyTypeAlias"];
            }
            // password retrieval
            if (config["umbracoPasswordRetrievalQuestionPropertyTypeAlias"] != null)
            {
                PasswordRetrievalQuestionPropertyTypeAlias = config["umbracoPasswordRetrievalQuestionPropertyTypeAlias"];
            }
            if (config["umbracoPasswordRetrievalAnswerPropertyTypeAlias"] != null)
            {
                PasswordRetrievalAnswerPropertyTypeAlias = config["umbracoPasswordRetrievalAnswerPropertyTypeAlias"];
            }

        }
        #endregion

        #region Methods

        /// <summary>
        /// Processes a request to update the password for a membership user.
        /// </summary>
        /// <param name="username">The user to update the password for.</param>
        /// <param name="oldPassword">This property is ignore for this provider</param>
        /// <param name="newPassword">The new password for the specified user.</param>
        /// <returns>
        /// true if the password was updated successfully; otherwise, false.
        /// </returns>
        protected override bool PerformChangePassword(string username, string oldPassword, string newPassword)
        {
            //NOTE: due to backwards compatibilty reasons, this provider doesn't care about the old password and 
            // allows simply setting the password manually so we don't really care about the old password.
            // This is allowed based on the overridden AllowManuallyChangingPassword option.

            // in order to support updating passwords from the umbraco core, we can't validate the old password
            var m = Member.GetMemberFromLoginName(username);            
            if (m == null) return false;
            
            string salt;
            var encodedPassword = EncryptOrHashNewPassword(newPassword, out salt);
            m.ChangePassword(
                FormatPasswordForStorage(encodedPassword, salt));

            UpdateMemberProperty(m, LastPasswordChangedPropertyTypeAlias, DateTime.Now);

            m.Save();

            return true;
        }

        /// <summary>
        /// Processes a request to update the password question and answer for a membership user.
        /// </summary>
        /// <param name="username">The user to change the password question and answer for.</param>
        /// <param name="password">The password for the specified user.</param>
        /// <param name="newPasswordQuestion">The new password question for the specified user.</param>
        /// <param name="newPasswordAnswer">The new password answer for the specified user.</param>
        /// <returns>
        /// true if the password question and answer are updated successfully; otherwise, false.
        /// </returns>
        protected override bool PerformChangePasswordQuestionAndAnswer(string username, string password, string newPasswordQuestion, string newPasswordAnswer)
        {
            if (string.IsNullOrEmpty(PasswordRetrievalQuestionPropertyTypeAlias) || string.IsNullOrEmpty(PasswordRetrievalAnswerPropertyTypeAlias))
            {
                throw new NotSupportedException("Updating the password Question and Answer is not valid if the properties aren't set in the config file");
            }

            var m = Member.GetMemberFromLoginName(username);
            if (m == null)
            {
                return false;
            }

            UpdateMemberProperty(m, PasswordRetrievalQuestionPropertyTypeAlias, newPasswordQuestion);
            UpdateMemberProperty(m, PasswordRetrievalAnswerPropertyTypeAlias, newPasswordAnswer);
            m.Save();
            return true;
        }

        public override string DefaultMemberTypeAlias
        {
            get { return _defaultMemberTypeAlias; }
        }

        /// <summary>
        /// Adds a new membership user to the data source.
        /// </summary>
        /// <param name="memberTypeAlias"></param>
        /// <param name="username">The user name for the new user.</param>
        /// <param name="password">The password for the new user.</param>
        /// <param name="email">The e-mail address for the new user.</param>
        /// <param name="passwordQuestion">The password question for the new user.</param>
        /// <param name="passwordAnswer">The password answer for the new user</param>
        /// <param name="isApproved">Whether or not the new user is approved to be validated.</param>
        /// <param name="providerUserKey">The unique identifier from the membership data source for the user.</param>
        /// <param name="status">A <see cref="T:System.Web.Security.MembershipCreateStatus"></see> enumeration value indicating whether the user was created successfully.</param>
        /// <returns>
        /// A <see cref="T:System.Web.Security.MembershipUser"></see> object populated with the information for the newly created user.
        /// </returns>
        protected override MembershipUser PerformCreateUser(string memberTypeAlias, string username, string password, string email, string passwordQuestion,
                                                    string passwordAnswer, bool isApproved, object providerUserKey, out MembershipCreateStatus status)
        {
            if (Member.GetMemberFromLoginName(username) != null)
            {
                status = MembershipCreateStatus.DuplicateUserName;
                LogHelper.Warn<UmbracoMembershipProvider>("Cannot create member as username already exists: " + username);
                return null;
            }
            
            if (Member.GetMemberFromEmail(email) != null && RequiresUniqueEmail)
            {
                status = MembershipCreateStatus.DuplicateEmail;
                LogHelper.Warn<UmbracoMembershipProvider>(
                    "Cannot create member as a member with the same email address exists: " + email);
                return null;
            }
            
            var memberType = MemberType.GetByAlias(memberTypeAlias);
            if (memberType == null)
            {
                throw new InvalidOperationException("Could not find a member type with alias " + memberTypeAlias + ". Ensure your membership provider configuration is up to date and that the default member type exists.");
            }

            var m = Member.MakeNew(username, email, memberType, User.GetUser(0));

            string salt;
            var encodedPassword = EncryptOrHashNewPassword(password, out salt);
            
            //set the password on the member
            m.ChangePassword(FormatPasswordForStorage(encodedPassword, salt));
                
            // custom fields
            if (string.IsNullOrEmpty(PasswordRetrievalQuestionPropertyTypeAlias) == false)
            {
                UpdateMemberProperty(m, PasswordRetrievalQuestionPropertyTypeAlias, passwordQuestion);
            }

            if (string.IsNullOrEmpty(PasswordRetrievalAnswerPropertyTypeAlias) == false)
            {
                UpdateMemberProperty(m, PasswordRetrievalAnswerPropertyTypeAlias, passwordAnswer);                    
            }   

            if (string.IsNullOrEmpty(ApprovedPropertyTypeAlias) == false)
            {
                UpdateMemberProperty(m, ApprovedPropertyTypeAlias, isApproved ? 1 : 0);                 
            }

            if (string.IsNullOrEmpty(LastLoginPropertyTypeAlias) == false)
            {
                UpdateMemberProperty(m, LastLoginPropertyTypeAlias, DateTime.Now);
            }

            if (string.IsNullOrEmpty(LastPasswordChangedPropertyTypeAlias) == false)
            {
                UpdateMemberProperty(m, LastPasswordChangedPropertyTypeAlias, DateTime.Now);
            }

            var mUser = ConvertToMembershipUser(m);

            // save
            m.Save();

            status = MembershipCreateStatus.Success;

            return mUser;
        }


        /// <summary>
        /// Removes a user from the membership data source.
        /// </summary>
        /// <param name="username">The name of the user to delete.</param>
        /// <param name="deleteAllRelatedData">
        /// TODO: This setting currently has no effect
        /// </param>
        /// <returns>
        /// true if the user was successfully deleted; otherwise, false.
        /// </returns>
        public override bool DeleteUser(string username, bool deleteAllRelatedData)
        {
            var m = Member.GetMemberFromLoginName(username);
            if (m == null) return false;
            m.delete();
            return true;
        }

        /// <summary>
        /// Gets a collection of membership users where the e-mail address contains the specified e-mail address to match.
        /// </summary>
        /// <param name="emailToMatch">The e-mail address to search for.</param>
        /// <param name="pageIndex">The index of the page of results to return. pageIndex is zero-based.</param>
        /// <param name="pageSize">The size of the page of results to return.</param>
        /// <param name="totalRecords">The total number of matched users.</param>
        /// <returns>
        /// A <see cref="T:System.Web.Security.MembershipUserCollection"></see> collection that contains a page of pageSize<see cref="T:System.Web.Security.MembershipUser"></see> objects beginning at the page specified by pageIndex.
        /// </returns>
        public override MembershipUserCollection FindUsersByEmail(string emailToMatch, int pageIndex, int pageSize, out int totalRecords)
        {
            var byEmail = ApplicationContext.Current.Services.MemberService.FindByEmail(emailToMatch, pageIndex, pageSize, out totalRecords, StringPropertyMatchType.Wildcard).ToArray();
            
            var collection = new MembershipUserCollection();                        
            foreach (var m in byEmail)
            {
                collection.Add(ConvertToMembershipUser(m));
            }
            return collection;
        }

        /// <summary>
        /// Gets a collection of membership users where the user name contains the specified user name to match.
        /// </summary>
        /// <param name="usernameToMatch">The user name to search for.</param>
        /// <param name="pageIndex">The index of the page of results to return. pageIndex is zero-based.</param>
        /// <param name="pageSize">The size of the page of results to return.</param>
        /// <param name="totalRecords">The total number of matched users.</param>
        /// <returns>
        /// A <see cref="T:System.Web.Security.MembershipUserCollection"></see> collection that contains a page of pageSize<see cref="T:System.Web.Security.MembershipUser"></see> objects beginning at the page specified by pageIndex.
        /// </returns>
        public override MembershipUserCollection FindUsersByName(string usernameToMatch, int pageIndex, int pageSize, out int totalRecords)
        {
            var byEmail = ApplicationContext.Current.Services.MemberService.FindByUsername(usernameToMatch, pageIndex, pageSize, out totalRecords, StringPropertyMatchType.Wildcard).ToArray();
            
            var collection = new MembershipUserCollection();            
            foreach (var m in byEmail)
            {
                collection.Add(ConvertToMembershipUser(m));
            }
            return collection;
        }

        /// <summary>
        /// Gets a collection of all the users in the data source in pages of data.
        /// </summary>
        /// <param name="pageIndex">The index of the page of results to return. pageIndex is zero-based.</param>
        /// <param name="pageSize">The size of the page of results to return.</param>
        /// <param name="totalRecords">The total number of matched users.</param>
        /// <returns>
        /// A <see cref="T:System.Web.Security.MembershipUserCollection"></see> collection that contains a page of pageSize<see cref="T:System.Web.Security.MembershipUser"></see> objects beginning at the page specified by pageIndex.
        /// </returns>
        public override MembershipUserCollection GetAllUsers(int pageIndex, int pageSize, out int totalRecords)
        {
            var membersList = new MembershipUserCollection();

            var pagedMembers = ApplicationContext.Current.Services.MemberService.GetAll(pageIndex, pageSize, out totalRecords);

            foreach (var m in pagedMembers)
            {
                membersList.Add(ConvertToMembershipUser(m));
            }
            return membersList;
        }

        /// <summary>
        /// Gets the number of users currently accessing the application.
        /// </summary>
        /// <returns>
        /// The number of users currently accessing the application.
        /// </returns>
        public override int GetNumberOfUsersOnline()
        {
            return ApplicationContext.Current.Services.MemberService.GetCount(MemberCountType.Online);
        }

        /// <summary>
        /// Gets the password for the specified user name from the data source.
        /// </summary>
        /// <param name="username">The user to retrieve the password for.</param>
        /// <param name="answer">The password answer for the user.</param>
        /// <returns>
        /// The password for the specified user name.
        /// </returns>
        protected override string PerformGetPassword(string username, string answer)
        {
            var m = Member.GetMemberFromLoginName(username);
            if (m == null)
            {
                throw new MembershipPasswordException("The supplied user is not found");
            }

            // check if user is locked out
            if (string.IsNullOrEmpty(LockPropertyTypeAlias) == false)
            {
                var isLockedOut = false;
                bool.TryParse(GetMemberProperty(m, LockPropertyTypeAlias, true), out isLockedOut);
                if (isLockedOut)
                {
                    throw new MembershipPasswordException("The supplied user is locked out");
                }
            }

            if (RequiresQuestionAndAnswer)
            {
                // check if password answer property alias is set
                if (string.IsNullOrEmpty(PasswordRetrievalAnswerPropertyTypeAlias) == false)
                {
                    // match password answer
                    if (GetMemberProperty(m, PasswordRetrievalAnswerPropertyTypeAlias, false) != answer)
                    {
                        throw new MembershipPasswordException("Incorrect password answer");
                    }
                }
                else
                {
                    throw new ProviderException("Password retrieval answer property alias is not set! To automatically support password question/answers you'll need to add references to the membertype properties in the 'Member' element in web.config by adding their aliases to the 'umbracoPasswordRetrievalQuestionPropertyTypeAlias' and 'umbracoPasswordRetrievalAnswerPropertyTypeAlias' attributes");
                }
            }

            var decodedPassword = DecryptPassword(m.GetPassword());

            return decodedPassword;
        }

        /// <summary>
        /// Gets information from the data source for a user. Provides an option to update the last-activity date/time stamp for the user.
        /// </summary>
        /// <param name="username">The name of the user to get information for.</param>
        /// <param name="userIsOnline">true to update the last-activity date/time stamp for the user; false to return user information without updating the last-activity date/time stamp for the user.</param>
        /// <returns>
        /// A <see cref="T:System.Web.Security.MembershipUser"></see> object populated with the specified user's information from the data source.
        /// </returns>
        public override MembershipUser GetUser(string username, bool userIsOnline)
        {
            if (string.IsNullOrEmpty(username))
                return null;
            var m = Member.GetMemberFromLoginName(username);
            
            if (m == null)
            {
                return null;
            }

            if (userIsOnline && LastLoginPropertyTypeAlias.IsNullOrWhiteSpace() == false)
            {
                UpdateMemberProperty(m, LastLoginPropertyTypeAlias, DateTime.Now);
            }

            return ConvertToMembershipUser(m);
        }

        /// <summary>
        /// Gets information from the data source for a user based on the unique identifier for the membership user. Provides an option to update the last-activity date/time stamp for the user.
        /// </summary>
        /// <param name="providerUserKey">The unique identifier for the membership user to get information for.</param>
        /// <param name="userIsOnline">true to update the last-activity date/time stamp for the user; false to return user information without updating the last-activity date/time stamp for the user.</param>
        /// <returns>
        /// A <see cref="T:System.Web.Security.MembershipUser"></see> object populated with the specified user's information from the data source.
        /// </returns>
        public override MembershipUser GetUser(object providerUserKey, bool userIsOnline)
        {
            var asGuid = providerUserKey.TryConvertTo<Guid>();
            if (asGuid.Success)
            {
                var m = new Member(asGuid.Result);
                if (userIsOnline && LastLoginPropertyTypeAlias.IsNullOrWhiteSpace() == false)
                {
                    UpdateMemberProperty(m, LastLoginPropertyTypeAlias, DateTime.Now);
                }
                return ConvertToMembershipUser(m);    
            }
            var asInt = providerUserKey.TryConvertTo<int>();
            if (asInt.Success)
            {
                var m = new Member(asInt.Result);
                if (userIsOnline && LastLoginPropertyTypeAlias.IsNullOrWhiteSpace() == false)
                {
                    UpdateMemberProperty(m, LastLoginPropertyTypeAlias, DateTime.Now);
                }
                return ConvertToMembershipUser(m);    
            }

            throw new InvalidOperationException("The " + GetType() + " provider only supports GUID or Int as a providerUserKey");

        }


        /// <summary>
        /// Gets the user name associated with the specified e-mail address.
        /// </summary>
        /// <param name="email">The e-mail address to search for.</param>
        /// <returns>
        /// The user name associated with the specified e-mail address. If no match is found, return null.
        /// </returns>
        public override string GetUserNameByEmail(string email)
        {
            var m = Member.GetMemberFromEmail(email);
            return m == null ? null : m.LoginName;
        }

        /// <summary>
        /// Resets a user's password to a new, automatically generated password.
        /// </summary>
        /// <param name="username">The user to reset the password for.</param>
        /// <param name="answer">The password answer for the specified user (not used with Umbraco).</param>
        /// <param name="generatedPassword"></param>
        /// <returns>The new password for the specified user.</returns>
        protected override string PerformResetPassword(string username, string answer, string generatedPassword)
        {
            //TODO: This should be here - but how do we update failure count in this provider??
            //if (answer == null && RequiresQuestionAndAnswer)
            //{
            //    UpdateFailureCount(username, "passwordAnswer");

            //    throw new ProviderException("Password answer required for password reset.");
            //}
            
            var m = Member.GetMemberFromLoginName(username);
            if (m == null)
            {
                throw new ProviderException("The supplied user is not found");
            }

            // check if user is locked out
            if (string.IsNullOrEmpty(LockPropertyTypeAlias) == false)
            {
                var isLockedOut = false;
                bool.TryParse(GetMemberProperty(m, LockPropertyTypeAlias, true), out isLockedOut);
                if (isLockedOut)
                {
                    throw new ProviderException("The member is locked out.");
                }
            }

            if (RequiresQuestionAndAnswer)
            {
                // check if password answer property alias is set
                if (string.IsNullOrEmpty(PasswordRetrievalAnswerPropertyTypeAlias) == false)
                {
                    // match password answer
                    if (GetMemberProperty(m, PasswordRetrievalAnswerPropertyTypeAlias, false) != answer)
                    {
                        throw new ProviderException("Incorrect password answer");
                    }
                }
                else
                {
                    throw new ProviderException("Password retrieval answer property alias is not set! To automatically support password question/answers you'll need to add references to the membertype properties in the 'Member' element in web.config by adding their aliases to the 'umbracoPasswordRetrievalQuestionPropertyTypeAlias' and 'umbracoPasswordRetrievalAnswerPropertyTypeAlias' attributes");
                }
            }

            string salt;
            var encodedPassword = EncryptOrHashNewPassword(generatedPassword, out salt);
            //set the password on the member
            m.ChangePassword(FormatPasswordForStorage(encodedPassword, salt));

            if (string.IsNullOrEmpty(LastPasswordChangedPropertyTypeAlias) == false)
            {
                UpdateMemberProperty(m, LastPasswordChangedPropertyTypeAlias, DateTime.Now);
            }

            m.Save();

            return generatedPassword;
        }

        /// <summary>
        /// Clears a lock so that the membership user can be validated.
        /// </summary>
        /// <param name="userName">The membership user to clear the lock status for.</param>
        /// <returns>
        /// true if the membership user was successfully unlocked; otherwise, false.
        /// </returns>
        public override bool UnlockUser(string userName)
        {
            if (string.IsNullOrEmpty(LockPropertyTypeAlias) == false)
            {
                var m = Member.GetMemberFromLoginName(userName);
                if (m != null)
                {
                    UpdateMemberProperty(m, LockPropertyTypeAlias, 0);
                    if (string.IsNullOrEmpty(FailedPasswordAttemptsPropertyTypeAlias) == false)
                    {
                        UpdateMemberProperty(m, FailedPasswordAttemptsPropertyTypeAlias, 0);
                    }
                    m.Save();
                    return true;
                }
                throw new ProviderException(string.Format("No member with the username '{0}' found", userName));
            }
            throw new ProviderException("To enable lock/unlocking, you need to add a 'bool' property on your membertype and add the alias of the property in the 'umbracoLockPropertyTypeAlias' attribute of the membership element in the web.config.");
        }

        /// <summary>
        /// Updates e-mail and potentially approved status, lock status and comment on a user.
        /// </summary>
        /// <param name="user">A <see cref="T:System.Web.Security.MembershipUser"></see> object that represents the user to update and the updated information for the user.</param>
        public override void UpdateUser(MembershipUser user)
        {
            var m = Member.GetMemberFromLoginName(user.UserName);

            if (m == null)
            {
                throw new ProviderException(string.Format("No member with the username '{0}' found", user.UserName));
            }                

            m.Email = user.Email;

            // if supported, update approve status
            UpdateMemberProperty(m, ApprovedPropertyTypeAlias, user.IsApproved ? 1 : 0);

            // if supported, update lock status
            UpdateMemberProperty(m, LockPropertyTypeAlias, user.IsLockedOut ? 1 : 0);
            if (user.IsLockedOut)
            {
                UpdateMemberProperty(m, LastLockedOutPropertyTypeAlias, DateTime.Now);
            }

            // if supported, update comment
            UpdateMemberProperty(m, CommentPropertyTypeAlias, user.Comment);

            m.Save();
        }

        /// <summary>
        /// Verifies that the specified user name and password exist in the data source.
        /// </summary>
        /// <param name="username">The name of the user to validate.</param>
        /// <param name="password">The password for the specified user.</param>
        /// <returns>
        /// true if the specified username and password are valid; otherwise, false.
        /// </returns>
        public override bool ValidateUser(string username, string password)
        {
            var m = Member.GetMemberFromLoginName(username);
            if (m == null) return false;
            var authenticated = CheckPassword(password, m.GetPassword());
            
            if (authenticated)
            {
                // check for lock status. If locked, then set the member property to null
                if (string.IsNullOrEmpty(LockPropertyTypeAlias) == false)
                {
                    string lockedStatus = GetMemberProperty(m, LockPropertyTypeAlias, true);
                    if (string.IsNullOrEmpty(lockedStatus) == false)
                    {
                        var isLocked = false;
                        if (bool.TryParse(lockedStatus, out isLocked))
                        {
                            if (isLocked)
                            {
                                LogHelper.Info<UmbracoMembershipProvider>("Cannot validate member " + username + " because they are currently locked out");
                                return false;
                            }
                        }
                    }
                }

                //check for approve status. If not approved, then set the member property to null
                if (CheckApproveStatus(m) == false)
                {
                    LogHelper.Info<UmbracoMembershipProvider>("Cannot validate member " + username + " because they are not approved");
                    return false;
                }

                // maybe update login date
                if (string.IsNullOrEmpty(LastLoginPropertyTypeAlias) == false)
                {
                    UpdateMemberProperty(m, LastLoginPropertyTypeAlias, DateTime.Now);
                }

                // maybe reset password attempts
                if (string.IsNullOrEmpty(FailedPasswordAttemptsPropertyTypeAlias) == false)
                {
                    UpdateMemberProperty(m, FailedPasswordAttemptsPropertyTypeAlias, 0);
                }

                // persist data
                m.Save();

                return true;
            }


            // update fail rate if it's approved
            if (string.IsNullOrEmpty(LockPropertyTypeAlias) == false
                && string.IsNullOrEmpty(FailedPasswordAttemptsPropertyTypeAlias) == false)
            {                                
                if (CheckApproveStatus(m))
                {
                    var failedAttempts = 0;
                    int.TryParse(GetMemberProperty(m, FailedPasswordAttemptsPropertyTypeAlias, false), out failedAttempts);
                    failedAttempts = failedAttempts + 1;
                    UpdateMemberProperty(m, FailedPasswordAttemptsPropertyTypeAlias, failedAttempts);

                    // lock user?
                    if (failedAttempts >= MaxInvalidPasswordAttempts)
                    {
                        UpdateMemberProperty(m, LockPropertyTypeAlias, 1);
                        UpdateMemberProperty(m, LastLockedOutPropertyTypeAlias, DateTime.Now);
                        LogHelper.Info<UmbracoMembershipProvider>("Member " + username + " is now locked out, max invalid password attempts exceeded");
                    }
                    m.Save();
                }

            }

            return false;
        }

        private static void UpdateMemberProperty(Member m, string propertyTypeAlias, object propertyValue)
        {
            if (string.IsNullOrEmpty(propertyTypeAlias) == false)
            {
                if (m.getProperty(propertyTypeAlias) != null)
                {
                    m.getProperty(propertyTypeAlias).Value = propertyValue;
                }
            }
        }

        private static string GetMemberProperty(Member m, string propertyTypeAlias, bool isBool)
        {
            if (string.IsNullOrEmpty(propertyTypeAlias) == false)
            {
                if (m.getProperty(propertyTypeAlias) != null &&
                    m.getProperty(propertyTypeAlias).Value != null)
                {
                    if (isBool)
                    {
                        // Umbraco stored true as 1, which means it can be bool.tryParse'd
                        return m.getProperty(propertyTypeAlias).Value.ToString().Replace("1", "true").Replace("0", "false");
                    }
                    return m.getProperty(propertyTypeAlias).Value.ToString();
                }
            }

            return null;
        }

        private static string GetMemberProperty(IMember m, string propertyTypeAlias, bool isBool)
        {
            if (string.IsNullOrEmpty(propertyTypeAlias) == false)
            {
                if (m.Properties.Contains(propertyTypeAlias) && 
                    m.Properties[propertyTypeAlias] != null &&
                    m.Properties[propertyTypeAlias].Value != null)
                {
                    if (isBool)
                    {
                        // Umbraco stored true as 1, which means it can be bool.tryParse'd
                        return m.Properties[propertyTypeAlias].Value.ToString().Replace("1", "true").Replace("0", "false");
                    }
                    return m.Properties[propertyTypeAlias].Value.ToString();
                }
            }

            return null;
        }
        
        private bool CheckApproveStatus(Member m)
        {
            var isApproved = false;
            if (string.IsNullOrEmpty(ApprovedPropertyTypeAlias) == false)
            {
                if (m != null)
                {
                    var approveStatus = GetMemberProperty(m, ApprovedPropertyTypeAlias, true);
                    if (string.IsNullOrEmpty(approveStatus) == false)
                    {
                        //try parsing as bool first (just in case)
                        if (bool.TryParse(approveStatus, out isApproved) == false)
                        {
                            int intStatus;
                            //if that fails, try parsing as int (since its normally stored as 0 or 1)
                            if (int.TryParse(approveStatus, out intStatus))
                            {
                                isApproved = intStatus != 0;
                            }
                        }
                    }
                    else
                    {
                        //There is no property so we shouldn't use the approve status
                        isApproved = true;
                    }
                }
            }
            else {
                // if we don't use approve statuses
                isApproved = true;
            }
            return isApproved;
        }
        #endregion

        #region Helper Methods
        
        /// <summary>
        /// Encodes the password.
        /// </summary>
        /// <param name="password">The password.</param>
        /// <returns>The encoded password.</returns>
        [Obsolete("Do not use this, it is the legacy way to encode a password - use the base class EncryptOrHashExistingPassword instead")]
        public string EncodePassword(string password)
        {
            return LegacyEncodePassword(password);
        }

        /// <summary>
        /// Unencode password.
        /// </summary>
        /// <param name="encodedPassword">The encoded password.</param>
        /// <returns>The unencoded password.</returns>
        [Obsolete("Do not use this, it is the legacy way to decode a password - use the base class DecodePassword instead")]
        public string UnEncodePassword(string encodedPassword)
        {
            return LegacyUnEncodePassword(encodedPassword);
        }

        /// <summary>
        /// Converts to membership user.
        /// </summary>
        /// <param name="m">The m.</param>
        /// <returns></returns>
        private MembershipUser ConvertToMembershipUser(Member m)
        {
            if (m == null) return null;

            var lastLogin = DateTime.Now;
            var lastLocked = DateTime.MinValue;
            var isApproved = true;
            var isLocked = false;
            var comment = "";
            var passwordQuestion = "";

            // last login
            if (string.IsNullOrEmpty(LastLoginPropertyTypeAlias) == false)
            {
                DateTime.TryParse(GetMemberProperty(m, LastLoginPropertyTypeAlias, false), out lastLogin);
            }
            // approved
            if (string.IsNullOrEmpty(ApprovedPropertyTypeAlias) == false)
            {
                bool.TryParse(GetMemberProperty(m, ApprovedPropertyTypeAlias, true), out isApproved);
            }
            // locked
            if (string.IsNullOrEmpty(LockPropertyTypeAlias) == false)
            {
                bool.TryParse(GetMemberProperty(m, LockPropertyTypeAlias, true), out isLocked);
            }
            // last locked
            if (string.IsNullOrEmpty(LastLockedOutPropertyTypeAlias) == false)
            {
                DateTime.TryParse(GetMemberProperty(m, LastLockedOutPropertyTypeAlias, false), out lastLocked);
            }
            // comment
            if (string.IsNullOrEmpty(CommentPropertyTypeAlias) == false)
            {
                comment = GetMemberProperty(m, CommentPropertyTypeAlias, false);
            }
            // password question
            if (string.IsNullOrEmpty(PasswordRetrievalQuestionPropertyTypeAlias) == false)
            {
                passwordQuestion = GetMemberProperty(m, PasswordRetrievalQuestionPropertyTypeAlias, false);
            }

            return new MembershipUser(_providerName, m.LoginName, m.Id, m.Email, passwordQuestion, comment, isApproved, isLocked, m.CreateDateTime, lastLogin,
                                      DateTime.Now, DateTime.Now, lastLocked);
        }

        /// <summary>
        /// Converts to membership user.
        /// </summary>
        /// <param name="m">The m.</param>
        /// <returns></returns>
        private MembershipUser ConvertToMembershipUser(IMember m)
        {
            if (m == null) return null;

            var lastLogin = DateTime.Now;
            var lastLocked = DateTime.MinValue;
            var isApproved = true;
            var isLocked = false;
            var comment = "";
            var passwordQuestion = "";

            // last login
            if (string.IsNullOrEmpty(LastLoginPropertyTypeAlias) == false)
            {
                DateTime.TryParse(GetMemberProperty(m, LastLoginPropertyTypeAlias, false), out lastLogin);
            }
            // approved
            if (string.IsNullOrEmpty(ApprovedPropertyTypeAlias) == false)
            {
                bool.TryParse(GetMemberProperty(m, ApprovedPropertyTypeAlias, true), out isApproved);
            }
            // locked
            if (string.IsNullOrEmpty(LockPropertyTypeAlias) == false)
            {
                bool.TryParse(GetMemberProperty(m, LockPropertyTypeAlias, true), out isLocked);
            }
            // last locked
            if (string.IsNullOrEmpty(LastLockedOutPropertyTypeAlias) == false)
            {
                DateTime.TryParse(GetMemberProperty(m, LastLockedOutPropertyTypeAlias, false), out lastLocked);
            }
            // comment
            if (string.IsNullOrEmpty(CommentPropertyTypeAlias) == false)
            {
                comment = GetMemberProperty(m, CommentPropertyTypeAlias, false);
            }
            // password question
            if (string.IsNullOrEmpty(PasswordRetrievalQuestionPropertyTypeAlias) == false)
            {
                passwordQuestion = GetMemberProperty(m, PasswordRetrievalQuestionPropertyTypeAlias, false);
            }

            return new MembershipUser(_providerName, m.Username, m.Id, m.Email, passwordQuestion, comment, isApproved, isLocked, m.CreateDate, lastLogin,
                                      DateTime.Now, DateTime.Now, lastLocked);
        }

        #endregion
    }
}
=======
#region namespace
using System;
using System.Collections.Generic;
using System.Linq;
using System.Text;
using System.Web.Security;
using System.Configuration;
using Umbraco.Core;
using Umbraco.Core.Logging;
using Umbraco.Core.Models;
using Umbraco.Core.Persistence.Querying;
using Umbraco.Core.Security;
using Umbraco.Core.Services;
using umbraco.BusinessLogic;
using System.Security.Cryptography;
using System.Web.Util;
using System.Collections.Specialized;
using System.Configuration.Provider;
using System.Security;
using System.Security.Permissions;
using System.Runtime.CompilerServices;
using Member = umbraco.cms.businesslogic.member.Member;
using MemberType = umbraco.cms.businesslogic.member.MemberType;

#endregion

namespace umbraco.providers.members
{
    /// <summary>
    /// Custom Membership Provider for Umbraco Members (User authentication for Frontend applications NOT umbraco CMS)  
    /// </summary>
    [Obsolete("This has been superceded by Umbraco.Web.Security.Providers.MembersMembershipProvider")]
    public class UmbracoMembershipProvider : UmbracoMembershipProviderBase, IUmbracoMemberTypeMembershipProvider
    {
        public UmbracoMembershipProvider()
        {
            LockPropertyTypeAlias = Constants.Conventions.Member.IsLockedOut;
            LastLockedOutPropertyTypeAlias = Constants.Conventions.Member.LastLockoutDate;
            FailedPasswordAttemptsPropertyTypeAlias = Constants.Conventions.Member.FailedPasswordAttempts;
            ApprovedPropertyTypeAlias = Constants.Conventions.Member.IsApproved;
            CommentPropertyTypeAlias = Constants.Conventions.Member.Comments;
            LastLoginPropertyTypeAlias = Constants.Conventions.Member.LastLoginDate;
            LastPasswordChangedPropertyTypeAlias = Constants.Conventions.Member.LastPasswordChangeDate;
            PasswordRetrievalQuestionPropertyTypeAlias = Constants.Conventions.Member.PasswordQuestion;
            PasswordRetrievalAnswerPropertyTypeAlias = Constants.Conventions.Member.PasswordAnswer;
        }

        #region Fields

        private string _defaultMemberTypeAlias = "Member";
        private string _providerName = Member.UmbracoMemberProviderName;
        private volatile bool _hasDefaultMember = false;
        private static readonly object Locker = new object();

        #endregion

        public string LockPropertyTypeAlias { get; protected set; }
        public string LastLockedOutPropertyTypeAlias { get; protected set; }
        public string FailedPasswordAttemptsPropertyTypeAlias { get; protected set; }
        public string ApprovedPropertyTypeAlias { get; protected set; }
        public string CommentPropertyTypeAlias { get; protected set; }
        public string LastLoginPropertyTypeAlias { get; protected set; }
        public string LastPasswordChangedPropertyTypeAlias { get; protected set; }
        public string PasswordRetrievalQuestionPropertyTypeAlias { get; protected set; }
        public string PasswordRetrievalAnswerPropertyTypeAlias { get; protected set; }

        /// <summary>
        /// Override to maintain backwards compatibility with 0 required non-alphanumeric chars
        /// </summary>
        public override int DefaultMinNonAlphanumericChars
        {
            get { return 0; }
        }

        /// <summary>
        /// Override to maintain backwards compatibility with only 4 required length
        /// </summary>
        public override int DefaultMinPasswordLength
        {
            get { return 4; }
        }

        /// <summary>
        /// Override to maintain backwards compatibility
        /// </summary>
        public override bool DefaultUseLegacyEncoding
        {
            get { return true; }
        }

        /// <summary>
        /// For backwards compatibility, this provider supports this option
        /// </summary>
        public override bool AllowManuallyChangingPassword
        {
            get { return true; }
        }

        #region Initialization Method
        /// <summary>
        /// Initializes the provider.
        /// </summary>
        /// <param name="name">The friendly name of the provider.</param>
        /// <param name="config">A collection of the name/value pairs representing the provider-specific attributes specified in the configuration for this provider.</param>
        /// <exception cref="T:System.ArgumentNullException">The name of the provider is null.</exception>
        /// <exception cref="T:System.InvalidOperationException">An attempt is made to call 
        /// <see cref="M:System.Configuration.Provider.ProviderBase.Initialize(System.String,System.Collections.Specialized.NameValueCollection)"></see> on a provider after the provider 
        /// has already been initialized.</exception>
        /// <exception cref="T:System.ArgumentException">The name of the provider has a length of zero.</exception>
        public override void Initialize(string name, NameValueCollection config)
        {
            // Intialize values from web.config
            if (config == null) throw new ArgumentNullException("config");

            if (string.IsNullOrEmpty(name)) name = Constants.Conventions.Member.UmbracoMemberProviderName;
            
            base.Initialize(name, config);
            
            _providerName = name;
            
            // test for membertype (if not specified, choose the first member type available)
            if (config["defaultMemberTypeAlias"] != null)
            {
                _defaultMemberTypeAlias = config["defaultMemberTypeAlias"];
                if (_defaultMemberTypeAlias.IsNullOrWhiteSpace())
                {
                    throw new ProviderException("No default user type alias is specified in the web.config string. Please add a 'defaultUserTypeAlias' to the add element in the provider declaration in web.config");
                }
                _hasDefaultMember = true;
            }

            // test for approve status
            if (config["umbracoApprovePropertyTypeAlias"] != null)
            {
                ApprovedPropertyTypeAlias = config["umbracoApprovePropertyTypeAlias"];
            }
            // test for lock attempts
            if (config["umbracoLockPropertyTypeAlias"] != null)
            {
                LockPropertyTypeAlias = config["umbracoLockPropertyTypeAlias"];
            }
            if (config["umbracoLastLockedPropertyTypeAlias"] != null)
            {
                LastLockedOutPropertyTypeAlias = config["umbracoLastLockedPropertyTypeAlias"];
            }
            if (config["umbracoLastPasswordChangedPropertyTypeAlias"] != null)
            {
                LastPasswordChangedPropertyTypeAlias = config["umbracoLastPasswordChangedPropertyTypeAlias"];
            }
            if (config["umbracoFailedPasswordAttemptsPropertyTypeAlias"] != null)
            {
                FailedPasswordAttemptsPropertyTypeAlias = config["umbracoFailedPasswordAttemptsPropertyTypeAlias"];
            }
            // comment property
            if (config["umbracoCommentPropertyTypeAlias"] != null)
            {
                CommentPropertyTypeAlias = config["umbracoCommentPropertyTypeAlias"];
            }
            // last login date
            if (config["umbracoLastLoginPropertyTypeAlias"] != null)
            {
                LastLoginPropertyTypeAlias = config["umbracoLastLoginPropertyTypeAlias"];
            }
            // password retrieval
            if (config["umbracoPasswordRetrievalQuestionPropertyTypeAlias"] != null)
            {
                PasswordRetrievalQuestionPropertyTypeAlias = config["umbracoPasswordRetrievalQuestionPropertyTypeAlias"];
            }
            if (config["umbracoPasswordRetrievalAnswerPropertyTypeAlias"] != null)
            {
                PasswordRetrievalAnswerPropertyTypeAlias = config["umbracoPasswordRetrievalAnswerPropertyTypeAlias"];
            }

        }
        #endregion

        #region Methods

        /// <summary>
        /// Processes a request to update the password for a membership user.
        /// </summary>
        /// <param name="username">The user to update the password for.</param>
        /// <param name="oldPassword">This property is ignore for this provider</param>
        /// <param name="newPassword">The new password for the specified user.</param>
        /// <returns>
        /// true if the password was updated successfully; otherwise, false.
        /// </returns>
        protected override bool PerformChangePassword(string username, string oldPassword, string newPassword)
        {
            //NOTE: due to backwards compatibilty reasons, this provider doesn't care about the old password and 
            // allows simply setting the password manually so we don't really care about the old password.
            // This is allowed based on the overridden AllowManuallyChangingPassword option.

            // in order to support updating passwords from the umbraco core, we can't validate the old password
            var m = Member.GetMemberFromLoginName(username);            
            if (m == null) return false;
            
            string salt;
            var encodedPassword = EncryptOrHashNewPassword(newPassword, out salt);
            m.ChangePassword(
                FormatPasswordForStorage(encodedPassword, salt));

            UpdateMemberProperty(m, LastPasswordChangedPropertyTypeAlias, DateTime.Now);

            m.Save();

            return true;
        }

        /// <summary>
        /// Processes a request to update the password question and answer for a membership user.
        /// </summary>
        /// <param name="username">The user to change the password question and answer for.</param>
        /// <param name="password">The password for the specified user.</param>
        /// <param name="newPasswordQuestion">The new password question for the specified user.</param>
        /// <param name="newPasswordAnswer">The new password answer for the specified user.</param>
        /// <returns>
        /// true if the password question and answer are updated successfully; otherwise, false.
        /// </returns>
        protected override bool PerformChangePasswordQuestionAndAnswer(string username, string password, string newPasswordQuestion, string newPasswordAnswer)
        {
            if (string.IsNullOrEmpty(PasswordRetrievalQuestionPropertyTypeAlias) || string.IsNullOrEmpty(PasswordRetrievalAnswerPropertyTypeAlias))
            {
                throw new NotSupportedException("Updating the password Question and Answer is not valid if the properties aren't set in the config file");
            }

            var m = Member.GetMemberFromLoginName(username);
            if (m == null)
            {
                return false;
            }

            UpdateMemberProperty(m, PasswordRetrievalQuestionPropertyTypeAlias, newPasswordQuestion);
            UpdateMemberProperty(m, PasswordRetrievalAnswerPropertyTypeAlias, newPasswordAnswer);
            m.Save();
            return true;
        }

        public override string DefaultMemberTypeAlias
        {
            get
            {
                if (_hasDefaultMember == false)
                {
                    lock (Locker)
                    {
                        if (_hasDefaultMember == false)
                        {
                            var types = MemberType.GetAll;
                            if (types.Length == 1)
                                _defaultMemberTypeAlias = types[0].Alias;
                            else
                                throw new ProviderException("No default MemberType alias is specified in the web.config string. Please add a 'defaultMemberTypeAlias' to the add element in the provider declaration in web.config");

                            _hasDefaultMember = true;
                        }
                    }
                }
                return _defaultMemberTypeAlias;
            }
        }

        /// <summary>
        /// Adds a new membership user to the data source.
        /// </summary>
        /// <param name="memberTypeAlias"></param>
        /// <param name="username">The user name for the new user.</param>
        /// <param name="password">The password for the new user.</param>
        /// <param name="email">The e-mail address for the new user.</param>
        /// <param name="passwordQuestion">The password question for the new user.</param>
        /// <param name="passwordAnswer">The password answer for the new user</param>
        /// <param name="isApproved">Whether or not the new user is approved to be validated.</param>
        /// <param name="providerUserKey">The unique identifier from the membership data source for the user.</param>
        /// <param name="status">A <see cref="T:System.Web.Security.MembershipCreateStatus"></see> enumeration value indicating whether the user was created successfully.</param>
        /// <returns>
        /// A <see cref="T:System.Web.Security.MembershipUser"></see> object populated with the information for the newly created user.
        /// </returns>
        protected override MembershipUser PerformCreateUser(string memberTypeAlias, string username, string password, string email, string passwordQuestion,
                                                    string passwordAnswer, bool isApproved, object providerUserKey, out MembershipCreateStatus status)
        {
            if (Member.GetMemberFromLoginName(username) != null)
            {
                status = MembershipCreateStatus.DuplicateUserName;
                LogHelper.Warn<UmbracoMembershipProvider>("Cannot create member as username already exists: " + username);
                return null;
            }
            
            if (Member.GetMemberFromEmail(email) != null && RequiresUniqueEmail)
            {
                status = MembershipCreateStatus.DuplicateEmail;
                LogHelper.Warn<UmbracoMembershipProvider>(
                    "Cannot create member as a member with the same email address exists: " + email);
                return null;
            }
            
            var memberType = MemberType.GetByAlias(memberTypeAlias);
            if (memberType == null)
            {
                throw new InvalidOperationException("Could not find a member type with alias " + memberTypeAlias + ". Ensure your membership provider configuration is up to date and that the default member type exists.");
            }

            var m = Member.MakeNew(username, email, memberType, User.GetUser(0));

            string salt;
            var encodedPassword = EncryptOrHashNewPassword(password, out salt);
            
            //set the password on the member
            m.ChangePassword(FormatPasswordForStorage(encodedPassword, salt));
                
            // custom fields
            if (string.IsNullOrEmpty(PasswordRetrievalQuestionPropertyTypeAlias) == false)
            {
                UpdateMemberProperty(m, PasswordRetrievalQuestionPropertyTypeAlias, passwordQuestion);
            }

            if (string.IsNullOrEmpty(PasswordRetrievalAnswerPropertyTypeAlias) == false)
            {
                UpdateMemberProperty(m, PasswordRetrievalAnswerPropertyTypeAlias, passwordAnswer);                    
            }   

            if (string.IsNullOrEmpty(ApprovedPropertyTypeAlias) == false)
            {
                UpdateMemberProperty(m, ApprovedPropertyTypeAlias, isApproved ? 1 : 0);                 
            }

            if (string.IsNullOrEmpty(LastLoginPropertyTypeAlias) == false)
            {
                UpdateMemberProperty(m, LastLoginPropertyTypeAlias, DateTime.Now);
            }

            if (string.IsNullOrEmpty(LastPasswordChangedPropertyTypeAlias) == false)
            {
                UpdateMemberProperty(m, LastPasswordChangedPropertyTypeAlias, DateTime.Now);
            }

            var mUser = ConvertToMembershipUser(m);

            // save
            m.Save();

            status = MembershipCreateStatus.Success;

            return mUser;
        }


        /// <summary>
        /// Removes a user from the membership data source.
        /// </summary>
        /// <param name="username">The name of the user to delete.</param>
        /// <param name="deleteAllRelatedData">
        /// TODO: This setting currently has no effect
        /// </param>
        /// <returns>
        /// true if the user was successfully deleted; otherwise, false.
        /// </returns>
        public override bool DeleteUser(string username, bool deleteAllRelatedData)
        {
            var m = Member.GetMemberFromLoginName(username);
            if (m == null) return false;
            m.delete();
            return true;
        }

        /// <summary>
        /// Gets a collection of membership users where the e-mail address contains the specified e-mail address to match.
        /// </summary>
        /// <param name="emailToMatch">The e-mail address to search for.</param>
        /// <param name="pageIndex">The index of the page of results to return. pageIndex is zero-based.</param>
        /// <param name="pageSize">The size of the page of results to return.</param>
        /// <param name="totalRecords">The total number of matched users.</param>
        /// <returns>
        /// A <see cref="T:System.Web.Security.MembershipUserCollection"></see> collection that contains a page of pageSize<see cref="T:System.Web.Security.MembershipUser"></see> objects beginning at the page specified by pageIndex.
        /// </returns>
        public override MembershipUserCollection FindUsersByEmail(string emailToMatch, int pageIndex, int pageSize, out int totalRecords)
        {
            var byEmail = ApplicationContext.Current.Services.MemberService.FindByEmail(emailToMatch, pageIndex, pageSize, out totalRecords, StringPropertyMatchType.Wildcard).ToArray();
            
            var collection = new MembershipUserCollection();                        
            foreach (var m in byEmail)
            {
                collection.Add(ConvertToMembershipUser(m));
            }
            return collection;
        }

        /// <summary>
        /// Gets a collection of membership users where the user name contains the specified user name to match.
        /// </summary>
        /// <param name="usernameToMatch">The user name to search for.</param>
        /// <param name="pageIndex">The index of the page of results to return. pageIndex is zero-based.</param>
        /// <param name="pageSize">The size of the page of results to return.</param>
        /// <param name="totalRecords">The total number of matched users.</param>
        /// <returns>
        /// A <see cref="T:System.Web.Security.MembershipUserCollection"></see> collection that contains a page of pageSize<see cref="T:System.Web.Security.MembershipUser"></see> objects beginning at the page specified by pageIndex.
        /// </returns>
        public override MembershipUserCollection FindUsersByName(string usernameToMatch, int pageIndex, int pageSize, out int totalRecords)
        {
            var byEmail = ApplicationContext.Current.Services.MemberService.FindByUsername(usernameToMatch, pageIndex, pageSize, out totalRecords, StringPropertyMatchType.Wildcard).ToArray();
            
            var collection = new MembershipUserCollection();            
            foreach (var m in byEmail)
            {
                collection.Add(ConvertToMembershipUser(m));
            }
            return collection;
        }

        /// <summary>
        /// Gets a collection of all the users in the data source in pages of data.
        /// </summary>
        /// <param name="pageIndex">The index of the page of results to return. pageIndex is zero-based.</param>
        /// <param name="pageSize">The size of the page of results to return.</param>
        /// <param name="totalRecords">The total number of matched users.</param>
        /// <returns>
        /// A <see cref="T:System.Web.Security.MembershipUserCollection"></see> collection that contains a page of pageSize<see cref="T:System.Web.Security.MembershipUser"></see> objects beginning at the page specified by pageIndex.
        /// </returns>
        public override MembershipUserCollection GetAllUsers(int pageIndex, int pageSize, out int totalRecords)
        {
            var membersList = new MembershipUserCollection();

            var pagedMembers = ApplicationContext.Current.Services.MemberService.GetAll(pageIndex, pageSize, out totalRecords);

            foreach (var m in pagedMembers)
            {
                membersList.Add(ConvertToMembershipUser(m));
            }
            return membersList;
        }

        /// <summary>
        /// Gets the number of users currently accessing the application.
        /// </summary>
        /// <returns>
        /// The number of users currently accessing the application.
        /// </returns>
        public override int GetNumberOfUsersOnline()
        {
            return ApplicationContext.Current.Services.MemberService.GetCount(MemberCountType.Online);
        }

        /// <summary>
        /// Gets the password for the specified user name from the data source.
        /// </summary>
        /// <param name="username">The user to retrieve the password for.</param>
        /// <param name="answer">The password answer for the user.</param>
        /// <returns>
        /// The password for the specified user name.
        /// </returns>
        protected override string PerformGetPassword(string username, string answer)
        {
            var m = Member.GetMemberFromLoginName(username);
            if (m == null)
            {
                throw new MembershipPasswordException("The supplied user is not found");
            }

            // check if user is locked out
            if (string.IsNullOrEmpty(LockPropertyTypeAlias) == false)
            {
                var isLockedOut = false;
                bool.TryParse(GetMemberProperty(m, LockPropertyTypeAlias, true), out isLockedOut);
                if (isLockedOut)
                {
                    throw new MembershipPasswordException("The supplied user is locked out");
                }
            }

            if (RequiresQuestionAndAnswer)
            {
                // check if password answer property alias is set
                if (string.IsNullOrEmpty(PasswordRetrievalAnswerPropertyTypeAlias) == false)
                {
                    // match password answer
                    if (GetMemberProperty(m, PasswordRetrievalAnswerPropertyTypeAlias, false) != answer)
                    {
                        throw new MembershipPasswordException("Incorrect password answer");
                    }
                }
                else
                {
                    throw new ProviderException("Password retrieval answer property alias is not set! To automatically support password question/answers you'll need to add references to the membertype properties in the 'Member' element in web.config by adding their aliases to the 'umbracoPasswordRetrievalQuestionPropertyTypeAlias' and 'umbracoPasswordRetrievalAnswerPropertyTypeAlias' attributes");
                }
            }

            var decodedPassword = DecryptPassword(m.GetPassword());

            return decodedPassword;
        }

        /// <summary>
        /// Gets information from the data source for a user. Provides an option to update the last-activity date/time stamp for the user.
        /// </summary>
        /// <param name="username">The name of the user to get information for.</param>
        /// <param name="userIsOnline">true to update the last-activity date/time stamp for the user; false to return user information without updating the last-activity date/time stamp for the user.</param>
        /// <returns>
        /// A <see cref="T:System.Web.Security.MembershipUser"></see> object populated with the specified user's information from the data source.
        /// </returns>
        public override MembershipUser GetUser(string username, bool userIsOnline)
        {
            if (string.IsNullOrEmpty(username))
                return null;
            var m = Member.GetMemberFromLoginName(username);
            
            if (m == null)
            {
                return null;
            }

            if (userIsOnline && LastLoginPropertyTypeAlias.IsNullOrWhiteSpace() == false)
            {
                UpdateMemberProperty(m, LastLoginPropertyTypeAlias, DateTime.Now);
            }

            return ConvertToMembershipUser(m);
        }

        /// <summary>
        /// Gets information from the data source for a user based on the unique identifier for the membership user. Provides an option to update the last-activity date/time stamp for the user.
        /// </summary>
        /// <param name="providerUserKey">The unique identifier for the membership user to get information for.</param>
        /// <param name="userIsOnline">true to update the last-activity date/time stamp for the user; false to return user information without updating the last-activity date/time stamp for the user.</param>
        /// <returns>
        /// A <see cref="T:System.Web.Security.MembershipUser"></see> object populated with the specified user's information from the data source.
        /// </returns>
        public override MembershipUser GetUser(object providerUserKey, bool userIsOnline)
        {
            var asGuid = providerUserKey.TryConvertTo<Guid>();
            if (asGuid.Success)
            {
                var m = new Member(asGuid.Result);
                if (userIsOnline && LastLoginPropertyTypeAlias.IsNullOrWhiteSpace() == false)
                {
                    UpdateMemberProperty(m, LastLoginPropertyTypeAlias, DateTime.Now);
                }
                return ConvertToMembershipUser(m);    
            }
            var asInt = providerUserKey.TryConvertTo<int>();
            if (asInt.Success)
            {
                var m = new Member(asInt.Result);
                if (userIsOnline && LastLoginPropertyTypeAlias.IsNullOrWhiteSpace() == false)
                {
                    UpdateMemberProperty(m, LastLoginPropertyTypeAlias, DateTime.Now);
                }
                return ConvertToMembershipUser(m);    
            }

            throw new InvalidOperationException("The " + GetType() + " provider only supports GUID or Int as a providerUserKey");

        }


        /// <summary>
        /// Gets the user name associated with the specified e-mail address.
        /// </summary>
        /// <param name="email">The e-mail address to search for.</param>
        /// <returns>
        /// The user name associated with the specified e-mail address. If no match is found, return null.
        /// </returns>
        public override string GetUserNameByEmail(string email)
        {
            var m = Member.GetMemberFromEmail(email);
            return m == null ? null : m.LoginName;
        }

        /// <summary>
        /// Resets a user's password to a new, automatically generated password.
        /// </summary>
        /// <param name="username">The user to reset the password for.</param>
        /// <param name="answer">The password answer for the specified user (not used with Umbraco).</param>
        /// <param name="generatedPassword"></param>
        /// <returns>The new password for the specified user.</returns>
        protected override string PerformResetPassword(string username, string answer, string generatedPassword)
        {
            //TODO: This should be here - but how do we update failure count in this provider??
            //if (answer == null && RequiresQuestionAndAnswer)
            //{
            //    UpdateFailureCount(username, "passwordAnswer");

            //    throw new ProviderException("Password answer required for password reset.");
            //}
            
            var m = Member.GetMemberFromLoginName(username);
            if (m == null)
            {
                throw new ProviderException("The supplied user is not found");
            }

            // check if user is locked out
            if (string.IsNullOrEmpty(LockPropertyTypeAlias) == false)
            {
                var isLockedOut = false;
                bool.TryParse(GetMemberProperty(m, LockPropertyTypeAlias, true), out isLockedOut);
                if (isLockedOut)
                {
                    throw new ProviderException("The member is locked out.");
                }
            }

            if (RequiresQuestionAndAnswer)
            {
                // check if password answer property alias is set
                if (string.IsNullOrEmpty(PasswordRetrievalAnswerPropertyTypeAlias) == false)
                {
                    // match password answer
                    if (GetMemberProperty(m, PasswordRetrievalAnswerPropertyTypeAlias, false) != answer)
                    {
                        throw new ProviderException("Incorrect password answer");
                    }
                }
                else
                {
                    throw new ProviderException("Password retrieval answer property alias is not set! To automatically support password question/answers you'll need to add references to the membertype properties in the 'Member' element in web.config by adding their aliases to the 'umbracoPasswordRetrievalQuestionPropertyTypeAlias' and 'umbracoPasswordRetrievalAnswerPropertyTypeAlias' attributes");
                }
            }

            string salt;
            var encodedPassword = EncryptOrHashNewPassword(generatedPassword, out salt);
            //set the password on the member
            m.ChangePassword(FormatPasswordForStorage(encodedPassword, salt));

            if (string.IsNullOrEmpty(LastPasswordChangedPropertyTypeAlias) == false)
            {
                UpdateMemberProperty(m, LastPasswordChangedPropertyTypeAlias, DateTime.Now);
            }

            m.Save();

            return generatedPassword;
        }

        /// <summary>
        /// Clears a lock so that the membership user can be validated.
        /// </summary>
        /// <param name="userName">The membership user to clear the lock status for.</param>
        /// <returns>
        /// true if the membership user was successfully unlocked; otherwise, false.
        /// </returns>
        public override bool UnlockUser(string userName)
        {
            if (string.IsNullOrEmpty(LockPropertyTypeAlias) == false)
            {
                var m = Member.GetMemberFromLoginName(userName);
                if (m != null)
                {
                    UpdateMemberProperty(m, LockPropertyTypeAlias, 0);
                    if (string.IsNullOrEmpty(FailedPasswordAttemptsPropertyTypeAlias) == false)
                    {
                        UpdateMemberProperty(m, FailedPasswordAttemptsPropertyTypeAlias, 0);
                    }
                    m.Save();
                    return true;
                }
                throw new ProviderException(string.Format("No member with the username '{0}' found", userName));
            }
            throw new ProviderException("To enable lock/unlocking, you need to add a 'bool' property on your membertype and add the alias of the property in the 'umbracoLockPropertyTypeAlias' attribute of the membership element in the web.config.");
        }

        /// <summary>
        /// Updates e-mail and potentially approved status, lock status and comment on a user.
        /// </summary>
        /// <param name="user">A <see cref="T:System.Web.Security.MembershipUser"></see> object that represents the user to update and the updated information for the user.</param>
        public override void UpdateUser(MembershipUser user)
        {
            var m = Member.GetMemberFromLoginName(user.UserName);

            if (m == null)
            {
                throw new ProviderException(string.Format("No member with the username '{0}' found", user.UserName));
            }                

            m.Email = user.Email;

            // if supported, update approve status
            UpdateMemberProperty(m, ApprovedPropertyTypeAlias, user.IsApproved ? 1 : 0);

            // if supported, update lock status
            UpdateMemberProperty(m, LockPropertyTypeAlias, user.IsLockedOut ? 1 : 0);
            if (user.IsLockedOut)
            {
                UpdateMemberProperty(m, LastLockedOutPropertyTypeAlias, DateTime.Now);
            }

            // if supported, update comment
            UpdateMemberProperty(m, CommentPropertyTypeAlias, user.Comment);

            m.Save();
        }

        /// <summary>
        /// Verifies that the specified user name and password exist in the data source.
        /// </summary>
        /// <param name="username">The name of the user to validate.</param>
        /// <param name="password">The password for the specified user.</param>
        /// <returns>
        /// true if the specified username and password are valid; otherwise, false.
        /// </returns>
        public override bool ValidateUser(string username, string password)
        {
            var m = Member.GetMemberFromLoginName(username);
            if (m == null) return false;
            var authenticated = CheckPassword(password, m.GetPassword());
            
            if (authenticated)
            {
                // check for lock status. If locked, then set the member property to null
                if (string.IsNullOrEmpty(LockPropertyTypeAlias) == false)
                {
                    string lockedStatus = GetMemberProperty(m, LockPropertyTypeAlias, true);
                    if (string.IsNullOrEmpty(lockedStatus) == false)
                    {
                        var isLocked = false;
                        if (bool.TryParse(lockedStatus, out isLocked))
                        {
                            if (isLocked)
                            {
                                LogHelper.Info<UmbracoMembershipProvider>("Cannot validate member " + username + " because they are currently locked out");
                                return false;
                            }
                        }
                    }
                }

                //check for approve status. If not approved, then set the member property to null
                if (CheckApproveStatus(m) == false)
                {
                    LogHelper.Info<UmbracoMembershipProvider>("Cannot validate member " + username + " because they are not approved");
                    return false;
                }

                // maybe update login date
                if (string.IsNullOrEmpty(LastLoginPropertyTypeAlias) == false)
                {
                    UpdateMemberProperty(m, LastLoginPropertyTypeAlias, DateTime.Now);
                }

                // maybe reset password attempts
                if (string.IsNullOrEmpty(FailedPasswordAttemptsPropertyTypeAlias) == false)
                {
                    UpdateMemberProperty(m, FailedPasswordAttemptsPropertyTypeAlias, 0);
                }

                // persist data
                m.Save();

                return true;
            }


            // update fail rate if it's approved
            if (string.IsNullOrEmpty(LockPropertyTypeAlias) == false
                && string.IsNullOrEmpty(FailedPasswordAttemptsPropertyTypeAlias) == false)
            {                                
                if (CheckApproveStatus(m))
                {
                    var failedAttempts = 0;
                    int.TryParse(GetMemberProperty(m, FailedPasswordAttemptsPropertyTypeAlias, false), out failedAttempts);
                    failedAttempts = failedAttempts + 1;
                    UpdateMemberProperty(m, FailedPasswordAttemptsPropertyTypeAlias, failedAttempts);

                    // lock user?
                    if (failedAttempts >= MaxInvalidPasswordAttempts)
                    {
                        UpdateMemberProperty(m, LockPropertyTypeAlias, 1);
                        UpdateMemberProperty(m, LastLockedOutPropertyTypeAlias, DateTime.Now);
                        LogHelper.Info<UmbracoMembershipProvider>("Member " + username + " is now locked out, max invalid password attempts exceeded");
                    }
                    m.Save();
                }

            }

            return false;
        }

        private static void UpdateMemberProperty(Member m, string propertyTypeAlias, object propertyValue)
        {
            if (string.IsNullOrEmpty(propertyTypeAlias) == false)
            {
                if (m.getProperty(propertyTypeAlias) != null)
                {
                    m.getProperty(propertyTypeAlias).Value = propertyValue;
                }
            }
        }

        private static string GetMemberProperty(Member m, string propertyTypeAlias, bool isBool)
        {
            if (string.IsNullOrEmpty(propertyTypeAlias) == false)
            {
                if (m.getProperty(propertyTypeAlias) != null &&
                    m.getProperty(propertyTypeAlias).Value != null)
                {
                    if (isBool)
                    {
                        // Umbraco stored true as 1, which means it can be bool.tryParse'd
                        return m.getProperty(propertyTypeAlias).Value.ToString().Replace("1", "true").Replace("0", "false");
                    }
                    return m.getProperty(propertyTypeAlias).Value.ToString();
                }
            }

            return null;
        }

        private static string GetMemberProperty(IMember m, string propertyTypeAlias, bool isBool)
        {
            if (string.IsNullOrEmpty(propertyTypeAlias) == false)
            {
                if (m.Properties[propertyTypeAlias] != null &&
                    m.Properties[propertyTypeAlias].Value != null)
                {
                    if (isBool)
                    {
                        // Umbraco stored true as 1, which means it can be bool.tryParse'd
                        return m.Properties[propertyTypeAlias].Value.ToString().Replace("1", "true").Replace("0", "false");
                    }
                    return m.Properties[propertyTypeAlias].Value.ToString();
                }
            }

            return null;
        }
        
        private bool CheckApproveStatus(Member m)
        {
            var isApproved = false;
            if (string.IsNullOrEmpty(ApprovedPropertyTypeAlias) == false)
            {
                if (m != null)
                {
                    var approveStatus = GetMemberProperty(m, ApprovedPropertyTypeAlias, true);
                    if (string.IsNullOrEmpty(approveStatus) == false)
                    {
                        //try parsing as bool first (just in case)
                        if (bool.TryParse(approveStatus, out isApproved) == false)
                        {
                            int intStatus;
                            //if that fails, try parsing as int (since its normally stored as 0 or 1)
                            if (int.TryParse(approveStatus, out intStatus))
                            {
                                isApproved = intStatus != 0;
                            }
                        }
                    }
                    else
                    {
                        //There is no property so we shouldn't use the approve status
                        isApproved = true;
                    }
                }
            }
            else {
                // if we don't use approve statuses
                isApproved = true;
            }
            return isApproved;
        }
        #endregion

        #region Helper Methods
        
        /// <summary>
        /// Encodes the password.
        /// </summary>
        /// <param name="password">The password.</param>
        /// <returns>The encoded password.</returns>
        [Obsolete("Do not use this, it is the legacy way to encode a password - use the base class EncryptOrHashExistingPassword instead")]
        public string EncodePassword(string password)
        {
            return LegacyEncodePassword(password);
        }

        /// <summary>
        /// Unencode password.
        /// </summary>
        /// <param name="encodedPassword">The encoded password.</param>
        /// <returns>The unencoded password.</returns>
        [Obsolete("Do not use this, it is the legacy way to decode a password - use the base class DecodePassword instead")]
        public string UnEncodePassword(string encodedPassword)
        {
            return LegacyUnEncodePassword(encodedPassword);
        }

        /// <summary>
        /// Converts to membership user.
        /// </summary>
        /// <param name="m">The m.</param>
        /// <returns></returns>
        private MembershipUser ConvertToMembershipUser(Member m)
        {
            if (m == null) return null;

            var lastLogin = DateTime.Now;
            var lastLocked = DateTime.MinValue;
            var isApproved = true;
            var isLocked = false;
            var comment = "";
            var passwordQuestion = "";

            // last login
            if (string.IsNullOrEmpty(LastLoginPropertyTypeAlias) == false)
            {
                DateTime.TryParse(GetMemberProperty(m, LastLoginPropertyTypeAlias, false), out lastLogin);
            }
            // approved
            if (string.IsNullOrEmpty(ApprovedPropertyTypeAlias) == false)
            {
                bool.TryParse(GetMemberProperty(m, ApprovedPropertyTypeAlias, true), out isApproved);
            }
            // locked
            if (string.IsNullOrEmpty(LockPropertyTypeAlias) == false)
            {
                bool.TryParse(GetMemberProperty(m, LockPropertyTypeAlias, true), out isLocked);
            }
            // last locked
            if (string.IsNullOrEmpty(LastLockedOutPropertyTypeAlias) == false)
            {
                DateTime.TryParse(GetMemberProperty(m, LastLockedOutPropertyTypeAlias, false), out lastLocked);
            }
            // comment
            if (string.IsNullOrEmpty(CommentPropertyTypeAlias) == false)
            {
                comment = GetMemberProperty(m, CommentPropertyTypeAlias, false);
            }
            // password question
            if (string.IsNullOrEmpty(PasswordRetrievalQuestionPropertyTypeAlias) == false)
            {
                passwordQuestion = GetMemberProperty(m, PasswordRetrievalQuestionPropertyTypeAlias, false);
            }

            return new MembershipUser(_providerName, m.LoginName, m.Id, m.Email, passwordQuestion, comment, isApproved, isLocked, m.CreateDateTime, lastLogin,
                                      DateTime.Now, DateTime.Now, lastLocked);
        }

        /// <summary>
        /// Converts to membership user.
        /// </summary>
        /// <param name="m">The m.</param>
        /// <returns></returns>
        private MembershipUser ConvertToMembershipUser(IMember m)
        {
            if (m == null) return null;

            var lastLogin = DateTime.Now;
            var lastLocked = DateTime.MinValue;
            var isApproved = true;
            var isLocked = false;
            var comment = "";
            var passwordQuestion = "";

            // last login
            if (string.IsNullOrEmpty(LastLoginPropertyTypeAlias) == false)
            {
                DateTime.TryParse(GetMemberProperty(m, LastLoginPropertyTypeAlias, false), out lastLogin);
            }
            // approved
            if (string.IsNullOrEmpty(ApprovedPropertyTypeAlias) == false)
            {
                bool.TryParse(GetMemberProperty(m, ApprovedPropertyTypeAlias, true), out isApproved);
            }
            // locked
            if (string.IsNullOrEmpty(LockPropertyTypeAlias) == false)
            {
                bool.TryParse(GetMemberProperty(m, LockPropertyTypeAlias, true), out isLocked);
            }
            // last locked
            if (string.IsNullOrEmpty(LastLockedOutPropertyTypeAlias) == false)
            {
                DateTime.TryParse(GetMemberProperty(m, LastLockedOutPropertyTypeAlias, false), out lastLocked);
            }
            // comment
            if (string.IsNullOrEmpty(CommentPropertyTypeAlias) == false)
            {
                comment = GetMemberProperty(m, CommentPropertyTypeAlias, false);
            }
            // password question
            if (string.IsNullOrEmpty(PasswordRetrievalQuestionPropertyTypeAlias) == false)
            {
                passwordQuestion = GetMemberProperty(m, PasswordRetrievalQuestionPropertyTypeAlias, false);
            }

            return new MembershipUser(_providerName, m.Username, m.Id, m.Email, passwordQuestion, comment, isApproved, isLocked, m.CreateDate, lastLogin,
                                      DateTime.Now, DateTime.Now, lastLocked);
        }

        #endregion
    }
}
>>>>>>> b5329ace
<|MERGE_RESOLUTION|>--- conflicted
+++ resolved
@@ -1,1961 +1,992 @@
-<<<<<<< HEAD
-#region namespace
-using System;
-using System.Collections.Generic;
-using System.Linq;
-using System.Text;
-using System.Web.Security;
-using System.Configuration;
-using Umbraco.Core;
-using Umbraco.Core.Logging;
-using Umbraco.Core.Models;
-using Umbraco.Core.Persistence.Querying;
-using Umbraco.Core.Security;
-using Umbraco.Core.Services;
-using umbraco.BusinessLogic;
-using System.Security.Cryptography;
-using System.Web.Util;
-using System.Collections.Specialized;
-using System.Configuration.Provider;
-using System.Security;
-using System.Security.Permissions;
-using System.Runtime.CompilerServices;
-using Member = umbraco.cms.businesslogic.member.Member;
-using MemberType = umbraco.cms.businesslogic.member.MemberType;
-
-#endregion
-
-namespace umbraco.providers.members
-{
-    /// <summary>
-    /// Custom Membership Provider for Umbraco Members (User authentication for Frontend applications NOT umbraco CMS)  
-    /// </summary>
-    [Obsolete("This has been superceded by Umbraco.Web.Security.Providers.MembersMembershipProvider")]
-    public class UmbracoMembershipProvider : UmbracoMembershipProviderBase, IUmbracoMemberTypeMembershipProvider
-    {
-        public UmbracoMembershipProvider()
-
-        {
-            LockPropertyTypeAlias = Constants.Conventions.Member.IsLockedOut;
-            LastLockedOutPropertyTypeAlias = Constants.Conventions.Member.LastLockoutDate;
-            FailedPasswordAttemptsPropertyTypeAlias = Constants.Conventions.Member.FailedPasswordAttempts;
-            ApprovedPropertyTypeAlias = Constants.Conventions.Member.IsApproved;
-            CommentPropertyTypeAlias = Constants.Conventions.Member.Comments;
-            LastLoginPropertyTypeAlias = Constants.Conventions.Member.LastLoginDate;
-            LastPasswordChangedPropertyTypeAlias = Constants.Conventions.Member.LastPasswordChangeDate;
-            PasswordRetrievalQuestionPropertyTypeAlias = Constants.Conventions.Member.PasswordQuestion;
-            PasswordRetrievalAnswerPropertyTypeAlias = Constants.Conventions.Member.PasswordAnswer;
-        }
-
-        #region Fields
-
-        private string _defaultMemberTypeAlias = "Member";
-        private string _providerName = Member.UmbracoMemberProviderName;       
-
-        #endregion
-
-        public string LockPropertyTypeAlias { get; protected set; }
-        public string LastLockedOutPropertyTypeAlias { get; protected set; }
-        public string FailedPasswordAttemptsPropertyTypeAlias { get; protected set; }
-        public string ApprovedPropertyTypeAlias { get; protected set; }
-        public string CommentPropertyTypeAlias { get; protected set; }
-        public string LastLoginPropertyTypeAlias { get; protected set; }
-        public string LastPasswordChangedPropertyTypeAlias { get; protected set; }
-        public string PasswordRetrievalQuestionPropertyTypeAlias { get; protected set; }
-        public string PasswordRetrievalAnswerPropertyTypeAlias { get; protected set; }
-
-        /// <summary>
-        /// Override to maintain backwards compatibility with 0 required non-alphanumeric chars
-        /// </summary>
-        public override int DefaultMinNonAlphanumericChars
-        {
-            get { return 0; }
-        }
-
-        /// <summary>
-        /// Override to maintain backwards compatibility with only 4 required length
-        /// </summary>
-        public override int DefaultMinPasswordLength
-        {
-            get { return 4; }
-        }
-
-        /// <summary>
-        /// Override to maintain backwards compatibility
-        /// </summary>
-        public override bool DefaultUseLegacyEncoding
-        {
-            get { return true; }
-        }
-
-        /// <summary>
-        /// For backwards compatibility, this provider supports this option
-        /// </summary>
-        public override bool AllowManuallyChangingPassword
-        {
-            get { return true; }
-        }
-
-        #region Initialization Method
-        /// <summary>
-        /// Initializes the provider.
-        /// </summary>
-        /// <param name="name">The friendly name of the provider.</param>
-        /// <param name="config">A collection of the name/value pairs representing the provider-specific attributes specified in the configuration for this provider.</param>
-        /// <exception cref="T:System.ArgumentNullException">The name of the provider is null.</exception>
-        /// <exception cref="T:System.InvalidOperationException">An attempt is made to call 
-        /// <see cref="M:System.Configuration.Provider.ProviderBase.Initialize(System.String,System.Collections.Specialized.NameValueCollection)"></see> on a provider after the provider 
-        /// has already been initialized.</exception>
-        /// <exception cref="T:System.ArgumentException">The name of the provider has a length of zero.</exception>
-        public override void Initialize(string name, NameValueCollection config)
-        {
-            // Intialize values from web.config
-            if (config == null) throw new ArgumentNullException("config");
-
-            if (string.IsNullOrEmpty(name)) name = Constants.Conventions.Member.UmbracoMemberProviderName;
-            
-            base.Initialize(name, config);
-            
-            _providerName = name;
-            
-            // test for membertype (if not specified, choose the first member type available)
-            if (config["defaultMemberTypeAlias"] != null)
-                _defaultMemberTypeAlias = config["defaultMemberTypeAlias"];
-            else if (MemberType.GetAll.Length == 1)
-                _defaultMemberTypeAlias = MemberType.GetAll[0].Alias;
-            else
-                throw new ProviderException("No default MemberType alias is specified in the web.config string. Please add a 'defaultMemberTypeAlias' to the add element in the provider declaration in web.config");
-
-            // test for approve status
-            if (config["umbracoApprovePropertyTypeAlias"] != null)
-            {
-                ApprovedPropertyTypeAlias = config["umbracoApprovePropertyTypeAlias"];
-            }
-            // test for lock attempts
-            if (config["umbracoLockPropertyTypeAlias"] != null)
-            {
-                LockPropertyTypeAlias = config["umbracoLockPropertyTypeAlias"];
-            }
-            if (config["umbracoLastLockedPropertyTypeAlias"] != null)
-            {
-                LastLockedOutPropertyTypeAlias = config["umbracoLastLockedPropertyTypeAlias"];
-            }
-            if (config["umbracoLastPasswordChangedPropertyTypeAlias"] != null)
-            {
-                LastPasswordChangedPropertyTypeAlias = config["umbracoLastPasswordChangedPropertyTypeAlias"];
-            }
-            if (config["umbracoFailedPasswordAttemptsPropertyTypeAlias"] != null)
-            {
-                FailedPasswordAttemptsPropertyTypeAlias = config["umbracoFailedPasswordAttemptsPropertyTypeAlias"];
-            }
-            // comment property
-            if (config["umbracoCommentPropertyTypeAlias"] != null)
-            {
-                CommentPropertyTypeAlias = config["umbracoCommentPropertyTypeAlias"];
-            }
-            // last login date
-            if (config["umbracoLastLoginPropertyTypeAlias"] != null)
-            {
-                LastLoginPropertyTypeAlias = config["umbracoLastLoginPropertyTypeAlias"];
-            }
-            // password retrieval
-            if (config["umbracoPasswordRetrievalQuestionPropertyTypeAlias"] != null)
-            {
-                PasswordRetrievalQuestionPropertyTypeAlias = config["umbracoPasswordRetrievalQuestionPropertyTypeAlias"];
-            }
-            if (config["umbracoPasswordRetrievalAnswerPropertyTypeAlias"] != null)
-            {
-                PasswordRetrievalAnswerPropertyTypeAlias = config["umbracoPasswordRetrievalAnswerPropertyTypeAlias"];
-            }
-
-        }
-        #endregion
-
-        #region Methods
-
-        /// <summary>
-        /// Processes a request to update the password for a membership user.
-        /// </summary>
-        /// <param name="username">The user to update the password for.</param>
-        /// <param name="oldPassword">This property is ignore for this provider</param>
-        /// <param name="newPassword">The new password for the specified user.</param>
-        /// <returns>
-        /// true if the password was updated successfully; otherwise, false.
-        /// </returns>
-        protected override bool PerformChangePassword(string username, string oldPassword, string newPassword)
-        {
-            //NOTE: due to backwards compatibilty reasons, this provider doesn't care about the old password and 
-            // allows simply setting the password manually so we don't really care about the old password.
-            // This is allowed based on the overridden AllowManuallyChangingPassword option.
-
-            // in order to support updating passwords from the umbraco core, we can't validate the old password
-            var m = Member.GetMemberFromLoginName(username);            
-            if (m == null) return false;
-            
-            string salt;
-            var encodedPassword = EncryptOrHashNewPassword(newPassword, out salt);
-            m.ChangePassword(
-                FormatPasswordForStorage(encodedPassword, salt));
-
-            UpdateMemberProperty(m, LastPasswordChangedPropertyTypeAlias, DateTime.Now);
-
-            m.Save();
-
-            return true;
-        }
-
-        /// <summary>
-        /// Processes a request to update the password question and answer for a membership user.
-        /// </summary>
-        /// <param name="username">The user to change the password question and answer for.</param>
-        /// <param name="password">The password for the specified user.</param>
-        /// <param name="newPasswordQuestion">The new password question for the specified user.</param>
-        /// <param name="newPasswordAnswer">The new password answer for the specified user.</param>
-        /// <returns>
-        /// true if the password question and answer are updated successfully; otherwise, false.
-        /// </returns>
-        protected override bool PerformChangePasswordQuestionAndAnswer(string username, string password, string newPasswordQuestion, string newPasswordAnswer)
-        {
-            if (string.IsNullOrEmpty(PasswordRetrievalQuestionPropertyTypeAlias) || string.IsNullOrEmpty(PasswordRetrievalAnswerPropertyTypeAlias))
-            {
-                throw new NotSupportedException("Updating the password Question and Answer is not valid if the properties aren't set in the config file");
-            }
-
-            var m = Member.GetMemberFromLoginName(username);
-            if (m == null)
-            {
-                return false;
-            }
-
-            UpdateMemberProperty(m, PasswordRetrievalQuestionPropertyTypeAlias, newPasswordQuestion);
-            UpdateMemberProperty(m, PasswordRetrievalAnswerPropertyTypeAlias, newPasswordAnswer);
-            m.Save();
-            return true;
-        }
-
-        public override string DefaultMemberTypeAlias
-        {
-            get { return _defaultMemberTypeAlias; }
-        }
-
-        /// <summary>
-        /// Adds a new membership user to the data source.
-        /// </summary>
-        /// <param name="memberTypeAlias"></param>
-        /// <param name="username">The user name for the new user.</param>
-        /// <param name="password">The password for the new user.</param>
-        /// <param name="email">The e-mail address for the new user.</param>
-        /// <param name="passwordQuestion">The password question for the new user.</param>
-        /// <param name="passwordAnswer">The password answer for the new user</param>
-        /// <param name="isApproved">Whether or not the new user is approved to be validated.</param>
-        /// <param name="providerUserKey">The unique identifier from the membership data source for the user.</param>
-        /// <param name="status">A <see cref="T:System.Web.Security.MembershipCreateStatus"></see> enumeration value indicating whether the user was created successfully.</param>
-        /// <returns>
-        /// A <see cref="T:System.Web.Security.MembershipUser"></see> object populated with the information for the newly created user.
-        /// </returns>
-        protected override MembershipUser PerformCreateUser(string memberTypeAlias, string username, string password, string email, string passwordQuestion,
-                                                    string passwordAnswer, bool isApproved, object providerUserKey, out MembershipCreateStatus status)
-        {
-            if (Member.GetMemberFromLoginName(username) != null)
-            {
-                status = MembershipCreateStatus.DuplicateUserName;
-                LogHelper.Warn<UmbracoMembershipProvider>("Cannot create member as username already exists: " + username);
-                return null;
-            }
-            
-            if (Member.GetMemberFromEmail(email) != null && RequiresUniqueEmail)
-            {
-                status = MembershipCreateStatus.DuplicateEmail;
-                LogHelper.Warn<UmbracoMembershipProvider>(
-                    "Cannot create member as a member with the same email address exists: " + email);
-                return null;
-            }
-            
-            var memberType = MemberType.GetByAlias(memberTypeAlias);
-            if (memberType == null)
-            {
-                throw new InvalidOperationException("Could not find a member type with alias " + memberTypeAlias + ". Ensure your membership provider configuration is up to date and that the default member type exists.");
-            }
-
-            var m = Member.MakeNew(username, email, memberType, User.GetUser(0));
-
-            string salt;
-            var encodedPassword = EncryptOrHashNewPassword(password, out salt);
-            
-            //set the password on the member
-            m.ChangePassword(FormatPasswordForStorage(encodedPassword, salt));
-                
-            // custom fields
-            if (string.IsNullOrEmpty(PasswordRetrievalQuestionPropertyTypeAlias) == false)
-            {
-                UpdateMemberProperty(m, PasswordRetrievalQuestionPropertyTypeAlias, passwordQuestion);
-            }
-
-            if (string.IsNullOrEmpty(PasswordRetrievalAnswerPropertyTypeAlias) == false)
-            {
-                UpdateMemberProperty(m, PasswordRetrievalAnswerPropertyTypeAlias, passwordAnswer);                    
-            }   
-
-            if (string.IsNullOrEmpty(ApprovedPropertyTypeAlias) == false)
-            {
-                UpdateMemberProperty(m, ApprovedPropertyTypeAlias, isApproved ? 1 : 0);                 
-            }
-
-            if (string.IsNullOrEmpty(LastLoginPropertyTypeAlias) == false)
-            {
-                UpdateMemberProperty(m, LastLoginPropertyTypeAlias, DateTime.Now);
-            }
-
-            if (string.IsNullOrEmpty(LastPasswordChangedPropertyTypeAlias) == false)
-            {
-                UpdateMemberProperty(m, LastPasswordChangedPropertyTypeAlias, DateTime.Now);
-            }
-
-            var mUser = ConvertToMembershipUser(m);
-
-            // save
-            m.Save();
-
-            status = MembershipCreateStatus.Success;
-
-            return mUser;
-        }
-
-
-        /// <summary>
-        /// Removes a user from the membership data source.
-        /// </summary>
-        /// <param name="username">The name of the user to delete.</param>
-        /// <param name="deleteAllRelatedData">
-        /// TODO: This setting currently has no effect
-        /// </param>
-        /// <returns>
-        /// true if the user was successfully deleted; otherwise, false.
-        /// </returns>
-        public override bool DeleteUser(string username, bool deleteAllRelatedData)
-        {
-            var m = Member.GetMemberFromLoginName(username);
-            if (m == null) return false;
-            m.delete();
-            return true;
-        }
-
-        /// <summary>
-        /// Gets a collection of membership users where the e-mail address contains the specified e-mail address to match.
-        /// </summary>
-        /// <param name="emailToMatch">The e-mail address to search for.</param>
-        /// <param name="pageIndex">The index of the page of results to return. pageIndex is zero-based.</param>
-        /// <param name="pageSize">The size of the page of results to return.</param>
-        /// <param name="totalRecords">The total number of matched users.</param>
-        /// <returns>
-        /// A <see cref="T:System.Web.Security.MembershipUserCollection"></see> collection that contains a page of pageSize<see cref="T:System.Web.Security.MembershipUser"></see> objects beginning at the page specified by pageIndex.
-        /// </returns>
-        public override MembershipUserCollection FindUsersByEmail(string emailToMatch, int pageIndex, int pageSize, out int totalRecords)
-        {
-            var byEmail = ApplicationContext.Current.Services.MemberService.FindByEmail(emailToMatch, pageIndex, pageSize, out totalRecords, StringPropertyMatchType.Wildcard).ToArray();
-            
-            var collection = new MembershipUserCollection();                        
-            foreach (var m in byEmail)
-            {
-                collection.Add(ConvertToMembershipUser(m));
-            }
-            return collection;
-        }
-
-        /// <summary>
-        /// Gets a collection of membership users where the user name contains the specified user name to match.
-        /// </summary>
-        /// <param name="usernameToMatch">The user name to search for.</param>
-        /// <param name="pageIndex">The index of the page of results to return. pageIndex is zero-based.</param>
-        /// <param name="pageSize">The size of the page of results to return.</param>
-        /// <param name="totalRecords">The total number of matched users.</param>
-        /// <returns>
-        /// A <see cref="T:System.Web.Security.MembershipUserCollection"></see> collection that contains a page of pageSize<see cref="T:System.Web.Security.MembershipUser"></see> objects beginning at the page specified by pageIndex.
-        /// </returns>
-        public override MembershipUserCollection FindUsersByName(string usernameToMatch, int pageIndex, int pageSize, out int totalRecords)
-        {
-            var byEmail = ApplicationContext.Current.Services.MemberService.FindByUsername(usernameToMatch, pageIndex, pageSize, out totalRecords, StringPropertyMatchType.Wildcard).ToArray();
-            
-            var collection = new MembershipUserCollection();            
-            foreach (var m in byEmail)
-            {
-                collection.Add(ConvertToMembershipUser(m));
-            }
-            return collection;
-        }
-
-        /// <summary>
-        /// Gets a collection of all the users in the data source in pages of data.
-        /// </summary>
-        /// <param name="pageIndex">The index of the page of results to return. pageIndex is zero-based.</param>
-        /// <param name="pageSize">The size of the page of results to return.</param>
-        /// <param name="totalRecords">The total number of matched users.</param>
-        /// <returns>
-        /// A <see cref="T:System.Web.Security.MembershipUserCollection"></see> collection that contains a page of pageSize<see cref="T:System.Web.Security.MembershipUser"></see> objects beginning at the page specified by pageIndex.
-        /// </returns>
-        public override MembershipUserCollection GetAllUsers(int pageIndex, int pageSize, out int totalRecords)
-        {
-            var membersList = new MembershipUserCollection();
-
-            var pagedMembers = ApplicationContext.Current.Services.MemberService.GetAll(pageIndex, pageSize, out totalRecords);
-
-            foreach (var m in pagedMembers)
-            {
-                membersList.Add(ConvertToMembershipUser(m));
-            }
-            return membersList;
-        }
-
-        /// <summary>
-        /// Gets the number of users currently accessing the application.
-        /// </summary>
-        /// <returns>
-        /// The number of users currently accessing the application.
-        /// </returns>
-        public override int GetNumberOfUsersOnline()
-        {
-            return ApplicationContext.Current.Services.MemberService.GetCount(MemberCountType.Online);
-        }
-
-        /// <summary>
-        /// Gets the password for the specified user name from the data source.
-        /// </summary>
-        /// <param name="username">The user to retrieve the password for.</param>
-        /// <param name="answer">The password answer for the user.</param>
-        /// <returns>
-        /// The password for the specified user name.
-        /// </returns>
-        protected override string PerformGetPassword(string username, string answer)
-        {
-            var m = Member.GetMemberFromLoginName(username);
-            if (m == null)
-            {
-                throw new MembershipPasswordException("The supplied user is not found");
-            }
-
-            // check if user is locked out
-            if (string.IsNullOrEmpty(LockPropertyTypeAlias) == false)
-            {
-                var isLockedOut = false;
-                bool.TryParse(GetMemberProperty(m, LockPropertyTypeAlias, true), out isLockedOut);
-                if (isLockedOut)
-                {
-                    throw new MembershipPasswordException("The supplied user is locked out");
-                }
-            }
-
-            if (RequiresQuestionAndAnswer)
-            {
-                // check if password answer property alias is set
-                if (string.IsNullOrEmpty(PasswordRetrievalAnswerPropertyTypeAlias) == false)
-                {
-                    // match password answer
-                    if (GetMemberProperty(m, PasswordRetrievalAnswerPropertyTypeAlias, false) != answer)
-                    {
-                        throw new MembershipPasswordException("Incorrect password answer");
-                    }
-                }
-                else
-                {
-                    throw new ProviderException("Password retrieval answer property alias is not set! To automatically support password question/answers you'll need to add references to the membertype properties in the 'Member' element in web.config by adding their aliases to the 'umbracoPasswordRetrievalQuestionPropertyTypeAlias' and 'umbracoPasswordRetrievalAnswerPropertyTypeAlias' attributes");
-                }
-            }
-
-            var decodedPassword = DecryptPassword(m.GetPassword());
-
-            return decodedPassword;
-        }
-
-        /// <summary>
-        /// Gets information from the data source for a user. Provides an option to update the last-activity date/time stamp for the user.
-        /// </summary>
-        /// <param name="username">The name of the user to get information for.</param>
-        /// <param name="userIsOnline">true to update the last-activity date/time stamp for the user; false to return user information without updating the last-activity date/time stamp for the user.</param>
-        /// <returns>
-        /// A <see cref="T:System.Web.Security.MembershipUser"></see> object populated with the specified user's information from the data source.
-        /// </returns>
-        public override MembershipUser GetUser(string username, bool userIsOnline)
-        {
-            if (string.IsNullOrEmpty(username))
-                return null;
-            var m = Member.GetMemberFromLoginName(username);
-            
-            if (m == null)
-            {
-                return null;
-            }
-
-            if (userIsOnline && LastLoginPropertyTypeAlias.IsNullOrWhiteSpace() == false)
-            {
-                UpdateMemberProperty(m, LastLoginPropertyTypeAlias, DateTime.Now);
-            }
-
-            return ConvertToMembershipUser(m);
-        }
-
-        /// <summary>
-        /// Gets information from the data source for a user based on the unique identifier for the membership user. Provides an option to update the last-activity date/time stamp for the user.
-        /// </summary>
-        /// <param name="providerUserKey">The unique identifier for the membership user to get information for.</param>
-        /// <param name="userIsOnline">true to update the last-activity date/time stamp for the user; false to return user information without updating the last-activity date/time stamp for the user.</param>
-        /// <returns>
-        /// A <see cref="T:System.Web.Security.MembershipUser"></see> object populated with the specified user's information from the data source.
-        /// </returns>
-        public override MembershipUser GetUser(object providerUserKey, bool userIsOnline)
-        {
-            var asGuid = providerUserKey.TryConvertTo<Guid>();
-            if (asGuid.Success)
-            {
-                var m = new Member(asGuid.Result);
-                if (userIsOnline && LastLoginPropertyTypeAlias.IsNullOrWhiteSpace() == false)
-                {
-                    UpdateMemberProperty(m, LastLoginPropertyTypeAlias, DateTime.Now);
-                }
-                return ConvertToMembershipUser(m);    
-            }
-            var asInt = providerUserKey.TryConvertTo<int>();
-            if (asInt.Success)
-            {
-                var m = new Member(asInt.Result);
-                if (userIsOnline && LastLoginPropertyTypeAlias.IsNullOrWhiteSpace() == false)
-                {
-                    UpdateMemberProperty(m, LastLoginPropertyTypeAlias, DateTime.Now);
-                }
-                return ConvertToMembershipUser(m);    
-            }
-
-            throw new InvalidOperationException("The " + GetType() + " provider only supports GUID or Int as a providerUserKey");
-
-        }
-
-
-        /// <summary>
-        /// Gets the user name associated with the specified e-mail address.
-        /// </summary>
-        /// <param name="email">The e-mail address to search for.</param>
-        /// <returns>
-        /// The user name associated with the specified e-mail address. If no match is found, return null.
-        /// </returns>
-        public override string GetUserNameByEmail(string email)
-        {
-            var m = Member.GetMemberFromEmail(email);
-            return m == null ? null : m.LoginName;
-        }
-
-        /// <summary>
-        /// Resets a user's password to a new, automatically generated password.
-        /// </summary>
-        /// <param name="username">The user to reset the password for.</param>
-        /// <param name="answer">The password answer for the specified user (not used with Umbraco).</param>
-        /// <param name="generatedPassword"></param>
-        /// <returns>The new password for the specified user.</returns>
-        protected override string PerformResetPassword(string username, string answer, string generatedPassword)
-        {
-            //TODO: This should be here - but how do we update failure count in this provider??
-            //if (answer == null && RequiresQuestionAndAnswer)
-            //{
-            //    UpdateFailureCount(username, "passwordAnswer");
-
-            //    throw new ProviderException("Password answer required for password reset.");
-            //}
-            
-            var m = Member.GetMemberFromLoginName(username);
-            if (m == null)
-            {
-                throw new ProviderException("The supplied user is not found");
-            }
-
-            // check if user is locked out
-            if (string.IsNullOrEmpty(LockPropertyTypeAlias) == false)
-            {
-                var isLockedOut = false;
-                bool.TryParse(GetMemberProperty(m, LockPropertyTypeAlias, true), out isLockedOut);
-                if (isLockedOut)
-                {
-                    throw new ProviderException("The member is locked out.");
-                }
-            }
-
-            if (RequiresQuestionAndAnswer)
-            {
-                // check if password answer property alias is set
-                if (string.IsNullOrEmpty(PasswordRetrievalAnswerPropertyTypeAlias) == false)
-                {
-                    // match password answer
-                    if (GetMemberProperty(m, PasswordRetrievalAnswerPropertyTypeAlias, false) != answer)
-                    {
-                        throw new ProviderException("Incorrect password answer");
-                    }
-                }
-                else
-                {
-                    throw new ProviderException("Password retrieval answer property alias is not set! To automatically support password question/answers you'll need to add references to the membertype properties in the 'Member' element in web.config by adding their aliases to the 'umbracoPasswordRetrievalQuestionPropertyTypeAlias' and 'umbracoPasswordRetrievalAnswerPropertyTypeAlias' attributes");
-                }
-            }
-
-            string salt;
-            var encodedPassword = EncryptOrHashNewPassword(generatedPassword, out salt);
-            //set the password on the member
-            m.ChangePassword(FormatPasswordForStorage(encodedPassword, salt));
-
-            if (string.IsNullOrEmpty(LastPasswordChangedPropertyTypeAlias) == false)
-            {
-                UpdateMemberProperty(m, LastPasswordChangedPropertyTypeAlias, DateTime.Now);
-            }
-
-            m.Save();
-
-            return generatedPassword;
-        }
-
-        /// <summary>
-        /// Clears a lock so that the membership user can be validated.
-        /// </summary>
-        /// <param name="userName">The membership user to clear the lock status for.</param>
-        /// <returns>
-        /// true if the membership user was successfully unlocked; otherwise, false.
-        /// </returns>
-        public override bool UnlockUser(string userName)
-        {
-            if (string.IsNullOrEmpty(LockPropertyTypeAlias) == false)
-            {
-                var m = Member.GetMemberFromLoginName(userName);
-                if (m != null)
-                {
-                    UpdateMemberProperty(m, LockPropertyTypeAlias, 0);
-                    if (string.IsNullOrEmpty(FailedPasswordAttemptsPropertyTypeAlias) == false)
-                    {
-                        UpdateMemberProperty(m, FailedPasswordAttemptsPropertyTypeAlias, 0);
-                    }
-                    m.Save();
-                    return true;
-                }
-                throw new ProviderException(string.Format("No member with the username '{0}' found", userName));
-            }
-            throw new ProviderException("To enable lock/unlocking, you need to add a 'bool' property on your membertype and add the alias of the property in the 'umbracoLockPropertyTypeAlias' attribute of the membership element in the web.config.");
-        }
-
-        /// <summary>
-        /// Updates e-mail and potentially approved status, lock status and comment on a user.
-        /// </summary>
-        /// <param name="user">A <see cref="T:System.Web.Security.MembershipUser"></see> object that represents the user to update and the updated information for the user.</param>
-        public override void UpdateUser(MembershipUser user)
-        {
-            var m = Member.GetMemberFromLoginName(user.UserName);
-
-            if (m == null)
-            {
-                throw new ProviderException(string.Format("No member with the username '{0}' found", user.UserName));
-            }                
-
-            m.Email = user.Email;
-
-            // if supported, update approve status
-            UpdateMemberProperty(m, ApprovedPropertyTypeAlias, user.IsApproved ? 1 : 0);
-
-            // if supported, update lock status
-            UpdateMemberProperty(m, LockPropertyTypeAlias, user.IsLockedOut ? 1 : 0);
-            if (user.IsLockedOut)
-            {
-                UpdateMemberProperty(m, LastLockedOutPropertyTypeAlias, DateTime.Now);
-            }
-
-            // if supported, update comment
-            UpdateMemberProperty(m, CommentPropertyTypeAlias, user.Comment);
-
-            m.Save();
-        }
-
-        /// <summary>
-        /// Verifies that the specified user name and password exist in the data source.
-        /// </summary>
-        /// <param name="username">The name of the user to validate.</param>
-        /// <param name="password">The password for the specified user.</param>
-        /// <returns>
-        /// true if the specified username and password are valid; otherwise, false.
-        /// </returns>
-        public override bool ValidateUser(string username, string password)
-        {
-            var m = Member.GetMemberFromLoginName(username);
-            if (m == null) return false;
-            var authenticated = CheckPassword(password, m.GetPassword());
-            
-            if (authenticated)
-            {
-                // check for lock status. If locked, then set the member property to null
-                if (string.IsNullOrEmpty(LockPropertyTypeAlias) == false)
-                {
-                    string lockedStatus = GetMemberProperty(m, LockPropertyTypeAlias, true);
-                    if (string.IsNullOrEmpty(lockedStatus) == false)
-                    {
-                        var isLocked = false;
-                        if (bool.TryParse(lockedStatus, out isLocked))
-                        {
-                            if (isLocked)
-                            {
-                                LogHelper.Info<UmbracoMembershipProvider>("Cannot validate member " + username + " because they are currently locked out");
-                                return false;
-                            }
-                        }
-                    }
-                }
-
-                //check for approve status. If not approved, then set the member property to null
-                if (CheckApproveStatus(m) == false)
-                {
-                    LogHelper.Info<UmbracoMembershipProvider>("Cannot validate member " + username + " because they are not approved");
-                    return false;
-                }
-
-                // maybe update login date
-                if (string.IsNullOrEmpty(LastLoginPropertyTypeAlias) == false)
-                {
-                    UpdateMemberProperty(m, LastLoginPropertyTypeAlias, DateTime.Now);
-                }
-
-                // maybe reset password attempts
-                if (string.IsNullOrEmpty(FailedPasswordAttemptsPropertyTypeAlias) == false)
-                {
-                    UpdateMemberProperty(m, FailedPasswordAttemptsPropertyTypeAlias, 0);
-                }
-
-                // persist data
-                m.Save();
-
-                return true;
-            }
-
-
-            // update fail rate if it's approved
-            if (string.IsNullOrEmpty(LockPropertyTypeAlias) == false
-                && string.IsNullOrEmpty(FailedPasswordAttemptsPropertyTypeAlias) == false)
-            {                                
-                if (CheckApproveStatus(m))
-                {
-                    var failedAttempts = 0;
-                    int.TryParse(GetMemberProperty(m, FailedPasswordAttemptsPropertyTypeAlias, false), out failedAttempts);
-                    failedAttempts = failedAttempts + 1;
-                    UpdateMemberProperty(m, FailedPasswordAttemptsPropertyTypeAlias, failedAttempts);
-
-                    // lock user?
-                    if (failedAttempts >= MaxInvalidPasswordAttempts)
-                    {
-                        UpdateMemberProperty(m, LockPropertyTypeAlias, 1);
-                        UpdateMemberProperty(m, LastLockedOutPropertyTypeAlias, DateTime.Now);
-                        LogHelper.Info<UmbracoMembershipProvider>("Member " + username + " is now locked out, max invalid password attempts exceeded");
-                    }
-                    m.Save();
-                }
-
-            }
-
-            return false;
-        }
-
-        private static void UpdateMemberProperty(Member m, string propertyTypeAlias, object propertyValue)
-        {
-            if (string.IsNullOrEmpty(propertyTypeAlias) == false)
-            {
-                if (m.getProperty(propertyTypeAlias) != null)
-                {
-                    m.getProperty(propertyTypeAlias).Value = propertyValue;
-                }
-            }
-        }
-
-        private static string GetMemberProperty(Member m, string propertyTypeAlias, bool isBool)
-        {
-            if (string.IsNullOrEmpty(propertyTypeAlias) == false)
-            {
-                if (m.getProperty(propertyTypeAlias) != null &&
-                    m.getProperty(propertyTypeAlias).Value != null)
-                {
-                    if (isBool)
-                    {
-                        // Umbraco stored true as 1, which means it can be bool.tryParse'd
-                        return m.getProperty(propertyTypeAlias).Value.ToString().Replace("1", "true").Replace("0", "false");
-                    }
-                    return m.getProperty(propertyTypeAlias).Value.ToString();
-                }
-            }
-
-            return null;
-        }
-
-        private static string GetMemberProperty(IMember m, string propertyTypeAlias, bool isBool)
-        {
-            if (string.IsNullOrEmpty(propertyTypeAlias) == false)
-            {
-                if (m.Properties.Contains(propertyTypeAlias) && 
-                    m.Properties[propertyTypeAlias] != null &&
-                    m.Properties[propertyTypeAlias].Value != null)
-                {
-                    if (isBool)
-                    {
-                        // Umbraco stored true as 1, which means it can be bool.tryParse'd
-                        return m.Properties[propertyTypeAlias].Value.ToString().Replace("1", "true").Replace("0", "false");
-                    }
-                    return m.Properties[propertyTypeAlias].Value.ToString();
-                }
-            }
-
-            return null;
-        }
-        
-        private bool CheckApproveStatus(Member m)
-        {
-            var isApproved = false;
-            if (string.IsNullOrEmpty(ApprovedPropertyTypeAlias) == false)
-            {
-                if (m != null)
-                {
-                    var approveStatus = GetMemberProperty(m, ApprovedPropertyTypeAlias, true);
-                    if (string.IsNullOrEmpty(approveStatus) == false)
-                    {
-                        //try parsing as bool first (just in case)
-                        if (bool.TryParse(approveStatus, out isApproved) == false)
-                        {
-                            int intStatus;
-                            //if that fails, try parsing as int (since its normally stored as 0 or 1)
-                            if (int.TryParse(approveStatus, out intStatus))
-                            {
-                                isApproved = intStatus != 0;
-                            }
-                        }
-                    }
-                    else
-                    {
-                        //There is no property so we shouldn't use the approve status
-                        isApproved = true;
-                    }
-                }
-            }
-            else {
-                // if we don't use approve statuses
-                isApproved = true;
-            }
-            return isApproved;
-        }
-        #endregion
-
-        #region Helper Methods
-        
-        /// <summary>
-        /// Encodes the password.
-        /// </summary>
-        /// <param name="password">The password.</param>
-        /// <returns>The encoded password.</returns>
-        [Obsolete("Do not use this, it is the legacy way to encode a password - use the base class EncryptOrHashExistingPassword instead")]
-        public string EncodePassword(string password)
-        {
-            return LegacyEncodePassword(password);
-        }
-
-        /// <summary>
-        /// Unencode password.
-        /// </summary>
-        /// <param name="encodedPassword">The encoded password.</param>
-        /// <returns>The unencoded password.</returns>
-        [Obsolete("Do not use this, it is the legacy way to decode a password - use the base class DecodePassword instead")]
-        public string UnEncodePassword(string encodedPassword)
-        {
-            return LegacyUnEncodePassword(encodedPassword);
-        }
-
-        /// <summary>
-        /// Converts to membership user.
-        /// </summary>
-        /// <param name="m">The m.</param>
-        /// <returns></returns>
-        private MembershipUser ConvertToMembershipUser(Member m)
-        {
-            if (m == null) return null;
-
-            var lastLogin = DateTime.Now;
-            var lastLocked = DateTime.MinValue;
-            var isApproved = true;
-            var isLocked = false;
-            var comment = "";
-            var passwordQuestion = "";
-
-            // last login
-            if (string.IsNullOrEmpty(LastLoginPropertyTypeAlias) == false)
-            {
-                DateTime.TryParse(GetMemberProperty(m, LastLoginPropertyTypeAlias, false), out lastLogin);
-            }
-            // approved
-            if (string.IsNullOrEmpty(ApprovedPropertyTypeAlias) == false)
-            {
-                bool.TryParse(GetMemberProperty(m, ApprovedPropertyTypeAlias, true), out isApproved);
-            }
-            // locked
-            if (string.IsNullOrEmpty(LockPropertyTypeAlias) == false)
-            {
-                bool.TryParse(GetMemberProperty(m, LockPropertyTypeAlias, true), out isLocked);
-            }
-            // last locked
-            if (string.IsNullOrEmpty(LastLockedOutPropertyTypeAlias) == false)
-            {
-                DateTime.TryParse(GetMemberProperty(m, LastLockedOutPropertyTypeAlias, false), out lastLocked);
-            }
-            // comment
-            if (string.IsNullOrEmpty(CommentPropertyTypeAlias) == false)
-            {
-                comment = GetMemberProperty(m, CommentPropertyTypeAlias, false);
-            }
-            // password question
-            if (string.IsNullOrEmpty(PasswordRetrievalQuestionPropertyTypeAlias) == false)
-            {
-                passwordQuestion = GetMemberProperty(m, PasswordRetrievalQuestionPropertyTypeAlias, false);
-            }
-
-            return new MembershipUser(_providerName, m.LoginName, m.Id, m.Email, passwordQuestion, comment, isApproved, isLocked, m.CreateDateTime, lastLogin,
-                                      DateTime.Now, DateTime.Now, lastLocked);
-        }
-
-        /// <summary>
-        /// Converts to membership user.
-        /// </summary>
-        /// <param name="m">The m.</param>
-        /// <returns></returns>
-        private MembershipUser ConvertToMembershipUser(IMember m)
-        {
-            if (m == null) return null;
-
-            var lastLogin = DateTime.Now;
-            var lastLocked = DateTime.MinValue;
-            var isApproved = true;
-            var isLocked = false;
-            var comment = "";
-            var passwordQuestion = "";
-
-            // last login
-            if (string.IsNullOrEmpty(LastLoginPropertyTypeAlias) == false)
-            {
-                DateTime.TryParse(GetMemberProperty(m, LastLoginPropertyTypeAlias, false), out lastLogin);
-            }
-            // approved
-            if (string.IsNullOrEmpty(ApprovedPropertyTypeAlias) == false)
-            {
-                bool.TryParse(GetMemberProperty(m, ApprovedPropertyTypeAlias, true), out isApproved);
-            }
-            // locked
-            if (string.IsNullOrEmpty(LockPropertyTypeAlias) == false)
-            {
-                bool.TryParse(GetMemberProperty(m, LockPropertyTypeAlias, true), out isLocked);
-            }
-            // last locked
-            if (string.IsNullOrEmpty(LastLockedOutPropertyTypeAlias) == false)
-            {
-                DateTime.TryParse(GetMemberProperty(m, LastLockedOutPropertyTypeAlias, false), out lastLocked);
-            }
-            // comment
-            if (string.IsNullOrEmpty(CommentPropertyTypeAlias) == false)
-            {
-                comment = GetMemberProperty(m, CommentPropertyTypeAlias, false);
-            }
-            // password question
-            if (string.IsNullOrEmpty(PasswordRetrievalQuestionPropertyTypeAlias) == false)
-            {
-                passwordQuestion = GetMemberProperty(m, PasswordRetrievalQuestionPropertyTypeAlias, false);
-            }
-
-            return new MembershipUser(_providerName, m.Username, m.Id, m.Email, passwordQuestion, comment, isApproved, isLocked, m.CreateDate, lastLogin,
-                                      DateTime.Now, DateTime.Now, lastLocked);
-        }
-
-        #endregion
-    }
-}
-=======
-#region namespace
-using System;
-using System.Collections.Generic;
-using System.Linq;
-using System.Text;
-using System.Web.Security;
-using System.Configuration;
-using Umbraco.Core;
-using Umbraco.Core.Logging;
-using Umbraco.Core.Models;
-using Umbraco.Core.Persistence.Querying;
-using Umbraco.Core.Security;
-using Umbraco.Core.Services;
-using umbraco.BusinessLogic;
-using System.Security.Cryptography;
-using System.Web.Util;
-using System.Collections.Specialized;
-using System.Configuration.Provider;
-using System.Security;
-using System.Security.Permissions;
-using System.Runtime.CompilerServices;
-using Member = umbraco.cms.businesslogic.member.Member;
-using MemberType = umbraco.cms.businesslogic.member.MemberType;
-
-#endregion
-
-namespace umbraco.providers.members
-{
-    /// <summary>
-    /// Custom Membership Provider for Umbraco Members (User authentication for Frontend applications NOT umbraco CMS)  
-    /// </summary>
-    [Obsolete("This has been superceded by Umbraco.Web.Security.Providers.MembersMembershipProvider")]
-    public class UmbracoMembershipProvider : UmbracoMembershipProviderBase, IUmbracoMemberTypeMembershipProvider
-    {
-        public UmbracoMembershipProvider()
-        {
-            LockPropertyTypeAlias = Constants.Conventions.Member.IsLockedOut;
-            LastLockedOutPropertyTypeAlias = Constants.Conventions.Member.LastLockoutDate;
-            FailedPasswordAttemptsPropertyTypeAlias = Constants.Conventions.Member.FailedPasswordAttempts;
-            ApprovedPropertyTypeAlias = Constants.Conventions.Member.IsApproved;
-            CommentPropertyTypeAlias = Constants.Conventions.Member.Comments;
-            LastLoginPropertyTypeAlias = Constants.Conventions.Member.LastLoginDate;
-            LastPasswordChangedPropertyTypeAlias = Constants.Conventions.Member.LastPasswordChangeDate;
-            PasswordRetrievalQuestionPropertyTypeAlias = Constants.Conventions.Member.PasswordQuestion;
-            PasswordRetrievalAnswerPropertyTypeAlias = Constants.Conventions.Member.PasswordAnswer;
-        }
-
-        #region Fields
-
-        private string _defaultMemberTypeAlias = "Member";
-        private string _providerName = Member.UmbracoMemberProviderName;
-        private volatile bool _hasDefaultMember = false;
-        private static readonly object Locker = new object();
-
-        #endregion
-
-        public string LockPropertyTypeAlias { get; protected set; }
-        public string LastLockedOutPropertyTypeAlias { get; protected set; }
-        public string FailedPasswordAttemptsPropertyTypeAlias { get; protected set; }
-        public string ApprovedPropertyTypeAlias { get; protected set; }
-        public string CommentPropertyTypeAlias { get; protected set; }
-        public string LastLoginPropertyTypeAlias { get; protected set; }
-        public string LastPasswordChangedPropertyTypeAlias { get; protected set; }
-        public string PasswordRetrievalQuestionPropertyTypeAlias { get; protected set; }
-        public string PasswordRetrievalAnswerPropertyTypeAlias { get; protected set; }
-
-        /// <summary>
-        /// Override to maintain backwards compatibility with 0 required non-alphanumeric chars
-        /// </summary>
-        public override int DefaultMinNonAlphanumericChars
-        {
-            get { return 0; }
-        }
-
-        /// <summary>
-        /// Override to maintain backwards compatibility with only 4 required length
-        /// </summary>
-        public override int DefaultMinPasswordLength
-        {
-            get { return 4; }
-        }
-
-        /// <summary>
-        /// Override to maintain backwards compatibility
-        /// </summary>
-        public override bool DefaultUseLegacyEncoding
-        {
-            get { return true; }
-        }
-
-        /// <summary>
-        /// For backwards compatibility, this provider supports this option
-        /// </summary>
-        public override bool AllowManuallyChangingPassword
-        {
-            get { return true; }
-        }
-
-        #region Initialization Method
-        /// <summary>
-        /// Initializes the provider.
-        /// </summary>
-        /// <param name="name">The friendly name of the provider.</param>
-        /// <param name="config">A collection of the name/value pairs representing the provider-specific attributes specified in the configuration for this provider.</param>
-        /// <exception cref="T:System.ArgumentNullException">The name of the provider is null.</exception>
-        /// <exception cref="T:System.InvalidOperationException">An attempt is made to call 
-        /// <see cref="M:System.Configuration.Provider.ProviderBase.Initialize(System.String,System.Collections.Specialized.NameValueCollection)"></see> on a provider after the provider 
-        /// has already been initialized.</exception>
-        /// <exception cref="T:System.ArgumentException">The name of the provider has a length of zero.</exception>
-        public override void Initialize(string name, NameValueCollection config)
-        {
-            // Intialize values from web.config
-            if (config == null) throw new ArgumentNullException("config");
-
-            if (string.IsNullOrEmpty(name)) name = Constants.Conventions.Member.UmbracoMemberProviderName;
-            
-            base.Initialize(name, config);
-            
-            _providerName = name;
-            
-            // test for membertype (if not specified, choose the first member type available)
-            if (config["defaultMemberTypeAlias"] != null)
-            {
-                _defaultMemberTypeAlias = config["defaultMemberTypeAlias"];
-                if (_defaultMemberTypeAlias.IsNullOrWhiteSpace())
-                {
-                    throw new ProviderException("No default user type alias is specified in the web.config string. Please add a 'defaultUserTypeAlias' to the add element in the provider declaration in web.config");
-                }
-                _hasDefaultMember = true;
-            }
-
-            // test for approve status
-            if (config["umbracoApprovePropertyTypeAlias"] != null)
-            {
-                ApprovedPropertyTypeAlias = config["umbracoApprovePropertyTypeAlias"];
-            }
-            // test for lock attempts
-            if (config["umbracoLockPropertyTypeAlias"] != null)
-            {
-                LockPropertyTypeAlias = config["umbracoLockPropertyTypeAlias"];
-            }
-            if (config["umbracoLastLockedPropertyTypeAlias"] != null)
-            {
-                LastLockedOutPropertyTypeAlias = config["umbracoLastLockedPropertyTypeAlias"];
-            }
-            if (config["umbracoLastPasswordChangedPropertyTypeAlias"] != null)
-            {
-                LastPasswordChangedPropertyTypeAlias = config["umbracoLastPasswordChangedPropertyTypeAlias"];
-            }
-            if (config["umbracoFailedPasswordAttemptsPropertyTypeAlias"] != null)
-            {
-                FailedPasswordAttemptsPropertyTypeAlias = config["umbracoFailedPasswordAttemptsPropertyTypeAlias"];
-            }
-            // comment property
-            if (config["umbracoCommentPropertyTypeAlias"] != null)
-            {
-                CommentPropertyTypeAlias = config["umbracoCommentPropertyTypeAlias"];
-            }
-            // last login date
-            if (config["umbracoLastLoginPropertyTypeAlias"] != null)
-            {
-                LastLoginPropertyTypeAlias = config["umbracoLastLoginPropertyTypeAlias"];
-            }
-            // password retrieval
-            if (config["umbracoPasswordRetrievalQuestionPropertyTypeAlias"] != null)
-            {
-                PasswordRetrievalQuestionPropertyTypeAlias = config["umbracoPasswordRetrievalQuestionPropertyTypeAlias"];
-            }
-            if (config["umbracoPasswordRetrievalAnswerPropertyTypeAlias"] != null)
-            {
-                PasswordRetrievalAnswerPropertyTypeAlias = config["umbracoPasswordRetrievalAnswerPropertyTypeAlias"];
-            }
-
-        }
-        #endregion
-
-        #region Methods
-
-        /// <summary>
-        /// Processes a request to update the password for a membership user.
-        /// </summary>
-        /// <param name="username">The user to update the password for.</param>
-        /// <param name="oldPassword">This property is ignore for this provider</param>
-        /// <param name="newPassword">The new password for the specified user.</param>
-        /// <returns>
-        /// true if the password was updated successfully; otherwise, false.
-        /// </returns>
-        protected override bool PerformChangePassword(string username, string oldPassword, string newPassword)
-        {
-            //NOTE: due to backwards compatibilty reasons, this provider doesn't care about the old password and 
-            // allows simply setting the password manually so we don't really care about the old password.
-            // This is allowed based on the overridden AllowManuallyChangingPassword option.
-
-            // in order to support updating passwords from the umbraco core, we can't validate the old password
-            var m = Member.GetMemberFromLoginName(username);            
-            if (m == null) return false;
-            
-            string salt;
-            var encodedPassword = EncryptOrHashNewPassword(newPassword, out salt);
-            m.ChangePassword(
-                FormatPasswordForStorage(encodedPassword, salt));
-
-            UpdateMemberProperty(m, LastPasswordChangedPropertyTypeAlias, DateTime.Now);
-
-            m.Save();
-
-            return true;
-        }
-
-        /// <summary>
-        /// Processes a request to update the password question and answer for a membership user.
-        /// </summary>
-        /// <param name="username">The user to change the password question and answer for.</param>
-        /// <param name="password">The password for the specified user.</param>
-        /// <param name="newPasswordQuestion">The new password question for the specified user.</param>
-        /// <param name="newPasswordAnswer">The new password answer for the specified user.</param>
-        /// <returns>
-        /// true if the password question and answer are updated successfully; otherwise, false.
-        /// </returns>
-        protected override bool PerformChangePasswordQuestionAndAnswer(string username, string password, string newPasswordQuestion, string newPasswordAnswer)
-        {
-            if (string.IsNullOrEmpty(PasswordRetrievalQuestionPropertyTypeAlias) || string.IsNullOrEmpty(PasswordRetrievalAnswerPropertyTypeAlias))
-            {
-                throw new NotSupportedException("Updating the password Question and Answer is not valid if the properties aren't set in the config file");
-            }
-
-            var m = Member.GetMemberFromLoginName(username);
-            if (m == null)
-            {
-                return false;
-            }
-
-            UpdateMemberProperty(m, PasswordRetrievalQuestionPropertyTypeAlias, newPasswordQuestion);
-            UpdateMemberProperty(m, PasswordRetrievalAnswerPropertyTypeAlias, newPasswordAnswer);
-            m.Save();
-            return true;
-        }
-
-        public override string DefaultMemberTypeAlias
-        {
-            get
-            {
-                if (_hasDefaultMember == false)
-                {
-                    lock (Locker)
-                    {
-                        if (_hasDefaultMember == false)
-                        {
-                            var types = MemberType.GetAll;
-                            if (types.Length == 1)
-                                _defaultMemberTypeAlias = types[0].Alias;
-                            else
-                                throw new ProviderException("No default MemberType alias is specified in the web.config string. Please add a 'defaultMemberTypeAlias' to the add element in the provider declaration in web.config");
-
-                            _hasDefaultMember = true;
-                        }
-                    }
-                }
-                return _defaultMemberTypeAlias;
-            }
-        }
-
-        /// <summary>
-        /// Adds a new membership user to the data source.
-        /// </summary>
-        /// <param name="memberTypeAlias"></param>
-        /// <param name="username">The user name for the new user.</param>
-        /// <param name="password">The password for the new user.</param>
-        /// <param name="email">The e-mail address for the new user.</param>
-        /// <param name="passwordQuestion">The password question for the new user.</param>
-        /// <param name="passwordAnswer">The password answer for the new user</param>
-        /// <param name="isApproved">Whether or not the new user is approved to be validated.</param>
-        /// <param name="providerUserKey">The unique identifier from the membership data source for the user.</param>
-        /// <param name="status">A <see cref="T:System.Web.Security.MembershipCreateStatus"></see> enumeration value indicating whether the user was created successfully.</param>
-        /// <returns>
-        /// A <see cref="T:System.Web.Security.MembershipUser"></see> object populated with the information for the newly created user.
-        /// </returns>
-        protected override MembershipUser PerformCreateUser(string memberTypeAlias, string username, string password, string email, string passwordQuestion,
-                                                    string passwordAnswer, bool isApproved, object providerUserKey, out MembershipCreateStatus status)
-        {
-            if (Member.GetMemberFromLoginName(username) != null)
-            {
-                status = MembershipCreateStatus.DuplicateUserName;
-                LogHelper.Warn<UmbracoMembershipProvider>("Cannot create member as username already exists: " + username);
-                return null;
-            }
-            
-            if (Member.GetMemberFromEmail(email) != null && RequiresUniqueEmail)
-            {
-                status = MembershipCreateStatus.DuplicateEmail;
-                LogHelper.Warn<UmbracoMembershipProvider>(
-                    "Cannot create member as a member with the same email address exists: " + email);
-                return null;
-            }
-            
-            var memberType = MemberType.GetByAlias(memberTypeAlias);
-            if (memberType == null)
-            {
-                throw new InvalidOperationException("Could not find a member type with alias " + memberTypeAlias + ". Ensure your membership provider configuration is up to date and that the default member type exists.");
-            }
-
-            var m = Member.MakeNew(username, email, memberType, User.GetUser(0));
-
-            string salt;
-            var encodedPassword = EncryptOrHashNewPassword(password, out salt);
-            
-            //set the password on the member
-            m.ChangePassword(FormatPasswordForStorage(encodedPassword, salt));
-                
-            // custom fields
-            if (string.IsNullOrEmpty(PasswordRetrievalQuestionPropertyTypeAlias) == false)
-            {
-                UpdateMemberProperty(m, PasswordRetrievalQuestionPropertyTypeAlias, passwordQuestion);
-            }
-
-            if (string.IsNullOrEmpty(PasswordRetrievalAnswerPropertyTypeAlias) == false)
-            {
-                UpdateMemberProperty(m, PasswordRetrievalAnswerPropertyTypeAlias, passwordAnswer);                    
-            }   
-
-            if (string.IsNullOrEmpty(ApprovedPropertyTypeAlias) == false)
-            {
-                UpdateMemberProperty(m, ApprovedPropertyTypeAlias, isApproved ? 1 : 0);                 
-            }
-
-            if (string.IsNullOrEmpty(LastLoginPropertyTypeAlias) == false)
-            {
-                UpdateMemberProperty(m, LastLoginPropertyTypeAlias, DateTime.Now);
-            }
-
-            if (string.IsNullOrEmpty(LastPasswordChangedPropertyTypeAlias) == false)
-            {
-                UpdateMemberProperty(m, LastPasswordChangedPropertyTypeAlias, DateTime.Now);
-            }
-
-            var mUser = ConvertToMembershipUser(m);
-
-            // save
-            m.Save();
-
-            status = MembershipCreateStatus.Success;
-
-            return mUser;
-        }
-
-
-        /// <summary>
-        /// Removes a user from the membership data source.
-        /// </summary>
-        /// <param name="username">The name of the user to delete.</param>
-        /// <param name="deleteAllRelatedData">
-        /// TODO: This setting currently has no effect
-        /// </param>
-        /// <returns>
-        /// true if the user was successfully deleted; otherwise, false.
-        /// </returns>
-        public override bool DeleteUser(string username, bool deleteAllRelatedData)
-        {
-            var m = Member.GetMemberFromLoginName(username);
-            if (m == null) return false;
-            m.delete();
-            return true;
-        }
-
-        /// <summary>
-        /// Gets a collection of membership users where the e-mail address contains the specified e-mail address to match.
-        /// </summary>
-        /// <param name="emailToMatch">The e-mail address to search for.</param>
-        /// <param name="pageIndex">The index of the page of results to return. pageIndex is zero-based.</param>
-        /// <param name="pageSize">The size of the page of results to return.</param>
-        /// <param name="totalRecords">The total number of matched users.</param>
-        /// <returns>
-        /// A <see cref="T:System.Web.Security.MembershipUserCollection"></see> collection that contains a page of pageSize<see cref="T:System.Web.Security.MembershipUser"></see> objects beginning at the page specified by pageIndex.
-        /// </returns>
-        public override MembershipUserCollection FindUsersByEmail(string emailToMatch, int pageIndex, int pageSize, out int totalRecords)
-        {
-            var byEmail = ApplicationContext.Current.Services.MemberService.FindByEmail(emailToMatch, pageIndex, pageSize, out totalRecords, StringPropertyMatchType.Wildcard).ToArray();
-            
-            var collection = new MembershipUserCollection();                        
-            foreach (var m in byEmail)
-            {
-                collection.Add(ConvertToMembershipUser(m));
-            }
-            return collection;
-        }
-
-        /// <summary>
-        /// Gets a collection of membership users where the user name contains the specified user name to match.
-        /// </summary>
-        /// <param name="usernameToMatch">The user name to search for.</param>
-        /// <param name="pageIndex">The index of the page of results to return. pageIndex is zero-based.</param>
-        /// <param name="pageSize">The size of the page of results to return.</param>
-        /// <param name="totalRecords">The total number of matched users.</param>
-        /// <returns>
-        /// A <see cref="T:System.Web.Security.MembershipUserCollection"></see> collection that contains a page of pageSize<see cref="T:System.Web.Security.MembershipUser"></see> objects beginning at the page specified by pageIndex.
-        /// </returns>
-        public override MembershipUserCollection FindUsersByName(string usernameToMatch, int pageIndex, int pageSize, out int totalRecords)
-        {
-            var byEmail = ApplicationContext.Current.Services.MemberService.FindByUsername(usernameToMatch, pageIndex, pageSize, out totalRecords, StringPropertyMatchType.Wildcard).ToArray();
-            
-            var collection = new MembershipUserCollection();            
-            foreach (var m in byEmail)
-            {
-                collection.Add(ConvertToMembershipUser(m));
-            }
-            return collection;
-        }
-
-        /// <summary>
-        /// Gets a collection of all the users in the data source in pages of data.
-        /// </summary>
-        /// <param name="pageIndex">The index of the page of results to return. pageIndex is zero-based.</param>
-        /// <param name="pageSize">The size of the page of results to return.</param>
-        /// <param name="totalRecords">The total number of matched users.</param>
-        /// <returns>
-        /// A <see cref="T:System.Web.Security.MembershipUserCollection"></see> collection that contains a page of pageSize<see cref="T:System.Web.Security.MembershipUser"></see> objects beginning at the page specified by pageIndex.
-        /// </returns>
-        public override MembershipUserCollection GetAllUsers(int pageIndex, int pageSize, out int totalRecords)
-        {
-            var membersList = new MembershipUserCollection();
-
-            var pagedMembers = ApplicationContext.Current.Services.MemberService.GetAll(pageIndex, pageSize, out totalRecords);
-
-            foreach (var m in pagedMembers)
-            {
-                membersList.Add(ConvertToMembershipUser(m));
-            }
-            return membersList;
-        }
-
-        /// <summary>
-        /// Gets the number of users currently accessing the application.
-        /// </summary>
-        /// <returns>
-        /// The number of users currently accessing the application.
-        /// </returns>
-        public override int GetNumberOfUsersOnline()
-        {
-            return ApplicationContext.Current.Services.MemberService.GetCount(MemberCountType.Online);
-        }
-
-        /// <summary>
-        /// Gets the password for the specified user name from the data source.
-        /// </summary>
-        /// <param name="username">The user to retrieve the password for.</param>
-        /// <param name="answer">The password answer for the user.</param>
-        /// <returns>
-        /// The password for the specified user name.
-        /// </returns>
-        protected override string PerformGetPassword(string username, string answer)
-        {
-            var m = Member.GetMemberFromLoginName(username);
-            if (m == null)
-            {
-                throw new MembershipPasswordException("The supplied user is not found");
-            }
-
-            // check if user is locked out
-            if (string.IsNullOrEmpty(LockPropertyTypeAlias) == false)
-            {
-                var isLockedOut = false;
-                bool.TryParse(GetMemberProperty(m, LockPropertyTypeAlias, true), out isLockedOut);
-                if (isLockedOut)
-                {
-                    throw new MembershipPasswordException("The supplied user is locked out");
-                }
-            }
-
-            if (RequiresQuestionAndAnswer)
-            {
-                // check if password answer property alias is set
-                if (string.IsNullOrEmpty(PasswordRetrievalAnswerPropertyTypeAlias) == false)
-                {
-                    // match password answer
-                    if (GetMemberProperty(m, PasswordRetrievalAnswerPropertyTypeAlias, false) != answer)
-                    {
-                        throw new MembershipPasswordException("Incorrect password answer");
-                    }
-                }
-                else
-                {
-                    throw new ProviderException("Password retrieval answer property alias is not set! To automatically support password question/answers you'll need to add references to the membertype properties in the 'Member' element in web.config by adding their aliases to the 'umbracoPasswordRetrievalQuestionPropertyTypeAlias' and 'umbracoPasswordRetrievalAnswerPropertyTypeAlias' attributes");
-                }
-            }
-
-            var decodedPassword = DecryptPassword(m.GetPassword());
-
-            return decodedPassword;
-        }
-
-        /// <summary>
-        /// Gets information from the data source for a user. Provides an option to update the last-activity date/time stamp for the user.
-        /// </summary>
-        /// <param name="username">The name of the user to get information for.</param>
-        /// <param name="userIsOnline">true to update the last-activity date/time stamp for the user; false to return user information without updating the last-activity date/time stamp for the user.</param>
-        /// <returns>
-        /// A <see cref="T:System.Web.Security.MembershipUser"></see> object populated with the specified user's information from the data source.
-        /// </returns>
-        public override MembershipUser GetUser(string username, bool userIsOnline)
-        {
-            if (string.IsNullOrEmpty(username))
-                return null;
-            var m = Member.GetMemberFromLoginName(username);
-            
-            if (m == null)
-            {
-                return null;
-            }
-
-            if (userIsOnline && LastLoginPropertyTypeAlias.IsNullOrWhiteSpace() == false)
-            {
-                UpdateMemberProperty(m, LastLoginPropertyTypeAlias, DateTime.Now);
-            }
-
-            return ConvertToMembershipUser(m);
-        }
-
-        /// <summary>
-        /// Gets information from the data source for a user based on the unique identifier for the membership user. Provides an option to update the last-activity date/time stamp for the user.
-        /// </summary>
-        /// <param name="providerUserKey">The unique identifier for the membership user to get information for.</param>
-        /// <param name="userIsOnline">true to update the last-activity date/time stamp for the user; false to return user information without updating the last-activity date/time stamp for the user.</param>
-        /// <returns>
-        /// A <see cref="T:System.Web.Security.MembershipUser"></see> object populated with the specified user's information from the data source.
-        /// </returns>
-        public override MembershipUser GetUser(object providerUserKey, bool userIsOnline)
-        {
-            var asGuid = providerUserKey.TryConvertTo<Guid>();
-            if (asGuid.Success)
-            {
-                var m = new Member(asGuid.Result);
-                if (userIsOnline && LastLoginPropertyTypeAlias.IsNullOrWhiteSpace() == false)
-                {
-                    UpdateMemberProperty(m, LastLoginPropertyTypeAlias, DateTime.Now);
-                }
-                return ConvertToMembershipUser(m);    
-            }
-            var asInt = providerUserKey.TryConvertTo<int>();
-            if (asInt.Success)
-            {
-                var m = new Member(asInt.Result);
-                if (userIsOnline && LastLoginPropertyTypeAlias.IsNullOrWhiteSpace() == false)
-                {
-                    UpdateMemberProperty(m, LastLoginPropertyTypeAlias, DateTime.Now);
-                }
-                return ConvertToMembershipUser(m);    
-            }
-
-            throw new InvalidOperationException("The " + GetType() + " provider only supports GUID or Int as a providerUserKey");
-
-        }
-
-
-        /// <summary>
-        /// Gets the user name associated with the specified e-mail address.
-        /// </summary>
-        /// <param name="email">The e-mail address to search for.</param>
-        /// <returns>
-        /// The user name associated with the specified e-mail address. If no match is found, return null.
-        /// </returns>
-        public override string GetUserNameByEmail(string email)
-        {
-            var m = Member.GetMemberFromEmail(email);
-            return m == null ? null : m.LoginName;
-        }
-
-        /// <summary>
-        /// Resets a user's password to a new, automatically generated password.
-        /// </summary>
-        /// <param name="username">The user to reset the password for.</param>
-        /// <param name="answer">The password answer for the specified user (not used with Umbraco).</param>
-        /// <param name="generatedPassword"></param>
-        /// <returns>The new password for the specified user.</returns>
-        protected override string PerformResetPassword(string username, string answer, string generatedPassword)
-        {
-            //TODO: This should be here - but how do we update failure count in this provider??
-            //if (answer == null && RequiresQuestionAndAnswer)
-            //{
-            //    UpdateFailureCount(username, "passwordAnswer");
-
-            //    throw new ProviderException("Password answer required for password reset.");
-            //}
-            
-            var m = Member.GetMemberFromLoginName(username);
-            if (m == null)
-            {
-                throw new ProviderException("The supplied user is not found");
-            }
-
-            // check if user is locked out
-            if (string.IsNullOrEmpty(LockPropertyTypeAlias) == false)
-            {
-                var isLockedOut = false;
-                bool.TryParse(GetMemberProperty(m, LockPropertyTypeAlias, true), out isLockedOut);
-                if (isLockedOut)
-                {
-                    throw new ProviderException("The member is locked out.");
-                }
-            }
-
-            if (RequiresQuestionAndAnswer)
-            {
-                // check if password answer property alias is set
-                if (string.IsNullOrEmpty(PasswordRetrievalAnswerPropertyTypeAlias) == false)
-                {
-                    // match password answer
-                    if (GetMemberProperty(m, PasswordRetrievalAnswerPropertyTypeAlias, false) != answer)
-                    {
-                        throw new ProviderException("Incorrect password answer");
-                    }
-                }
-                else
-                {
-                    throw new ProviderException("Password retrieval answer property alias is not set! To automatically support password question/answers you'll need to add references to the membertype properties in the 'Member' element in web.config by adding their aliases to the 'umbracoPasswordRetrievalQuestionPropertyTypeAlias' and 'umbracoPasswordRetrievalAnswerPropertyTypeAlias' attributes");
-                }
-            }
-
-            string salt;
-            var encodedPassword = EncryptOrHashNewPassword(generatedPassword, out salt);
-            //set the password on the member
-            m.ChangePassword(FormatPasswordForStorage(encodedPassword, salt));
-
-            if (string.IsNullOrEmpty(LastPasswordChangedPropertyTypeAlias) == false)
-            {
-                UpdateMemberProperty(m, LastPasswordChangedPropertyTypeAlias, DateTime.Now);
-            }
-
-            m.Save();
-
-            return generatedPassword;
-        }
-
-        /// <summary>
-        /// Clears a lock so that the membership user can be validated.
-        /// </summary>
-        /// <param name="userName">The membership user to clear the lock status for.</param>
-        /// <returns>
-        /// true if the membership user was successfully unlocked; otherwise, false.
-        /// </returns>
-        public override bool UnlockUser(string userName)
-        {
-            if (string.IsNullOrEmpty(LockPropertyTypeAlias) == false)
-            {
-                var m = Member.GetMemberFromLoginName(userName);
-                if (m != null)
-                {
-                    UpdateMemberProperty(m, LockPropertyTypeAlias, 0);
-                    if (string.IsNullOrEmpty(FailedPasswordAttemptsPropertyTypeAlias) == false)
-                    {
-                        UpdateMemberProperty(m, FailedPasswordAttemptsPropertyTypeAlias, 0);
-                    }
-                    m.Save();
-                    return true;
-                }
-                throw new ProviderException(string.Format("No member with the username '{0}' found", userName));
-            }
-            throw new ProviderException("To enable lock/unlocking, you need to add a 'bool' property on your membertype and add the alias of the property in the 'umbracoLockPropertyTypeAlias' attribute of the membership element in the web.config.");
-        }
-
-        /// <summary>
-        /// Updates e-mail and potentially approved status, lock status and comment on a user.
-        /// </summary>
-        /// <param name="user">A <see cref="T:System.Web.Security.MembershipUser"></see> object that represents the user to update and the updated information for the user.</param>
-        public override void UpdateUser(MembershipUser user)
-        {
-            var m = Member.GetMemberFromLoginName(user.UserName);
-
-            if (m == null)
-            {
-                throw new ProviderException(string.Format("No member with the username '{0}' found", user.UserName));
-            }                
-
-            m.Email = user.Email;
-
-            // if supported, update approve status
-            UpdateMemberProperty(m, ApprovedPropertyTypeAlias, user.IsApproved ? 1 : 0);
-
-            // if supported, update lock status
-            UpdateMemberProperty(m, LockPropertyTypeAlias, user.IsLockedOut ? 1 : 0);
-            if (user.IsLockedOut)
-            {
-                UpdateMemberProperty(m, LastLockedOutPropertyTypeAlias, DateTime.Now);
-            }
-
-            // if supported, update comment
-            UpdateMemberProperty(m, CommentPropertyTypeAlias, user.Comment);
-
-            m.Save();
-        }
-
-        /// <summary>
-        /// Verifies that the specified user name and password exist in the data source.
-        /// </summary>
-        /// <param name="username">The name of the user to validate.</param>
-        /// <param name="password">The password for the specified user.</param>
-        /// <returns>
-        /// true if the specified username and password are valid; otherwise, false.
-        /// </returns>
-        public override bool ValidateUser(string username, string password)
-        {
-            var m = Member.GetMemberFromLoginName(username);
-            if (m == null) return false;
-            var authenticated = CheckPassword(password, m.GetPassword());
-            
-            if (authenticated)
-            {
-                // check for lock status. If locked, then set the member property to null
-                if (string.IsNullOrEmpty(LockPropertyTypeAlias) == false)
-                {
-                    string lockedStatus = GetMemberProperty(m, LockPropertyTypeAlias, true);
-                    if (string.IsNullOrEmpty(lockedStatus) == false)
-                    {
-                        var isLocked = false;
-                        if (bool.TryParse(lockedStatus, out isLocked))
-                        {
-                            if (isLocked)
-                            {
-                                LogHelper.Info<UmbracoMembershipProvider>("Cannot validate member " + username + " because they are currently locked out");
-                                return false;
-                            }
-                        }
-                    }
-                }
-
-                //check for approve status. If not approved, then set the member property to null
-                if (CheckApproveStatus(m) == false)
-                {
-                    LogHelper.Info<UmbracoMembershipProvider>("Cannot validate member " + username + " because they are not approved");
-                    return false;
-                }
-
-                // maybe update login date
-                if (string.IsNullOrEmpty(LastLoginPropertyTypeAlias) == false)
-                {
-                    UpdateMemberProperty(m, LastLoginPropertyTypeAlias, DateTime.Now);
-                }
-
-                // maybe reset password attempts
-                if (string.IsNullOrEmpty(FailedPasswordAttemptsPropertyTypeAlias) == false)
-                {
-                    UpdateMemberProperty(m, FailedPasswordAttemptsPropertyTypeAlias, 0);
-                }
-
-                // persist data
-                m.Save();
-
-                return true;
-            }
-
-
-            // update fail rate if it's approved
-            if (string.IsNullOrEmpty(LockPropertyTypeAlias) == false
-                && string.IsNullOrEmpty(FailedPasswordAttemptsPropertyTypeAlias) == false)
-            {                                
-                if (CheckApproveStatus(m))
-                {
-                    var failedAttempts = 0;
-                    int.TryParse(GetMemberProperty(m, FailedPasswordAttemptsPropertyTypeAlias, false), out failedAttempts);
-                    failedAttempts = failedAttempts + 1;
-                    UpdateMemberProperty(m, FailedPasswordAttemptsPropertyTypeAlias, failedAttempts);
-
-                    // lock user?
-                    if (failedAttempts >= MaxInvalidPasswordAttempts)
-                    {
-                        UpdateMemberProperty(m, LockPropertyTypeAlias, 1);
-                        UpdateMemberProperty(m, LastLockedOutPropertyTypeAlias, DateTime.Now);
-                        LogHelper.Info<UmbracoMembershipProvider>("Member " + username + " is now locked out, max invalid password attempts exceeded");
-                    }
-                    m.Save();
-                }
-
-            }
-
-            return false;
-        }
-
-        private static void UpdateMemberProperty(Member m, string propertyTypeAlias, object propertyValue)
-        {
-            if (string.IsNullOrEmpty(propertyTypeAlias) == false)
-            {
-                if (m.getProperty(propertyTypeAlias) != null)
-                {
-                    m.getProperty(propertyTypeAlias).Value = propertyValue;
-                }
-            }
-        }
-
-        private static string GetMemberProperty(Member m, string propertyTypeAlias, bool isBool)
-        {
-            if (string.IsNullOrEmpty(propertyTypeAlias) == false)
-            {
-                if (m.getProperty(propertyTypeAlias) != null &&
-                    m.getProperty(propertyTypeAlias).Value != null)
-                {
-                    if (isBool)
-                    {
-                        // Umbraco stored true as 1, which means it can be bool.tryParse'd
-                        return m.getProperty(propertyTypeAlias).Value.ToString().Replace("1", "true").Replace("0", "false");
-                    }
-                    return m.getProperty(propertyTypeAlias).Value.ToString();
-                }
-            }
-
-            return null;
-        }
-
-        private static string GetMemberProperty(IMember m, string propertyTypeAlias, bool isBool)
-        {
-            if (string.IsNullOrEmpty(propertyTypeAlias) == false)
-            {
-                if (m.Properties[propertyTypeAlias] != null &&
-                    m.Properties[propertyTypeAlias].Value != null)
-                {
-                    if (isBool)
-                    {
-                        // Umbraco stored true as 1, which means it can be bool.tryParse'd
-                        return m.Properties[propertyTypeAlias].Value.ToString().Replace("1", "true").Replace("0", "false");
-                    }
-                    return m.Properties[propertyTypeAlias].Value.ToString();
-                }
-            }
-
-            return null;
-        }
-        
-        private bool CheckApproveStatus(Member m)
-        {
-            var isApproved = false;
-            if (string.IsNullOrEmpty(ApprovedPropertyTypeAlias) == false)
-            {
-                if (m != null)
-                {
-                    var approveStatus = GetMemberProperty(m, ApprovedPropertyTypeAlias, true);
-                    if (string.IsNullOrEmpty(approveStatus) == false)
-                    {
-                        //try parsing as bool first (just in case)
-                        if (bool.TryParse(approveStatus, out isApproved) == false)
-                        {
-                            int intStatus;
-                            //if that fails, try parsing as int (since its normally stored as 0 or 1)
-                            if (int.TryParse(approveStatus, out intStatus))
-                            {
-                                isApproved = intStatus != 0;
-                            }
-                        }
-                    }
-                    else
-                    {
-                        //There is no property so we shouldn't use the approve status
-                        isApproved = true;
-                    }
-                }
-            }
-            else {
-                // if we don't use approve statuses
-                isApproved = true;
-            }
-            return isApproved;
-        }
-        #endregion
-
-        #region Helper Methods
-        
-        /// <summary>
-        /// Encodes the password.
-        /// </summary>
-        /// <param name="password">The password.</param>
-        /// <returns>The encoded password.</returns>
-        [Obsolete("Do not use this, it is the legacy way to encode a password - use the base class EncryptOrHashExistingPassword instead")]
-        public string EncodePassword(string password)
-        {
-            return LegacyEncodePassword(password);
-        }
-
-        /// <summary>
-        /// Unencode password.
-        /// </summary>
-        /// <param name="encodedPassword">The encoded password.</param>
-        /// <returns>The unencoded password.</returns>
-        [Obsolete("Do not use this, it is the legacy way to decode a password - use the base class DecodePassword instead")]
-        public string UnEncodePassword(string encodedPassword)
-        {
-            return LegacyUnEncodePassword(encodedPassword);
-        }
-
-        /// <summary>
-        /// Converts to membership user.
-        /// </summary>
-        /// <param name="m">The m.</param>
-        /// <returns></returns>
-        private MembershipUser ConvertToMembershipUser(Member m)
-        {
-            if (m == null) return null;
-
-            var lastLogin = DateTime.Now;
-            var lastLocked = DateTime.MinValue;
-            var isApproved = true;
-            var isLocked = false;
-            var comment = "";
-            var passwordQuestion = "";
-
-            // last login
-            if (string.IsNullOrEmpty(LastLoginPropertyTypeAlias) == false)
-            {
-                DateTime.TryParse(GetMemberProperty(m, LastLoginPropertyTypeAlias, false), out lastLogin);
-            }
-            // approved
-            if (string.IsNullOrEmpty(ApprovedPropertyTypeAlias) == false)
-            {
-                bool.TryParse(GetMemberProperty(m, ApprovedPropertyTypeAlias, true), out isApproved);
-            }
-            // locked
-            if (string.IsNullOrEmpty(LockPropertyTypeAlias) == false)
-            {
-                bool.TryParse(GetMemberProperty(m, LockPropertyTypeAlias, true), out isLocked);
-            }
-            // last locked
-            if (string.IsNullOrEmpty(LastLockedOutPropertyTypeAlias) == false)
-            {
-                DateTime.TryParse(GetMemberProperty(m, LastLockedOutPropertyTypeAlias, false), out lastLocked);
-            }
-            // comment
-            if (string.IsNullOrEmpty(CommentPropertyTypeAlias) == false)
-            {
-                comment = GetMemberProperty(m, CommentPropertyTypeAlias, false);
-            }
-            // password question
-            if (string.IsNullOrEmpty(PasswordRetrievalQuestionPropertyTypeAlias) == false)
-            {
-                passwordQuestion = GetMemberProperty(m, PasswordRetrievalQuestionPropertyTypeAlias, false);
-            }
-
-            return new MembershipUser(_providerName, m.LoginName, m.Id, m.Email, passwordQuestion, comment, isApproved, isLocked, m.CreateDateTime, lastLogin,
-                                      DateTime.Now, DateTime.Now, lastLocked);
-        }
-
-        /// <summary>
-        /// Converts to membership user.
-        /// </summary>
-        /// <param name="m">The m.</param>
-        /// <returns></returns>
-        private MembershipUser ConvertToMembershipUser(IMember m)
-        {
-            if (m == null) return null;
-
-            var lastLogin = DateTime.Now;
-            var lastLocked = DateTime.MinValue;
-            var isApproved = true;
-            var isLocked = false;
-            var comment = "";
-            var passwordQuestion = "";
-
-            // last login
-            if (string.IsNullOrEmpty(LastLoginPropertyTypeAlias) == false)
-            {
-                DateTime.TryParse(GetMemberProperty(m, LastLoginPropertyTypeAlias, false), out lastLogin);
-            }
-            // approved
-            if (string.IsNullOrEmpty(ApprovedPropertyTypeAlias) == false)
-            {
-                bool.TryParse(GetMemberProperty(m, ApprovedPropertyTypeAlias, true), out isApproved);
-            }
-            // locked
-            if (string.IsNullOrEmpty(LockPropertyTypeAlias) == false)
-            {
-                bool.TryParse(GetMemberProperty(m, LockPropertyTypeAlias, true), out isLocked);
-            }
-            // last locked
-            if (string.IsNullOrEmpty(LastLockedOutPropertyTypeAlias) == false)
-            {
-                DateTime.TryParse(GetMemberProperty(m, LastLockedOutPropertyTypeAlias, false), out lastLocked);
-            }
-            // comment
-            if (string.IsNullOrEmpty(CommentPropertyTypeAlias) == false)
-            {
-                comment = GetMemberProperty(m, CommentPropertyTypeAlias, false);
-            }
-            // password question
-            if (string.IsNullOrEmpty(PasswordRetrievalQuestionPropertyTypeAlias) == false)
-            {
-                passwordQuestion = GetMemberProperty(m, PasswordRetrievalQuestionPropertyTypeAlias, false);
-            }
-
-            return new MembershipUser(_providerName, m.Username, m.Id, m.Email, passwordQuestion, comment, isApproved, isLocked, m.CreateDate, lastLogin,
-                                      DateTime.Now, DateTime.Now, lastLocked);
-        }
-
-        #endregion
-    }
-}
->>>>>>> b5329ace
+#region namespace
+using System;
+using System.Collections.Generic;
+using System.Linq;
+using System.Text;
+using System.Web.Security;
+using System.Configuration;
+using Umbraco.Core;
+using Umbraco.Core.Logging;
+using Umbraco.Core.Models;
+using Umbraco.Core.Persistence.Querying;
+using Umbraco.Core.Security;
+using Umbraco.Core.Services;
+using umbraco.BusinessLogic;
+using System.Security.Cryptography;
+using System.Web.Util;
+using System.Collections.Specialized;
+using System.Configuration.Provider;
+using System.Security;
+using System.Security.Permissions;
+using System.Runtime.CompilerServices;
+using Member = umbraco.cms.businesslogic.member.Member;
+using MemberType = umbraco.cms.businesslogic.member.MemberType;
+
+#endregion
+
+namespace umbraco.providers.members
+{
+    /// <summary>
+    /// Custom Membership Provider for Umbraco Members (User authentication for Frontend applications NOT umbraco CMS)  
+    /// </summary>
+    [Obsolete("This has been superceded by Umbraco.Web.Security.Providers.MembersMembershipProvider")]
+    public class UmbracoMembershipProvider : UmbracoMembershipProviderBase, IUmbracoMemberTypeMembershipProvider
+    {
+        public UmbracoMembershipProvider()
+
+        {
+            LockPropertyTypeAlias = Constants.Conventions.Member.IsLockedOut;
+            LastLockedOutPropertyTypeAlias = Constants.Conventions.Member.LastLockoutDate;
+            FailedPasswordAttemptsPropertyTypeAlias = Constants.Conventions.Member.FailedPasswordAttempts;
+            ApprovedPropertyTypeAlias = Constants.Conventions.Member.IsApproved;
+            CommentPropertyTypeAlias = Constants.Conventions.Member.Comments;
+            LastLoginPropertyTypeAlias = Constants.Conventions.Member.LastLoginDate;
+            LastPasswordChangedPropertyTypeAlias = Constants.Conventions.Member.LastPasswordChangeDate;
+            PasswordRetrievalQuestionPropertyTypeAlias = Constants.Conventions.Member.PasswordQuestion;
+            PasswordRetrievalAnswerPropertyTypeAlias = Constants.Conventions.Member.PasswordAnswer;
+        }
+
+        #region Fields
+
+        private string _defaultMemberTypeAlias = "Member";
+        private string _providerName = Member.UmbracoMemberProviderName;
+        private volatile bool _hasDefaultMember = false;
+        private static readonly object Locker = new object();
+
+        #endregion
+
+        public string LockPropertyTypeAlias { get; protected set; }
+        public string LastLockedOutPropertyTypeAlias { get; protected set; }
+        public string FailedPasswordAttemptsPropertyTypeAlias { get; protected set; }
+        public string ApprovedPropertyTypeAlias { get; protected set; }
+        public string CommentPropertyTypeAlias { get; protected set; }
+        public string LastLoginPropertyTypeAlias { get; protected set; }
+        public string LastPasswordChangedPropertyTypeAlias { get; protected set; }
+        public string PasswordRetrievalQuestionPropertyTypeAlias { get; protected set; }
+        public string PasswordRetrievalAnswerPropertyTypeAlias { get; protected set; }
+
+        /// <summary>
+        /// Override to maintain backwards compatibility with 0 required non-alphanumeric chars
+        /// </summary>
+        public override int DefaultMinNonAlphanumericChars
+        {
+            get { return 0; }
+        }
+
+        /// <summary>
+        /// Override to maintain backwards compatibility with only 4 required length
+        /// </summary>
+        public override int DefaultMinPasswordLength
+        {
+            get { return 4; }
+        }
+
+        /// <summary>
+        /// Override to maintain backwards compatibility
+        /// </summary>
+        public override bool DefaultUseLegacyEncoding
+        {
+            get { return true; }
+        }
+
+        /// <summary>
+        /// For backwards compatibility, this provider supports this option
+        /// </summary>
+        public override bool AllowManuallyChangingPassword
+        {
+            get { return true; }
+        }
+
+        #region Initialization Method
+        /// <summary>
+        /// Initializes the provider.
+        /// </summary>
+        /// <param name="name">The friendly name of the provider.</param>
+        /// <param name="config">A collection of the name/value pairs representing the provider-specific attributes specified in the configuration for this provider.</param>
+        /// <exception cref="T:System.ArgumentNullException">The name of the provider is null.</exception>
+        /// <exception cref="T:System.InvalidOperationException">An attempt is made to call 
+        /// <see cref="M:System.Configuration.Provider.ProviderBase.Initialize(System.String,System.Collections.Specialized.NameValueCollection)"></see> on a provider after the provider 
+        /// has already been initialized.</exception>
+        /// <exception cref="T:System.ArgumentException">The name of the provider has a length of zero.</exception>
+        public override void Initialize(string name, NameValueCollection config)
+        {
+            // Intialize values from web.config
+            if (config == null) throw new ArgumentNullException("config");
+
+            if (string.IsNullOrEmpty(name)) name = Constants.Conventions.Member.UmbracoMemberProviderName;
+            
+            base.Initialize(name, config);
+            
+            _providerName = name;
+            
+            // test for membertype (if not specified, choose the first member type available)
+            if (config["defaultMemberTypeAlias"] != null)
+            {
+                _defaultMemberTypeAlias = config["defaultMemberTypeAlias"];
+                if (_defaultMemberTypeAlias.IsNullOrWhiteSpace())
+                {
+                    throw new ProviderException("No default user type alias is specified in the web.config string. Please add a 'defaultUserTypeAlias' to the add element in the provider declaration in web.config");
+                }
+                _hasDefaultMember = true;
+            }
+
+            // test for approve status
+            if (config["umbracoApprovePropertyTypeAlias"] != null)
+            {
+                ApprovedPropertyTypeAlias = config["umbracoApprovePropertyTypeAlias"];
+            }
+            // test for lock attempts
+            if (config["umbracoLockPropertyTypeAlias"] != null)
+            {
+                LockPropertyTypeAlias = config["umbracoLockPropertyTypeAlias"];
+            }
+            if (config["umbracoLastLockedPropertyTypeAlias"] != null)
+            {
+                LastLockedOutPropertyTypeAlias = config["umbracoLastLockedPropertyTypeAlias"];
+            }
+            if (config["umbracoLastPasswordChangedPropertyTypeAlias"] != null)
+            {
+                LastPasswordChangedPropertyTypeAlias = config["umbracoLastPasswordChangedPropertyTypeAlias"];
+            }
+            if (config["umbracoFailedPasswordAttemptsPropertyTypeAlias"] != null)
+            {
+                FailedPasswordAttemptsPropertyTypeAlias = config["umbracoFailedPasswordAttemptsPropertyTypeAlias"];
+            }
+            // comment property
+            if (config["umbracoCommentPropertyTypeAlias"] != null)
+            {
+                CommentPropertyTypeAlias = config["umbracoCommentPropertyTypeAlias"];
+            }
+            // last login date
+            if (config["umbracoLastLoginPropertyTypeAlias"] != null)
+            {
+                LastLoginPropertyTypeAlias = config["umbracoLastLoginPropertyTypeAlias"];
+            }
+            // password retrieval
+            if (config["umbracoPasswordRetrievalQuestionPropertyTypeAlias"] != null)
+            {
+                PasswordRetrievalQuestionPropertyTypeAlias = config["umbracoPasswordRetrievalQuestionPropertyTypeAlias"];
+            }
+            if (config["umbracoPasswordRetrievalAnswerPropertyTypeAlias"] != null)
+            {
+                PasswordRetrievalAnswerPropertyTypeAlias = config["umbracoPasswordRetrievalAnswerPropertyTypeAlias"];
+            }
+
+        }
+        #endregion
+
+        #region Methods
+
+        /// <summary>
+        /// Processes a request to update the password for a membership user.
+        /// </summary>
+        /// <param name="username">The user to update the password for.</param>
+        /// <param name="oldPassword">This property is ignore for this provider</param>
+        /// <param name="newPassword">The new password for the specified user.</param>
+        /// <returns>
+        /// true if the password was updated successfully; otherwise, false.
+        /// </returns>
+        protected override bool PerformChangePassword(string username, string oldPassword, string newPassword)
+        {
+            //NOTE: due to backwards compatibilty reasons, this provider doesn't care about the old password and 
+            // allows simply setting the password manually so we don't really care about the old password.
+            // This is allowed based on the overridden AllowManuallyChangingPassword option.
+
+            // in order to support updating passwords from the umbraco core, we can't validate the old password
+            var m = Member.GetMemberFromLoginName(username);            
+            if (m == null) return false;
+            
+            string salt;
+            var encodedPassword = EncryptOrHashNewPassword(newPassword, out salt);
+            m.ChangePassword(
+                FormatPasswordForStorage(encodedPassword, salt));
+
+            UpdateMemberProperty(m, LastPasswordChangedPropertyTypeAlias, DateTime.Now);
+
+            m.Save();
+
+            return true;
+        }
+
+        /// <summary>
+        /// Processes a request to update the password question and answer for a membership user.
+        /// </summary>
+        /// <param name="username">The user to change the password question and answer for.</param>
+        /// <param name="password">The password for the specified user.</param>
+        /// <param name="newPasswordQuestion">The new password question for the specified user.</param>
+        /// <param name="newPasswordAnswer">The new password answer for the specified user.</param>
+        /// <returns>
+        /// true if the password question and answer are updated successfully; otherwise, false.
+        /// </returns>
+        protected override bool PerformChangePasswordQuestionAndAnswer(string username, string password, string newPasswordQuestion, string newPasswordAnswer)
+        {
+            if (string.IsNullOrEmpty(PasswordRetrievalQuestionPropertyTypeAlias) || string.IsNullOrEmpty(PasswordRetrievalAnswerPropertyTypeAlias))
+            {
+                throw new NotSupportedException("Updating the password Question and Answer is not valid if the properties aren't set in the config file");
+            }
+
+            var m = Member.GetMemberFromLoginName(username);
+            if (m == null)
+            {
+                return false;
+            }
+
+            UpdateMemberProperty(m, PasswordRetrievalQuestionPropertyTypeAlias, newPasswordQuestion);
+            UpdateMemberProperty(m, PasswordRetrievalAnswerPropertyTypeAlias, newPasswordAnswer);
+            m.Save();
+            return true;
+        }
+
+        public override string DefaultMemberTypeAlias
+        {
+            get
+            {
+                if (_hasDefaultMember == false)
+                {
+                    lock (Locker)
+                    {
+                        if (_hasDefaultMember == false)
+                        {
+                            var types = MemberType.GetAll;
+                            if (types.Length == 1)
+                                _defaultMemberTypeAlias = types[0].Alias;
+                            else
+                                throw new ProviderException("No default MemberType alias is specified in the web.config string. Please add a 'defaultMemberTypeAlias' to the add element in the provider declaration in web.config");
+
+                            _hasDefaultMember = true;
+                        }
+                    }
+                }
+                return _defaultMemberTypeAlias;
+            }
+        }
+
+        /// <summary>
+        /// Adds a new membership user to the data source.
+        /// </summary>
+        /// <param name="memberTypeAlias"></param>
+        /// <param name="username">The user name for the new user.</param>
+        /// <param name="password">The password for the new user.</param>
+        /// <param name="email">The e-mail address for the new user.</param>
+        /// <param name="passwordQuestion">The password question for the new user.</param>
+        /// <param name="passwordAnswer">The password answer for the new user</param>
+        /// <param name="isApproved">Whether or not the new user is approved to be validated.</param>
+        /// <param name="providerUserKey">The unique identifier from the membership data source for the user.</param>
+        /// <param name="status">A <see cref="T:System.Web.Security.MembershipCreateStatus"></see> enumeration value indicating whether the user was created successfully.</param>
+        /// <returns>
+        /// A <see cref="T:System.Web.Security.MembershipUser"></see> object populated with the information for the newly created user.
+        /// </returns>
+        protected override MembershipUser PerformCreateUser(string memberTypeAlias, string username, string password, string email, string passwordQuestion,
+                                                    string passwordAnswer, bool isApproved, object providerUserKey, out MembershipCreateStatus status)
+        {
+            if (Member.GetMemberFromLoginName(username) != null)
+            {
+                status = MembershipCreateStatus.DuplicateUserName;
+                LogHelper.Warn<UmbracoMembershipProvider>("Cannot create member as username already exists: " + username);
+                return null;
+            }
+            
+            if (Member.GetMemberFromEmail(email) != null && RequiresUniqueEmail)
+            {
+                status = MembershipCreateStatus.DuplicateEmail;
+                LogHelper.Warn<UmbracoMembershipProvider>(
+                    "Cannot create member as a member with the same email address exists: " + email);
+                return null;
+            }
+            
+            var memberType = MemberType.GetByAlias(memberTypeAlias);
+            if (memberType == null)
+            {
+                throw new InvalidOperationException("Could not find a member type with alias " + memberTypeAlias + ". Ensure your membership provider configuration is up to date and that the default member type exists.");
+            }
+
+            var m = Member.MakeNew(username, email, memberType, User.GetUser(0));
+
+            string salt;
+            var encodedPassword = EncryptOrHashNewPassword(password, out salt);
+            
+            //set the password on the member
+            m.ChangePassword(FormatPasswordForStorage(encodedPassword, salt));
+                
+            // custom fields
+            if (string.IsNullOrEmpty(PasswordRetrievalQuestionPropertyTypeAlias) == false)
+            {
+                UpdateMemberProperty(m, PasswordRetrievalQuestionPropertyTypeAlias, passwordQuestion);
+            }
+
+            if (string.IsNullOrEmpty(PasswordRetrievalAnswerPropertyTypeAlias) == false)
+            {
+                UpdateMemberProperty(m, PasswordRetrievalAnswerPropertyTypeAlias, passwordAnswer);                    
+            }   
+
+            if (string.IsNullOrEmpty(ApprovedPropertyTypeAlias) == false)
+            {
+                UpdateMemberProperty(m, ApprovedPropertyTypeAlias, isApproved ? 1 : 0);                 
+            }
+
+            if (string.IsNullOrEmpty(LastLoginPropertyTypeAlias) == false)
+            {
+                UpdateMemberProperty(m, LastLoginPropertyTypeAlias, DateTime.Now);
+            }
+
+            if (string.IsNullOrEmpty(LastPasswordChangedPropertyTypeAlias) == false)
+            {
+                UpdateMemberProperty(m, LastPasswordChangedPropertyTypeAlias, DateTime.Now);
+            }
+
+            var mUser = ConvertToMembershipUser(m);
+
+            // save
+            m.Save();
+
+            status = MembershipCreateStatus.Success;
+
+            return mUser;
+        }
+
+
+        /// <summary>
+        /// Removes a user from the membership data source.
+        /// </summary>
+        /// <param name="username">The name of the user to delete.</param>
+        /// <param name="deleteAllRelatedData">
+        /// TODO: This setting currently has no effect
+        /// </param>
+        /// <returns>
+        /// true if the user was successfully deleted; otherwise, false.
+        /// </returns>
+        public override bool DeleteUser(string username, bool deleteAllRelatedData)
+        {
+            var m = Member.GetMemberFromLoginName(username);
+            if (m == null) return false;
+            m.delete();
+            return true;
+        }
+
+        /// <summary>
+        /// Gets a collection of membership users where the e-mail address contains the specified e-mail address to match.
+        /// </summary>
+        /// <param name="emailToMatch">The e-mail address to search for.</param>
+        /// <param name="pageIndex">The index of the page of results to return. pageIndex is zero-based.</param>
+        /// <param name="pageSize">The size of the page of results to return.</param>
+        /// <param name="totalRecords">The total number of matched users.</param>
+        /// <returns>
+        /// A <see cref="T:System.Web.Security.MembershipUserCollection"></see> collection that contains a page of pageSize<see cref="T:System.Web.Security.MembershipUser"></see> objects beginning at the page specified by pageIndex.
+        /// </returns>
+        public override MembershipUserCollection FindUsersByEmail(string emailToMatch, int pageIndex, int pageSize, out int totalRecords)
+        {
+            var byEmail = ApplicationContext.Current.Services.MemberService.FindByEmail(emailToMatch, pageIndex, pageSize, out totalRecords, StringPropertyMatchType.Wildcard).ToArray();
+            
+            var collection = new MembershipUserCollection();                        
+            foreach (var m in byEmail)
+            {
+                collection.Add(ConvertToMembershipUser(m));
+            }
+            return collection;
+        }
+
+        /// <summary>
+        /// Gets a collection of membership users where the user name contains the specified user name to match.
+        /// </summary>
+        /// <param name="usernameToMatch">The user name to search for.</param>
+        /// <param name="pageIndex">The index of the page of results to return. pageIndex is zero-based.</param>
+        /// <param name="pageSize">The size of the page of results to return.</param>
+        /// <param name="totalRecords">The total number of matched users.</param>
+        /// <returns>
+        /// A <see cref="T:System.Web.Security.MembershipUserCollection"></see> collection that contains a page of pageSize<see cref="T:System.Web.Security.MembershipUser"></see> objects beginning at the page specified by pageIndex.
+        /// </returns>
+        public override MembershipUserCollection FindUsersByName(string usernameToMatch, int pageIndex, int pageSize, out int totalRecords)
+        {
+            var byEmail = ApplicationContext.Current.Services.MemberService.FindByUsername(usernameToMatch, pageIndex, pageSize, out totalRecords, StringPropertyMatchType.Wildcard).ToArray();
+            
+            var collection = new MembershipUserCollection();            
+            foreach (var m in byEmail)
+            {
+                collection.Add(ConvertToMembershipUser(m));
+            }
+            return collection;
+        }
+
+        /// <summary>
+        /// Gets a collection of all the users in the data source in pages of data.
+        /// </summary>
+        /// <param name="pageIndex">The index of the page of results to return. pageIndex is zero-based.</param>
+        /// <param name="pageSize">The size of the page of results to return.</param>
+        /// <param name="totalRecords">The total number of matched users.</param>
+        /// <returns>
+        /// A <see cref="T:System.Web.Security.MembershipUserCollection"></see> collection that contains a page of pageSize<see cref="T:System.Web.Security.MembershipUser"></see> objects beginning at the page specified by pageIndex.
+        /// </returns>
+        public override MembershipUserCollection GetAllUsers(int pageIndex, int pageSize, out int totalRecords)
+        {
+            var membersList = new MembershipUserCollection();
+
+            var pagedMembers = ApplicationContext.Current.Services.MemberService.GetAll(pageIndex, pageSize, out totalRecords);
+
+            foreach (var m in pagedMembers)
+            {
+                membersList.Add(ConvertToMembershipUser(m));
+            }
+            return membersList;
+        }
+
+        /// <summary>
+        /// Gets the number of users currently accessing the application.
+        /// </summary>
+        /// <returns>
+        /// The number of users currently accessing the application.
+        /// </returns>
+        public override int GetNumberOfUsersOnline()
+        {
+            return ApplicationContext.Current.Services.MemberService.GetCount(MemberCountType.Online);
+        }
+
+        /// <summary>
+        /// Gets the password for the specified user name from the data source.
+        /// </summary>
+        /// <param name="username">The user to retrieve the password for.</param>
+        /// <param name="answer">The password answer for the user.</param>
+        /// <returns>
+        /// The password for the specified user name.
+        /// </returns>
+        protected override string PerformGetPassword(string username, string answer)
+        {
+            var m = Member.GetMemberFromLoginName(username);
+            if (m == null)
+            {
+                throw new MembershipPasswordException("The supplied user is not found");
+            }
+
+            // check if user is locked out
+            if (string.IsNullOrEmpty(LockPropertyTypeAlias) == false)
+            {
+                var isLockedOut = false;
+                bool.TryParse(GetMemberProperty(m, LockPropertyTypeAlias, true), out isLockedOut);
+                if (isLockedOut)
+                {
+                    throw new MembershipPasswordException("The supplied user is locked out");
+                }
+            }
+
+            if (RequiresQuestionAndAnswer)
+            {
+                // check if password answer property alias is set
+                if (string.IsNullOrEmpty(PasswordRetrievalAnswerPropertyTypeAlias) == false)
+                {
+                    // match password answer
+                    if (GetMemberProperty(m, PasswordRetrievalAnswerPropertyTypeAlias, false) != answer)
+                    {
+                        throw new MembershipPasswordException("Incorrect password answer");
+                    }
+                }
+                else
+                {
+                    throw new ProviderException("Password retrieval answer property alias is not set! To automatically support password question/answers you'll need to add references to the membertype properties in the 'Member' element in web.config by adding their aliases to the 'umbracoPasswordRetrievalQuestionPropertyTypeAlias' and 'umbracoPasswordRetrievalAnswerPropertyTypeAlias' attributes");
+                }
+            }
+
+            var decodedPassword = DecryptPassword(m.GetPassword());
+
+            return decodedPassword;
+        }
+
+        /// <summary>
+        /// Gets information from the data source for a user. Provides an option to update the last-activity date/time stamp for the user.
+        /// </summary>
+        /// <param name="username">The name of the user to get information for.</param>
+        /// <param name="userIsOnline">true to update the last-activity date/time stamp for the user; false to return user information without updating the last-activity date/time stamp for the user.</param>
+        /// <returns>
+        /// A <see cref="T:System.Web.Security.MembershipUser"></see> object populated with the specified user's information from the data source.
+        /// </returns>
+        public override MembershipUser GetUser(string username, bool userIsOnline)
+        {
+            if (string.IsNullOrEmpty(username))
+                return null;
+            var m = Member.GetMemberFromLoginName(username);
+            
+            if (m == null)
+            {
+                return null;
+            }
+
+            if (userIsOnline && LastLoginPropertyTypeAlias.IsNullOrWhiteSpace() == false)
+            {
+                UpdateMemberProperty(m, LastLoginPropertyTypeAlias, DateTime.Now);
+            }
+
+            return ConvertToMembershipUser(m);
+        }
+
+        /// <summary>
+        /// Gets information from the data source for a user based on the unique identifier for the membership user. Provides an option to update the last-activity date/time stamp for the user.
+        /// </summary>
+        /// <param name="providerUserKey">The unique identifier for the membership user to get information for.</param>
+        /// <param name="userIsOnline">true to update the last-activity date/time stamp for the user; false to return user information without updating the last-activity date/time stamp for the user.</param>
+        /// <returns>
+        /// A <see cref="T:System.Web.Security.MembershipUser"></see> object populated with the specified user's information from the data source.
+        /// </returns>
+        public override MembershipUser GetUser(object providerUserKey, bool userIsOnline)
+        {
+            var asGuid = providerUserKey.TryConvertTo<Guid>();
+            if (asGuid.Success)
+            {
+                var m = new Member(asGuid.Result);
+                if (userIsOnline && LastLoginPropertyTypeAlias.IsNullOrWhiteSpace() == false)
+                {
+                    UpdateMemberProperty(m, LastLoginPropertyTypeAlias, DateTime.Now);
+                }
+                return ConvertToMembershipUser(m);    
+            }
+            var asInt = providerUserKey.TryConvertTo<int>();
+            if (asInt.Success)
+            {
+                var m = new Member(asInt.Result);
+                if (userIsOnline && LastLoginPropertyTypeAlias.IsNullOrWhiteSpace() == false)
+                {
+                    UpdateMemberProperty(m, LastLoginPropertyTypeAlias, DateTime.Now);
+                }
+                return ConvertToMembershipUser(m);    
+            }
+
+            throw new InvalidOperationException("The " + GetType() + " provider only supports GUID or Int as a providerUserKey");
+
+        }
+
+
+        /// <summary>
+        /// Gets the user name associated with the specified e-mail address.
+        /// </summary>
+        /// <param name="email">The e-mail address to search for.</param>
+        /// <returns>
+        /// The user name associated with the specified e-mail address. If no match is found, return null.
+        /// </returns>
+        public override string GetUserNameByEmail(string email)
+        {
+            var m = Member.GetMemberFromEmail(email);
+            return m == null ? null : m.LoginName;
+        }
+
+        /// <summary>
+        /// Resets a user's password to a new, automatically generated password.
+        /// </summary>
+        /// <param name="username">The user to reset the password for.</param>
+        /// <param name="answer">The password answer for the specified user (not used with Umbraco).</param>
+        /// <param name="generatedPassword"></param>
+        /// <returns>The new password for the specified user.</returns>
+        protected override string PerformResetPassword(string username, string answer, string generatedPassword)
+        {
+            //TODO: This should be here - but how do we update failure count in this provider??
+            //if (answer == null && RequiresQuestionAndAnswer)
+            //{
+            //    UpdateFailureCount(username, "passwordAnswer");
+
+            //    throw new ProviderException("Password answer required for password reset.");
+            //}
+            
+            var m = Member.GetMemberFromLoginName(username);
+            if (m == null)
+            {
+                throw new ProviderException("The supplied user is not found");
+            }
+
+            // check if user is locked out
+            if (string.IsNullOrEmpty(LockPropertyTypeAlias) == false)
+            {
+                var isLockedOut = false;
+                bool.TryParse(GetMemberProperty(m, LockPropertyTypeAlias, true), out isLockedOut);
+                if (isLockedOut)
+                {
+                    throw new ProviderException("The member is locked out.");
+                }
+            }
+
+            if (RequiresQuestionAndAnswer)
+            {
+                // check if password answer property alias is set
+                if (string.IsNullOrEmpty(PasswordRetrievalAnswerPropertyTypeAlias) == false)
+                {
+                    // match password answer
+                    if (GetMemberProperty(m, PasswordRetrievalAnswerPropertyTypeAlias, false) != answer)
+                    {
+                        throw new ProviderException("Incorrect password answer");
+                    }
+                }
+                else
+                {
+                    throw new ProviderException("Password retrieval answer property alias is not set! To automatically support password question/answers you'll need to add references to the membertype properties in the 'Member' element in web.config by adding their aliases to the 'umbracoPasswordRetrievalQuestionPropertyTypeAlias' and 'umbracoPasswordRetrievalAnswerPropertyTypeAlias' attributes");
+                }
+            }
+
+            string salt;
+            var encodedPassword = EncryptOrHashNewPassword(generatedPassword, out salt);
+            //set the password on the member
+            m.ChangePassword(FormatPasswordForStorage(encodedPassword, salt));
+
+            if (string.IsNullOrEmpty(LastPasswordChangedPropertyTypeAlias) == false)
+            {
+                UpdateMemberProperty(m, LastPasswordChangedPropertyTypeAlias, DateTime.Now);
+            }
+
+            m.Save();
+
+            return generatedPassword;
+        }
+
+        /// <summary>
+        /// Clears a lock so that the membership user can be validated.
+        /// </summary>
+        /// <param name="userName">The membership user to clear the lock status for.</param>
+        /// <returns>
+        /// true if the membership user was successfully unlocked; otherwise, false.
+        /// </returns>
+        public override bool UnlockUser(string userName)
+        {
+            if (string.IsNullOrEmpty(LockPropertyTypeAlias) == false)
+            {
+                var m = Member.GetMemberFromLoginName(userName);
+                if (m != null)
+                {
+                    UpdateMemberProperty(m, LockPropertyTypeAlias, 0);
+                    if (string.IsNullOrEmpty(FailedPasswordAttemptsPropertyTypeAlias) == false)
+                    {
+                        UpdateMemberProperty(m, FailedPasswordAttemptsPropertyTypeAlias, 0);
+                    }
+                    m.Save();
+                    return true;
+                }
+                throw new ProviderException(string.Format("No member with the username '{0}' found", userName));
+            }
+            throw new ProviderException("To enable lock/unlocking, you need to add a 'bool' property on your membertype and add the alias of the property in the 'umbracoLockPropertyTypeAlias' attribute of the membership element in the web.config.");
+        }
+
+        /// <summary>
+        /// Updates e-mail and potentially approved status, lock status and comment on a user.
+        /// </summary>
+        /// <param name="user">A <see cref="T:System.Web.Security.MembershipUser"></see> object that represents the user to update and the updated information for the user.</param>
+        public override void UpdateUser(MembershipUser user)
+        {
+            var m = Member.GetMemberFromLoginName(user.UserName);
+
+            if (m == null)
+            {
+                throw new ProviderException(string.Format("No member with the username '{0}' found", user.UserName));
+            }                
+
+            m.Email = user.Email;
+
+            // if supported, update approve status
+            UpdateMemberProperty(m, ApprovedPropertyTypeAlias, user.IsApproved ? 1 : 0);
+
+            // if supported, update lock status
+            UpdateMemberProperty(m, LockPropertyTypeAlias, user.IsLockedOut ? 1 : 0);
+            if (user.IsLockedOut)
+            {
+                UpdateMemberProperty(m, LastLockedOutPropertyTypeAlias, DateTime.Now);
+            }
+
+            // if supported, update comment
+            UpdateMemberProperty(m, CommentPropertyTypeAlias, user.Comment);
+
+            m.Save();
+        }
+
+        /// <summary>
+        /// Verifies that the specified user name and password exist in the data source.
+        /// </summary>
+        /// <param name="username">The name of the user to validate.</param>
+        /// <param name="password">The password for the specified user.</param>
+        /// <returns>
+        /// true if the specified username and password are valid; otherwise, false.
+        /// </returns>
+        public override bool ValidateUser(string username, string password)
+        {
+            var m = Member.GetMemberFromLoginName(username);
+            if (m == null) return false;
+            var authenticated = CheckPassword(password, m.GetPassword());
+            
+            if (authenticated)
+            {
+                // check for lock status. If locked, then set the member property to null
+                if (string.IsNullOrEmpty(LockPropertyTypeAlias) == false)
+                {
+                    string lockedStatus = GetMemberProperty(m, LockPropertyTypeAlias, true);
+                    if (string.IsNullOrEmpty(lockedStatus) == false)
+                    {
+                        var isLocked = false;
+                        if (bool.TryParse(lockedStatus, out isLocked))
+                        {
+                            if (isLocked)
+                            {
+                                LogHelper.Info<UmbracoMembershipProvider>("Cannot validate member " + username + " because they are currently locked out");
+                                return false;
+                            }
+                        }
+                    }
+                }
+
+                //check for approve status. If not approved, then set the member property to null
+                if (CheckApproveStatus(m) == false)
+                {
+                    LogHelper.Info<UmbracoMembershipProvider>("Cannot validate member " + username + " because they are not approved");
+                    return false;
+                }
+
+                // maybe update login date
+                if (string.IsNullOrEmpty(LastLoginPropertyTypeAlias) == false)
+                {
+                    UpdateMemberProperty(m, LastLoginPropertyTypeAlias, DateTime.Now);
+                }
+
+                // maybe reset password attempts
+                if (string.IsNullOrEmpty(FailedPasswordAttemptsPropertyTypeAlias) == false)
+                {
+                    UpdateMemberProperty(m, FailedPasswordAttemptsPropertyTypeAlias, 0);
+                }
+
+                // persist data
+                m.Save();
+
+                return true;
+            }
+
+
+            // update fail rate if it's approved
+            if (string.IsNullOrEmpty(LockPropertyTypeAlias) == false
+                && string.IsNullOrEmpty(FailedPasswordAttemptsPropertyTypeAlias) == false)
+            {                                
+                if (CheckApproveStatus(m))
+                {
+                    var failedAttempts = 0;
+                    int.TryParse(GetMemberProperty(m, FailedPasswordAttemptsPropertyTypeAlias, false), out failedAttempts);
+                    failedAttempts = failedAttempts + 1;
+                    UpdateMemberProperty(m, FailedPasswordAttemptsPropertyTypeAlias, failedAttempts);
+
+                    // lock user?
+                    if (failedAttempts >= MaxInvalidPasswordAttempts)
+                    {
+                        UpdateMemberProperty(m, LockPropertyTypeAlias, 1);
+                        UpdateMemberProperty(m, LastLockedOutPropertyTypeAlias, DateTime.Now);
+                        LogHelper.Info<UmbracoMembershipProvider>("Member " + username + " is now locked out, max invalid password attempts exceeded");
+                    }
+                    m.Save();
+                }
+
+            }
+
+            return false;
+        }
+
+        private static void UpdateMemberProperty(Member m, string propertyTypeAlias, object propertyValue)
+        {
+            if (string.IsNullOrEmpty(propertyTypeAlias) == false)
+            {
+                if (m.getProperty(propertyTypeAlias) != null)
+                {
+                    m.getProperty(propertyTypeAlias).Value = propertyValue;
+                }
+            }
+        }
+
+        private static string GetMemberProperty(Member m, string propertyTypeAlias, bool isBool)
+        {
+            if (string.IsNullOrEmpty(propertyTypeAlias) == false)
+            {
+                if (m.getProperty(propertyTypeAlias) != null &&
+                    m.getProperty(propertyTypeAlias).Value != null)
+                {
+                    if (isBool)
+                    {
+                        // Umbraco stored true as 1, which means it can be bool.tryParse'd
+                        return m.getProperty(propertyTypeAlias).Value.ToString().Replace("1", "true").Replace("0", "false");
+                    }
+                    return m.getProperty(propertyTypeAlias).Value.ToString();
+                }
+            }
+
+            return null;
+        }
+
+        private static string GetMemberProperty(IMember m, string propertyTypeAlias, bool isBool)
+        {
+            if (string.IsNullOrEmpty(propertyTypeAlias) == false)
+            {
+                if (m.Properties.Contains(propertyTypeAlias) && 
+                    m.Properties[propertyTypeAlias] != null &&
+                    m.Properties[propertyTypeAlias].Value != null)
+                {
+                    if (isBool)
+                    {
+                        // Umbraco stored true as 1, which means it can be bool.tryParse'd
+                        return m.Properties[propertyTypeAlias].Value.ToString().Replace("1", "true").Replace("0", "false");
+                    }
+                    return m.Properties[propertyTypeAlias].Value.ToString();
+                }
+            }
+
+            return null;
+        }
+        
+        private bool CheckApproveStatus(Member m)
+        {
+            var isApproved = false;
+            if (string.IsNullOrEmpty(ApprovedPropertyTypeAlias) == false)
+            {
+                if (m != null)
+                {
+                    var approveStatus = GetMemberProperty(m, ApprovedPropertyTypeAlias, true);
+                    if (string.IsNullOrEmpty(approveStatus) == false)
+                    {
+                        //try parsing as bool first (just in case)
+                        if (bool.TryParse(approveStatus, out isApproved) == false)
+                        {
+                            int intStatus;
+                            //if that fails, try parsing as int (since its normally stored as 0 or 1)
+                            if (int.TryParse(approveStatus, out intStatus))
+                            {
+                                isApproved = intStatus != 0;
+                            }
+                        }
+                    }
+                    else
+                    {
+                        //There is no property so we shouldn't use the approve status
+                        isApproved = true;
+                    }
+                }
+            }
+            else {
+                // if we don't use approve statuses
+                isApproved = true;
+            }
+            return isApproved;
+        }
+        #endregion
+
+        #region Helper Methods
+        
+        /// <summary>
+        /// Encodes the password.
+        /// </summary>
+        /// <param name="password">The password.</param>
+        /// <returns>The encoded password.</returns>
+        [Obsolete("Do not use this, it is the legacy way to encode a password - use the base class EncryptOrHashExistingPassword instead")]
+        public string EncodePassword(string password)
+        {
+            return LegacyEncodePassword(password);
+        }
+
+        /// <summary>
+        /// Unencode password.
+        /// </summary>
+        /// <param name="encodedPassword">The encoded password.</param>
+        /// <returns>The unencoded password.</returns>
+        [Obsolete("Do not use this, it is the legacy way to decode a password - use the base class DecodePassword instead")]
+        public string UnEncodePassword(string encodedPassword)
+        {
+            return LegacyUnEncodePassword(encodedPassword);
+        }
+
+        /// <summary>
+        /// Converts to membership user.
+        /// </summary>
+        /// <param name="m">The m.</param>
+        /// <returns></returns>
+        private MembershipUser ConvertToMembershipUser(Member m)
+        {
+            if (m == null) return null;
+
+            var lastLogin = DateTime.Now;
+            var lastLocked = DateTime.MinValue;
+            var isApproved = true;
+            var isLocked = false;
+            var comment = "";
+            var passwordQuestion = "";
+
+            // last login
+            if (string.IsNullOrEmpty(LastLoginPropertyTypeAlias) == false)
+            {
+                DateTime.TryParse(GetMemberProperty(m, LastLoginPropertyTypeAlias, false), out lastLogin);
+            }
+            // approved
+            if (string.IsNullOrEmpty(ApprovedPropertyTypeAlias) == false)
+            {
+                bool.TryParse(GetMemberProperty(m, ApprovedPropertyTypeAlias, true), out isApproved);
+            }
+            // locked
+            if (string.IsNullOrEmpty(LockPropertyTypeAlias) == false)
+            {
+                bool.TryParse(GetMemberProperty(m, LockPropertyTypeAlias, true), out isLocked);
+            }
+            // last locked
+            if (string.IsNullOrEmpty(LastLockedOutPropertyTypeAlias) == false)
+            {
+                DateTime.TryParse(GetMemberProperty(m, LastLockedOutPropertyTypeAlias, false), out lastLocked);
+            }
+            // comment
+            if (string.IsNullOrEmpty(CommentPropertyTypeAlias) == false)
+            {
+                comment = GetMemberProperty(m, CommentPropertyTypeAlias, false);
+            }
+            // password question
+            if (string.IsNullOrEmpty(PasswordRetrievalQuestionPropertyTypeAlias) == false)
+            {
+                passwordQuestion = GetMemberProperty(m, PasswordRetrievalQuestionPropertyTypeAlias, false);
+            }
+
+            return new MembershipUser(_providerName, m.LoginName, m.Id, m.Email, passwordQuestion, comment, isApproved, isLocked, m.CreateDateTime, lastLogin,
+                                      DateTime.Now, DateTime.Now, lastLocked);
+        }
+
+        /// <summary>
+        /// Converts to membership user.
+        /// </summary>
+        /// <param name="m">The m.</param>
+        /// <returns></returns>
+        private MembershipUser ConvertToMembershipUser(IMember m)
+        {
+            if (m == null) return null;
+
+            var lastLogin = DateTime.Now;
+            var lastLocked = DateTime.MinValue;
+            var isApproved = true;
+            var isLocked = false;
+            var comment = "";
+            var passwordQuestion = "";
+
+            // last login
+            if (string.IsNullOrEmpty(LastLoginPropertyTypeAlias) == false)
+            {
+                DateTime.TryParse(GetMemberProperty(m, LastLoginPropertyTypeAlias, false), out lastLogin);
+            }
+            // approved
+            if (string.IsNullOrEmpty(ApprovedPropertyTypeAlias) == false)
+            {
+                bool.TryParse(GetMemberProperty(m, ApprovedPropertyTypeAlias, true), out isApproved);
+            }
+            // locked
+            if (string.IsNullOrEmpty(LockPropertyTypeAlias) == false)
+            {
+                bool.TryParse(GetMemberProperty(m, LockPropertyTypeAlias, true), out isLocked);
+            }
+            // last locked
+            if (string.IsNullOrEmpty(LastLockedOutPropertyTypeAlias) == false)
+            {
+                DateTime.TryParse(GetMemberProperty(m, LastLockedOutPropertyTypeAlias, false), out lastLocked);
+            }
+            // comment
+            if (string.IsNullOrEmpty(CommentPropertyTypeAlias) == false)
+            {
+                comment = GetMemberProperty(m, CommentPropertyTypeAlias, false);
+            }
+            // password question
+            if (string.IsNullOrEmpty(PasswordRetrievalQuestionPropertyTypeAlias) == false)
+            {
+                passwordQuestion = GetMemberProperty(m, PasswordRetrievalQuestionPropertyTypeAlias, false);
+            }
+
+            return new MembershipUser(_providerName, m.Username, m.Id, m.Email, passwordQuestion, comment, isApproved, isLocked, m.CreateDate, lastLogin,
+                                      DateTime.Now, DateTime.Now, lastLocked);
+        }
+
+        #endregion
+    }
+}