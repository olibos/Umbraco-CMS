--- conflicted
+++ resolved
@@ -1,135 +1,95 @@
-<<<<<<< HEAD
-﻿using System;
-using System.Collections;
-using System.Collections.Specialized;
-using System.Globalization;
-using System.Linq;
-using System.Web;
-using Umbraco.Core;
-using Umbraco.Core.Cache;
-using Umbraco.Core.Media;
-using umbraco;
-=======
-﻿using System;
-using System.Collections;
-using System.Collections.Specialized;
-using System.Globalization;
-using System.Linq;
-using System.Web;
-using Umbraco.Core.Media;
-using umbraco;
-
-namespace Umbraco.Web.Media
-{
-    public class ImageUrl
-    {
-        [Obsolete("Use TryGetImageUrl() instead")]
-        public static string GetImageUrl(string specifiedSrc, string field, string provider, string parameters, int? nodeId = null)
-        {
-            string url;
-            var found = TryGetImageUrl(specifiedSrc, field, provider, parameters, nodeId, out url);
-
-            return found ? url : string.Empty;
-        }
->>>>>>> a6768263
-
-        public static bool TryGetImageUrl(string specifiedSrc, string field, string provider, string parameters, int? nodeId, out string url)
-        {
-            var imageUrlProvider = GetProvider(provider);
-
-            var parsedParameters = string.IsNullOrEmpty(parameters) ? new NameValueCollection() : HttpUtility.ParseQueryString(parameters);
-
-            var queryValues = parsedParameters.Keys.Cast<string>().ToDictionary(key => key, key => parsedParameters[key]);
-
-            if (string.IsNullOrEmpty(field))
-            {
-                url = imageUrlProvider.GetImageUrlFromFileName(specifiedSrc, queryValues);
-                return true;
-            }
-            else
-            {
-                var fieldValue = string.Empty;
-                if (nodeId.HasValue)
-                {
-                    var contentFromCache = GetContentFromCache(nodeId.GetValueOrDefault(), field);
-                    if (contentFromCache != null)
-                    {
-                        fieldValue = contentFromCache.ToString();
-                    }
-                    else
-                    {
-                        var itemPage = new page(content.Instance.XmlContent.GetElementById(nodeId.GetValueOrDefault().ToString(CultureInfo.InvariantCulture)));
-                        var value = itemPage.Elements[field];
-                        fieldValue = value != null ? value.ToString() : string.Empty;
-                    }
-                }
-                else
-                {
-                    var context = HttpContext.Current;
-                    if (context != null)
-                    {
-                        var elements = context.Items["pageElements"] as Hashtable;
-                        if (elements != null)
-                        {
-                            var value = elements[field];
-                            fieldValue = value != null ? value.ToString() : string.Empty;
-                        }
-                    }
-                }
-
-                if (!string.IsNullOrWhiteSpace(fieldValue))
-                {
-                    int mediaId;
-                    url = int.TryParse(fieldValue, out mediaId)
-                              ? imageUrlProvider.GetImageUrlFromMedia(mediaId, queryValues)
-                              : imageUrlProvider.GetImageUrlFromFileName(fieldValue, queryValues);
-                    return true;
-                }
-<<<<<<< HEAD
-
-                int mediaId;
-                url = int.TryParse(fieldValue, out mediaId)
-                          ? imageUrlProvider.GetImageUrlFromMedia(mediaId, queryValues)
-                          : imageUrlProvider.GetImageUrlFromFileName(fieldValue, queryValues);
-            }
-
-            return url;
-        }
-
-        private static IImageUrlProvider GetProvider(string provider)
-        {
-            return ImageUrlProviderResolver.Current.GetProvider(provider);
-        }
-
-        private static object GetContentFromCache(int nodeIdInt, string field)
-        {
-            var content = ApplicationContext.Current.ApplicationCache.GetCacheItem<object>(
-                string.Format("{0}{1}_{2}", CacheKeys.ContentItemCacheKey, nodeIdInt.ToString(CultureInfo.InvariantCulture), field));            
-            return content;
-        }
-    }
-=======
-            }
-
-            url = string.Empty;
-            return false;
-        }
-
-        private static IImageUrlProvider GetProvider(string provider)
-        {
-            return ImageUrlProviderResolver.Current.GetProvider(provider);
-        }
-
-        private static object GetContentFromCache(int nodeIdInt, string field)
-        {
-            var context = HttpContext.Current;
-            
-            if (context == null)
-                return string.Empty;
-            
-            var content = context.Cache[String.Format("contentItem{0}_{1}", nodeIdInt.ToString(CultureInfo.InvariantCulture), field)];
-            return content;
-        }
-    }
->>>>>>> a6768263
+﻿using System;
+using System.Collections;
+using System.Collections.Specialized;
+using System.Globalization;
+using System.Linq;
+using System.Web;
+using Umbraco.Core;
+using Umbraco.Core.Cache;
+using Umbraco.Core.Media;
+using umbraco;
+
+namespace Umbraco.Web.Media
+{
+    public class ImageUrl
+    {
+        [Obsolete("Use TryGetImageUrl() instead")]
+        public static string GetImageUrl(string specifiedSrc, string field, string provider, string parameters, int? nodeId = null)
+        {
+            string url;
+            var found = TryGetImageUrl(specifiedSrc, field, provider, parameters, nodeId, out url);
+
+            return found ? url : string.Empty;
+        }
+
+        public static bool TryGetImageUrl(string specifiedSrc, string field, string provider, string parameters, int? nodeId, out string url)
+        {
+            var imageUrlProvider = GetProvider(provider);
+
+            var parsedParameters = string.IsNullOrEmpty(parameters) ? new NameValueCollection() : HttpUtility.ParseQueryString(parameters);
+
+            var queryValues = parsedParameters.Keys.Cast<string>().ToDictionary(key => key, key => parsedParameters[key]);
+
+            if (string.IsNullOrEmpty(field))
+            {
+                url = imageUrlProvider.GetImageUrlFromFileName(specifiedSrc, queryValues);
+                return true;
+            }
+            else
+            {
+                var fieldValue = string.Empty;
+                if (nodeId.HasValue)
+                {
+                    var contentFromCache = GetContentFromCache(nodeId.GetValueOrDefault(), field);
+                    if (contentFromCache != null)
+                    {
+                        fieldValue = contentFromCache.ToString();
+                    }
+                    else
+                    {
+                        var itemPage = new page(content.Instance.XmlContent.GetElementById(nodeId.GetValueOrDefault().ToString(CultureInfo.InvariantCulture)));
+                        var value = itemPage.Elements[field];
+                        fieldValue = value != null ? value.ToString() : string.Empty;
+                    }
+                }
+                else
+                {
+                    var context = HttpContext.Current;
+                    if (context != null)
+                    {
+                        var elements = context.Items["pageElements"] as Hashtable;
+                        if (elements != null)
+                        {
+                            var value = elements[field];
+                            fieldValue = value != null ? value.ToString() : string.Empty;
+                        }
+                    }
+                }
+
+                if (!string.IsNullOrWhiteSpace(fieldValue))
+                {
+                    int mediaId;
+                    url = int.TryParse(fieldValue, out mediaId)
+                              ? imageUrlProvider.GetImageUrlFromMedia(mediaId, queryValues)
+                              : imageUrlProvider.GetImageUrlFromFileName(fieldValue, queryValues);
+                    return true;
+                }
+            }
+
+            url = string.Empty;
+            return false;
+        }
+
+        private static IImageUrlProvider GetProvider(string provider)
+        {
+            return ImageUrlProviderResolver.Current.GetProvider(provider);
+        }
+
+        private static object GetContentFromCache(int nodeIdInt, string field)
+        {
+            var content = ApplicationContext.Current.ApplicationCache.GetCacheItem<object>(
+                string.Format("{0}{1}_{2}", CacheKeys.ContentItemCacheKey, nodeIdInt.ToString(CultureInfo.InvariantCulture), field));            
+            return content;
+        }
+    }
 }