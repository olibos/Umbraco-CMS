--- conflicted
+++ resolved
@@ -77,20 +77,6 @@
             ContentService.RolledBack += (sender, args) => applicationContext.Services.NotificationService.SendNotification(
                                                                args.Entity, ActionRollback.Instance, applicationContext);
 
-<<<<<<< HEAD
-            //Send notifications for the permissions action
-            UserService.UserGroupPermissionsAssigned += (sender, args) =>
-            {
-                var entities = applicationContext.Services.ContentService.GetByIds(args.SavedEntities.Select(e => e.EntityId));
-
-                foreach(var entity in entities)
-                {
-                    applicationContext.Services.NotificationService.SendNotification(
-                        entity, ActionRights.Instance, applicationContext
-                    );
-                }
-            };
-=======
             //Send notifications for the move and restore actions
             ContentService.Moved += (sender, args) =>
             {
@@ -114,8 +100,19 @@
             //Send notifications for the copy action
             ContentService.Copied += (sender, args) => applicationContext.Services.NotificationService.SendNotification(
                 args.Original, ActionCopy.Instance, applicationContext);
->>>>>>> 9fc33d71
+
+            //Send notifications for the permissions action
+            UserService.UserGroupPermissionsAssigned += (sender, args) =>
+            {
+                var entities = applicationContext.Services.ContentService.GetByIds(args.SavedEntities.Select(e => e.EntityId));
+
+                foreach(var entity in entities)
+                {
+                    applicationContext.Services.NotificationService.SendNotification(
+                        entity, ActionRights.Instance, applicationContext
+                    );
+                }
+            };
         }
-
     }
 }