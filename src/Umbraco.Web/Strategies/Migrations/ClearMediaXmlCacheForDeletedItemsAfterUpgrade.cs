--- conflicted
+++ resolved
@@ -27,8 +27,7 @@
 
             if (e.ConfiguredVersion <= target70)
             {
-<<<<<<< HEAD
-
+                var sql = @"DELETE FROM cmsContentXml WHERE nodeId IN
                 //This query is structured to work with MySql, SQLCE and SqlServer:
                 // http://issues.umbraco.org/issue/U4-3876
 
@@ -36,12 +35,6 @@
     (SELECT nodeId FROM (SELECT DISTINCT cmsContentXml.nodeId FROM cmsContentXml 
     INNER JOIN umbracoNode ON cmsContentXml.nodeId = umbracoNode.id
     WHERE nodeObjectType = '" + Constants.ObjectTypes.Media +"' AND " + SqlSyntaxContext.SqlSyntaxProvider.GetQuotedColumnName("path") + " LIKE '%-21%') x)";
-=======
-                var sql = @"DELETE FROM cmsContentXml WHERE nodeId IN
-    (SELECT DISTINCT cmsContentXml.nodeId FROM cmsContentXml 
-        INNER JOIN umbracoNode ON cmsContentXml.nodeId = umbracoNode.id
-        WHERE nodeObjectType = 'B796F64C-1F99-4FFB-B886-4BF4BC011A9C' AND " + SqlSyntaxContext.SqlSyntaxProvider.GetQuotedColumnName("path") + " like '%-21%')";
->>>>>>> 22b15a06
 
                 var count = e.MigrationContext.Database.Execute(sql);
 
