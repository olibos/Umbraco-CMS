﻿using System;
using System.Net.Mail;
using System.Threading.Tasks;
using Umbraco.Core;
using Umbraco.Core.Configuration;
using Umbraco.Core.Configuration.HealthChecks;
using Umbraco.Core.Services;

namespace Umbraco.Web.HealthCheck.NotificationMethods
{
    [HealthCheckNotificationMethod("email")]
    public class EmailNotificationMethod : NotificationMethodBase, IHealthCheckNotificatationMethod
    {
        private readonly ILocalizedTextService _textService;

        /// <summary>
        /// Default constructor which is used in the provider model
        /// </summary>
        /// <param name="enabled"></param>
        /// <param name="failureOnly"></param>
        /// <param name="verbosity"></param>
        /// <param name="recipientEmail"></param>
        public EmailNotificationMethod(bool enabled, bool failureOnly, HealthCheckNotificationVerbosity verbosity,
                string recipientEmail)
            : this(enabled, failureOnly, verbosity, recipientEmail, ApplicationContext.Current.Services.TextService)
        {
        }

        /// <summary>
        /// Constructor that could be used for testing
        /// </summary>
        /// <param name="enabled"></param>
        /// <param name="failureOnly"></param>
        /// <param name="verbosity"></param>
        /// <param name="recipientEmail"></param>
        /// <param name="textService"></param>
        internal EmailNotificationMethod(bool enabled, bool failureOnly, HealthCheckNotificationVerbosity verbosity,
            string recipientEmail, ILocalizedTextService textService)
            : base(enabled, failureOnly, verbosity)
        {
            if (textService == null) throw new ArgumentNullException("textService");
<<<<<<< HEAD
            if (enabled && string.IsNullOrWhiteSpace(recipientEmail)) throw new ArgumentException("Value cannot be null or whitespace.", "recipientEmail");
=======
>>>>>>> 4a21675a
            _textService = textService;
            RecipientEmail = recipientEmail;
            Verbosity = verbosity;
        }

        public string RecipientEmail { get; private set; }

        public async Task SendAsync(HealthCheckResults results)
        {
            if (ShouldSend(results) == false)
            {
                return;
            }

            if (string.IsNullOrEmpty(RecipientEmail))
            {
                return;
            }

            var message = _textService.Localize("healthcheck/scheduledHealthCheckEmailBody", new[]
            {
                DateTime.Now.ToShortDateString(),
                DateTime.Now.ToShortTimeString(),
                results.ResultsAsHtml(Verbosity)
            });

            var subject = _textService.Localize("healthcheck/scheduledHealthCheckEmailSubject");

            using (var client = new SmtpClient())
            using (var mailMessage = new MailMessage(UmbracoConfig.For.UmbracoSettings().Content.NotificationEmailAddress,
                RecipientEmail,
                string.IsNullOrEmpty(subject) ? "Umbraco Health Check Status" : subject,
                message)
            {
                IsBodyHtml = message.IsNullOrWhiteSpace() == false
                             && message.Contains("<") && message.Contains("</")
            })
            {
                if (client.DeliveryMethod == SmtpDeliveryMethod.Network)
                {
                    await client.SendMailAsync(mailMessage);
                }
                else
                {
                    client.Send(mailMessage);
                }
            }
        }
    }
}<|MERGE_RESOLUTION|>--- conflicted
+++ resolved
@@ -39,10 +39,6 @@
             : base(enabled, failureOnly, verbosity)
         {
             if (textService == null) throw new ArgumentNullException("textService");
-<<<<<<< HEAD
-            if (enabled && string.IsNullOrWhiteSpace(recipientEmail)) throw new ArgumentException("Value cannot be null or whitespace.", "recipientEmail");
-=======
->>>>>>> 4a21675a
             _textService = textService;
             RecipientEmail = recipientEmail;
             Verbosity = verbosity;
