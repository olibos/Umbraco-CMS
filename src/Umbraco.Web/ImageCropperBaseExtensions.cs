--- conflicted
+++ resolved
@@ -49,44 +49,6 @@
             return imageCrops;
         }
 
-<<<<<<< HEAD
-
-
-        internal static bool HasPropertyAndValue(this IPublishedContent publishedContent, string propertyAlias)
-        {
-            try
-            {
-               
-                if (propertyAlias != null && publishedContent.HasProperty(propertyAlias)
-                    && publishedContent.HasValue(propertyAlias))
-                {
-                    var propertyAliasValue = publishedContent.GetPropertyValue<string>(propertyAlias);
-                    if (propertyAliasValue.DetectIsJson() && propertyAliasValue.Length <= 2)
-                    {
-                        return false;
-                    }
-                    return true;
-                }
-            }
-            catch (Exception ex)
-            {
-                LogHelper.Warn<IPublishedContent>("The cache unicorn is not happy with node id: " + publishedContent.Id + " - http://issues.umbraco.org/issue/U4-4146");
-                
-                var cropsProperty = publishedContent.Properties.FirstOrDefault(x => x.PropertyTypeAlias == propertyAlias);
-
-                if (cropsProperty != null && !string.IsNullOrEmpty(cropsProperty.Value.ToString()))
-                {
-                    var propertyAliasValue = cropsProperty.Value.ToString();
-                    if (propertyAliasValue.DetectIsJson() && propertyAliasValue.Length <= 2)
-                    {
-                        return false;
-                    }
-                    return true;
-                }
-            }
-            return false;
-        }
-
         internal static ImageCropData GetCrop(this ImageCropDataSet dataset, string cropAlias)
         {
             if (dataset == null || dataset.Crops == null || !dataset.Crops.Any())
@@ -107,8 +69,6 @@
 
 
 
-=======
->>>>>>> d88745bf
         internal static bool HasPropertyAndValueAndCrop(this IPublishedContent publishedContent, string propertyAlias, string cropAlias)
         {
             if (propertyAlias != null && publishedContent.HasProperty(propertyAlias)
@@ -117,37 +77,6 @@
                 var propertyAliasValue = publishedContent.GetPropertyValue<string>(propertyAlias);
                 if (propertyAliasValue.DetectIsJson() && propertyAliasValue.Length <= 2)
                 {
-<<<<<<< HEAD
-                    var propertyAliasValue = publishedContent.GetPropertyValue<string>(propertyAlias);
-                    if (propertyAliasValue.DetectIsJson() && propertyAliasValue.Length <= 2)
-                    {
-                        return false;
-                    }
-                    var allTheCrops = propertyAliasValue.SerializeToCropDataSet();
-                    var selectedCrop = allTheCrops.GetCrop(cropAlias);
-
-                    if (selectedCrop != null)
-                        return true;
-
-                    return false;
-
-               }
-            }
-            catch (Exception ex)
-            {
-                LogHelper.Warn<IPublishedContent>("The cache unicorn is not happy with node id: " + publishedContent.Id + " - http://issues.umbraco.org/issue/U4-4146");
-                var cropsProperty = publishedContent.Properties.FirstOrDefault(x => x.PropertyTypeAlias == propertyAlias);
-
-                if (cropsProperty != null && !string.IsNullOrEmpty(cropsProperty.Value.ToString()))
-                {
-                    var propertyAliasValue = cropsProperty.Value.ToString();
-                    if (propertyAliasValue.DetectIsJson() && propertyAliasValue.Length <= 2)
-                    {
-                        return false;
-                    }
-                    var allTheCrops = propertyAliasValue.SerializeToCropDataSet();
-                    return allTheCrops.GetCrop(cropAlias) != null;
-=======
                     return false;
                 }
                 var allTheCrops = propertyAliasValue.SerializeToCropDataSet();
@@ -155,12 +84,12 @@
                 {
                     var crop = cropAlias != null
                                     ? allTheCrops.Crops.First(x => x.Alias.ToLowerInvariant() == cropAlias.ToLowerInvariant())
+
                                     : allTheCrops.Crops.First();
                     if (crop != null)
                     {
                         return true;
                     }
->>>>>>> d88745bf
                 }
                 return false;
             }            
