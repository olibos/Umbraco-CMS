﻿using System;
using System.Collections.Concurrent;
using System.Collections.Generic;
using System.Linq;
using System.Threading;
using System.Threading.Tasks;
using CSharpTest.Net.Collections;
using Umbraco.Core;
using Umbraco.Core.Exceptions;
using Umbraco.Core.Logging;
using Umbraco.Core.Models.PublishedContent;
using Umbraco.Core.Scoping;
using Umbraco.Web.PublishedCache.NuCache.Snap;

namespace Umbraco.Web.PublishedCache.NuCache
{
    /// <summary>
    /// Stores content in memory and persists it back to disk
    /// </summary>
    /// <remarks>
    /// <para>
    /// Methods in this class suffixed with the term "Locked" means that those methods can only be called within a WriteLock. A WriteLock
    /// is acquired by the GetScopedWriteLock method. Locks are not allowed to be recursive.
    /// </para>
    /// <para>
    /// This class's logic is based on the <see cref="SnapDictionary{TKey, TValue}"/> class but has been slightly modified to suit these purposes.
    /// </para>
    /// </remarks>
    internal class ContentStore
    {
        // this class is an extended version of SnapDictionary
        // most of the snapshots management code, etc is an exact copy
        // SnapDictionary has unit tests to ensure it all works correctly
        // For locking information, see SnapDictionary

        private readonly IPublishedSnapshotAccessor _publishedSnapshotAccessor;
        private readonly IVariationContextAccessor _variationContextAccessor;
        private readonly ConcurrentDictionary<int, LinkedNode<ContentNode>> _contentNodes;
        private LinkedNode<ContentNode> _root;
        private readonly ConcurrentDictionary<int, LinkedNode<IPublishedContentType>> _contentTypesById;
        private readonly ConcurrentDictionary<string, LinkedNode<IPublishedContentType>> _contentTypesByAlias;
        private readonly ConcurrentDictionary<Guid, int> _xmap;

        private readonly ILogger _logger;
        private BPlusTree<int, ContentNodeKit> _localDb;
        private readonly ConcurrentQueue<GenObj> _genObjs;
        private GenObj _genObj;
        private readonly object _wlocko = new object();
        private readonly object _rlocko = new object();
        private long _liveGen, _floorGen;
        private bool _nextGen, _collectAuto;
        private Task _collectTask;
        private List<KeyValuePair<int, ContentNodeKit>> _wchanges;

        // TODO: collection trigger (ok for now)
        // see SnapDictionary notes
        private const long CollectMinGenDelta = 8;

        #region Ctor

        public ContentStore(
            IPublishedSnapshotAccessor publishedSnapshotAccessor,
            IVariationContextAccessor variationContextAccessor,
            ILogger logger,
            BPlusTree<int, ContentNodeKit> localDb = null)
        {
            _publishedSnapshotAccessor = publishedSnapshotAccessor;
            _variationContextAccessor = variationContextAccessor;
            _logger = logger;
            _localDb = localDb;

            _contentNodes = new ConcurrentDictionary<int, LinkedNode<ContentNode>>();
            _root = new LinkedNode<ContentNode>(new ContentNode(), 0);
            _contentTypesById = new ConcurrentDictionary<int, LinkedNode<IPublishedContentType>>();
            _contentTypesByAlias = new ConcurrentDictionary<string, LinkedNode<IPublishedContentType>>(StringComparer.InvariantCultureIgnoreCase);
            _xmap = new ConcurrentDictionary<Guid, int>();

            _genObjs = new ConcurrentQueue<GenObj>();
            _genObj = null; // no initial gen exists
            _liveGen = _floorGen = 0;
            _nextGen = false; // first time, must create a snapshot
            _collectAuto = true; // collect automatically by default
        }

        #endregion

        #region Locking

        // see notes on SnapDictionary

        private readonly string _instanceId = Guid.NewGuid().ToString("N");

        private class WriteLockInfo
        {
            public bool Taken;
        }

        // a scope contextual that represents a locked writer to the dictionary
        private class ScopedWriteLock : ScopeContextualBase
        {
            private readonly WriteLockInfo _lockinfo = new WriteLockInfo();
            private readonly ContentStore _store;
            private int _released;

            public ScopedWriteLock(ContentStore store, bool scoped)
            {
                _store = store;
                store.Lock(_lockinfo, scoped);
            }

            public override void Release(bool completed)
            {
                if (Interlocked.CompareExchange(ref _released, 1, 0) != 0)
                    return;
                _store.Release(_lockinfo, completed);
            }
        }

        // gets a scope contextual representing a locked writer to the dictionary
        // TODO: GetScopedWriter? should the dict have a ref onto the scope provider?
        public IDisposable GetScopedWriteLock(IScopeProvider scopeProvider)
        {
            return ScopeContextualBase.Get(scopeProvider, _instanceId, scoped => new ScopedWriteLock(this, scoped));
        }

        private void EnsureLocked()
        {
            if (!Monitor.IsEntered(_wlocko))
                throw new InvalidOperationException("Write lock must be acquried.");
        }

        private void Lock(WriteLockInfo lockInfo, bool forceGen = false)
        {
            if (Monitor.IsEntered(_wlocko))
                throw new InvalidOperationException("Recursive locks not allowed");

            Monitor.Enter(_wlocko, ref lockInfo.Taken);

            lock(_rlocko)
            {
                // see SnapDictionary
                try { }
                finally
                {
                    if (_nextGen == false || (forceGen))
                    {
                        // because we are changing things, a new generation
                        // is created, which will trigger a new snapshot
                        if (_nextGen)
                            _genObjs.Enqueue(_genObj = new GenObj(_liveGen));
                        _liveGen += 1;
                        _nextGen = true;
                    }
                }
            }           
        }

        private void Release(WriteLockInfo lockInfo, bool commit = true)
        {
            try
            {
                if (commit == false)
                {
                    lock (_rlocko)
                    {
                        // see SnapDictionary
                        try { }
                        finally
                        {
                            _nextGen = false;
                            _liveGen -= 1;
                        }
                    }

                    Rollback(_contentNodes);
                    RollbackRoot();
                    Rollback(_contentTypesById);
                    Rollback(_contentTypesByAlias);
                }
                else if (_localDb != null && _wchanges != null)
                {
                    foreach (var change in _wchanges)
                    {
                        if (change.Value.IsNull)
                            _localDb.TryRemove(change.Key, out ContentNodeKit unused);
                        else
                            _localDb[change.Key] = change.Value;
                    }
                    _wchanges = null;
                    _localDb.Commit();
                }
            }
            finally
            {
                if (lockInfo.Taken)
                    Monitor.Exit(_wlocko);
            }
        }

        private void RollbackRoot()
        {
            if (_root.Gen <= _liveGen) return;

            if (_root.Next != null)
                _root = _root.Next;
        }

        private void Rollback<TKey, TValue>(ConcurrentDictionary<TKey, LinkedNode<TValue>> dictionary)
            where TValue : class
        {
            foreach (var item in dictionary)
            {
                var link = item.Value;
                if (link.Gen <= _liveGen) continue;

                var key = item.Key;
                if (link.Next == null)
                    dictionary.TryRemove(key, out link);
                else
                    dictionary.TryUpdate(key, link.Next, link);
            }
        }

        #endregion

        #region LocalDb

        public void ReleaseLocalDb()
        {
            var lockInfo = new WriteLockInfo();
            try
            {
                try
                {
                    // Trying to lock could throw exceptions so always make sure to clean up.                    
                    Lock(lockInfo);
                }
                finally
                {
                    try
                    {
                        _localDb?.Dispose();
                    }
                    catch (Exception ex)
                    {
                        /* TBD: May already be throwing so don't throw again */
                        _logger.Error<ContentStore>(ex, "Error trying to release DB");
                    }
                    finally
                    {
                        _localDb = null;
                    }
                }

            }
            catch (Exception ex)
            {
                _logger.Error<ContentStore>(ex, "Error trying to lock");
                throw;
            }
            finally
            {
                Release(lockInfo);
            }
        }

        private void RegisterChange(int id, ContentNodeKit kit)
        {
            if (_wchanges == null) _wchanges = new List<KeyValuePair<int, ContentNodeKit>>();
            _wchanges.Add(new KeyValuePair<int, ContentNodeKit>(id, kit));
        }

        #endregion

        #region Content types

        /// <summary>
        /// Sets data for new content types
        /// </summary>
        /// <param name="types"></param>
        /// <remarks>
        /// This methods MUST be called from within a write lock, normally wrapped within GetScopedWriteLock
        /// otherwise an exception will occur.
        /// </remarks>
        /// <exception cref="InvalidOperationException">
        /// Thrown if this method is not called within a write lock
        /// </exception>
        public void NewContentTypesLocked(IEnumerable<IPublishedContentType> types)
        {
            EnsureLocked();

            foreach (var type in types)
            {
                SetValueLocked(_contentTypesById, type.Id, type);
                SetValueLocked(_contentTypesByAlias, type.Alias, type);
            }
        }

        /// <summary>
        /// Sets data for updated content types
        /// </summary>
        /// <param name="types"></param>
        /// <remarks>
        /// This methods MUST be called from within a write lock, normally wrapped within GetScopedWriteLock
        /// otherwise an exception will occur.
        /// </remarks>
        /// <exception cref="InvalidOperationException">
        /// Thrown if this method is not called within a write lock
        /// </exception>
        public void UpdateContentTypesLocked(IEnumerable<IPublishedContentType> types)
        {
            //nothing to do if this is empty, no need to lock/allocate/iterate/etc...
            if (!types.Any()) return;

            EnsureLocked();

            var index = types.ToDictionary(x => x.Id, x => x);

            foreach (var type in index.Values)
            {
                SetValueLocked(_contentTypesById, type.Id, type);
                SetValueLocked(_contentTypesByAlias, type.Alias, type);
            }

            foreach (var link in _contentNodes.Values)
            {
                var node = link.Value;
                if (node == null) continue;
                var contentTypeId = node.ContentType.Id;
                if (index.TryGetValue(contentTypeId, out var contentType) == false) continue;
                SetValueLocked(_contentNodes, node.Id, new ContentNode(node, contentType));
            }
        }

        /// <summary>
        /// Updates/sets data for all content types
        /// </summary>
        /// <param name="types"></param>
        /// <remarks>
        /// This methods MUST be called from within a write lock, normally wrapped within GetScopedWriteLock
        /// otherwise an exception will occur.
        /// </remarks>
        /// <exception cref="InvalidOperationException">
        /// Thrown if this method is not called within a write lock
        /// </exception>
        public void SetAllContentTypesLocked(IEnumerable<IPublishedContentType> types)
        {
            EnsureLocked();

            // clear all existing content types
            ClearLocked(_contentTypesById);
            ClearLocked(_contentTypesByAlias);

            // set all new content types
            foreach (var type in types)
            {
                SetValueLocked(_contentTypesById, type.Id, type);
                SetValueLocked(_contentTypesByAlias, type.Alias, type);
            }

            // beware! at that point the cache is inconsistent,
            // assuming we are going to SetAll content items!
        }

        /// <summary>
        /// Updates/sets/removes data for content types
        /// </summary>
        /// <param name="removedIds"></param>
        /// <param name="refreshedTypes"></param>
        /// <param name="kits"></param>
        /// <remarks>
        /// This methods MUST be called from within a write lock, normally wrapped within GetScopedWriteLock
        /// otherwise an exception will occur.
        /// </remarks>
        /// <exception cref="InvalidOperationException">
        /// Thrown if this method is not called within a write lock
        /// </exception>
        public void UpdateContentTypesLocked(IReadOnlyCollection<int> removedIds, IReadOnlyCollection<IPublishedContentType> refreshedTypes, IReadOnlyCollection<ContentNodeKit> kits)
        {
            EnsureLocked();

            var removedIdsA = removedIds ?? Array.Empty<int>();
            var refreshedTypesA = refreshedTypes ?? Array.Empty<IPublishedContentType>();
            var refreshedIdsA = refreshedTypesA.Select(x => x.Id).ToList();
            kits = kits ?? Array.Empty<ContentNodeKit>();

            if (kits.Count == 0 && refreshedIdsA.Count == 0 && removedIdsA.Count == 0)
                return; //exit - there is nothing to do here

            var removedContentTypeNodes = new List<int>();
            var refreshedContentTypeNodes = new List<int>();

            // find all the nodes that are either refreshed or removed,
            // because of their content type being either refreshed or removed
            foreach (var link in _contentNodes.Values)
            {
                var node = link.Value;
                if (node == null) continue;
                var contentTypeId = node.ContentType.Id;
                if (removedIdsA.Contains(contentTypeId)) removedContentTypeNodes.Add(node.Id);
                if (refreshedIdsA.Contains(contentTypeId)) refreshedContentTypeNodes.Add(node.Id);
            }

            // perform deletion of content with removed content type
            // removing content types should have removed their content already
            // but just to be 100% sure, clear again here
            foreach (var node in removedContentTypeNodes)
                ClearBranchLocked(node);

            // perform deletion of removed content types
            foreach (var id in removedIdsA)
            {
                if (_contentTypesById.TryGetValue(id, out var link) == false || link.Value == null)
                    continue;
                SetValueLocked(_contentTypesById, id, null);
                SetValueLocked(_contentTypesByAlias, link.Value.Alias, null);
            }

            // perform update of refreshed content types
            foreach (var type in refreshedTypesA)
            {
                SetValueLocked(_contentTypesById, type.Id, type);
                SetValueLocked(_contentTypesByAlias, type.Alias, type);
            }

            // perform update of content with refreshed content type - from the kits
            // skip missing type, skip missing parents & un-buildable kits - what else could we do?
            // kits are ordered by level, so ParentExists is ok here
            var visited = new List<int>();
            foreach (var kit in kits.Where(x =>
                refreshedIdsA.Contains(x.ContentTypeId) &&
                BuildKit(x, out _)))
            {
                // replacing the node: must preserve the parents
                var node = GetHead(_contentNodes, kit.Node.Id)?.Value;
                if (node != null)
                    kit.Node.FirstChildContentId = node.FirstChildContentId;

                SetValueLocked(_contentNodes, kit.Node.Id, kit.Node);

                visited.Add(kit.Node.Id);
                if (_localDb != null) RegisterChange(kit.Node.Id, kit);
            }

            // all content should have been refreshed - but...
            var orphans = refreshedContentTypeNodes.Except(visited);
            foreach (var id in orphans)
                ClearBranchLocked(id);
        }

        /// <summary>
        /// Updates data types
        /// </summary>
        /// <param name="dataTypeIds"></param>
        /// <param name="getContentType"></param>
        /// <remarks>
        /// This methods MUST be called from within a write lock, normally wrapped within GetScopedWriteLock
        /// otherwise an exception will occur.
        /// </remarks>
        /// <exception cref="InvalidOperationException">
        /// Thrown if this method is not called within a write lock
        /// </exception>
        public void UpdateDataTypesLocked(IEnumerable<int> dataTypeIds, Func<int, IPublishedContentType> getContentType)
        {
            EnsureLocked();

            var contentTypes = _contentTypesById
                    .Where(kvp =>
                        kvp.Value.Value != null &&
                        kvp.Value.Value.PropertyTypes.Any(p => dataTypeIds.Contains(p.DataType.Id)))
                    .Select(kvp => kvp.Value.Value)
                    .Select(x => getContentType(x.Id))
                    .Where(x => x != null) // poof, gone, very unlikely and probably an anomaly
                    .ToArray();

            var contentTypeIdsA = contentTypes.Select(x => x.Id).ToArray();
            var contentTypeNodes = new Dictionary<int, List<int>>();
            foreach (var id in contentTypeIdsA)
                contentTypeNodes[id] = new List<int>();
            foreach (var link in _contentNodes.Values)
            {
                var node = link.Value;
                if (node != null && contentTypeIdsA.Contains(node.ContentType.Id))
                    contentTypeNodes[node.ContentType.Id].Add(node.Id);
            }

            foreach (var contentType in contentTypes)
            {
                // again, weird situation
                if (contentTypeNodes.ContainsKey(contentType.Id) == false)
                    continue;

                foreach (var id in contentTypeNodes[contentType.Id])
                {
                    _contentNodes.TryGetValue(id, out var link);
                    if (link?.Value == null)
                        continue;
                    var node = new ContentNode(link.Value, contentType);
                    SetValueLocked(_contentNodes, id, node);
                    if (_localDb != null) RegisterChange(id, node.ToKit());
                }
            }
        }

        /// <summary>
        /// Validate the <see cref="ContentNodeKit"/> and try to create a parent <see cref="LinkedNode{ContentNode}"/>
        /// </summary>
        /// <param name="kit"></param>
        /// <param name="parent"></param>
        /// <returns>
        /// Returns false if the parent was not found or if the kit validation failed
        /// </returns>
        private bool BuildKit(ContentNodeKit kit, out LinkedNode<ContentNode> parent)
        {
            // make sure parent exists
            parent = GetParentLink(kit.Node, null);
            if (parent == null)
            {
                _logger.Warn<ContentStore>($"Skip item id={kit.Node.Id}, could not find parent id={kit.Node.ParentContentId}.");
                return false;
            }

            // We cannot continue if there's no value. This shouldn't happen but it can happen if the database umbracoNode.path
            // data is invalid/corrupt. If that is the case, the parentId might be ok but not the Path which can result in null
            // because the data sort operation is by path.
            if (parent.Value == null)
            {
                _logger.Warn<ContentStore>($"Skip item id={kit.Node.Id}, no Data assigned for linked node with path {kit.Node.Path} and parent id {kit.Node.ParentContentId}. This can indicate data corruption for the Path value for node {kit.Node.Id}. See the Health Check dashboard in Settings to resolve data integrity issues.");
                return false;
            }

            // make sure the kit is valid
            if (kit.DraftData == null && kit.PublishedData == null)
            {
                _logger.Warn<ContentStore>($"Skip item id={kit.Node.Id}, both draft and published data are null.");
                return false;
            }

            // unknown = bad
            if (_contentTypesById.TryGetValue(kit.ContentTypeId, out var link) == false || link.Value == null)
            {
                _logger.Warn<ContentStore>($"Skip item id={kit.Node.Id}, could not find content type id={kit.ContentTypeId}.");
                return false;
            }

            // check whether parent is published
            var canBePublished = ParentPublishedLocked(kit);

            // and use
            kit.Build(link.Value, _publishedSnapshotAccessor, _variationContextAccessor, canBePublished);

            return true;
        }

        #endregion

        #region Set, Clear, Get

        public int Count => _contentNodes.Count;

        /// <summary>
        /// Get the most recent version of the LinkedNode stored in the dictionary for the supplied key
        /// </summary>
        /// <typeparam name="TKey"></typeparam>
        /// <typeparam name="TValue"></typeparam>
        /// <param name="dict"></param>
        /// <param name="key"></param>
        /// <returns></returns>
        private static LinkedNode<TValue> GetHead<TKey, TValue>(ConcurrentDictionary<TKey, LinkedNode<TValue>> dict, TKey key)
            where TValue : class
        {
            dict.TryGetValue(key, out var link); // else null
            return link;
        }

        /// <summary>
        /// Sets the data for a <see cref="ContentNodeKit"/>
        /// </summary>
        /// <param name="kit"></param>
        /// <returns></returns>
        /// <remarks>
        /// This methods MUST be called from within a write lock, normally wrapped within GetScopedWriteLock
        /// otherwise an exception will occur.
        /// </remarks>
        /// <exception cref="InvalidOperationException">
        /// Thrown if this method is not called within a write lock
        /// </exception>
        public bool SetLocked(ContentNodeKit kit)
        {
            EnsureLocked();

            // ReSharper disable LocalizableElement
            if (kit.IsEmpty)
                throw new ArgumentException("Kit is empty.", nameof(kit));
            if (kit.Node.FirstChildContentId > 0)
                throw new ArgumentException("Kit content cannot have children.", nameof(kit));
            // ReSharper restore LocalizableElement

            _logger.Debug<ContentStore>("Set content ID: {KitNodeId}", kit.Node.Id);

            // get existing
            _contentNodes.TryGetValue(kit.Node.Id, out var link);
            var existing = link?.Value;

            if (!BuildKit(kit, out var parent))
                return false;

            // moving?
            var moving = existing != null && existing.ParentContentId != kit.Node.ParentContentId;

            // manage children
            if (existing != null)
            {
                kit.Node.FirstChildContentId = existing.FirstChildContentId;
                kit.Node.LastChildContentId = existing.LastChildContentId;
            }

            // set
            SetValueLocked(_contentNodes, kit.Node.Id, kit.Node);
            if (_localDb != null) RegisterChange(kit.Node.Id, kit);

            // manage the tree
            if (existing == null)
            {
                // new, add to parent
                AddTreeNodeLocked(kit.Node, parent);
            }
            else if (moving || existing.SortOrder != kit.Node.SortOrder)
            {
                // moved, remove existing from its parent, add content to its parent
                RemoveTreeNodeLocked(existing);
                AddTreeNodeLocked(kit.Node);
            }
            else
            {
                // replacing existing, handle siblings
                kit.Node.NextSiblingContentId = existing.NextSiblingContentId;
                kit.Node.PreviousSiblingContentId = existing.PreviousSiblingContentId;
            }

            _xmap[kit.Node.Uid] = kit.Node.Id;

            return true;
        }

        private void ClearRootLocked()
        {
            if (_root.Gen != _liveGen)
                _root = new LinkedNode<ContentNode>(new ContentNode(), _liveGen, _root);
            else
                _root.Value.FirstChildContentId = -1;
        }

        /// <summary>
        /// Builds all kits on startup using a fast forward only cursor
        /// </summary>
        /// <param name="kits">
        /// All kits sorted by Level + Parent Id + Sort order
        /// </param>
        /// <param name="fromDb">True if the data is coming from the database (not the local cache db)</param>
        /// <returns></returns>
        /// <remarks>
        /// <para>
        /// This requires that the collection is sorted by Level + ParentId + Sort Order. 
        /// This should be used only on a site startup as the first generations.
        /// This CANNOT be used after startup since it bypasses all checks for Generations.
        /// </para>
        /// <para>
        /// This methods MUST be called from within a write lock, normally wrapped within GetScopedWriteLock
        /// otherwise an exception will occur.
        /// </para>        
        /// </remarks>
        /// <exception cref="InvalidOperationException">
        /// Thrown if this method is not called within a write lock
        /// </exception>
        public bool SetAllFastSortedLocked(IEnumerable<ContentNodeKit> kits, bool fromDb)
        {
            EnsureLocked();

            var ok = true;

            ClearLocked(_contentNodes);
            ClearRootLocked();

            // The name of the game here is to populate each kit's
            //  FirstChildContentId
            //  LastChildContentId
            //  NextSiblingContentId
            //  PreviousSiblingContentId

            ContentNode previousNode = null;
            ContentNode parent = null;

            foreach (var kit in kits)
            {
                if (!BuildKit(kit, out var parentLink))
                {
                    ok = false;
                    continue; // skip that one
                }

                var thisNode = kit.Node;

                if (parent == null)
                {
                    // first parent
                    parent = parentLink.Value;
                    parent.FirstChildContentId = thisNode.Id; // this node is the first node
                }
                else if (parent.Id != parentLink.Value.Id)
                {
                    // new parent
                    parent = parentLink.Value;
                    parent.FirstChildContentId = thisNode.Id; // this node is the first node
                    previousNode = null; // there is no previous sibling
                }

                _logger.Debug<ContentStore>($"Set {thisNode.Id} with parent {thisNode.ParentContentId}");
                SetValueLocked(_contentNodes, thisNode.Id, thisNode);

                // if we are initializing from the database source ensure the local db is updated
                if (fromDb && _localDb != null) RegisterChange(thisNode.Id, kit);

                // this node is always the last child
                parent.LastChildContentId = thisNode.Id;

                // wire previous node as previous sibling
                if (previousNode != null)
                {
                    previousNode.NextSiblingContentId = thisNode.Id;
                    thisNode.PreviousSiblingContentId = previousNode.Id;
                }

                // this node becomes the previous node
                previousNode = thisNode;

                _xmap[kit.Node.Uid] = kit.Node.Id;
            }

            return ok;
        }

        /// <summary>
        /// Set all data for a collection of <see cref="ContentNodeKit"/>
        /// </summary>
        /// <param name="kits"></param>
        /// <returns></returns>
        /// <remarks>
        /// This methods MUST be called from within a write lock, normally wrapped within GetScopedWriteLock
        /// otherwise an exception will occur.
        /// </remarks>
        /// <exception cref="InvalidOperationException">
        /// Thrown if this method is not called within a write lock
        /// </exception>
        public bool SetAllLocked(IEnumerable<ContentNodeKit> kits)
        {
            EnsureLocked();

            var ok = true;
            
            ClearLocked(_contentNodes);
            ClearRootLocked();

            // do NOT clear types else they are gone!
            //ClearLocked(_contentTypesById);
            //ClearLocked(_contentTypesByAlias);

            foreach (var kit in kits)
            {
                if (!BuildKit(kit, out var parent))
                {
                    ok = false;
                    continue; // skip that one
                }
                _logger.Debug<ContentStore>($"Set {kit.Node.Id} with parent {kit.Node.ParentContentId}");
                SetValueLocked(_contentNodes, kit.Node.Id, kit.Node);

                if (_localDb != null) RegisterChange(kit.Node.Id, kit);
                AddTreeNodeLocked(kit.Node, parent);

                _xmap[kit.Node.Uid] = kit.Node.Id;
            }

            return ok;
        }

        /// <summary>
        /// Sets data for a branch of <see cref="ContentNodeKit"/>
        /// </summary>
        /// <param name="rootContentId"></param>
        /// <param name="kits"></param>
        /// <returns></returns>
        /// <remarks>
        /// <para>
        /// IMPORTANT kits must be sorted out by LEVEL and by SORT ORDER
        /// </para>
        /// <para>
        /// This methods MUST be called from within a write lock, normally wrapped within GetScopedWriteLock
        /// otherwise an exception will occur.
        /// </para>        
        /// </remarks>
        /// <exception cref="InvalidOperationException">
        /// Thrown if this method is not called within a write lock
        /// </exception>
        public bool SetBranchLocked(int rootContentId, IEnumerable<ContentNodeKit> kits)
        {
            EnsureLocked();

            var ok = true;
            
            // get existing
            _contentNodes.TryGetValue(rootContentId, out var link);
            var existing = link?.Value;

            // clear
            if (existing != null)
            {
                //this zero's out the branch (recursively), if we're in a new gen this will add a NULL placeholder for the gen
                ClearBranchLocked(existing);
                //TODO: This removes the current GEN from the tree - do we really want to do that? (not sure if this is still an issue....)
                RemoveTreeNodeLocked(existing);
            }

            // now add them all back
            foreach (var kit in kits)
            {
                if (!BuildKit(kit, out var parent))
                {
                    ok = false;
                    continue; // skip that one
                }
                SetValueLocked(_contentNodes, kit.Node.Id, kit.Node);
                if (_localDb != null) RegisterChange(kit.Node.Id, kit);
                AddTreeNodeLocked(kit.Node, parent);

                _xmap[kit.Node.Uid] = kit.Node.Id;
            }

            return ok;
        }

        /// <summary>
        /// Clears data for a given node id
        /// </summary>
        /// <param name="id"></param>
        /// <returns></returns>
        /// <remarks>
        /// This methods MUST be called from within a write lock, normally wrapped within GetScopedWriteLock
        /// otherwise an exception will occur.
        /// </remarks>
        /// <exception cref="InvalidOperationException">
        /// Thrown if this method is not called within a write lock
        /// </exception>
        public bool ClearLocked(int id)
        {
            EnsureLocked();

            // try to find the content
            // if it is not there, nothing to do
            _contentNodes.TryGetValue(id, out var link); // else null
            if (link?.Value == null) return false;

            var content = link.Value;
            _logger.Debug<ContentStore>("Clear content ID: {ContentId}", content.Id);

            // clear the entire branch
            ClearBranchLocked(content);

            // manage the tree
            RemoveTreeNodeLocked(content);

            return true;
        }

        private void ClearBranchLocked(int id)
        {
            _contentNodes.TryGetValue(id, out var link);
            if (link?.Value == null)
                return;
            ClearBranchLocked(link.Value);
        }

        private void ClearBranchLocked(ContentNode content)
        {
            // This should never be null, all code that calls this method is null checking but we've seen
            // issues of null ref exceptions in issue reports so we'll double check here
            if (content == null) throw new ArgumentNullException(nameof(content));
            
            SetValueLocked(_contentNodes, content.Id, null);
            if (_localDb != null) RegisterChange(content.Id, ContentNodeKit.Null);

            _xmap.TryRemove(content.Uid, out _);

            var id = content.FirstChildContentId;
            while (id > 0)
            {
                // get the required link node, this ensures that both `link` and `link.Value` are not null
                var link = GetRequiredLinkedNode(id, "child", null);
<<<<<<< HEAD
                ClearBranchLocked(link.Value); // recurse
                id = link.Value.NextSiblingContentId;
=======
                var linkValue = link.Value; // capture local since clearing in recurse can clear it
                ClearBranchLocked(linkValue); // recurse
                id = linkValue.NextSiblingContentId;
>>>>>>> d5e2c126
            }
        }

        /// <summary>
        /// Gets the link node and if it doesn't exist throw a <see cref="PanicException"/>
        /// </summary>
        /// <param name="id"></param>
        /// <param name="description"></param>
        /// <param name="gen">the generation requested, null for the latest stored</param>
        /// <returns></returns>
        private LinkedNode<ContentNode> GetRequiredLinkedNode(int id, string description, long? gen)
        {
            if (_contentNodes.TryGetValue(id, out var link))
            {
                link = GetLinkedNodeGen(link, gen);                
                if (link != null && link.Value != null)
                    return link;
            }   

            throw new PanicException($"failed to get {description} with id={id}");
        }

        /// <summary>
        /// Gets the parent link node, may be null or root if ParentContentId is less than 0
        /// </summary>
        /// <param name="gen">the generation requested, null for the latest stored</param>
        private LinkedNode<ContentNode> GetParentLink(ContentNode content, long? gen)
        {
            if (content.ParentContentId < 0)
            {
                var root = GetLinkedNodeGen(_root, gen);                
                return root;
            }

            if (_contentNodes.TryGetValue(content.ParentContentId, out var link))
                link = GetLinkedNodeGen(link, gen);
                
            return link;
        }

        /// <summary>
        /// Gets the linked parent node and if it doesn't exist throw a <see cref="PanicException"/>
        /// </summary>
        /// <param name="content"></param>
        /// <param name="gen">the generation requested, null for the latest stored</param>
        /// <returns></returns>
        private LinkedNode<ContentNode> GetRequiredParentLink(ContentNode content, long? gen)
        {
            return content.ParentContentId < 0 ? _root : GetRequiredLinkedNode(content.ParentContentId, "parent", gen);
        }

        /// <summary>
        /// Iterates over the LinkedNode's generations to find the correct one
        /// </summary>
        /// <param name="link"></param>
        /// <param name="gen">The generation requested, use null to avoid the lookup</param>
        /// <returns></returns>
        private LinkedNode<TValue> GetLinkedNodeGen<TValue>(LinkedNode<TValue> link, long? gen)
            where TValue : class
        {
            if (!gen.HasValue) return link;

            //find the correct snapshot, find the first that is <= the requested gen
            while (link != null && link.Gen > gen)
            {
                link = link.Next;
            }
            return link;
        }

        /// <summary>
        /// This removes this current node from the tree hiearchy by removing it from it's parent's linked list
        /// </summary>
        /// <param name="content"></param>
        /// <remarks>
        /// This is called within a lock which means a new Gen is being created therefore this will not modify any existing content in a Gen.
        /// </remarks>
        private void RemoveTreeNodeLocked(ContentNode content)
        {
            // NOTE: DO NOT modify `content` here, this would modify data for an existing Gen, all modifications are done to clones
            // which would be targeting the new Gen.

            var parentLink = content.ParentContentId < 0
                ? _root
                : GetRequiredLinkedNode(content.ParentContentId, "parent", null);

            var parent = parentLink.Value;

            // must have children
            if (parent.FirstChildContentId < 0)
                throw new PanicException("no children");

            // if first/last, clone parent, then remove

            if (parent.FirstChildContentId == content.Id || parent.LastChildContentId == content.Id)
                parent = GenCloneLocked(parentLink);

            if (parent.FirstChildContentId == content.Id)
                parent.FirstChildContentId = content.NextSiblingContentId;

            if (parent.LastChildContentId == content.Id)
                parent.LastChildContentId = content.PreviousSiblingContentId;

            // maintain linked list

            if (content.NextSiblingContentId > 0)
            {
                var nextLink = GetRequiredLinkedNode(content.NextSiblingContentId, "next sibling", null);
                var next = GenCloneLocked(nextLink);
                next.PreviousSiblingContentId = content.PreviousSiblingContentId;
            }

            if (content.PreviousSiblingContentId > 0)
            {
                var prevLink = GetRequiredLinkedNode(content.PreviousSiblingContentId, "previous sibling", null);
                var prev = GenCloneLocked(prevLink);
                prev.NextSiblingContentId = content.NextSiblingContentId;
            }
        }

        private bool ParentPublishedLocked(ContentNodeKit kit)
        {
            if (kit.Node.ParentContentId < 0)
                return true;
            var link = GetParentLink(kit.Node, null);
            var node = link?.Value;
            return node != null && node.HasPublished;
        }

        private ContentNode GenCloneLocked(LinkedNode<ContentNode> link)
        {
            var node = link.Value;

            if (node != null && link.Gen != _liveGen)
            {
                node = new ContentNode(link.Value);
                if (link == _root)
                    SetRootLocked(node);
                else
                    SetValueLocked(_contentNodes, node.Id, node);
            }

            return node;
        }

        /// <summary>
        /// Adds a node to the tree structure.
        /// </summary>
        private void AddTreeNodeLocked(ContentNode content, LinkedNode<ContentNode> parentLink = null)
        {
            parentLink = parentLink ?? GetRequiredParentLink(content, null);

            var parent = parentLink.Value;

            // We are doing a null check here but this should no longer be possible because we have a null check in BuildKit
            // for the parent.Value property and we'll output a warning. However I'll leave this additional null check in place. 
            // see https://github.com/umbraco/Umbraco-CMS/issues/7868
            if (parent == null)
                throw new PanicException($"A null Value was returned on the {nameof(parentLink)} LinkedNode with id={content.ParentContentId}, potentially your database paths are corrupted.");

            // if parent has no children, clone parent + add as first child
            if (parent.FirstChildContentId < 0)
            {
                parent = GenCloneLocked(parentLink);
                parent.FirstChildContentId = content.Id;
                parent.LastChildContentId = content.Id;
                return;
            }

            // get parent's first child
            var childLink = GetRequiredLinkedNode(parent.FirstChildContentId, "first child", null);
            var child = childLink.Value;

            // if first, clone parent + insert as first child
            // NOTE: Don't perform this check if loading from local DB since we know it's already sorted
            if (child.SortOrder > content.SortOrder)
            {
                content.NextSiblingContentId = parent.FirstChildContentId;
                content.PreviousSiblingContentId = -1;

                parent = GenCloneLocked(parentLink);
                parent.FirstChildContentId = content.Id;

                child = GenCloneLocked(childLink);
                child.PreviousSiblingContentId = content.Id;

                return;
            }

            // get parent's last child
            var lastChildLink = GetRequiredLinkedNode(parent.LastChildContentId, "last child", null);
            var lastChild = lastChildLink.Value;

            // if last, clone parent + append as last child
            if (lastChild.SortOrder <= content.SortOrder)
            {
                content.PreviousSiblingContentId = parent.LastChildContentId;
                content.NextSiblingContentId = -1;

                parent = GenCloneLocked(parentLink);
                parent.LastChildContentId = content.Id;

                lastChild = GenCloneLocked(lastChildLink);
                lastChild.NextSiblingContentId = content.Id;

                return;
            }

            // else it's going somewhere in the middle,
            // TODO: There was a note about performance when this occurs and that this only happens when moving and not very often, but that is not true,
            // this also happens anytime a middle node is unpublished or republished (which causes a branch update), i'm unsure if this has perf impacts,
            // i think this used to but it doesn't seem bad anymore that I can see...
            while (child.NextSiblingContentId > 0)
            {
                // get next child
                var nextChildLink = GetRequiredLinkedNode(child.NextSiblingContentId, "next child", null);
                var nextChild = nextChildLink.Value;

                // if here, clone previous + append/insert
                // NOTE: Don't perform this check if loading from local DB since we know it's already sorted
                if (nextChild.SortOrder > content.SortOrder)
                {
                    content.NextSiblingContentId = nextChild.Id;
                    content.PreviousSiblingContentId = nextChild.PreviousSiblingContentId;

                    child = GenCloneLocked(childLink);
                    child.NextSiblingContentId = content.Id;

                    var nnext = GenCloneLocked(nextChildLink);
                    nnext.PreviousSiblingContentId = content.Id;

                    return;
                }

                childLink = nextChildLink;
                child = nextChild;
            }

            // should never get here
            throw new PanicException("No more children.");
        }

        // replaces the root node
        private void SetRootLocked(ContentNode node)
        {
            if (_root.Gen != _liveGen)
            {
                _root = new LinkedNode<ContentNode>(node, _liveGen, _root);
            }
            else
            {
                _root.Value = node;
            }
        }

        // set a node (just the node, not the tree)
        private void SetValueLocked<TKey, TValue>(ConcurrentDictionary<TKey, LinkedNode<TValue>> dict, TKey key, TValue value)
            where TValue : class
        {
            // this is safe only because we're write-locked
            var link = GetHead(dict, key);
            if (link != null)
            {
                // already in the dict
                if (link.Gen != _liveGen)
                {
                    // for an older gen - if value is different then insert a new
                    // link for the new gen, with the new value
                    if (link.Value != value)
                        dict.TryUpdate(key, new LinkedNode<TValue>(value, _liveGen, link), link);
                }
                else
                {
                    // for the live gen - we can fix the live gen - and remove it
                    // if value is null and there's no next gen
                    if (value == null && link.Next == null)
                        dict.TryRemove(key, out link);
                    else
                        link.Value = value;
                }
            }
            else
            {
                dict.TryAdd(key, new LinkedNode<TValue>(value, _liveGen));
            }
        }

        private void ClearLocked<TKey, TValue>(ConcurrentDictionary<TKey, LinkedNode<TValue>> dict)
            where TValue : class
        {
            // this is safe only because we're write-locked
            foreach (var kvp in dict.Where(x => x.Value != null))
            {
                if (kvp.Value.Gen != _liveGen)
                {
                    var link = new LinkedNode<TValue>(null, _liveGen, kvp.Value);
                    dict.TryUpdate(kvp.Key, link, kvp.Value);
                }
                else
                {
                    kvp.Value.Value = null;
                }
            }
        }

        public ContentNode Get(int id, long gen)
        {
            return GetValue(_contentNodes, id, gen);
        }

        public ContentNode Get(Guid uid, long gen)
        {
            return _xmap.TryGetValue(uid, out var id)
                ? GetValue(_contentNodes, id, gen)
                : null;
        }

        public IEnumerable<ContentNode> GetAtRoot(long gen)
        {
            var root = GetLinkedNodeGen(_root, gen);            
            if (root == null)
                yield break;

            var id = root.Value.FirstChildContentId;

            while (id > 0)
            {
                var link = GetRequiredLinkedNode(id, "root", gen);
                yield return link.Value;
                id = link.Value.NextSiblingContentId;
            }
        }

        private TValue GetValue<TKey, TValue>(ConcurrentDictionary<TKey, LinkedNode<TValue>> dict, TKey key, long gen)
            where TValue : class
        {
            // look ma, no lock!
            var link = GetHead(dict, key);
            link = GetLinkedNodeGen(link, gen);
            return link?.Value; // may be null
        }

        public IEnumerable<ContentNode> GetAll(long gen)
        {
            // enumerating on .Values locks the concurrent dictionary,
            // so better get a shallow clone in an array and release
            var links = _contentNodes.Values.ToArray();
            foreach (var l in links)
            {
                var link = GetLinkedNodeGen(l, gen);
                if (link?.Value != null)
                    yield return link.Value;
            }
        }

        public bool IsEmpty(long gen)
        {
            var has = _contentNodes.Any(x =>
            {
                var link = GetLinkedNodeGen(x.Value, gen);
                return link?.Value != null;
            });
            return has == false;
        }

        public IPublishedContentType GetContentType(int id, long gen)
        {
            return GetValue(_contentTypesById, id, gen);
        }

        public IPublishedContentType GetContentType(string alias, long gen)
        {
            return GetValue(_contentTypesByAlias, alias, gen);
        }

        #endregion

        #region Snapshots

        public Snapshot CreateSnapshot()
        {
            lock(_rlocko)
            {
                // if no next generation is required, and we already have one,
                // use it and create a new snapshot
                if (_nextGen == false && _genObj != null)
                    return new Snapshot(this, _genObj.GetGenRef()
#if DEBUG
                        , _logger
#endif
                        );

                // else we need to try to create a new gen ref
                // whether we are wlocked or not, noone can rlock while we do,
                // so _liveGen and _nextGen are safe
                if (Monitor.IsEntered(_wlocko))
                {
                    // write-locked, cannot use latest gen (at least 1) so use previous
                    var snapGen = _nextGen ? _liveGen - 1 : _liveGen;

                    // create a new gen ref unless we already have it
                    if (_genObj == null)
                        _genObjs.Enqueue(_genObj = new GenObj(snapGen));
                    else if (_genObj.Gen != snapGen)
                        throw new PanicException($"The generation {_genObj.Gen} does not equal the snapshot generation {snapGen}");
                }
                else
                {
                    // not write-locked, can use latest gen, create a new gen ref
                    _genObjs.Enqueue(_genObj = new GenObj(_liveGen));
                    _nextGen = false; // this is the ONLY thing that triggers a _liveGen++
                }

                // so...
                // the genRefRef has a weak ref to the genRef, and is queued
                // the snapshot has a ref to the genRef, which has a ref to the genRefRef
                // when the snapshot is disposed, it decreases genRefRef counter
                // so after a while, one of these conditions is going to be true:
                // - the genRefRef counter is zero because all snapshots have properly been disposed
                // - the genRefRef weak ref is dead because all snapshots have been collected
                // in both cases, we will dequeue and collect

                var snapshot = new Snapshot(this, _genObj.GetGenRef()
#if DEBUG
                    , _logger
#endif
                    );

                // reading _floorGen is safe if _collectTask is null
                if (_collectTask == null && _collectAuto && _liveGen - _floorGen > CollectMinGenDelta)
                    CollectAsyncLocked();

                return snapshot;
            }
        }

        public Snapshot LiveSnapshot => new Snapshot(this, _liveGen
#if DEBUG
            , _logger
#endif
        );

        public Task CollectAsync()
        {
            lock (_rlocko)
            {
                return CollectAsyncLocked();
            }
        }

        private Task CollectAsyncLocked()
        {
            if (_collectTask != null)
                return _collectTask;

            // ReSharper disable InconsistentlySynchronizedField
            var task = _collectTask = Task.Run(Collect);
            _collectTask.ContinueWith(_ =>
            {
                lock (_rlocko)
                {
                    _collectTask = null;
                }
            }, TaskContinuationOptions.ExecuteSynchronously);
            // ReSharper restore InconsistentlySynchronizedField

            return task;
        }

        private void Collect()
        {
            // see notes in CreateSnapshot
#if DEBUG
            _logger.Debug<ContentStore>("Collect.");
#endif
            while (_genObjs.TryPeek(out var genObj) && (genObj.Count == 0 || genObj.WeakGenRef.IsAlive == false))
            {
                _genObjs.TryDequeue(out genObj); // cannot fail since TryPeek has succeeded
                _floorGen = genObj.Gen;
#if DEBUG
                //_logger.Debug<ContentStore>("_floorGen=" + _floorGen + ", _liveGen=" + _liveGen);
#endif
            }

            Collect(_contentNodes);
            CollectRoot();
            Collect(_contentTypesById);
            Collect(_contentTypesByAlias);
        }

        private void CollectRoot()
        {
            var link = _root;
            while (link.Next != null && link.Next.Gen > _floorGen)
                link = link.Next;
            link.Next = null;
        }

        private void Collect<TKey, TValue>(ConcurrentDictionary<TKey, LinkedNode<TValue>> dict)
            where TValue : class
        {
            // it is OK to enumerate a concurrent dictionary and it does not lock
            // it - and here it's not an issue if we skip some items, they will be
            // processed next time we collect

            long liveGen;
            lock (_rlocko) // r is good
            {
                liveGen = _liveGen;
                if (_nextGen == false)
                    liveGen += 1;
            }

            foreach (var kvp in dict)
            {
                var link = kvp.Value;

#if DEBUG
                //_logger.Debug<ContentStore>("Collect id:" + kvp.Key + ", gen:" + link.Gen +
                //    ", nxt:" + (link.Next == null ? "null" : "link") +
                //    ", val:" + (link.Value == null ? "null" : "value"));
#endif

                // reasons to collect the head:
                //   gen must be < liveGen (we never collect live gen)
                //   next == null && value == null (we have no data at all)
                //   next != null && value == null BUT gen > floor (noone wants us)
                // not live means .Next and .Value are safe
                if (link.Gen < liveGen && link.Value == null
                    && (link.Next == null || link.Gen <= _floorGen))
                {
                    // not live, null value, no next link = remove that one -- but only if
                    // the dict has not been updated, have to do it via ICollection<> (thanks
                    // Mr Toub) -- and if the dict has been updated there is nothing to collect
                    var idict = dict as ICollection<KeyValuePair<TKey, LinkedNode<TValue>>>;
                    idict.Remove(kvp);
                    continue;
                }

                // in any other case we're not collecting the head, we need to go to Next
                // and if there is no Next, skip
                if (link.Next == null)
                    continue;

                // else go to Next and loop while above floor, and kill everything below
                while (link.Next != null && link.Next.Gen > _floorGen)
                    link = link.Next;
                link.Next = null;
            }
        }

        // TODO: This is never used? Should it be? Maybe move to TestHelper below?
        //public async Task WaitForPendingCollect()
        //{
        //    Task task;
        //    lock (_rlocko)
        //    {
        //        task = _collectTask;
        //    }
        //    if (task != null)
        //        await task;
        //}

        public long GenCount => _genObjs.Count;

        public long SnapCount => _genObjs.Sum(x => x.Count);

        #endregion

        #region Internals/Unit testing

        private TestHelper _unitTesting;

        // note: nothing here is thread-safe
        internal class TestHelper
        {
            private readonly ContentStore _store;

            public TestHelper(ContentStore store)
            {
                _store = store;
            }

            public long LiveGen => _store._liveGen;
            public long FloorGen => _store._floorGen;
            public bool NextGen => _store._nextGen;
            public bool CollectAuto
            {
                get => _store._collectAuto;
                set => _store._collectAuto = value;
            }

            /// <summary>
            /// Return a list of Gen/ContentNode values
            /// </summary>
            /// <param name="id"></param>
            /// <returns></returns>
            public (long gen, ContentNode contentNode)[] GetValues(int id)
            {
                _store._contentNodes.TryGetValue(id, out LinkedNode<ContentNode> link); // else null

                if (link == null)
                    return Array.Empty<(long, ContentNode)>();

                var tuples = new List<(long, ContentNode)>();
                do
                {
                    tuples.Add((link.Gen, link.Value));
                    link = link.Next;
                } while (link != null);
                return tuples.ToArray();
            }
        }

        internal TestHelper Test => _unitTesting ?? (_unitTesting = new TestHelper(this));

        #endregion

        #region Classes

        public class Snapshot : IDisposable
        {
            private readonly ContentStore _store;
            private readonly GenRef _genRef;
            private long _gen;
#if DEBUG
            private readonly ILogger _logger;
#endif

            //private static int _count;
            //private readonly int _thisCount;

            internal Snapshot(ContentStore store, GenRef genRef
#if DEBUG
                    , ILogger logger
#endif
                )
            {
                _store = store;
                _genRef = genRef;
                _gen = genRef.Gen;
                Interlocked.Increment(ref genRef.GenObj.Count);
                //_thisCount = _count++;

#if DEBUG
                _logger = logger;
                _logger.Debug<Snapshot>("Creating snapshot.");
#endif
            }

            internal Snapshot(ContentStore store, long gen
#if DEBUG
                , ILogger logger
#endif
                )
            {
                _store = store;
                _gen = gen;

#if DEBUG
                _logger = logger;
                _logger.Debug<Snapshot>("Creating live.");
#endif
            }

            public ContentNode Get(int id)
            {
                if (_gen < 0)
                    throw new ObjectDisposedException("snapshot" /*+ " (" + _thisCount + ")"*/);
                return _store.Get(id, _gen);
            }

            public ContentNode Get(Guid id)
            {
                if (_gen < 0)
                    throw new ObjectDisposedException("snapshot" /*+ " (" + _thisCount + ")"*/);
                return _store.Get(id, _gen);
            }

            public IEnumerable<ContentNode> GetAtRoot()
            {
                if (_gen < 0)
                    throw new ObjectDisposedException("snapshot" /*+ " (" + _thisCount + ")"*/);
                return _store.GetAtRoot(_gen);
            }

            public IEnumerable<ContentNode> GetAll()
            {
                if (_gen < 0)
                    throw new ObjectDisposedException("snapshot" /*+ " (" + _thisCount + ")"*/);
                return _store.GetAll(_gen);
            }

            public IPublishedContentType GetContentType(int id)
            {
                if (_gen < 0)
                    throw new ObjectDisposedException("snapshot" /*+ " (" + _thisCount + ")"*/);
                return _store.GetContentType(id, _gen);
            }

            public IPublishedContentType GetContentType(string alias)
            {
                if (_gen < 0)
                    throw new ObjectDisposedException("snapshot" /*+ " (" + _thisCount + ")"*/);
                return _store.GetContentType(alias, _gen);
            }

            // this code is here just so you don't try to implement it
            // the only way we can iterate over "all" without locking the entire cache forever
            // is by shallow cloning the cache, which is quite expensive, so we should probably not do it,
            // and implement cache-level indexes
            //public IEnumerable<ContentNode> GetAll()
            //{
            //    if (_gen < 0)
            //        throw new ObjectDisposedException("snapshot" /*+ " (" + _thisCount + ")"*/);
            //    return _store.GetAll(_gen);
            //}

            public bool IsEmpty
            {
                get
                {
                    if (_gen < 0)
                        throw new ObjectDisposedException("snapshot" /*+ " (" + _thisCount + ")"*/);
                    return _store.IsEmpty(_gen);
                }
            }

            public long Gen
            {
                get
                {
                    if (_gen < 0)
                        throw new ObjectDisposedException("snapshot" /*+ " (" + _thisCount + ")"*/);
                    return _gen;
                }
            }

            public void Dispose()
            {
                if (_gen < 0) return;
#if DEBUG
                _logger.Debug<Snapshot>("Dispose snapshot ({Snapshot})", _genRef?.GenObj.Count.ToString() ?? "live");
#endif
                _gen = -1;
                if (_genRef != null)
                    Interlocked.Decrement(ref _genRef.GenObj.Count);
                GC.SuppressFinalize(this);
            }
        }

        #endregion
    }
}<|MERGE_RESOLUTION|>--- conflicted
+++ resolved
@@ -896,14 +896,9 @@
             {
                 // get the required link node, this ensures that both `link` and `link.Value` are not null
                 var link = GetRequiredLinkedNode(id, "child", null);
-<<<<<<< HEAD
-                ClearBranchLocked(link.Value); // recurse
-                id = link.Value.NextSiblingContentId;
-=======
                 var linkValue = link.Value; // capture local since clearing in recurse can clear it
                 ClearBranchLocked(linkValue); // recurse
                 id = linkValue.NextSiblingContentId;
->>>>>>> d5e2c126
             }
         }
 
