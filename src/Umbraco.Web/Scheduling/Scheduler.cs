﻿using System;
using System.Threading;
using System.Web;
using Umbraco.Core;
using Umbraco.Core.Configuration;
using Umbraco.Core.Configuration.UmbracoSettings;
using Umbraco.Core.Logging;
using Umbraco.Core.Sync;

namespace Umbraco.Web.Scheduling
{
    /// <summary>
    /// Used to do the scheduling for tasks, publishing, etc...
    /// </summary>
    /// <remarks>
    /// All tasks are run in a background task runner which is web aware and will wind down the task correctly instead of killing it completely when
    /// the app domain shuts down.
    /// </remarks>
    internal sealed class Scheduler : ApplicationEventHandler
    {
        private static Timer _pingTimer;
        private static Timer _schedulingTimer;
        private static BackgroundTaskRunner<ScheduledPublishing> _publishingRunner;
        private static BackgroundTaskRunner<ScheduledTasks> _tasksRunner;
        private static BackgroundTaskRunner<LogScrubber> _scrubberRunner;
        private static Timer _logScrubberTimer;
        private static volatile bool _started = false;
        private static readonly object Locker = new object();

        protected override void ApplicationStarted(UmbracoApplicationBase umbracoApplication, ApplicationContext applicationContext)
        {
            if (umbracoApplication.Context == null)
                return;

            //subscribe to app init so we can subsribe to the application events
            UmbracoApplicationBase.ApplicationInit += (sender, args) =>
            {
                var app = (HttpApplication)sender;

                //subscribe to the end of a successful request (a handler actually executed)
                app.PostRequestHandlerExecute += (o, eventArgs) =>
                {
                    if (_started == false)
                    {
                        lock (Locker)
                        {
                            if (_started == false)
                            {
                                _started = true;
                                LogHelper.Debug<Scheduler>(() => "Initializing the scheduler");

                                // time to setup the tasks

                                //We have 3 background runners that are web aware, if the app domain dies, these tasks will wind down correctly
                                _publishingRunner = new BackgroundTaskRunner<ScheduledPublishing>();
                                _tasksRunner = new BackgroundTaskRunner<ScheduledTasks>();
                                _scrubberRunner = new BackgroundTaskRunner<LogScrubber>();

                                //NOTE: It is important to note that we need to use the ctor for a timer without the 'state' object specified, this is in order 
                                // to ensure that the timer itself is not GC'd since internally .net will pass itself in as the state object and that will keep it alive.
                                // There's references to this here: http://stackoverflow.com/questions/4962172/why-does-a-system-timers-timer-survive-gc-but-not-system-threading-timer
                                // we also make these timers static to ensure further GC safety.

                                // ping/keepalive - NOTE: we don't use a background runner for this because it does not need to be web aware, if the app domain dies, no problem
<<<<<<< HEAD
                                _pingTimer = new Timer(state => KeepAlive.Start(applicationContext, UmbracoConfig.For.UmbracoSettings()));
                                _pingTimer.Change(60000, 300000);

                                // scheduled publishing/unpublishing
                                _schedulingTimer = new Timer(state => PerformScheduling(applicationContext, UmbracoConfig.For.UmbracoSettings()));
                                _schedulingTimer.Change(60000, 60000);

                                //log scrubbing
                                _logScrubberTimer = new Timer(state => PerformLogScrub(applicationContext, UmbracoConfig.For.UmbracoSettings()));
                                _logScrubberTimer.Change(60000, GetLogScrubbingInterval(UmbracoConfig.For.UmbracoSettings()));
                            }
                        }
                    }
                };
            };
        }


        private int GetLogScrubbingInterval(IUmbracoSettingsSection settings)
        {
            int interval = 24 * 60 * 60; //24 hours
            try
            {
                if (settings.Logging.CleaningMiliseconds > -1)
                    interval = settings.Logging.CleaningMiliseconds;
            }
            catch (Exception e)
            {
                LogHelper.Error<Scheduler>("Unable to locate a log scrubbing interval.  Defaulting to 24 horus", e);
            }
            return interval;
        }

        private static void PerformLogScrub(ApplicationContext appContext, IUmbracoSettingsSection settings)
        {
            _scrubberRunner.Add(new LogScrubber(appContext, settings));
=======
                                _pingTimer = new Timer(state => KeepAlive.Start(applicationContext));
                                _pingTimer.Change(60000, 300000);

                                // scheduled publishing/unpublishing
                                _schedulingTimer = new Timer(state => PerformScheduling(applicationContext));
                                _schedulingTimer.Change(60000, 60000);

                                //log scrubbing
                                _logScrubberTimer = new Timer(state => PerformLogScrub(applicationContext));
                                _logScrubberTimer.Change(60000, GetLogScrubbingInterval());
                            }
                        }
                    }
                };
            };
>>>>>>> 864994a5
        }

        private int GetLogScrubbingInterval()
        {
            int interval = 24 * 60 * 60; //24 hours
            try
            {
                if (global::umbraco.UmbracoSettings.CleaningMiliseconds > -1)
                    interval = global::umbraco.UmbracoSettings.CleaningMiliseconds;
            }
            catch (Exception e)
            {
                LogHelper.Error<Scheduler>("Unable to locate a log scrubbing interval.  Defaulting to 24 horus", e);
            }
            return interval;
        }

        private static void PerformLogScrub(ApplicationContext appContext)
        {
            _scrubberRunner.Add(new LogScrubber(appContext));
        }
        /// <summary>
        /// This performs all of the scheduling on the one timer
        /// </summary>
        /// <param name="appContext"></param>
<<<<<<< HEAD
        /// <param name="settings"></param>
        /// <remarks>
        /// No processing will be done if this server is a slave
        /// </remarks>
        private static void PerformScheduling(ApplicationContext appContext, IUmbracoSettingsSection settings)
=======
        /// <remarks>
        /// No processing will be done if this server is a slave
        /// </remarks>
        private static void PerformScheduling(ApplicationContext appContext)
>>>>>>> 864994a5
        {
            using (DisposableTimer.DebugDuration<Scheduler>(() => "Scheduling interval executing", () => "Scheduling interval complete"))
            {
                //get the current server status to see if this server should execute the scheduled publishing
                var serverStatus = ServerEnvironmentHelper.GetStatus(settings);

                switch (serverStatus)
                {
                    case CurrentServerEnvironmentStatus.Single:
                    case CurrentServerEnvironmentStatus.Master:
                    case CurrentServerEnvironmentStatus.Unknown:
                        //if it's a single server install, a master or it cannot be determined 
                        // then we will process the scheduling
                    
                        //do the scheduled publishing
<<<<<<< HEAD
                        _publishingRunner.Add(new ScheduledPublishing(appContext, settings));
     
                        //do the scheduled tasks
                        _tasksRunner.Add(new ScheduledTasks(appContext, settings));
                        
=======
                        _publishingRunner.Add(new ScheduledPublishing(appContext));

                        //do the scheduled tasks
                        _tasksRunner.Add(new ScheduledTasks(appContext));

>>>>>>> 864994a5
                        break;
                    case CurrentServerEnvironmentStatus.Slave:                
                        //do not process
                        
                        LogHelper.Debug<Scheduler>(
                            () => string.Format("Current server ({0}) detected as a slave, no scheduled processes will execute on this server", NetworkHelper.MachineName));

                        break;
                }            
            }            
        }
<<<<<<< HEAD

        
=======
>>>>>>> 864994a5
    }
}<|MERGE_RESOLUTION|>--- conflicted
+++ resolved
@@ -62,7 +62,6 @@
                                 // we also make these timers static to ensure further GC safety.
 
                                 // ping/keepalive - NOTE: we don't use a background runner for this because it does not need to be web aware, if the app domain dies, no problem
-<<<<<<< HEAD
                                 _pingTimer = new Timer(state => KeepAlive.Start(applicationContext, UmbracoConfig.For.UmbracoSettings()));
                                 _pingTimer.Change(60000, 300000);
 
@@ -99,38 +98,6 @@
         private static void PerformLogScrub(ApplicationContext appContext, IUmbracoSettingsSection settings)
         {
             _scrubberRunner.Add(new LogScrubber(appContext, settings));
-=======
-                                _pingTimer = new Timer(state => KeepAlive.Start(applicationContext));
-                                _pingTimer.Change(60000, 300000);
-
-                                // scheduled publishing/unpublishing
-                                _schedulingTimer = new Timer(state => PerformScheduling(applicationContext));
-                                _schedulingTimer.Change(60000, 60000);
-
-                                //log scrubbing
-                                _logScrubberTimer = new Timer(state => PerformLogScrub(applicationContext));
-                                _logScrubberTimer.Change(60000, GetLogScrubbingInterval());
-                            }
-                        }
-                    }
-                };
-            };
->>>>>>> 864994a5
-        }
-
-        private int GetLogScrubbingInterval()
-        {
-            int interval = 24 * 60 * 60; //24 hours
-            try
-            {
-                if (global::umbraco.UmbracoSettings.CleaningMiliseconds > -1)
-                    interval = global::umbraco.UmbracoSettings.CleaningMiliseconds;
-            }
-            catch (Exception e)
-            {
-                LogHelper.Error<Scheduler>("Unable to locate a log scrubbing interval.  Defaulting to 24 horus", e);
-            }
-            return interval;
         }
 
         private static void PerformLogScrub(ApplicationContext appContext)
@@ -141,18 +108,11 @@
         /// This performs all of the scheduling on the one timer
         /// </summary>
         /// <param name="appContext"></param>
-<<<<<<< HEAD
         /// <param name="settings"></param>
         /// <remarks>
         /// No processing will be done if this server is a slave
         /// </remarks>
         private static void PerformScheduling(ApplicationContext appContext, IUmbracoSettingsSection settings)
-=======
-        /// <remarks>
-        /// No processing will be done if this server is a slave
-        /// </remarks>
-        private static void PerformScheduling(ApplicationContext appContext)
->>>>>>> 864994a5
         {
             using (DisposableTimer.DebugDuration<Scheduler>(() => "Scheduling interval executing", () => "Scheduling interval complete"))
             {
@@ -168,19 +128,11 @@
                         // then we will process the scheduling
                     
                         //do the scheduled publishing
-<<<<<<< HEAD
                         _publishingRunner.Add(new ScheduledPublishing(appContext, settings));
      
                         //do the scheduled tasks
                         _tasksRunner.Add(new ScheduledTasks(appContext, settings));
                         
-=======
-                        _publishingRunner.Add(new ScheduledPublishing(appContext));
-
-                        //do the scheduled tasks
-                        _tasksRunner.Add(new ScheduledTasks(appContext));
-
->>>>>>> 864994a5
                         break;
                     case CurrentServerEnvironmentStatus.Slave:                
                         //do not process
@@ -192,10 +144,6 @@
                 }            
             }            
         }
-<<<<<<< HEAD
-
         
-=======
->>>>>>> 864994a5
     }
 }