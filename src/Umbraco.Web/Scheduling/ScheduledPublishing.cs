﻿using System;
using Umbraco.Core;
using Umbraco.Core.Logging;
using Umbraco.Core.Publishing;
using Umbraco.Core.Services;
using Umbraco.Core.Sync;

namespace Umbraco.Web.Scheduling
{
    internal class ScheduledPublishing : RecurringTaskBase
    {
        private readonly IRuntimeState _runtime;
        private readonly IContentService _contentService;
        private readonly ILogger _logger;
        private readonly IUserService _userService;

        public ScheduledPublishing(IBackgroundTaskRunner<RecurringTaskBase> runner, int delayMilliseconds, int periodMilliseconds,
            IRuntimeState runtime, IContentService contentService, ILogger logger, IUserService userService)
            : base(runner, delayMilliseconds, periodMilliseconds)
        {
            _runtime = runtime;
            _contentService = contentService;
            _logger = logger;
            _userService = userService;
        }

        public override bool PerformRun()
        {
            if (Suspendable.ScheduledPublishing.CanRun == false)
                return true; // repeat, later

            switch (_runtime.ServerRole)
            {
<<<<<<< HEAD
                case ServerRole.Replica:
                    _logger.Debug<ScheduledPublishing>("Does not run on slave servers.");
=======
                case ServerRole.Slave:
                    Logger.Debug<ScheduledPublishing>("Does not run on replica servers.");
>>>>>>> 328b4b15
                    return true; // DO repeat, server role can change
                case ServerRole.Unknown:
                    _logger.Debug<ScheduledPublishing>("Does not run on servers with unknown role.");
                    return true; // DO repeat, server role can change
            }

            // ensure we do not run if not main domain, but do NOT lock it
            if (_runtime.IsMainDom == false)
            {
                _logger.Debug<ScheduledPublishing>("Does not run if not MainDom.");
                return false; // do NOT repeat, going down
            }

            // do NOT run publishing if not properly running
            if (_runtime.Level != RuntimeLevel.Run)
            {
                _logger.Debug<ScheduledPublishing>("Does not run if run level is not Run.");
                return true; // repeat/wait
            }

            try
            {
                // run
                // fixme context & events during scheduled publishing?
                // in v7 we create an UmbracoContext and an HttpContext, and cache instructions
                // are batched, and we have to explicitely flush them, how is it going to work here?
                var publisher = new ScheduledPublisher(_contentService, _logger, _userService);
                var count = publisher.CheckPendingAndProcess();
            }
            catch (Exception ex)
            {
                _logger.Error<ScheduledPublishing>(ex, "Failed.");
            }

            return true; // repeat
        }

        public override bool IsAsync => false;
    }
}<|MERGE_RESOLUTION|>--- conflicted
+++ resolved
@@ -31,13 +31,8 @@
 
             switch (_runtime.ServerRole)
             {
-<<<<<<< HEAD
                 case ServerRole.Replica:
-                    _logger.Debug<ScheduledPublishing>("Does not run on slave servers.");
-=======
-                case ServerRole.Slave:
-                    Logger.Debug<ScheduledPublishing>("Does not run on replica servers.");
->>>>>>> 328b4b15
+                    _logger.Debug<ScheduledPublishing>("Does not run on replica servers.");
                     return true; // DO repeat, server role can change
                 case ServerRole.Unknown:
                     _logger.Debug<ScheduledPublishing>("Does not run on servers with unknown role.");
