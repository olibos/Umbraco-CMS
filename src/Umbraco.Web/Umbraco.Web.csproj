﻿<?xml version="1.0" encoding="utf-8"?>
<Project ToolsVersion="15.0">
  <Import Project="$(MSBuildExtensionsPath)\$(MSBuildToolsVersion)\Microsoft.Common.props" Condition="Exists('$(MSBuildExtensionsPath)\$(MSBuildToolsVersion)\Microsoft.Common.props')" />
  <PropertyGroup>
    <TargetFrameworkVersion>v4.7.2</TargetFrameworkVersion>
    <EnableDefaultCompileItems>false</EnableDefaultCompileItems>
    <EnableDefaultEmbeddedResourceItems>false</EnableDefaultEmbeddedResourceItems>
    <ProjectGuid>{651E1350-91B6-44B7-BD60-7207006D7003}</ProjectGuid>
    <OutputType>Library</OutputType>
    <AssemblyName>Umbraco.Web</AssemblyName>
    <RootNamespace>Umbraco.Web</RootNamespace>
    <SolutionDir Condition="$(SolutionDir) == '' Or $(SolutionDir) == '*Undefined*'">..\</SolutionDir>
    <RestorePackages>true</RestorePackages>
    <GenerateSerializationAssemblies>Off</GenerateSerializationAssemblies>
    <TargetFrameworkProfile />
    <AdditionalFileItemNames>$(AdditionalFileItemNames);Content</AdditionalFileItemNames>
  </PropertyGroup>
  <PropertyGroup Condition=" '$(Configuration)|$(Platform)' == 'Debug|AnyCPU' ">
    <DebugSymbols>true</DebugSymbols>
    <DebugType>portable</DebugType>
    <Optimize>false</Optimize>
    <OutputPath>bin\Debug\</OutputPath>
    <DefineConstants>DEBUG;TRACE</DefineConstants>
    <ErrorReport>prompt</ErrorReport>
    <WarningLevel>4</WarningLevel>
    <Prefer32Bit>false</Prefer32Bit>
    <LangVersion>latest</LangVersion>
  </PropertyGroup>
  <PropertyGroup Condition=" '$(Configuration)|$(Platform)' == 'Release|AnyCPU' ">
    <DebugType>portable</DebugType>
    <Optimize>true</Optimize>
    <OutputPath>bin\Release\</OutputPath>
    <DefineConstants>TRACE</DefineConstants>
    <ErrorReport>prompt</ErrorReport>
    <WarningLevel>4</WarningLevel>
    <DocumentationFile>bin\Release\Umbraco.Web.xml</DocumentationFile>
    <Prefer32Bit>false</Prefer32Bit>
    <LangVersion>latest</LangVersion>
  </PropertyGroup>
  <PropertyGroup />
  <ItemGroup>
    <Reference Include="Microsoft.CSharp" />
    <Reference Include="System" />
    <Reference Include="System.ComponentModel.DataAnnotations" />
    <Reference Include="System.Data" />
    <Reference Include="System.Data.DataSetExtensions" />
    <Reference Include="System.Design" />
    <Reference Include="System.DirectoryServices.AccountManagement" />
    <Reference Include="System.Drawing" />
    <Reference Include="System.EnterpriseServices" />
    <Reference Include="System.Runtime.Caching" />
    <Reference Include="System.Runtime.Serialization" />
    <Reference Include="System.ServiceModel" />
    <Reference Include="System.Web" />
    <Reference Include="System.Web.Abstractions" />
    <Reference Include="System.Web.ApplicationServices" />
    <Reference Include="System.Web.Entity" />
    <Reference Include="System.Web.Extensions" />
    <Reference Include="System.Web.Services" />
    <Reference Include="System.Xml" />
    <Reference Include="System.Xml.Linq" />
  </ItemGroup>
  <ItemGroup>
    <PackageReference Include="ClientDependency" Version="1.9.9" />
    <PackageReference Include="CSharpTest.Net.Collections" Version="14.906.1403.1082" />
    <PackageReference Include="Examine" Version="1.0.2" />
    <PackageReference Include="HtmlAgilityPack" Version="1.8.14" />
    <PackageReference Include="HtmlSanitizer">
      <Version>4.0.217</Version>
    </PackageReference>
    <PackageReference Include="ImageProcessor">
      <Version>2.7.0.100</Version>
    </PackageReference>
    <PackageReference Include="LightInject" Version="5.4.0" />
    <PackageReference Include="LightInject.Annotation" Version="1.1.0" />
    <PackageReference Include="LightInject.Mvc" Version="2.0.0" />
    <PackageReference Include="LightInject.WebApi" Version="2.0.0" />
    <PackageReference Include="Markdown" Version="2.2.1" />
    <PackageReference Include="Microsoft.AspNet.Identity.Owin" Version="2.2.2" />
    <PackageReference Include="Microsoft.AspNet.Mvc" Version="5.2.7" />
    <PackageReference Include="Microsoft.AspNet.SignalR.Core" Version="2.4.0" />
    <PackageReference Include="Microsoft.AspNet.WebApi" Version="5.2.7" />
    <PackageReference Include="Microsoft.AspNet.WebApi.Client" Version="5.2.7" />
    <PackageReference Include="Microsoft.Owin.Host.SystemWeb" Version="4.0.1" />
    <PackageReference Include="Microsoft.Owin.Security.Cookies" Version="4.0.1" />
    <PackageReference Include="Microsoft.Owin.Security.OAuth" Version="4.0.1" />
    <PackageReference Include="Microsoft.SourceLink.GitHub">
      <Version>1.0.0-beta2-19324-01</Version>
      <IncludeAssets>runtime; build; native; contentfiles; analyzers; buildtransitive</IncludeAssets>
      <PrivateAssets>all</PrivateAssets>
    </PackageReference>
    <PackageReference Include="MiniProfiler" Version="4.0.138" />
    <PackageReference Include="Newtonsoft.Json" Version="12.0.1" />
    <PackageReference Include="NPoco" Version="3.9.4" />
    <PackageReference Include="SecurityCodeScan">
      <Version>3.3.0</Version>
      <IncludeAssets>runtime; build; native; contentfiles; analyzers</IncludeAssets>
      <PrivateAssets>all</PrivateAssets>
    </PackageReference>
    <PackageReference Include="Semver" Version="2.0.4" />
    <PackageReference Include="System.Threading.Tasks.Dataflow" Version="4.9.0" />
    <PackageReference Include="Umbraco.Code">
      <Version>1.0.5</Version>
    </PackageReference>
  </ItemGroup>
  <ItemGroup>
    <ProjectReference Include="..\Umbraco.Core\Umbraco.Core.csproj">
      <Project>{31785bc3-256c-4613-b2f5-a1b0bdded8c1}</Project>
      <Name>Umbraco.Core</Name>
    </ProjectReference>
    <ProjectReference Include="..\Umbraco.Examine\Umbraco.Examine.csproj">
      <Name>Umbraco.Examine</Name>
      <Project>{07FBC26B-2927-4A22-8D96-D644C667FECC}</Project>
    </ProjectReference>
  </ItemGroup>
  <ItemGroup>
    <!-- no globbing for now, painful -->
    <!--
    <Compile Include="**\*.cs" Exclude="obj\**\*.cs;**\*.aspx.cs;**\*.ascx.cs;**\*.designer.cs" />
    -->
    <Compile Include="..\SolutionInfo.cs">
      <Link>Properties\SolutionInfo.cs</Link>
    </Compile>
    <Compile Include="AppBuilderExtensions.cs" />
    <Compile Include="AreaRegistrationContextExtensions.cs" />
    <Compile Include="AspNetHttpContextAccessor.cs" />
    <Compile Include="BlockListTemplateExtensions.cs" />
    <Compile Include="Cache\DistributedCacheBinder.cs" />
    <Compile Include="Cache\DistributedCacheBinderComposer.cs" />
    <Compile Include="Cache\DistributedCacheBinder_Handlers.cs" />
    <Compile Include="Cache\ContentCacheRefresher.cs" />
    <Compile Include="Cache\IDistributedCacheBinder.cs" />
    <Compile Include="Cache\UserGroupCacheRefresher.cs" />
    <Compile Include="Cache\UserGroupPermissionsCacheRefresher.cs" />
    <Compile Include="Compose\BackOfficeUserAuditEventsComposer.cs" />
    <Compile Include="Compose\BlockEditorComponent.cs" />
    <Compile Include="Compose\BlockEditorComposer.cs" />
    <Compile Include="Compose\NestedContentPropertyComponent.cs" />
    <Compile Include="Compose\NotificationsComposer.cs" />
    <Compile Include="Compose\PublicAccessComposer.cs" />
    <Compile Include="Composing\CompositionExtensions\Installer.cs" />
    <Compile Include="Composing\LightInject\LightInjectContainer.cs" />
    <Compile Include="Compose\BackOfficeUserAuditEventsComponent.cs" />
    <Compile Include="ContentApps\ContentTypeTemplatesContentAppFactory.cs" />
    <Compile Include="ContentApps\ContentTypePermissionsContentAppFactory.cs" />
    <Compile Include="ContentApps\ContentTypeListViewContentAppFactory.cs" />
    <Compile Include="ContentApps\ContentTypeDesignContentAppFactory.cs" />
    <Compile Include="ContentApps\ListViewContentAppFactory.cs" />
    <Compile Include="Dashboards\ContentDashboard.cs" />
    <Compile Include="Dashboards\DashboardCollection.cs" />
    <Compile Include="Dashboards\DashboardCollectionBuilder.cs" />
    <Compile Include="Dashboards\ExamineDashboard.cs" />
    <Compile Include="Dashboards\FormsDashboard.cs" />
    <Compile Include="Dashboards\HealthCheckDashboard.cs" />
    <Compile Include="Dashboards\MediaDashboard.cs" />
    <Compile Include="Dashboards\MembersDashboard.cs" />
    <Compile Include="Dashboards\ProfilerDashboard.cs" />
    <Compile Include="Dashboards\PublishedStatusDashboard.cs" />
    <Compile Include="Dashboards\RedirectUrlDashboard.cs" />
    <Compile Include="Dashboards\SettingsDashboards.cs" />
    <Compile Include="Editors\BackOfficePreviewModel.cs" />
<<<<<<< HEAD
    <Compile Include="Editors\ChallengeResult.cs" />
=======
    <Compile Include="Editors\ElementTypeController.cs" />
>>>>>>> 600ae926
    <Compile Include="Editors\Filters\ContentSaveModelValidator.cs" />
    <Compile Include="Editors\Filters\DenyLocalLoginAuthorizationAttribute.cs" />
    <Compile Include="Editors\Filters\MediaSaveModelValidator.cs" />
    <Compile Include="Editors\IconController.cs" />
    <Compile Include="Editors\ImageUrlGeneratorController.cs" />
    <Compile Include="Editors\PackageController.cs" />
    <Compile Include="Editors\KeepAliveController.cs" />
    <Compile Include="Editors\MacrosController.cs" />
    <Compile Include="Editors\RelationTypeController.cs" />
    <Compile Include="Editors\TinyMceController.cs" />
    <Compile Include="HealthCheck\Checks\Data\DatabaseIntegrityCheck.cs" />
    <Compile Include="ImageCropperTemplateCoreExtensions.cs" />
    <Compile Include="IUmbracoContextFactory.cs" />
    <Compile Include="Install\ChangesMonitor.cs" />
    <Compile Include="Logging\WebProfiler.cs" />
    <Compile Include="Logging\WebProfilerComponent.cs" />
    <Compile Include="Logging\WebProfilerComposer.cs" />
    <Compile Include="Logging\WebProfilerProvider.cs" />
    <Compile Include="Macros\IMacroRenderer.cs" />
    <Compile Include="Media\EmbedProviders\Giphy.cs" />
    <Compile Include="Media\EmbedProviders\YouTube.cs" />
    <Compile Include="Media\EmbedProviders\EmbedProviderBase.cs" />
    <Compile Include="Media\EmbedProviders\EmbedProvidersCollection.cs" />
    <Compile Include="Media\EmbedProviders\EmbedProvidersCollectionBuilder.cs" />
    <Compile Include="Media\EmbedProviders\Flickr.cs" />
    <Compile Include="Media\EmbedProviders\GettyImages.cs" />
    <Compile Include="Media\EmbedProviders\DailyMotion.cs" />
    <Compile Include="Media\EmbedProviders\SoundCloud.cs" />
    <Compile Include="Media\EmbedProviders\Hulu.cs" />
    <Compile Include="Media\EmbedProviders\Ted.cs" />
    <Compile Include="Media\EmbedProviders\Issuu.cs" />
    <Compile Include="Media\EmbedProviders\Vimeo.cs" />
    <Compile Include="Media\EmbedProviders\Twitter.cs" />
    <Compile Include="Media\EmbedProviders\Kickstarter.cs" />
    <Compile Include="Media\EmbedProviders\OEmbedResponse.cs" />
    <Compile Include="Media\EmbedProviders\Instagram.cs" />
    <Compile Include="Media\EmbedProviders\Slideshare.cs" />
    <Compile Include="Media\Exif\BitConverterEx.cs" />
    <Compile Include="Media\Exif\ExifBitConverter.cs" />
    <Compile Include="Media\Exif\ExifEnums.cs" />
    <Compile Include="Media\Exif\ExifExceptions.cs" />
    <Compile Include="Media\Exif\ExifExtendedProperty.cs" />
    <Compile Include="Media\Exif\ExifFileTypeDescriptor.cs" />
    <Compile Include="Media\Exif\ExifInterOperability.cs" />
    <Compile Include="Media\Exif\ExifProperty.cs" />
    <Compile Include="Media\Exif\ExifPropertyCollection.cs" />
    <Compile Include="Media\Exif\ExifPropertyFactory.cs" />
    <Compile Include="Media\Exif\ExifTag.cs" />
    <Compile Include="Media\Exif\ExifTagFactory.cs" />
    <Compile Include="Media\Exif\IFD.cs" />
    <Compile Include="Media\Exif\ImageFile.cs" />
    <Compile Include="Media\Exif\ImageFileDirectory.cs" />
    <Compile Include="Media\Exif\ImageFileDirectoryEntry.cs" />
    <Compile Include="Media\Exif\ImageFileFormat.cs" />
    <Compile Include="Media\Exif\JFIFEnums.cs" />
    <Compile Include="Media\Exif\JFIFExtendedProperty.cs" />
    <Compile Include="Media\Exif\JFIFThumbnail.cs" />
    <Compile Include="Media\Exif\JPEGExceptions.cs" />
    <Compile Include="Media\Exif\JPEGFile.cs" />
    <Compile Include="Media\Exif\JPEGMarker.cs" />
    <Compile Include="Media\Exif\JPEGSection.cs" />
    <Compile Include="Media\Exif\MathEx.cs" />
    <Compile Include="Media\Exif\SvgFile.cs" />
    <Compile Include="Media\Exif\TIFFFile.cs" />
    <Compile Include="Media\Exif\TIFFHeader.cs" />
    <Compile Include="Media\Exif\TIFFStrip.cs" />
    <Compile Include="Media\Exif\Utility.cs" />
    <Compile Include="Media\ImageHelper.cs" />
    <Compile Include="Media\TypeDetector\JpegDetector.cs" />
    <Compile Include="Media\TypeDetector\RasterizedTypeDetector.cs" />
    <Compile Include="Media\TypeDetector\SvgDetector.cs" />
    <Compile Include="Media\TypeDetector\TIFFDetector.cs" />
    <Compile Include="Media\UploadAutoFillProperties.cs" />
    <Compile Include="Migrations\PostMigrations\PublishedSnapshotRebuilder.cs" />
    <Compile Include="Models\AnchorsModel.cs" />
    <Compile Include="Models\ContentEditing\DataTypeReferences.cs" />
    <Compile Include="Models\ContentEditing\LinkDisplay.cs" />
    <Compile Include="Models\ContentEditing\MacroDisplay.cs" />
    <Compile Include="Models\ContentEditing\MacroParameterDisplay.cs" />
    <Compile Include="Models\IconModel.cs" />
    <Compile Include="Models\ContentEditing\UrlAndAnchors.cs" />
    <Compile Include="Models\ImageProcessorImageUrlGenerator.cs" />
    <Compile Include="Models\Mapping\CommonMapper.cs" />
    <Compile Include="Models\Mapping\MapperContextExtensions.cs" />
    <Compile Include="Models\PublishedContent\HybridVariationContextAccessor.cs" />
    <Compile Include="Models\TemplateQuery\QueryConditionExtensions.cs" />
    <Compile Include="Mvc\HttpUmbracoFormRouteStringException.cs" />
    <Compile Include="Mvc\ModelBindingExceptionFilter.cs" />
    <Compile Include="Mvc\StatusCodeFilterAttribute.cs" />
    <Compile Include="Mvc\SurfaceControllerTypeCollectionBuilder.cs" />
    <Compile Include="Mvc\ValidateUmbracoFormRouteStringAttribute.cs" />
    <Compile Include="Profiling\WebProfilingController.cs" />
    <Compile Include="PropertyEditors\BlockEditorPropertyEditor.cs" />
    <Compile Include="PropertyEditors\BlockListConfiguration.cs" />
    <Compile Include="PropertyEditors\BlockListConfigurationEditor.cs" />
    <Compile Include="PropertyEditors\BlockListPropertyEditor.cs" />
    <Compile Include="Compose\NestedContentPropertyComposer.cs" />
    <Compile Include="PropertyEditors\ComplexEditorValidator.cs" />
    <Compile Include="PropertyEditors\ParameterEditors\MultipleMediaPickerParameterEditor.cs" />
    <Compile Include="PropertyEditors\RichTextEditorPastedImages.cs" />
    <Compile Include="PropertyEditors\Validation\ComplexEditorElementTypeValidationResult.cs" />
    <Compile Include="PropertyEditors\Validation\ComplexEditorPropertyTypeValidationResult.cs" />
    <Compile Include="PropertyEditors\Validation\ComplexEditorValidationResult.cs" />
    <Compile Include="PropertyEditors\Validation\ContentPropertyValidationResult.cs" />
    <Compile Include="PropertyEditors\Validation\ValidationResultConverter.cs" />
    <Compile Include="PropertyEditors\ValueConverters\BlockEditorConverter.cs" />
    <Compile Include="PropertyEditors\ValueConverters\BlockListPropertyValueConverter.cs" />
    <Compile Include="PublishedCache\NuCache\PublishedSnapshotServiceOptions.cs" />
    <Compile Include="PublishedCache\NuCache\Snap\GenObj.cs" />
    <Compile Include="PublishedCache\NuCache\Snap\GenRef.cs" />
    <Compile Include="PublishedCache\NuCache\Snap\LinkedNode.cs" />
    <Compile Include="RoutableDocumentFilter.cs" />
    <Compile Include="Routing\DefaultMediaUrlProvider.cs" />
    <Compile Include="Routing\IMediaUrlProvider.cs" />
    <Compile Include="Routing\IPublishedRouter.cs" />
    <Compile Include="Routing\MediaUrlProviderCollection.cs" />
    <Compile Include="Routing\MediaUrlProviderCollectionBuilder.cs" />
    <Compile Include="Scheduling\TempFileCleanup.cs" />
    <Compile Include="Search\BackgroundIndexRebuilder.cs" />
    <Compile Include="Search\ExamineFinalComponent.cs" />
    <Compile Include="Search\ExamineFinalComposer.cs" />
    <Compile Include="Search\ExamineUserComponent.cs" />
    <Compile Include="Search\IUmbracoTreeSearcherFields.cs" />
    <Compile Include="Search\UmbracoTreeSearcherFields.cs" />
    <Compile Include="Security\BackOfficeExternalLoginProviderErrorMiddlware.cs" />
    <Compile Include="Security\BackOfficeExternalLoginProviderErrors.cs" />
    <Compile Include="Security\BackOfficeExternalLoginProviderOptions.cs" />
    <Compile Include="Security\SignOutAuditEventArgs.cs" />
    <Compile Include="Security\UserInviteEventArgs.cs" />
    <Compile Include="Services\DashboardService.cs" />
    <Compile Include="Services\IDashboardService.cs" />
    <Compile Include="Models\Link.cs" />
    <Compile Include="Models\LinkType.cs" />
    <Compile Include="Models\TemplateQuery\OperatorFactory.cs" />
    <Compile Include="Templates\HtmlLocalLinkParser.cs" />
    <Compile Include="Templates\HtmlImageSourceParser.cs" />
    <Compile Include="Templates\HtmlUrlParser.cs" />
    <Compile Include="UmbracoContextFactory.cs" />
    <Compile Include="UmbracoContextReference.cs" />
    <Compile Include="Mvc\UmbracoVirtualNodeByUdiRouteHandler.cs" />
    <Compile Include="ViewDataExtensions.cs" />
    <Compile Include="WebApi\Filters\AdminUsersAuthorizeAttribute.cs" />
    <Compile Include="WebApi\Filters\OnlyLocalRequestsAttribute.cs" />
    <Compile Include="PropertyEditors\MultiUrlPickerConfiguration.cs" />
    <Compile Include="PropertyEditors\MultiUrlPickerConfigurationEditor.cs" />
    <Compile Include="PropertyEditors\MultiUrlPickerPropertyEditor.cs" />
    <Compile Include="PropertyEditors\MultiUrlPickerValueEditor.cs" />
    <Compile Include="PropertyEditors\ValueConverters\MultiUrlPickerValueConverter.cs" />
    <Compile Include="Templates\ITemplateRenderer.cs" />
    <Compile Include="Sections\SectionCollectionBuilder.cs" />
    <Compile Include="Sections\FormsSection.cs" />
    <Compile Include="Sections\MediaSection.cs" />
    <Compile Include="Sections\MembersSection.cs" />
    <Compile Include="Sections\PackagesSection.cs" />
    <Compile Include="Sections\SettingsSection.cs" />
    <Compile Include="Sections\TranslationSection.cs" />
    <Compile Include="Trees\TreeCollectionBuilder.cs" />
    <Compile Include="Trees\TreeUse.cs" />
    <Compile Include="Sections\UsersSection.cs" />
    <Compile Include="Trees\Tree.cs" />
    <Compile Include="Trees\ITree.cs" />
    <Compile Include="Models\ContentEditing\PublicAccess.cs" />
    <Compile Include="Models\ContentEditing\ObjectType.cs" />
    <Compile Include="Models\ContentEditing\RelationDisplay.cs" />
    <Compile Include="Models\ContentEditing\RelationTypeDisplay.cs" />
    <Compile Include="Models\ContentEditing\RelationTypeSave.cs" />
    <Compile Include="Models\ContentEditing\RollbackVersion.cs" />
    <Compile Include="Models\ContentEditing\SearchResult.cs" />
    <Compile Include="Models\ContentEditing\SearchResults.cs" />
    <Compile Include="Models\ContentEditing\UnpublishContent.cs" />
    <Compile Include="ContentApps\ContentAppFactoryCollection.cs" />
    <Compile Include="ContentApps\ContentAppFactoryCollectionBuilder.cs" />
    <Compile Include="ContentApps\ContentEditorContentAppFactory.cs" />
    <Compile Include="ContentApps\ContentInfoContentAppFactory.cs" />
    <Compile Include="Services\ITreeService.cs" />
    <Compile Include="Services\ISectionService.cs" />
    <Compile Include="Sections\SectionCollection.cs" />
    <Compile Include="PropertyEditors\GridPropertyIndexValueFactory.cs" />
    <Compile Include="PropertyEditors\PropertyEditorsComposer.cs" />
    <Compile Include="PublishedCache\NuCache\NuCacheComposer.cs" />
    <Compile Include="Routing\RedirectTrackingComposer.cs" />
    <Compile Include="Runtime\WebInitialComposer.cs" />
    <Compile Include="Scheduling\SchedulerComposer.cs" />
    <Compile Include="Search\ExamineComposer.cs" />
    <Compile Include="Search\GenericIndexDiagnostics.cs" />
    <Compile Include="Search\IUmbracoIndexesCreator.cs" />
    <Compile Include="Search\UmbracoIndexesCreator.cs" />
    <Compile Include="Security\ActiveDirectoryBackOfficeUserPasswordChecker.cs" />
    <Compile Include="Security\BackOfficeClaimsIdentityFactory.cs" />
    <Compile Include="Security\BackOfficeUserManagerMarker.cs" />
    <Compile Include="Security\BackOfficeUserPasswordCheckerResult.cs" />
    <Compile Include="Security\IBackOfficeUserManagerMarker.cs" />
    <Compile Include="Security\IBackOfficeUserPasswordChecker.cs" />
    <Compile Include="Security\IdentityAuditEventArgs.cs" />
    <Compile Include="CompositionExtensions.cs" />
    <Compile Include="Composing\Current.cs" />
    <Compile Include="Editors\BackOfficeAssetsController.cs" />
    <Compile Include="Editors\BackOfficeModel.cs" />
    <Compile Include="Editors\BackOfficeServerVariables.cs" />
    <Compile Include="Editors\LogViewerController.cs" />
    <Compile Include="ImageProcessorLogger.cs" />
    <Compile Include="Macros\MacroTagParser.cs" />
    <Compile Include="Models\ContentEditing\ContentDomainsAndCulture.cs" />
    <Compile Include="Models\ContentEditing\ContentSavedState.cs" />
    <Compile Include="Trees\LogViewerTreeController.cs" />
    <Compile Include="Models\Mapping\ContentSavedStateMapper.cs" />
    <Compile Include="Mvc\ContainerControllerFactory.cs" />
    <Compile Include="OwinExtensions.cs" />
    <Compile Include="Security\BackOfficeCookieAuthenticationProvider.cs" />
    <Compile Include="Security\BackOfficeSignInManager.cs" />
    <Compile Include="Security\BackOfficeUserManager.cs" />
    <Compile Include="Security\SessionIdValidator.cs" />
    <Compile Include="SignalR\PreviewHubComposer.cs" />
    <Compile Include="Trees\FilesTreeController.cs" />
    <Compile Include="Trees\TreeCollection.cs" />
    <Compile Include="JavaScript\ClientDependencyConfiguration.cs" />
    <Compile Include="Editors\Binders\BlueprintItemBinder.cs" />
    <Compile Include="UmbracoApplicationBase.cs" />
    <Compile Include="WebApi\Filters\HttpQueryStringModelBinder.cs" />
    <Compile Include="WebApi\HttpActionContextExtensions.cs" />
    <Compile Include="Models\ContentEditing\IContentSave.cs" />
    <Compile Include="WebApi\SerializeVersionAttribute.cs" />
    <Compile Include="WebApi\TrimModelBinder.cs" />
    <Compile Include="Editors\CodeFileController.cs" />
    <Compile Include="Editors\DictionaryController.cs" />
    <Compile Include="Editors\EditorModelEventArgs.cs" />
    <Compile Include="Editors\EditorValidatorCollection.cs" />
    <Compile Include="Editors\EditorValidatorCollectionBuilder.cs" />
    <Compile Include="Editors\EditorValidatorOfT.cs" />
    <Compile Include="Editors\Filters\MemberSaveModelValidator.cs" />
    <Compile Include="Editors\ExamineManagementController.cs" />
    <Compile Include="Editors\FromJsonPathAttribute.cs" />
    <Compile Include="Editors\HelpController.cs" />
    <Compile Include="Editors\Filters\IsCurrentUserModelFilterAttribute.cs" />
    <Compile Include="Editors\LanguageController.cs" />
    <Compile Include="WebApi\ParameterSwapControllerActionSelector.cs" />
    <Compile Include="Editors\PasswordChanger.cs" />
    <Compile Include="Editors\PreviewController.cs" />
    <Compile Include="Editors\TemplateController.cs" />
    <Compile Include="Editors\TourController.cs" />
    <Compile Include="HealthCheck\Checks\Security\XssProtectionCheck.cs" />
    <Compile Include="HealthCheck\Checks\Security\HstsCheck.cs" />
    <Compile Include="Security\UmbracoAntiForgeryAdditionalDataProvider.cs" />
    <Compile Include="Editors\UserEditorAuthorizationHelper.cs" />
    <Compile Include="Editors\Filters\UserGroupAuthorizationAttribute.cs" />
    <Compile Include="Editors\Filters\UserGroupEditorAuthorizationHelper.cs" />
    <Compile Include="Editors\UserGroupsController.cs" />
    <Compile Include="Editors\Filters\UserGroupValidateAttribute.cs" />
    <Compile Include="Editors\UsersController.cs" />
    <Compile Include="Features\DisabledFeatures.cs" />
    <Compile Include="Features\EnabledFeatures.cs" />
    <Compile Include="Features\UmbracoFeatures.cs" />
    <Compile Include="HealthCheck\HealthCheckCollection.cs" />
    <Compile Include="HealthCheck\HealthCheckNotificationMethodAttribute.cs" />
    <Compile Include="HealthCheck\HealthCheckNotificationMethodCollection.cs" />
    <Compile Include="HealthCheck\HealthCheckNotificationMethodCollectionBuilder.cs" />
    <Compile Include="HealthCheck\HealthCheckResults.cs" />
    <Compile Include="HealthCheck\HeathCheckCollectionBuilder.cs" />
    <Compile Include="HealthCheck\NotificationMethods\EmailNotificationMethod.cs" />
    <Compile Include="HealthCheck\NotificationMethods\IHealthCheckNotificationMethod.cs" />
    <Compile Include="HealthCheck\NotificationMethods\NotificationMethodBase.cs" />
    <Compile Include="HybridAccessorBase.cs" />
    <Compile Include="HybridUmbracoContextAccessor.cs" />
    <Compile Include="HttpContextUmbracoContextAccessor.cs" />
    <Compile Include="HybridEventMessagesAccessor.cs" />
    <Compile Include="IHttpContextAccessor.cs" />
    <Compile Include="Cache\RelationTypeCacheRefresher.cs" />
    <Compile Include="Composing\CompositionExtensions\WebMappingProfiles.cs" />
    <Compile Include="Editors\BackOfficeNotificationsController.cs" />
    <Compile Include="Install\InstallStepCollection.cs" />
    <Compile Include="Install\InstallSteps\ConfigureMachineKey.cs" />
    <Compile Include="IPublishedContentQuery.cs" />
    <Compile Include="Editors\MemberGroupController.cs" />
    <Compile Include="Composing\CompositionExtensions\Controllers.cs" />
    <Compile Include="Editors\EditorValidator.cs" />
    <Compile Include="Macros\MacroContent.cs" />
    <Compile Include="HealthCheck\Checks\Config\AbstractConfigCheck.cs" />
    <Compile Include="HealthCheck\Checks\Config\AcceptableConfiguration.cs" />
    <Compile Include="HealthCheck\Checks\Config\ConfigurationService.cs" />
    <Compile Include="HealthCheck\Checks\Config\ConfigurationServiceResult.cs" />
    <Compile Include="Macros\MacroModel.cs" />
    <Compile Include="HealthCheck\Checks\Config\MacroErrorsCheck.cs" />
    <Compile Include="HealthCheck\Checks\Config\NotificationEmailCheck.cs" />
    <Compile Include="HealthCheck\Checks\Config\TrySkipIisCustomErrorsCheck.cs" />
    <Compile Include="HealthCheck\Checks\Config\CustomErrorsCheck.cs" />
    <Compile Include="HealthCheck\Checks\Config\TraceCheck.cs" />
    <Compile Include="HealthCheck\Checks\Config\ValueComparisonType.cs" />
    <Compile Include="HealthCheck\Checks\Config\CompilationDebugCheck.cs" />
    <Compile Include="HealthCheck\Checks\Security\BaseHttpHeaderCheck.cs" />
    <Compile Include="HealthCheck\Checks\Security\NoSniffCheck.cs" />
    <Compile Include="HealthCheck\Checks\Services\SmtpCheck.cs" />
    <Compile Include="HealthCheck\Checks\Permissions\FolderAndFilePermissionsCheck.cs" />
    <Compile Include="HealthCheck\Checks\Security\ExcessiveHeadersCheck.cs" />
    <Compile Include="HealthCheck\Checks\Security\ClickJackingCheck.cs" />
    <Compile Include="HealthCheck\HealthCheckAction.cs" />
    <Compile Include="HealthCheck\HealthCheckAttribute.cs" />
    <Compile Include="HealthCheck\HealthCheckController.cs" />
    <Compile Include="Macros\MacroPropertyModel.cs" />
    <Compile Include="Macros\MacroRenderer.cs" />
    <Compile Include="HealthCheck\HealthCheckGroup.cs" />
    <Compile Include="HealthCheck\HealthCheck.cs" />
    <Compile Include="HealthCheck\HealthCheckStatus.cs" />
    <Compile Include="HealthCheck\Checks\Security\HttpsCheck.cs" />
    <Compile Include="HealthCheck\StatusResultType.cs" />
    <Compile Include="Models\BackOfficeTour.cs" />
    <Compile Include="Models\BackOfficeTourFile.cs" />
    <Compile Include="Models\BackOfficeTourStep.cs" />
    <Compile Include="Models\ContentEditing\AssignedContentPermissions.cs" />
    <Compile Include="Models\ContentEditing\AssignedUserGroupPermissions.cs" />
    <Compile Include="Models\ContentEditing\CodeFileDisplay.cs" />
    <Compile Include="Models\ContentEditing\ContentRedirectUrl.cs" />
    <Compile Include="Models\ContentEditing\ContentVariantSave.cs" />
    <Compile Include="Models\ContentEditing\ContentVariationDisplay.cs" />
    <Compile Include="Models\ContentEditing\DomainDisplay.cs" />
    <Compile Include="Models\ContentEditing\DomainSave.cs" />
    <Compile Include="Models\ContentEditing\CreatedDocumentTypeCollectionResult.cs" />
    <Compile Include="Models\ContentEditing\DictionaryDisplay.cs" />
    <Compile Include="Models\ContentEditing\DictionaryOverviewDisplay.cs" />
    <Compile Include="Models\ContentEditing\DictionaryOverviewTranslationDisplay.cs" />
    <Compile Include="Models\ContentEditing\DictionarySave.cs" />
    <Compile Include="Models\ContentEditing\DictionaryTranslationDisplay.cs" />
    <Compile Include="Models\ContentEditing\DictionaryTranslationSave.cs" />
    <Compile Include="Models\ContentEditing\EditorNavigation.cs" />
    <Compile Include="Models\ContentEditing\GetAvailableCompositionsFilter.cs" />
    <Compile Include="Editors\IEditorValidator.cs" />
    <Compile Include="Editors\EditorModelEventManager.cs" />
    <Compile Include="HtmlHelperBackOfficeExtensions.cs" />
    <Compile Include="Models\ContentEditing\IContentProperties.cs" />
    <Compile Include="Models\ContentEditing\ITabbedContent.cs" />
    <Compile Include="Models\ContentEditing\NotifySetting.cs" />
    <Compile Include="Models\ContentEditing\Permission.cs" />
    <Compile Include="Models\ContentEditing\PostedFolder.cs" />
    <Compile Include="Models\ContentEditing\SnippetDisplay.cs" />
    <Compile Include="Models\ContentEditing\TemplateDisplay.cs" />
    <Compile Include="Models\ContentEditing\TreeSearchResult.cs" />
    <Compile Include="Models\ContentEditing\UserDisplay.cs" />
    <Compile Include="Models\ContentEditing\UserGroupBasic.cs" />
    <Compile Include="Models\ContentEditing\UserGroupDisplay.cs" />
    <Compile Include="Models\ContentEditing\UserGroupPermissionsSave.cs" />
    <Compile Include="Models\ContentEditing\UserGroupSave.cs" />
    <Compile Include="Models\ContentEditing\UserInvite.cs" />
    <Compile Include="Models\ContentEditing\UserProfile.cs" />
    <Compile Include="Models\ContentEditing\UserSave.cs" />
    <Compile Include="Models\ContentEditing\Language.cs" />
    <Compile Include="Models\ContentTypeImportModel.cs" />
    <Compile Include="Models\Mapping\AuditMapDefinition.cs" />
    <Compile Include="Models\Mapping\DictionaryMapDefinition.cs" />
    <Compile Include="Models\Mapping\LanguageMapDefinition.cs" />
    <Compile Include="Models\Mapping\CodeFileMapDefinition.cs" />
    <Compile Include="Models\Mapping\MemberTabsAndPropertiesMapper.cs" />
    <Compile Include="Models\Mapping\RedirectUrlMapDefinition.cs" />
    <Compile Include="Models\Mapping\TemplateMapDefinition.cs" />
    <Compile Include="Models\Mapping\ContentVariantMapper.cs" />
    <Compile Include="Models\PublishedContent\HttpContextVariationContextAccessor.cs" />
    <Compile Include="Models\PublishedContent\PublishedValueFallback.cs" />
    <Compile Include="Models\SendCodeViewModel.cs" />
    <Compile Include="Models\Trees\ExportMember.cs" />
    <Compile Include="Models\UserTourStatus.cs" />
    <Compile Include="Composing\ModuleInjector.cs" />
    <Compile Include="Mvc\FilteredControllerFactoryCollection.cs" />
    <Compile Include="Mvc\FilteredControllerFactoryCollectionBuilder.cs" />
    <Compile Include="Mvc\SurfaceControllerTypeCollection.cs" />
    <Compile Include="PropertyEditors\ContentPickerPropertyEditor.cs" />
    <Compile Include="PropertyEditors\ContentPickerConfiguration.cs" />
    <Compile Include="PropertyEditors\ContentPickerConfigurationEditor.cs" />
    <Compile Include="PropertyEditors\DateValueEditor.cs" />
    <Compile Include="PropertyEditors\DecimalConfigurationEditor.cs" />
    <Compile Include="PropertyEditors\DropDownFlexiblePropertyEditor.cs" />
    <Compile Include="PropertyEditors\DropDownFlexibleConfigurationEditor.cs" />
    <Compile Include="PropertyEditors\EmailAddressConfigurationEditor.cs" />
    <Compile Include="PropertyEditors\EmailAddressConfiguration.cs" />
    <Compile Include="PropertyEditors\GridConfiguration.cs" />
    <Compile Include="PropertyEditors\GridConfigurationEditor.cs" />
    <Compile Include="PropertyEditors\ImageCropperConfigurationEditor.cs" />
    <Compile Include="PropertyEditors\IntegerConfigurationEditor.cs" />
    <Compile Include="PropertyEditors\ListViewConfiguration.cs" />
    <Compile Include="PropertyEditors\ListViewConfigurationEditor.cs" />
    <Compile Include="PropertyEditors\MarkdownConfiguration.cs" />
    <Compile Include="PropertyEditors\MarkdownConfigurationEditor.cs" />
    <Compile Include="PropertyEditors\MediaPickerPropertyEditor.cs" />
    <Compile Include="PropertyEditors\MediaPickerConfiguration.cs" />
    <Compile Include="PropertyEditors\MediaPickerConfigurationEditor.cs" />
    <Compile Include="PropertyEditors\MemberPickerPropertyEditor.cs" />
    <Compile Include="PropertyEditors\MemberPickerConfiguration.cs" />
    <Compile Include="PropertyEditors\MultiNodePickerConfiguration.cs" />
    <Compile Include="PropertyEditors\MultiNodePickerConfigurationEditor.cs" />
    <Compile Include="PropertyEditors\MultiNodePickerConfigurationTreeSource.cs" />
    <Compile Include="PropertyEditors\MultiNodeTreePickerPropertyEditor.cs" />
    <Compile Include="PropertyEditors\MultipleTextStringConfiguration.cs" />
    <Compile Include="PropertyEditors\MultipleTextStringConfigurationEditor.cs" />
    <Compile Include="PropertyEditors\NestedContentConfiguration.cs" />
    <Compile Include="PropertyEditors\NestedContentConfigurationEditor.cs" />
    <Compile Include="PropertyEditors\NestedContentController.cs" />
    <Compile Include="PropertyEditors\NestedContentPropertyEditor.cs" />
    <Compile Include="PropertyEditors\ParameterEditors\MultipleContentPickerParameterEditor.cs" />
    <Compile Include="PropertyEditors\PropertyEditorsComponent.cs" />
    <Compile Include="PropertyEditors\RichTextConfiguration.cs" />
    <Compile Include="PropertyEditors\SliderConfigurationEditor.cs" />
    <Compile Include="PropertyEditors\TagConfigurationEditor.cs" />
    <Compile Include="PropertyEditors\TextAreaConfiguration.cs" />
    <Compile Include="PropertyEditors\TextAreaConfigurationEditor.cs" />
    <Compile Include="PropertyEditors\TextboxConfiguration.cs" />
    <Compile Include="PropertyEditors\TextboxConfigurationEditor.cs" />
    <Compile Include="PropertyEditors\TextOnlyValueEditor.cs" />
    <Compile Include="PropertyEditors\TrueFalseConfiguration.cs" />
    <Compile Include="PropertyEditors\TrueFalseConfigurationEditor.cs" />
    <Compile Include="PropertyEditors\UserPickerConfiguration.cs" />
    <Compile Include="PropertyEditors\ValueConverters\FlexibleDropdownPropertyValueConverter.cs" />
    <Compile Include="PropertyEditors\ValueConverters\NestedContentManyValueConverter.cs" />
    <Compile Include="PropertyEditors\ValueConverters\NestedContentValueConverterBase.cs" />
    <Compile Include="PropertyEditors\ValueConverters\NestedContentSingleValueConverter.cs" />
    <Compile Include="PropertyEditors\ValueConverters\MediaPickerValueConverter.cs" />
    <Compile Include="PropertyEditors\ValueConverters\MemberPickerValueConverter.cs" />
    <Compile Include="PropertyEditors\ValueConverters\MultiNodeTreePickerValueConverter.cs" />
    <Compile Include="PropertyEditors\ValueListUniqueValueValidator.cs" />
    <Compile Include="PublishedCache\IPublishedSnapshot.cs" />
    <Compile Include="PublishedCache\IDefaultCultureAccessor.cs" />
    <Compile Include="PublishedCache\NuCache\DataSource\BTree.ContentDataSerializer.cs" />
    <Compile Include="PublishedCache\NuCache\DataSource\BTree.ContentNodeKitSerializer.cs" />
    <Compile Include="PublishedCache\NuCache\DataSource\BTree.DictionaryOfCultureVariationSerializer.cs" />
    <Compile Include="PublishedCache\NuCache\DataSource\BTree.DictionaryOfPropertyDataSerializer.cs" />
    <Compile Include="PublishedCache\NuCache\DataSource\ContentNestedData.cs" />
    <Compile Include="PublishedCache\NuCache\DataSource\CultureVariation.cs" />
    <Compile Include="PublishedCache\NuCache\DataSource\IDataSource.cs" />
    <Compile Include="PublishedCache\NuCache\DataSource\PropertyData.cs" />
    <Compile Include="PublishedCache\NuCache\DataSource\SerializerBase.cs" />
    <Compile Include="PublishedCache\NuCache\NuCacheComponent.cs" />
    <Compile Include="PublishedCache\NuCache\PublishedSnapshot.cs" />
    <Compile Include="PublishedCache\PublishedElement.cs" />
    <Compile Include="PublishedCache\PublishedElementPropertyBase.cs" />
    <Compile Include="PropertyEditors\ValueConverters\ContentPickerValueConverter.cs" />
    <Compile Include="PublishedCache\PublishedSnapshotServiceBase.cs" />
    <Compile Include="PublishedCache\IDomainCache.cs" />
    <Compile Include="PublishedCache\IPublishedSnapshotAccessor.cs" />
    <Compile Include="PublishedCache\IPublishedSnapshotService.cs" />
    <Compile Include="PublishedCache\IPublishedMemberCache.cs" />
    <Compile Include="PublishedCache\NuCache\CacheKeys.cs" />
    <Compile Include="PublishedCache\NuCache\ContentCache.cs" />
    <Compile Include="PublishedCache\NuCache\ContentNode.cs" />
    <Compile Include="PublishedCache\NuCache\ContentNodeKit.cs" />
    <Compile Include="PublishedCache\NuCache\ContentStore.cs" />
    <Compile Include="PublishedCache\NuCache\DataSource\BTree.cs" />
    <Compile Include="PublishedCache\NuCache\DataSource\ContentData.cs" />
    <Compile Include="PublishedCache\NuCache\DataSource\ContentSourceDto.cs" />
    <Compile Include="PublishedCache\NuCache\DataSource\DatabaseDataSource.cs" />
    <Compile Include="PublishedCache\NuCache\DomainCache.cs" />
    <Compile Include="PublishedCache\NuCache\PublishedSnapshotService.cs" />
    <Compile Include="PublishedCache\NuCache\MediaCache.cs" />
    <Compile Include="PublishedCache\NuCache\MemberCache.cs" />
    <Compile Include="PublishedCache\NuCache\Navigable\INavigableData.cs" />
    <Compile Include="PublishedCache\NuCache\Navigable\NavigableContent.cs" />
    <Compile Include="PublishedCache\NuCache\Navigable\NavigableContentType.cs" />
    <Compile Include="PublishedCache\NuCache\Navigable\NavigablePropertyType.cs" />
    <Compile Include="PublishedCache\NuCache\Navigable\RootContent.cs" />
    <Compile Include="PublishedCache\NuCache\Navigable\Source.cs" />
    <Compile Include="PublishedCache\NuCache\Property.cs" />
    <Compile Include="PublishedCache\NuCache\PublishedContent.cs" />
    <Compile Include="PublishedCache\NuCache\PublishedMember.cs" />
    <Compile Include="PublishedCache\NuCache\SnapDictionary.cs" />
    <Compile Include="PublishedCache\PublishedCacheBase.cs" />
    <Compile Include="PublishedCache\PublishedContentTypeCache.cs" />
    <Compile Include="PublishedCache\DefaultCultureAccessor.cs" />
    <Compile Include="PublishedCache\UmbracoContextPublishedSnapshotAccessor.cs" />
    <Compile Include="PublishedElementExtensions.cs" />
    <Compile Include="PublishedModels\DummyClassSoThatPublishedModelsNamespaceExists.cs" />
    <Compile Include="Routing\ContentFinderByUrl.cs" />
    <Compile Include="Routing\ContentFinderByUrlAndTemplate.cs" />
    <Compile Include="Routing\ContentFinderCollection.cs" />
    <Compile Include="Routing\ContentFinderCollectionBuilder.cs" />
    <Compile Include="Routing\Domain.cs" />
    <Compile Include="Routing\IContentLastChanceFinder.cs" />
    <Compile Include="Routing\UrlInfo.cs" />
    <Compile Include="Routing\UrlProviderCollection.cs" />
    <Compile Include="Routing\UrlProviderCollectionBuilder.cs" />
    <Compile Include="Scheduling\HealthCheckNotifier.cs" />
    <Compile Include="Search\SearchableApplicationTree.cs" />
    <Compile Include="Search\SearchableTreeAttribute.cs" />
    <Compile Include="Search\SearchableTreeCollection.cs" />
    <Compile Include="Search\SearchableTreeCollectionBuilder.cs" />
    <Compile Include="Search\UmbracoTreeSearcher.cs" />
    <Compile Include="Security\AuthenticationExtensions.cs" />
    <Compile Include="Security\UmbracoSecureDataFormat.cs" />
    <Compile Include="Security\UmbracoAuthTicketDataProtector.cs" />
    <Compile Include="SignalR\IPreviewHub.cs" />
    <Compile Include="SignalR\PreviewHub.cs" />
    <Compile Include="SignalR\PreviewHubComponent.cs" />
    <Compile Include="Suspendable.cs" />
    <Compile Include="Tour\BackOfficeTourFilter.cs" />
    <Compile Include="Tour\TourFilterCollection.cs" />
    <Compile Include="Tour\TourFilterCollectionBuilder.cs" />
    <Compile Include="Trees\ContentBlueprintTreeController.cs" />
    <Compile Include="Trees\RelationTypeTreeController.cs" />
    <Compile Include="Trees\MacrosTreeController.cs" />
    <Compile Include="Models\ContentEditing\MemberGroupDisplay.cs" />
    <Compile Include="Models\ContentEditing\MemberGroupSave.cs" />
    <Compile Include="Trees\MemberGroupTreeController.cs" />
    <Compile Include="Trees\MemberTypeAndGroupTreeControllerBase.cs" />
    <Compile Include="Trees\ScriptsTreeController.cs" />
    <Compile Include="Trees\DictionaryTreeController.cs" />
    <Compile Include="Trees\StylesheetsTreeController.cs" />
    <Compile Include="Trees\UserTreeController.cs" />
    <Compile Include="UmbracoModule.cs" />
    <Compile Include="WebApi\EnableDetailedErrorsAttribute.cs" />
    <Compile Include="WebApi\Filters\AppendUserModifiedHeaderAttribute.cs" />
    <Compile Include="WebApi\Filters\CheckIfUserTicketDataIsStaleAttribute.cs" />
    <Compile Include="WebApi\Filters\FeatureAuthorizeAttribute.cs" />
    <Compile Include="Editors\Filters\MediaItemSaveValidationAttribute.cs" />
    <Compile Include="Editors\Filters\MemberSaveValidationAttribute.cs" />
    <Compile Include="WebApi\SessionHttpControllerRouteHandler.cs" />
    <Compile Include="WebApi\UmbracoApiControllerTypeCollection.cs" />
    <Compile Include="WebApi\UmbracoApiControllerTypeCollectionBuilder.cs" />
    <Compile Include="WebApi\UnhandedExceptionLoggerConfigurationAttribute.cs" />
    <Compile Include="WebApi\UnhandledExceptionLogger.cs" />
    <Compile Include="Runtime\WebInitialComponent.cs" />
    <Compile Include="Editors\PublishedStatusController.cs" />
    <Compile Include="Editors\NuCacheStatusController.cs" />
    <Compile Include="Actions\ActionAssignDomain.cs" />
    <Compile Include="Actions\ActionBrowse.cs" />
    <Compile Include="Actions\ActionChangeDocType.cs" />
    <Compile Include="Actions\ActionCollection.cs" />
    <Compile Include="Actions\ActionCollectionBuilder.cs" />
    <Compile Include="Actions\ActionCopy.cs" />
    <Compile Include="Actions\ActionCreateBlueprintFromContent.cs" />
    <Compile Include="Actions\ActionDelete.cs" />
    <Compile Include="Actions\ActionMove.cs" />
    <Compile Include="Actions\ActionNew.cs" />
    <Compile Include="Actions\ActionProtect.cs" />
    <Compile Include="Actions\ActionPublish.cs" />
    <Compile Include="Actions\ActionRestore.cs" />
    <Compile Include="Actions\ActionRights.cs" />
    <Compile Include="Actions\ActionRollback.cs" />
    <Compile Include="Actions\ActionSort.cs" />
    <Compile Include="Actions\ActionToPublish.cs" />
    <Compile Include="Actions\ActionUnpublish.cs" />
    <Compile Include="Actions\ActionUpdate.cs" />
    <Compile Include="Actions\IAction.cs" />
    <Compile Include="Models\ContentEditing\EntityBasic.cs" />
    <Compile Include="Sections\ContentSection.cs" />
    <Compile Include="Services\SectionService.cs" />
    <Compile Include="Trees\TreeAttribute.cs" />
    <Compile Include="Models\Trees\TreeNode.cs" />
    <Compile Include="Routing\NotFoundHandlerHelper.cs" />
    <Compile Include="Models\ContentEditing\DocumentTypeDisplay.cs" />
    <Compile Include="Models\ContentEditing\ContentTypeCompositionDisplay.cs" />
    <Compile Include="Models\ContentEditing\ContentTypeSave.cs" />
    <Compile Include="Models\ContentEditing\DocumentTypeSave.cs" />
    <Compile Include="Models\ContentEditing\MediaTypeDisplay.cs" />
    <Compile Include="Models\ContentEditing\MediaTypeSave.cs" />
    <Compile Include="Models\ContentEditing\MemberPropertyTypeBasic.cs" />
    <Compile Include="Models\ContentEditing\MemberPropertyTypeDisplay.cs" />
    <Compile Include="Models\ContentEditing\MemberTypeDisplay.cs" />
    <Compile Include="Models\ContentEditing\MemberTypeSave.cs" />
    <Compile Include="Models\ContentEditing\PostedFiles.cs" />
    <Compile Include="Models\ContentEditing\PropertyGroupBasic.cs" />
    <Compile Include="Models\ContentEditing\PropertyTypeBasic.cs" />
    <Compile Include="Models\ContentEditing\SimpleNotificationModel.cs" />
    <Compile Include="Models\LocalPackageInstallModel.cs" />
    <Compile Include="Models\PackageInstallResult.cs" />
    <Compile Include="Models\SetPasswordModel.cs" />
    <Compile Include="Models\RequestPasswordResetModel.cs" />
    <Compile Include="Models\ValidatePasswordResetCodeModel.cs" />
    <Compile Include="Mvc\ControllerContextExtensions.cs" />
    <Compile Include="Mvc\DisableBrowserCacheAttribute.cs" />
    <Compile Include="Mvc\EnsurePartialViewMacroViewContextFilterAttribute.cs" />
    <Compile Include="Mvc\IRenderController.cs" />
    <Compile Include="Mvc\ModelBindingException.cs" />
    <Compile Include="Mvc\RenderIndexActionSelectorAttribute.cs" />
    <Compile Include="Mvc\UmbracoRequireHttpsAttribute.cs" />
    <Compile Include="Mvc\ValidateMvcAngularAntiForgeryTokenAttribute.cs" />
    <Compile Include="OwinMiddlewareConfiguredEventArgs.cs" />
    <Compile Include="PropertyEditors\DateTimeConfigurationEditor.cs" />
    <Compile Include="PropertyEditors\DecimalPropertyEditor.cs" />
    <Compile Include="Routing\RedirectTrackingComponent.cs" />
    <Compile Include="Editors\RedirectUrlManagementController.cs" />
    <Compile Include="Models\ContentEditing\RedirectUrlSearchResults.cs" />
    <Compile Include="DefaultEventMessagesFactory.cs" />
    <Compile Include="Routing\ContentFinderByRedirectUrl.cs" />
    <Compile Include="Scheduling\LatchedBackgroundTaskBase.cs" />
    <Compile Include="Security\ExternalSignInAutoLinkOptions.cs" />
    <Compile Include="Security\FixWindowsAuthMiddlware.cs" />
    <Compile Include="Security\ForceRenewalCookieAuthenticationHandler.cs" />
    <Compile Include="Security\ForceRenewalCookieAuthenticationMiddleware.cs" />
    <Compile Include="Security\GetUserSecondsMiddleWare.cs" />
    <Compile Include="Models\ContentEditing\PropertyTypeDisplay.cs" />
    <Compile Include="Models\ContentEditing\PropertyGroupDisplay.cs" />
    <Compile Include="Security\IUmbracoBackOfficeTwoFactorOptions.cs" />
    <Compile Include="Models\Mapping\PropertyTypeGroupMapper.cs" />
    <Compile Include="Services\TreeService.cs" />
    <Compile Include="Security\PreviewAuthenticationMiddleware.cs" />
    <Compile Include="Trees\ContentTypeTreeController.cs" />
    <Compile Include="Trees\PackagesTreeController.cs" />
    <Compile Include="Trees\MediaTypeTreeController.cs" />
    <Compile Include="Trees\MemberTypeTreeController.cs" />
    <Compile Include="Security\WebAuthExtensions.cs" />
    <Compile Include="JavaScript\UmbracoClientDependencyLoader.cs" />
    <Compile Include="UmbracoDefaultOwinStartup.cs" />
    <Compile Include="IUmbracoContextAccessor.cs" />
    <Compile Include="HtmlStringUtilities.cs" />
    <Compile Include="ITagQuery.cs" />
    <Compile Include="IUmbracoComponentRenderer.cs" />
    <Compile Include="Models\Mapping\RelationMapDefinition.cs" />
    <Compile Include="Models\UnLinkLoginModel.cs" />
    <Compile Include="Mvc\MvcVersionCheck.cs" />
    <Compile Include="Scheduling\ThreadingTaskImmutable.cs" />
    <Compile Include="Mvc\ProfilingView.cs" />
    <Compile Include="Mvc\ProfilingViewEngine.cs" />
    <Compile Include="Scheduling\BackgroundTaskRunner.cs" />
    <Compile Include="BatchedDatabaseServerMessenger.cs" />
    <Compile Include="CacheHelperExtensions.cs" />
    <Compile Include="Cache\ApplicationCacheRefresher.cs" />
    <Compile Include="Cache\ContentTypeCacheRefresher.cs" />
    <Compile Include="Cache\DataTypeCacheRefresher.cs" />
    <Compile Include="Cache\DictionaryCacheRefresher.cs" />
    <Compile Include="Cache\DistributedCache.cs" />
    <Compile Include="Cache\DistributedCacheExtensions.cs" />
    <Compile Include="Cache\DistributedCacheBinderComponent.cs" />
    <Compile Include="Cache\DomainCacheRefresher.cs" />
    <Compile Include="Cache\LanguageCacheRefresher.cs" />
    <Compile Include="Cache\MacroCacheRefresher.cs" />
    <Compile Include="Cache\MediaCacheRefresher.cs" />
    <Compile Include="Cache\MemberCacheRefresher.cs" />
    <Compile Include="Cache\MemberGroupCacheRefresher.cs" />
    <Compile Include="Cache\PublicAccessCacheRefresher.cs" />
    <Compile Include="Cache\TemplateCacheRefresher.cs" />
    <Compile Include="Cache\UserCacheRefresher.cs" />
    <Compile Include="Editors\AuthenticationController.cs" />
    <Compile Include="Controllers\UmbProfileController.cs" />
    <Compile Include="Editors\ContentController.cs" />
    <Compile Include="Controllers\UmbLoginStatusController.cs" />
    <Compile Include="Editors\Filters\ContentSaveValidationAttribute.cs" />
    <Compile Include="Editors\ContentTypeControllerBase.cs" />
    <Compile Include="Editors\DashboardController.cs" />
    <Compile Include="Editors\DataTypeController.cs" />
    <Compile Include="Editors\DataTypeValidateAttribute.cs" />
    <Compile Include="Editors\ImagesController.cs" />
    <Compile Include="Editors\PackageInstallController.cs" />
    <Compile Include="Editors\RelationController.cs" />
    <Compile Include="GridTemplateExtensions.cs" />
    <Compile Include="Models\PackageInstallModel.cs" />
    <Compile Include="Models\ContentEditing\DataTypeBasic.cs" />
    <Compile Include="Models\ContentEditing\MemberBasic.cs" />
    <Compile Include="Models\ContentEditing\MemberListDisplay.cs" />
    <Compile Include="Models\TemplateQuery\ContentTypeModel.cs" />
    <Compile Include="Models\TemplateQuery\PropertyModel.cs" />
    <Compile Include="Models\TemplateQuery\SourceModel.cs" />
    <Compile Include="Models\TemplateQuery\TemplateQueryResult.cs" />
    <Compile Include="Models\TemplateQuery\SortExpression.cs" />
    <Compile Include="Models\TemplateQuery\Operator.cs" />
    <Compile Include="Models\TemplateQuery\OperatorTerm.cs" />
    <Compile Include="Models\TemplateQuery\QueryCondition.cs" />
    <Compile Include="Models\TemplateQuery\QueryModel.cs" />
    <Compile Include="Models\TemplateQuery\QueryResultModel.cs" />
    <Compile Include="Editors\TemplateQueryController.cs" />
    <Compile Include="Models\ContentEditing\ContentBaseSave.cs" />
    <Compile Include="Models\ContentEditing\MediaItemSave.cs" />
    <Compile Include="Models\ImageCropAnchor.cs" />
    <Compile Include="Models\ImageCropMode.cs" />
    <Compile Include="Install\InstallException.cs" />
    <Compile Include="Install\InstallStatusTracker.cs" />
    <Compile Include="Install\InstallSteps\DatabaseConfigureStep.cs" />
    <Compile Include="Install\InstallSteps\DatabaseInstallStep.cs" />
    <Compile Include="Install\InstallSteps\DatabaseUpgradeStep.cs" />
    <Compile Include="Install\InstallSteps\FilePermissionsStep.cs" />
    <Compile Include="Install\InstallSteps\SetUmbracoVersionStep.cs" />
    <Compile Include="Install\InstallSteps\StarterKitCleanupStep.cs" />
    <Compile Include="Install\InstallSteps\StarterKitDownloadStep.cs" />
    <Compile Include="Install\InstallSteps\StarterKitInstallStep.cs" />
    <Compile Include="Install\InstallSteps\UpgradeStep.cs" />
    <Compile Include="Install\InstallSteps\NewInstallStep.cs" />
    <Compile Include="Install\Models\DatabaseModel.cs" />
    <Compile Include="Install\Models\DatabaseType.cs" />
    <Compile Include="Install\Models\InstallationType.cs" />
    <Compile Include="Install\Models\InstallInstructions.cs" />
    <Compile Include="Install\Models\InstallPackageModel.cs" />
    <Compile Include="Install\Models\InstallProgressResultModel.cs" />
    <Compile Include="Install\Models\InstallSetup.cs" />
    <Compile Include="Install\Models\InstallSetupResult.cs" />
    <Compile Include="Install\Models\InstallSetupStep.cs" />
    <Compile Include="Install\Models\InstallSetupStepAttribute.cs" />
    <Compile Include="Install\Models\InstallTrackingItem.cs" />
    <Compile Include="Install\Models\Package.cs" />
    <Compile Include="Install\Models\UserModel.cs" />
    <Compile Include="Install\UmbracoInstallArea.cs" />
    <Compile Include="Install\Controllers\InstallApiController.cs" />
    <Compile Include="Install\Controllers\InstallController.cs" />
    <Compile Include="Install\InstallAuthorizeAttribute.cs" />
    <Compile Include="Models\ContentEditing\ListViewAwareContentItemDisplayBase.cs" />
    <Compile Include="Models\ContentEditing\PropertyTypeValidation.cs" />
    <Compile Include="Models\ImageCropRatioMode.cs" />
    <Compile Include="Models\IContentModel.cs" />
    <Compile Include="Models\PartialViewMacroModelExtensions.cs" />
    <Compile Include="Models\PostRedirectModel.cs" />
    <Compile Include="Mvc\ActionExecutedEventArgs.cs" />
    <Compile Include="Mvc\AdminTokenAuthorizeAttribute.cs" />
    <Compile Include="Mvc\NotFoundHandler.cs" />
    <Compile Include="Mvc\PreRenderViewActionFilterAttribute.cs" />
    <Compile Include="Mvc\RedirectToUmbracoUrlResult.cs" />
    <Compile Include="PropertyEditors\GridPropertyEditor.cs" />
    <Compile Include="Mvc\UmbracoVirtualNodeByIdRouteHandler.cs" />
    <Compile Include="PropertyEditors\TagsDataController.cs" />
    <Compile Include="PublishedCache\PublishedMember.cs" />
    <Compile Include="Models\ContentModelOfTContent.cs" />
    <Compile Include="Mvc\JsonNetResult.cs" />
    <Compile Include="Mvc\MinifyJavaScriptResultAttribute.cs" />
    <Compile Include="Mvc\EnsurePublishedContentRequestAttribute.cs" />
    <Compile Include="Mvc\UmbracoViewPage.cs" />
    <Compile Include="Editors\LogController.cs" />
    <Compile Include="Editors\MacroRenderingController.cs" />
    <Compile Include="Editors\MemberTypeController.cs" />
    <Compile Include="Editors\UpdateCheckController.cs" />
    <Compile Include="MembershipProviderExtensions.cs" />
    <Compile Include="Models\ChangingPasswordModel.cs" />
    <Compile Include="Models\ContentEditing\ModelWithNotifications.cs" />
    <Compile Include="Models\ContentEditing\StyleSheet.cs" />
    <Compile Include="Editors\StylesheetController.cs" />
    <Compile Include="Models\ContentEditing\AuditLog.cs" />
    <Compile Include="Models\ContentEditing\MoveOrCopy.cs" />
    <Compile Include="Models\ContentEditing\MacroParameter.cs" />
    <Compile Include="Models\ContentEditing\MemberDisplay.cs" />
    <Compile Include="Models\ContentEditing\MemberSave.cs" />
    <Compile Include="Models\ContentEditing\RichTextEditorCommand.cs" />
    <Compile Include="Models\ContentEditing\RichTextEditorConfiguration.cs" />
    <Compile Include="Models\ContentEditing\RichTextEditorPlugin.cs" />
    <Compile Include="Models\ContentEditing\StylesheetRule.cs" />
    <Compile Include="Models\ContentEditing\UmbracoEntityTypes.cs" />
    <Compile Include="Models\Mapping\MacroMapDefinition.cs" />
    <Compile Include="Models\Mapping\MemberMapDefinition.cs" />
    <Compile Include="Models\Mapping\TagMapDefinition.cs" />
    <Compile Include="Models\TagModel.cs" />
    <Compile Include="Models\UpgradeCheckResponse.cs" />
    <Compile Include="Models\PasswordChangedModel.cs" />
    <Compile Include="PropertyEditors\ColorPickerConfigurationEditor.cs" />
    <Compile Include="PropertyEditors\EmailAddressPropertyEditor.cs" />
    <Compile Include="PropertyEditors\ImageCropperPropertyEditor.cs" />
    <Compile Include="PropertyEditors\ImageCropperPropertyValueEditor.cs" />
    <Compile Include="PropertyEditors\ListViewPropertyEditor.cs" />
    <Compile Include="PropertyEditors\MarkdownPropertyEditor.cs" />
    <Compile Include="PropertyEditors\MemberGroupPickerPropertyEditor.cs" />
    <Compile Include="PropertyEditors\ParameterEditors\ContentTypeParameterEditor.cs" />
    <Compile Include="PropertyEditors\ParameterEditors\MultipleContentTypeParameterEditor.cs" />
    <Compile Include="PropertyEditors\ParameterEditors\MultiplePropertyGroupParameterEditor.cs" />
    <Compile Include="PropertyEditors\ParameterEditors\MultiplePropertyTypeParameterEditor.cs" />
    <Compile Include="PropertyEditors\ParameterEditors\PropertyGroupParameterEditor.cs" />
    <Compile Include="PropertyEditors\ParameterEditors\PropertyTypeParameterEditor.cs" />
    <Compile Include="PropertyEditors\PropertyEditorAssetAttribute.cs" />
    <Compile Include="PropertyEditors\RteEmbedController.cs" />
    <Compile Include="Editors\EntityController.cs" />
    <Compile Include="Editors\MemberController.cs" />
    <Compile Include="Editors\CurrentUserController.cs" />
    <Compile Include="Models\ContentEditing\DataTypeDisplay.cs" />
    <Compile Include="Models\ContentEditing\DataTypeSave.cs" />
    <Compile Include="Models\ContentEditing\DataTypeConfigurationFieldDisplay.cs" />
    <Compile Include="Models\ContentEditing\DataTypeConfigurationFieldSave.cs" />
    <Compile Include="Models\ContentEditing\PropertyEditorBasic.cs" />
    <Compile Include="Models\Mapping\DataTypeMapDefinition.cs" />
    <Compile Include="Models\Mapping\EntityMapDefinition.cs" />
    <Compile Include="PropertyEditors\CheckBoxListPropertyEditor.cs" />
    <Compile Include="PropertyEditors\ColorPickerPropertyEditor.cs" />
    <Compile Include="PropertyEditors\DateTimePropertyEditor.cs" />
    <Compile Include="PropertyEditors\DateTimeValidator.cs" />
    <Compile Include="PropertyEditors\IntegerPropertyEditor.cs" />
    <Compile Include="PropertyEditors\MultipleTextStringPropertyEditor.cs" />
    <Compile Include="PropertyEditors\MultipleValueEditor.cs" />
    <Compile Include="PropertyEditors\RadioButtonsPropertyEditor.cs" />
    <Compile Include="PropertyEditors\RichTextPreValueController.cs" />
    <Compile Include="PropertyEditors\RichTextConfigurationEditor.cs" />
    <Compile Include="PropertyEditors\SliderPropertyEditor.cs" />
    <Compile Include="PropertyEditors\TagsPropertyEditor.cs" />
    <Compile Include="PropertyEditors\UploadFileTypeValidator.cs" />
    <Compile Include="PropertyEditors\UserPickerPropertyEditor.cs" />
    <Compile Include="PropertyEditors\ValueListConfigurationEditor.cs" />
    <Compile Include="PublishedContentQuery.cs" />
    <Compile Include="ImageCropperTemplateExtensions.cs" />
    <Compile Include="Mvc\UmbracoVirtualNodeRouteHandler.cs" />
    <Compile Include="Routing\UrlProviderExtensions.cs" />
    <Compile Include="Scheduling\BackgroundTaskRunnerOptions.cs" />
    <Compile Include="Scheduling\IBackgroundTaskRunner.cs" />
    <Compile Include="Scheduling\ILatchedBackgroundTask.cs" />
    <Compile Include="Scheduling\RecurringTaskBase.cs" />
    <Compile Include="Security\AppBuilderExtensions.cs" />
    <Compile Include="Security\AuthenticationOptionsExtensions.cs" />
    <Compile Include="Security\AuthenticationManagerExtensions.cs" />
    <Compile Include="Security\BackOfficeCookieManager.cs" />
    <Compile Include="Security\UmbracoBackOfficeCookieAuthOptions.cs" />
    <Compile Include="Scheduling\TaskAndFactoryExtensions.cs" />
    <Compile Include="Migrations\PostMigrations\ClearCsrfCookies.cs" />
    <Compile Include="Compose\NotificationsComponent.cs" />
    <Compile Include="TagQuery.cs" />
    <Compile Include="Trees\CoreTreeAttribute.cs" />
    <Compile Include="Trees\DataTypeTreeController.cs" />
    <Compile Include="Trees\FileSystemTreeController.cs" />
    <Compile Include="Trees\LanguageTreeController.cs" />
    <Compile Include="Trees\MemberTreeController.cs" />
    <Compile Include="Trees\MenuRenderingEventArgs.cs" />
    <Compile Include="Models\Trees\CreateChildEntity.cs" />
    <Compile Include="Models\Trees\MenuItemList.cs" />
    <Compile Include="Trees\TemplatesTreeController.cs" />
    <Compile Include="Trees\TreeControllerBase.cs" />
    <Compile Include="JavaScript\AssetInitialization.cs" />
    <Compile Include="JavaScript\CssInitialization.cs" />
    <Compile Include="JavaScript\DependencyPathRenderer.cs" />
    <Compile Include="UmbracoComponentRenderer.cs" />
    <Compile Include="WebApi\AngularJsonMediaTypeFormatter.cs" />
    <Compile Include="WebApi\AngularJsonOnlyConfigurationAttribute.cs" />
    <Compile Include="Editors\Binders\MemberBinder.cs" />
    <Compile Include="WebApi\Filters\AngularAntiForgeryHelper.cs" />
    <Compile Include="WebApi\Filters\AppendCurrentEventMessagesAttribute.cs" />
    <Compile Include="WebApi\Filters\ClearAngularAntiForgeryTokenAttribute.cs" />
    <Compile Include="WebApi\Filters\DisableBrowserCacheAttribute.cs" />
    <Compile Include="WebApi\Filters\EnableOverrideAuthorizationAttribute.cs" />
    <Compile Include="WebApi\Filters\FilterGrouping.cs" />
    <Compile Include="WebApi\Filters\OutgoingEditorModelEventAttribute.cs" />
    <Compile Include="WebApi\Filters\OutgoingNoHyphenGuidFormatAttribute.cs" />
    <Compile Include="WebApi\Filters\OverridableAuthorizationAttribute.cs" />
    <Compile Include="WebApi\Filters\SetAngularAntiForgeryTokensAttribute.cs" />
    <Compile Include="WebApi\Filters\UmbracoWebApiRequireHttpsAttribute.cs" />
    <Compile Include="WebApi\Filters\UmbracoTreeAuthorizeAttribute.cs" />
    <Compile Include="WebApi\Filters\ValidateAngularAntiForgeryTokenAttribute.cs" />
    <Compile Include="WebApi\HttpControllerContextExtensions.cs" />
    <Compile Include="Models\ContentEditing\ContentSortOrder.cs" />
    <Compile Include="Editors\ContentControllerBase.cs" />
    <Compile Include="Editors\ContentTypeController.cs" />
    <Compile Include="Controllers\UmbRegisterController.cs" />
    <Compile Include="Models\ProfileModel.cs" />
    <Compile Include="Models\LoginStatusModel.cs" />
    <Compile Include="PropertyEditors\ValueConverters\MarkdownEditorValueConverter.cs" />
    <Compile Include="PropertyEditors\ValueConverters\TextStringValueConverter.cs" />
    <Compile Include="PublishedPropertyExtension.cs" />
    <Compile Include="Models\UmbracoProperty.cs" />
    <Compile Include="Mvc\MergeParentContextViewDataAttribute.cs" />
    <Compile Include="Mvc\ViewDataDictionaryExtensions.cs" />
    <Compile Include="Models\RegisterModel.cs" />
    <Compile Include="Models\LoginModel.cs" />
    <Compile Include="Editors\MediaTypeController.cs" />
    <Compile Include="Scheduling\IBackgroundTask.cs" />
    <Compile Include="Scheduling\KeepAlive.cs" />
    <Compile Include="Scheduling\LogScrubber.cs" />
    <Compile Include="Scheduling\ScheduledPublishing.cs" />
    <Compile Include="Scheduling\TaskEventArgs.cs" />
    <Compile Include="Security\MembershipHelper.cs" />
    <Compile Include="Editors\SectionController.cs" />
    <Compile Include="Editors\UmbracoAuthorizedJsonController.cs" />
    <Compile Include="HttpCookieExtensions.cs" />
    <Compile Include="Models\ContentEditing\ContentItemDisplayBase.cs" />
    <Compile Include="Models\ContentEditing\ContentSaveAction.cs" />
    <Compile Include="Models\ContentEditing\ContentTypeBasic.cs" />
    <Compile Include="Models\ContentEditing\IErrorModel.cs" />
    <Compile Include="Models\ContentEditing\IHaveUploadedFiles.cs" />
    <Compile Include="Models\ContentEditing\INotificationModel.cs" />
    <Compile Include="Models\ContentEditing\MediaItemDisplay.cs" />
    <Compile Include="Models\ContentEditing\MessagesExtensions.cs" />
    <Compile Include="Models\ContentEditing\Notification.cs" />
    <Compile Include="Models\ContentEditing\Section.cs" />
    <Compile Include="Models\ContentEditing\Tab.cs" />
    <Compile Include="Models\ContentEditing\TabbedContentItem.cs" />
    <Compile Include="Models\ContentEditing\UserBasic.cs" />
    <Compile Include="Models\ContentEditing\UserDetail.cs" />
    <Compile Include="FormDataCollectionExtensions.cs" />
    <Compile Include="Models\Mapping\ContentPropertyBasicMapper.cs" />
    <Compile Include="Models\Mapping\ContentPropertyDisplayMapper.cs" />
    <Compile Include="Models\Mapping\ContentPropertyDtoMapper.cs" />
    <Compile Include="Models\Mapping\ContentPropertyMapDefinition.cs" />
    <Compile Include="Models\Mapping\MediaMapDefinition.cs" />
    <Compile Include="Models\Mapping\ContentTypeMapDefinition.cs" />
    <Compile Include="Models\Mapping\ContentMapDefinition.cs" />
    <Compile Include="Models\Mapping\SectionMapDefinition.cs" />
    <Compile Include="Models\Mapping\TabsAndPropertiesMapper.cs" />
    <Compile Include="Models\Mapping\UserMapDefinition.cs" />
    <Compile Include="PropertyEditors\FileUploadPropertyEditor.cs" />
    <Compile Include="PropertyEditors\FileUploadPropertyValueEditor.cs" />
    <Compile Include="PropertyEditors\RichTextPropertyEditor.cs" />
    <Compile Include="PropertyEditors\TextAreaPropertyEditor.cs" />
    <Compile Include="PropertyEditors\TextboxPropertyEditor.cs" />
    <Compile Include="PropertyEditors\TrueFalsePropertyEditor.cs" />
    <Compile Include="Trees\MediaTreeController.cs" />
    <Compile Include="Models\Trees\ActionMenuItem.cs" />
    <Compile Include="Trees\ActionUrlMethod.cs" />
    <Compile Include="Trees\ContentTreeControllerBase.cs" />
    <Compile Include="Trees\ISearchableTree.cs" />
    <Compile Include="Models\Trees\MenuItem.cs" />
    <Compile Include="Models\Trees\MenuItemCollection.cs" />
    <Compile Include="Models\Trees\RefreshNode.cs" />
    <Compile Include="Models\ContentEditing\SearchResultEntity.cs" />
    <Compile Include="Models\Trees\TreeRootNode.cs" />
    <Compile Include="Trees\TreeController.cs" />
    <Compile Include="Models\Trees\TreeNodeCollection.cs" />
    <Compile Include="Models\Trees\TreeNodeExtensions.cs" />
    <Compile Include="Trees\TreeNodeRenderingEventArgs.cs" />
    <Compile Include="Trees\TreeNodesRenderingEventArgs.cs" />
    <Compile Include="Trees\TreeQueryStringParameters.cs" />
    <Compile Include="Trees\ApplicationTreeController.cs" />
    <Compile Include="Editors\BackOfficeController.cs" />
    <Compile Include="Security\Providers\MembersMembershipProvider.cs" />
    <Compile Include="Security\Providers\MembersRoleProvider.cs" />
    <Compile Include="Security\Providers\UmbracoMembershipProvider.cs" />
    <Compile Include="Security\Providers\UsersMembershipProvider.cs" />
    <Compile Include="Trees\ContentTreeController.cs" />
    <Compile Include="Trees\TreeRenderingEventArgs.cs" />
    <Compile Include="Trees\UrlHelperExtensions.cs" />
    <Compile Include="JavaScript\JsInitialization.cs" />
    <Compile Include="Models\ContentEditing\ContentItemBasic.cs" />
    <Compile Include="Models\ContentEditing\ContentItemDisplay.cs" />
    <Compile Include="Models\ContentEditing\ContentPropertyCollectionDto.cs" />
    <Compile Include="Models\ContentEditing\ContentItemSave.cs" />
    <Compile Include="Models\ContentEditing\ContentPropertyBasic.cs" />
    <Compile Include="Models\ContentEditing\ContentPropertyDisplay.cs" />
    <Compile Include="Models\ContentEditing\ContentPropertyDto.cs" />
    <Compile Include="HttpRequestExtensions.cs" />
    <Compile Include="HttpUrlHelperExtensions.cs" />
    <Compile Include="Install\FilePermissionHelper.cs" />
    <Compile Include="Install\InstallHelper.cs" />
    <Compile Include="Install\HttpInstallAuthorizeAttribute.cs" />
    <Compile Include="Macros\PartialViewMacroController.cs" />
    <Compile Include="Macros\PartialViewMacroEngine.cs" />
    <Compile Include="Macros\PartialViewMacroPage.cs" />
    <Compile Include="Models\PartialViewMacroModel.cs" />
    <Compile Include="Models\PublishedContentBase.cs" />
    <Compile Include="Mvc\AreaRegistrationExtensions.cs" />
    <Compile Include="Mvc\QueryStringFilterAttribute.cs" />
    <Compile Include="Dictionary\UmbracoCultureDictionary.cs" />
    <Compile Include="Dictionary\UmbracoCultureDictionaryFactory.cs" />
    <Compile Include="Mvc\MemberAuthorizeAttribute.cs" />
    <Compile Include="Mvc\BackOfficeArea.cs" />
    <Compile Include="Mvc\ControllerFactoryExtensions.cs" />
    <Compile Include="Mvc\IRenderMvcController.cs" />
    <Compile Include="Mvc\SurfaceRouteHandler.cs" />
    <Compile Include="Search\ExamineIndexModel.cs" />
    <Compile Include="Security\ValidateRequestAttempt.cs" />
    <Compile Include="Security\WebSecurity.cs" />
    <Compile Include="JavaScript\Resources.Designer.cs">
      <AutoGen>True</AutoGen>
      <DesignTime>True</DesignTime>
      <DependentUpon>Resources.resx</DependentUpon>
    </Compile>
    <Compile Include="JavaScript\ServerVariablesParser.cs" />
    <Compile Include="Compose\PublicAccessComponent.cs" />
    <Compile Include="CdfLogger.cs" />
    <Compile Include="Controllers\UmbLoginController.cs" />
    <Compile Include="UrlHelperExtensions.cs" />
    <Compile Include="Editors\MediaController.cs" />
    <Compile Include="UrlHelperRenderExtensions.cs" />
    <Compile Include="Editors\Binders\ContentModelBinderHelper.cs" />
    <Compile Include="WebApi\IsBackOfficeAttribute.cs" />
    <Compile Include="Editors\Binders\ContentItemBinder.cs" />
    <Compile Include="Editors\Binders\MediaItemBinder.cs" />
    <Compile Include="WebApi\Filters\EnsureUserPermissionForContentAttribute.cs" />
    <Compile Include="Editors\Filters\ContentModelValidator.cs" />
    <Compile Include="WebApi\Filters\EnsureUserPermissionForMediaAttribute.cs" />
    <Compile Include="WebApi\Filters\FileUploadCleanupFilterAttribute.cs" />
    <Compile Include="WebApi\Filters\FilterAllowedOutgoingContentAttribute.cs" />
    <Compile Include="WebApi\Filters\FilterAllowedOutgoingMediaAttribute.cs" />
    <Compile Include="WebApi\Filters\OutgoingDateTimeFormatAttribute.cs" />
    <Compile Include="WebApi\Filters\UmbracoApplicationAuthorizeAttribute.cs" />
    <Compile Include="WebApi\GuidNoHyphenConverter.cs" />
    <Compile Include="WebApi\HttpRequestMessageExtensions.cs" />
    <Compile Include="WebApi\JsonCamelCaseFormatter.cs" />
    <Compile Include="WebApi\MemberAuthorizeAttribute.cs" />
    <Compile Include="WebApi\NamespaceHttpControllerSelector.cs" />
    <Compile Include="WebApi\PrefixlessBodyModelValidator.cs" />
    <Compile Include="WebApi\PrefixlessBodyModelValidatorAttribute.cs" />
    <Compile Include="WebApi\UmbracoApiController.cs" />
    <Compile Include="WebApi\UmbracoApiControllerBase.cs" />
    <Compile Include="Mvc\UmbracoAuthorizeAttribute.cs" />
    <Compile Include="Mvc\NotChildAction.cs" />
    <Compile Include="Mvc\UmbracoAuthorizedController.cs" />
    <Compile Include="Mvc\UmbracoController.cs" />
    <Compile Include="Mvc\UmbracoControllerFactory.cs" />
    <Compile Include="Mvc\UmbracoMvcHandler.cs" />
    <Compile Include="Mvc\UmbracoViewPageOfTModel.cs" />
    <Compile Include="PublishedCache\IPublishedCache.cs" />
    <Compile Include="PublishedCache\IPublishedContentCache.cs" />
    <Compile Include="PublishedCache\IPublishedMediaCache.cs" />
    <Compile Include="PublishedContentExtensions.cs" />
    <Compile Include="ExamineExtensions.cs" />
    <Compile Include="FormlessPage.cs">
      <SubType>ASPXCodeBehind</SubType>
    </Compile>
    <Compile Include="HtmlHelperRenderExtensions.cs" />
    <Compile Include="Scheduling\SchedulerComponent.cs" />
    <Compile Include="ModelStateExtensions.cs" />
    <Compile Include="Mvc\HtmlTagWrapper.cs" />
    <Compile Include="Mvc\HtmlTagWrapperTextNode.cs" />
    <Compile Include="Mvc\IHtmlTagWrapper.cs" />
    <Compile Include="Mvc\MergeModelStateToChildActionAttribute.cs" />
    <Compile Include="Mvc\PluginController.cs" />
    <Compile Include="Mvc\PluginViewEngine.cs" />
    <Compile Include="Mvc\PostedDataProxyInfo.cs" />
    <Compile Include="Mvc\RedirectToUmbracoPageResult.cs" />
    <Compile Include="Mvc\Strings.Designer.cs">
      <AutoGen>True</AutoGen>
      <DesignTime>True</DesignTime>
      <DependentUpon>Strings.resx</DependentUpon>
    </Compile>
    <Compile Include="Mvc\SurfaceController.cs" />
    <Compile Include="Mvc\PluginControllerArea.cs" />
    <Compile Include="Mvc\PluginControllerAttribute.cs" />
    <Compile Include="Mvc\PluginControllerMetadata.cs" />
    <Compile Include="Mvc\UmbracoPageResult.cs" />
    <Compile Include="PropertyEditors\ValueConverters\RteMacroRenderingValueConverter.cs" />
    <Compile Include="RouteCollectionExtensions.cs" />
    <Compile Include="Routing\AliasUrlProvider.cs" />
    <Compile Include="Routing\ContentFinderByConfigured404.cs" />
    <Compile Include="Routing\ContentFinderByPageIdQuery.cs" />
    <Compile Include="Routing\ISiteDomainHelper.cs" />
    <Compile Include="Routing\RoutableAttemptEventArgs.cs" />
    <Compile Include="Routing\DefaultUrlProvider.cs" />
    <Compile Include="Routing\DomainAndUri.cs" />
    <Compile Include="Routing\IUrlProvider.cs" />
    <Compile Include="Routing\SiteDomainHelper.cs" />
    <Compile Include="Routing\EnsureRoutableOutcome.cs" />
    <Compile Include="Routing\PublishedRouter.cs" />
    <Compile Include="Routing\UrlProvider.cs" />
    <Compile Include="Search\ExamineSearcherModel.cs" />
    <Compile Include="Search\ExamineComponent.cs" />
    <Compile Include="Compose\DatabaseServerRegistrarAndMessengerComponent.cs" />
    <Compile Include="Templates\TemplateRenderer.cs" />
    <Compile Include="Templates\TemplateUtilities.cs" />
    <Compile Include="Trees\PartialViewMacrosTreeController.cs" />
    <Compile Include="Trees\PartialViewsTreeController.cs" />
    <Compile Include="Models\ContentEditing\NotificationStyle.cs" />
    <Compile Include="UmbracoHelper.cs" />
    <Compile Include="Mvc\ViewContextExtensions.cs" />
    <Compile Include="Mvc\ViewDataContainerExtensions.cs" />
    <Compile Include="Routing\PublishedContentNotFoundHandler.cs" />
    <Compile Include="Mvc\Constants.cs" />
    <Compile Include="Mvc\IFilteredControllerFactory.cs" />
    <Compile Include="Mvc\MasterControllerFactory.cs" />
    <Compile Include="Mvc\RenderActionInvoker.cs" />
    <Compile Include="Mvc\RenderControllerFactory.cs" />
    <Compile Include="Models\ContentModel.cs" />
    <Compile Include="Mvc\ContentModelBinder.cs" />
    <Compile Include="Mvc\RenderMvcController.cs" />
    <Compile Include="Mvc\RenderRouteHandler.cs" />
    <Compile Include="Mvc\RenderViewEngine.cs" />
    <Compile Include="Mvc\RouteDefinition.cs" />
    <Compile Include="Mvc\RouteValueDictionaryExtensions.cs" />
    <Compile Include="Routing\UmbracoRequestEventArgs.cs" />
    <Compile Include="WebApi\UmbracoAuthorizeAttribute.cs" />
    <Compile Include="WebApi\UmbracoAuthorizedApiController.cs" />
    <Compile Include="WebApi\Filters\ValidationFilterAttribute.cs" />
    <Compile Include="WebApi\Filters\UmbracoUserTimeoutFilterAttribute.cs" />
    <Compile Include="Runtime\WebRuntime.cs" />
    <Compile Include="Mvc\ControllerExtensions.cs" />
    <Compile Include="Routing\ContentFinderByUrlAlias.cs" />
    <Compile Include="Routing\ContentFinderByIdPath.cs" />
    <Compile Include="TypeLoaderExtensions.cs" />
    <Compile Include="Routing\DomainUtilities.cs" />
    <Compile Include="Routing\PublishedRequest.cs" />
    <Compile Include="Routing\IContentFinder.cs" />
    <Compile Include="Properties\AssemblyInfo.cs">
      <SubType>Code</SubType>
    </Compile>
    <Compile Include="Macros\PublishedContentHashtableConverter.cs">
      <SubType>Code</SubType>
    </Compile>
    <Compile Include="Properties\Settings.Designer.cs">
      <AutoGen>True</AutoGen>
      <DesignTimeSharedInput>True</DesignTimeSharedInput>
      <DependentUpon>Settings.settings</DependentUpon>
    </Compile>
    <Compile Include="UmbracoApplication.cs" />
    <Compile Include="UmbracoContext.cs" />
    <Compile Include="UmbracoInjectedModule.cs" />
    <Compile Include="UriUtility.cs" />
    <Compile Include="UmbracoAuthorizedHttpHandler.cs" />
    <Compile Include="UmbracoHttpHandler.cs" />
    <Compile Include="UmbracoWebService.cs">
      <SubType>Component</SubType>
    </Compile>
    <Compile Include="WebViewPageExtensions.cs" />
    <Compile Include="Runtime\WebFinalComponent.cs" />
    <Compile Include="Runtime\WebFinalComposer.cs" />
  </ItemGroup>
  <ItemGroup>
    <EmbeddedResource Include="JavaScript\Resources.resx">
      <Generator>ResXFileCodeGenerator</Generator>
      <LastGenOutput>Resources.Designer.cs</LastGenOutput>
      <SubType>Designer</SubType>
    </EmbeddedResource>
    <EmbeddedResource Include="Mvc\Strings.resx">
      <Generator>ResXFileCodeGenerator</Generator>
      <LastGenOutput>Strings.Designer.cs</LastGenOutput>
    </EmbeddedResource>
    <EmbeddedResource Include="JavaScript\Main.js" />
    <EmbeddedResource Include="JavaScript\JsInitialize.js" />
    <EmbeddedResource Include="JavaScript\ServerVariables.js" />
  </ItemGroup>
  <ItemGroup>
    <EmbeddedResource Include="JavaScript\PreviewInitialize.js" />
    <None Include="JavaScript\TinyMceInitialize.js" />
    <!--<Content Include="umbraco.presentation\umbraco\users\PermissionEditor.aspx" />-->
    <None Include="PublishedCache\NuCache\readme.md" />
  </ItemGroup>
  <ItemGroup>
    <None Include="..\Umbraco.Web.UI\Views\web.config">
      <Link>Mvc\web.config</Link>
    </None>
    <None Include="Properties\Settings.settings">
      <Generator>SettingsSingleFileGenerator</Generator>
      <LastGenOutput>Settings.Designer.cs</LastGenOutput>
    </None>
  </ItemGroup>
  <ItemGroup>
    <WebReferenceUrl Include="http://update.umbraco.org/checkforupgrade.asmx">
      <UrlBehavior>Dynamic</UrlBehavior>
      <RelPath>Web References\org.umbraco.update\</RelPath>
      <UpdateFromURL>http://update.umbraco.org/checkforupgrade.asmx</UpdateFromURL>
      <ServiceLocationURL>
      </ServiceLocationURL>
      <CachedDynamicPropName>
      </CachedDynamicPropName>
      <CachedAppSettingsObjectName>Settings</CachedAppSettingsObjectName>
      <CachedSettingsPropName>umbraco_org_umbraco_update_CheckForUpgrade</CachedSettingsPropName>
    </WebReferenceUrl>
  </ItemGroup>
  <ItemGroup />
  <Import Project="$(MSBuildBinPath)\Microsoft.CSharp.targets" />
  <!--
    copied from Microsoft.CSharp.targets
    because we have webservices, we need to SGEN
    but it's getting confused by us referencing System.ValueTuple which it cannot load

      Name="UmbGenerateSerializationAssemblies"
      Condition="'$(_SGenGenerateSerializationAssembliesConfig)' == 'On' or ('@(WebReferenceUrl)'!='' and '$(_SGenGenerateSerializationAssembliesConfig)' == 'Auto')"
  -->
  <Target Name="AfterBuild" DependsOnTargets="AssignTargetPaths;Compile;ResolveKeySource" Inputs="$(MSBuildAllProjects);@(IntermediateAssembly)" Outputs="$(IntermediateOutputPath)$(_SGenDllName)">
    <PropertyGroup>
      <SGenMSBuildArchitecture Condition="'$(SGenMSBuildArchitecture)' == ''">$(PlatformTargetAsMSBuildArchitecture)</SGenMSBuildArchitecture>
    </PropertyGroup>
    <ItemGroup>
      <!-- we want to exclude all facade references ?! -->
      <FixedReferencePath Include="@(ReferencePath)" Condition="'%(ReferencePath.FileName)' != 'System.ValueTuple' and '%(ReferencePath.FileName)' != 'System.Net.Http'" />
    </ItemGroup>
    <Delete Files="$(TargetDir)$(TargetName).XmlSerializers.dll" ContinueOnError="true" />
    <!--
     ShouldGenerateSerializer="$(SGenShouldGenerateSerializer)"
     -->
    <SGen BuildAssemblyName="$(TargetFileName)" BuildAssemblyPath="$(IntermediateOutputPath)" References="@(FixedReferencePath)" ShouldGenerateSerializer="true" UseProxyTypes="$(SGenUseProxyTypes)" UseKeep="$(SGenUseKeep)" KeyContainer="$(KeyContainerName)" KeyFile="$(KeyOriginatorFile)" DelaySign="$(DelaySign)" ToolPath="$(SGenToolPath)" SdkToolsPath="$(TargetFrameworkSDKToolsDirectory)" EnvironmentVariables="$(SGenEnvironment)" MSBuildArchitecture="$(SGenMSBuildArchitecture)" SerializationAssembly="$(IntermediateOutputPath)$(_SGenDllName)" Platform="$(SGenPlatformTarget)" Types="$(SGenSerializationTypes)">
      <Output TaskParameter="SerializationAssembly" ItemName="SerializationAssembly" />
    </SGen>
  </Target>
</Project><|MERGE_RESOLUTION|>--- conflicted
+++ resolved
@@ -159,11 +159,8 @@
     <Compile Include="Dashboards\RedirectUrlDashboard.cs" />
     <Compile Include="Dashboards\SettingsDashboards.cs" />
     <Compile Include="Editors\BackOfficePreviewModel.cs" />
-<<<<<<< HEAD
     <Compile Include="Editors\ChallengeResult.cs" />
-=======
     <Compile Include="Editors\ElementTypeController.cs" />
->>>>>>> 600ae926
     <Compile Include="Editors\Filters\ContentSaveModelValidator.cs" />
     <Compile Include="Editors\Filters\DenyLocalLoginAuthorizationAttribute.cs" />
     <Compile Include="Editors\Filters\MediaSaveModelValidator.cs" />
