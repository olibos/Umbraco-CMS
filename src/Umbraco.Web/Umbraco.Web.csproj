--- conflicted
+++ resolved
@@ -167,10 +167,8 @@
     <Compile Include="Media\TypeDetector\SvgDetector.cs" />
     <Compile Include="Media\TypeDetector\TIFFDetector.cs" />
     <Compile Include="Media\UploadAutoFillProperties.cs" />
-<<<<<<< HEAD
     <Compile Include="Models\ContentEditing\MacroDisplay.cs" />
     <Compile Include="Models\ContentEditing\MacroParameterDisplay.cs" />
-=======
     <Compile Include="Trees\BackOfficeSectionCollectionBuilder.cs" />
     <Compile Include="Trees\MediaBackOfficeSection.cs" />
     <Compile Include="Trees\MembersBackOfficeSection.cs" />
@@ -181,7 +179,6 @@
     <Compile Include="Trees\UsersBackOfficeSection.cs" />
     <Compile Include="Trees\Tree.cs" />
     <Compile Include="Trees\ITree.cs" />
->>>>>>> a502be60
     <Compile Include="Models\ContentEditing\PublicAccess.cs" />
     <Compile Include="Models\ContentEditing\ObjectType.cs" />
     <Compile Include="Models\ContentEditing\RelationDisplay.cs" />
