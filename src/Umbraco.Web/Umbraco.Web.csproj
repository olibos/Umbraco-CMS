--- conflicted
+++ resolved
@@ -1,4 +1,3 @@
-<<<<<<< HEAD
 ﻿<?xml version="1.0" encoding="utf-8"?>
 <Project ToolsVersion="15.0">
   <Import Project="$(MSBuildExtensionsPath)\$(MSBuildToolsVersion)\Microsoft.Common.props" Condition="Exists('$(MSBuildExtensionsPath)\$(MSBuildToolsVersion)\Microsoft.Common.props')" />
@@ -1274,1286 +1273,1284 @@
       <Output TaskParameter="SerializationAssembly" ItemName="SerializationAssembly" />
     </SGen>
   </Target>
-=======
-﻿<?xml version="1.0" encoding="utf-8"?>
-<Project ToolsVersion="15.0">
-  <Import Project="$(MSBuildExtensionsPath)\$(MSBuildToolsVersion)\Microsoft.Common.props" Condition="Exists('$(MSBuildExtensionsPath)\$(MSBuildToolsVersion)\Microsoft.Common.props')" />
-  <PropertyGroup>
-    <TargetFrameworkVersion>v4.7.2</TargetFrameworkVersion>
-    <EnableDefaultCompileItems>false</EnableDefaultCompileItems>
-    <EnableDefaultEmbeddedResourceItems>false</EnableDefaultEmbeddedResourceItems>
-    <ProjectGuid>{651E1350-91B6-44B7-BD60-7207006D7003}</ProjectGuid>
-    <OutputType>Library</OutputType>
-    <AssemblyName>Umbraco.Web</AssemblyName>
-    <RootNamespace>Umbraco.Web</RootNamespace>
-    <SolutionDir Condition="$(SolutionDir) == '' Or $(SolutionDir) == '*Undefined*'">..\</SolutionDir>
-    <RestorePackages>true</RestorePackages>
-    <GenerateSerializationAssemblies>Off</GenerateSerializationAssemblies>
-    <TargetFrameworkProfile />
-  </PropertyGroup>
-  <PropertyGroup Condition=" '$(Configuration)|$(Platform)' == 'Debug|AnyCPU' ">
-    <DebugSymbols>true</DebugSymbols>
-    <DebugType>full</DebugType>
-    <Optimize>false</Optimize>
-    <OutputPath>bin\Debug\</OutputPath>
-    <DefineConstants>DEBUG;TRACE</DefineConstants>
-    <ErrorReport>prompt</ErrorReport>
-    <WarningLevel>4</WarningLevel>
-    <Prefer32Bit>false</Prefer32Bit>
-    <LangVersion>latest</LangVersion>
-  </PropertyGroup>
-  <PropertyGroup Condition=" '$(Configuration)|$(Platform)' == 'Release|AnyCPU' ">
-    <DebugType>pdbonly</DebugType>
-    <Optimize>true</Optimize>
-    <OutputPath>bin\Release\</OutputPath>
-    <DefineConstants>TRACE</DefineConstants>
-    <ErrorReport>prompt</ErrorReport>
-    <WarningLevel>4</WarningLevel>
-    <DocumentationFile>bin\Release\Umbraco.Web.xml</DocumentationFile>
-    <Prefer32Bit>false</Prefer32Bit>
-    <LangVersion>latest</LangVersion>
-  </PropertyGroup>
-  <PropertyGroup />
-  <ItemGroup>
-    <Reference Include="Microsoft.CSharp" />
-    <Reference Include="System" />
-    <Reference Include="System.ComponentModel.DataAnnotations" />
-    <Reference Include="System.Data" />
-    <Reference Include="System.Data.DataSetExtensions" />
-    <Reference Include="System.Design" />
-    <Reference Include="System.DirectoryServices.AccountManagement" />
-    <Reference Include="System.Drawing" />
-    <Reference Include="System.EnterpriseServices" />
-    <Reference Include="System.Runtime.Caching" />
-    <Reference Include="System.Runtime.Serialization" />
-    <Reference Include="System.ServiceModel" />
-    <Reference Include="System.Web" />
-    <Reference Include="System.Web.Abstractions" />
-    <Reference Include="System.Web.ApplicationServices" />
-    <Reference Include="System.Web.Entity" />
-    <Reference Include="System.Web.Extensions" />
-    <Reference Include="System.Web.Services" />
-    <Reference Include="System.Xml" />
-    <Reference Include="System.Xml.Linq" />
-  </ItemGroup>
-  <ItemGroup>
-    <PackageReference Include="ClientDependency" Version="1.9.7" />
-    <PackageReference Include="CSharpTest.Net.Collections" Version="14.906.1403.1082" />
-    <PackageReference Include="Examine" Version="1.0.0" />
-    <PackageReference Include="HtmlAgilityPack" Version="1.8.14" />
-    <PackageReference Include="ImageProcessor">
-      <Version>2.7.0.100</Version>
-    </PackageReference>
-    <PackageReference Include="LightInject" Version="5.4.0" />
-    <PackageReference Include="LightInject.Annotation" Version="1.1.0" />
-    <PackageReference Include="LightInject.Mvc" Version="2.0.0" />
-    <PackageReference Include="LightInject.WebApi" Version="2.0.0" />
-    <PackageReference Include="Markdown" Version="2.2.1" />
-    <PackageReference Include="Microsoft.AspNet.Identity.Owin" Version="2.2.2" />
-    <PackageReference Include="Microsoft.AspNet.Mvc" Version="5.2.7" />
-    <PackageReference Include="Microsoft.AspNet.SignalR.Core" Version="2.4.0" />
-    <PackageReference Include="Microsoft.AspNet.WebApi" Version="5.2.7" />
-    <PackageReference Include="Microsoft.AspNet.WebApi.Client" Version="5.2.7" />
-    <PackageReference Include="Microsoft.Owin.Host.SystemWeb" Version="4.0.1" />
-    <PackageReference Include="Microsoft.Owin.Security.Cookies" Version="4.0.1" />
-    <PackageReference Include="Microsoft.Owin.Security.OAuth" Version="4.0.1" />
-    <PackageReference Include="MiniProfiler" Version="4.0.138" />
-    <PackageReference Include="Newtonsoft.Json" Version="12.0.1" />
-    <PackageReference Include="NPoco" Version="3.9.4" />
-    <PackageReference Include="Semver" Version="2.0.4" />
-    <PackageReference Include="System.Threading.Tasks.Dataflow" Version="4.9.0" />
-    <PackageReference Include="Umbraco.Code">
-      <Version>1.0.5</Version>
-    </PackageReference>
-  </ItemGroup>
-  <ItemGroup>
-    <ProjectReference Include="..\Umbraco.Core\Umbraco.Core.csproj">
-      <Project>{31785bc3-256c-4613-b2f5-a1b0bdded8c1}</Project>
-      <Name>Umbraco.Core</Name>
-    </ProjectReference>
-    <ProjectReference Include="..\Umbraco.Examine\Umbraco.Examine.csproj">
-      <Name>Umbraco.Examine</Name>
-      <Project>{07FBC26B-2927-4A22-8D96-D644C667FECC}</Project>
-    </ProjectReference>
-  </ItemGroup>
-  <ItemGroup>
-    <!-- no globbing for now, painful -->
-    <!--
-    <Compile Include="**\*.cs" Exclude="obj\**\*.cs;**\*.aspx.cs;**\*.ascx.cs;**\*.designer.cs" />
-    -->
-    <Compile Include="..\SolutionInfo.cs">
-      <Link>Properties\SolutionInfo.cs</Link>
-    </Compile>
-    <Compile Include="AppBuilderExtensions.cs" />
-    <Compile Include="AreaRegistrationContextExtensions.cs" />
-    <Compile Include="AspNetHttpContextAccessor.cs" />
-    <Compile Include="Cache\DistributedCacheBinder.cs" />
-    <Compile Include="Cache\DistributedCacheBinderComposer.cs" />
-    <Compile Include="Cache\DistributedCacheBinder_Handlers.cs" />
-    <Compile Include="Cache\ContentCacheRefresher.cs" />
-    <Compile Include="Cache\IDistributedCacheBinder.cs" />
-    <Compile Include="Cache\UserGroupCacheRefresher.cs" />
-    <Compile Include="Cache\UserGroupPermissionsCacheRefresher.cs" />
-    <Compile Include="Compose\BackOfficeUserAuditEventsComposer.cs" />
-    <Compile Include="Compose\NotificationsComposer.cs" />
-    <Compile Include="Compose\PublicAccessComposer.cs" />
-    <Compile Include="Composing\CompositionExtensions\Installer.cs" />
-    <Compile Include="Composing\LightInject\LightInjectContainer.cs" />
-    <Compile Include="Compose\BackOfficeUserAuditEventsComponent.cs" />
-    <Compile Include="ContentApps\ListViewContentAppFactory.cs" />
-    <Compile Include="Dashboards\ContentDashboard.cs" />
-    <Compile Include="Dashboards\DashboardCollection.cs" />
-    <Compile Include="Dashboards\DashboardCollectionBuilder.cs" />
-    <Compile Include="Dashboards\ExamineDashboard.cs" />
-    <Compile Include="Dashboards\FormsDashboard.cs" />
-    <Compile Include="Dashboards\ProfilerDashboard.cs" />
-    <Compile Include="Dashboards\HealthCheckDashboard.cs" />
-    <Compile Include="Dashboards\MediaDashboard.cs" />
-    <Compile Include="Dashboards\MembersDashboard.cs" />
-    <Compile Include="Dashboards\PublishedStatusDashboard.cs" />
-    <Compile Include="Dashboards\RedirectUrlDashboard.cs" />
-    <Compile Include="Dashboards\SettingsDashboards.cs" />
-    <Compile Include="Editors\BackOfficePreviewModel.cs" />
-    <Compile Include="Editors\Filters\ContentSaveModelValidator.cs" />
-    <Compile Include="Editors\Filters\MediaSaveModelValidator.cs" />
-    <Compile Include="Editors\PackageController.cs" />
-    <Compile Include="Editors\KeepAliveController.cs" />
-    <Compile Include="Editors\MacrosController.cs" />
-    <Compile Include="Editors\RelationTypeController.cs" />
-    <Compile Include="IUmbracoContextFactory.cs" />
-    <Compile Include="Install\ChangesMonitor.cs" />
-    <Compile Include="Logging\WebProfiler.cs" />
-    <Compile Include="Logging\WebProfilerComponent.cs" />
-    <Compile Include="Logging\WebProfilerComposer.cs" />
-    <Compile Include="Logging\WebProfilerProvider.cs" />
-    <Compile Include="Macros\IMacroRenderer.cs" />
-    <Compile Include="Media\EmbedProviders\YouTube.cs" />
-    <Compile Include="Media\EmbedProviders\EmbedProviderBase.cs" />
-    <Compile Include="Media\EmbedProviders\EmbedProvidersCollection.cs" />
-    <Compile Include="Media\EmbedProviders\EmbedProvidersCollectionBuilder.cs" />
-    <Compile Include="Media\EmbedProviders\Flickr.cs" />
-    <Compile Include="Media\EmbedProviders\GettyImages.cs" />
-    <Compile Include="Media\EmbedProviders\DailyMotion.cs" />
-    <Compile Include="Media\EmbedProviders\SoundCloud.cs" />
-    <Compile Include="Media\EmbedProviders\Hulu.cs" />
-    <Compile Include="Media\EmbedProviders\Ted.cs" />
-    <Compile Include="Media\EmbedProviders\Issuu.cs" />
-    <Compile Include="Media\EmbedProviders\Vimeo.cs" />
-    <Compile Include="Media\EmbedProviders\Twitter.cs" />
-    <Compile Include="Media\EmbedProviders\Kickstarter.cs" />
-    <Compile Include="Media\EmbedProviders\OEmbedResponse.cs" />
-    <Compile Include="Media\EmbedProviders\Instagram.cs" />
-    <Compile Include="Media\EmbedProviders\Slideshare.cs" />
-    <Compile Include="Media\Exif\BitConverterEx.cs" />
-    <Compile Include="Media\Exif\ExifBitConverter.cs" />
-    <Compile Include="Media\Exif\ExifEnums.cs" />
-    <Compile Include="Media\Exif\ExifExceptions.cs" />
-    <Compile Include="Media\Exif\ExifExtendedProperty.cs" />
-    <Compile Include="Media\Exif\ExifFileTypeDescriptor.cs" />
-    <Compile Include="Media\Exif\ExifInterOperability.cs" />
-    <Compile Include="Media\Exif\ExifProperty.cs" />
-    <Compile Include="Media\Exif\ExifPropertyCollection.cs" />
-    <Compile Include="Media\Exif\ExifPropertyFactory.cs" />
-    <Compile Include="Media\Exif\ExifTag.cs" />
-    <Compile Include="Media\Exif\ExifTagFactory.cs" />
-    <Compile Include="Media\Exif\IFD.cs" />
-    <Compile Include="Media\Exif\ImageFile.cs" />
-    <Compile Include="Media\Exif\ImageFileDirectory.cs" />
-    <Compile Include="Media\Exif\ImageFileDirectoryEntry.cs" />
-    <Compile Include="Media\Exif\ImageFileFormat.cs" />
-    <Compile Include="Media\Exif\JFIFEnums.cs" />
-    <Compile Include="Media\Exif\JFIFExtendedProperty.cs" />
-    <Compile Include="Media\Exif\JFIFThumbnail.cs" />
-    <Compile Include="Media\Exif\JPEGExceptions.cs" />
-    <Compile Include="Media\Exif\JPEGFile.cs" />
-    <Compile Include="Media\Exif\JPEGMarker.cs" />
-    <Compile Include="Media\Exif\JPEGSection.cs" />
-    <Compile Include="Media\Exif\MathEx.cs" />
-    <Compile Include="Media\Exif\SvgFile.cs" />
-    <Compile Include="Media\Exif\TIFFFile.cs" />
-    <Compile Include="Media\Exif\TIFFHeader.cs" />
-    <Compile Include="Media\Exif\TIFFStrip.cs" />
-    <Compile Include="Media\Exif\Utility.cs" />
-    <Compile Include="Media\ImageHelper.cs" />
-    <Compile Include="Media\TypeDetector\JpegDetector.cs" />
-    <Compile Include="Media\TypeDetector\RasterizedTypeDetector.cs" />
-    <Compile Include="Media\TypeDetector\SvgDetector.cs" />
-    <Compile Include="Media\TypeDetector\TIFFDetector.cs" />
-    <Compile Include="Media\UploadAutoFillProperties.cs" />
-    <Compile Include="Migrations\PostMigrations\PublishedSnapshotRebuilder.cs" />
-    <Compile Include="Models\ContentEditing\LinkDisplay.cs" />
-    <Compile Include="Models\ContentEditing\MacroDisplay.cs" />
-    <Compile Include="Models\ContentEditing\MacroParameterDisplay.cs" />
-    <Compile Include="Models\Mapping\CommonMapper.cs" />
-    <Compile Include="Models\Mapping\MapperContextExtensions.cs" />
-    <Compile Include="Models\PublishedContent\HybridVariationContextAccessor.cs" />
-    <Compile Include="Models\TemplateQuery\QueryConditionExtensions.cs" />
-    <Compile Include="Mvc\SurfaceControllerTypeCollectionBuilder.cs" />
-    <Compile Include="Profiling\WebProfilingController.cs" />
-    <Compile Include="PublishedCache\NuCache\Snap\GenObj.cs" />
-    <Compile Include="PublishedCache\NuCache\Snap\GenRef.cs" />
-    <Compile Include="PublishedCache\NuCache\Snap\LinkedNode.cs" />
-    <Compile Include="Routing\DefaultMediaUrlProvider.cs" />
-    <Compile Include="Routing\IMediaUrlProvider.cs" />
-    <Compile Include="Routing\IPublishedRouter.cs" />
-    <Compile Include="Routing\MediaUrlProviderCollection.cs" />
-    <Compile Include="Routing\MediaUrlProviderCollectionBuilder.cs" />
-    <Compile Include="Security\UmbracoAntiForgeryAdditionalDataProvider.cs" />
-    <Compile Include="Services\DashboardService.cs" />
-    <Compile Include="Services\IDashboardService.cs" />
-    <Compile Include="Models\Link.cs" />
-    <Compile Include="Models\LinkType.cs" />
-    <Compile Include="Models\TemplateQuery\OperatorFactory.cs" />
-    <Compile Include="UmbracoContextFactory.cs" />
-    <Compile Include="UmbracoContextReference.cs" />
-    <Compile Include="ViewDataExtensions.cs" />
-    <Compile Include="WebApi\Filters\AdminUsersAuthorizeAttribute.cs" />
-    <Compile Include="WebApi\Filters\OnlyLocalRequestsAttribute.cs" />
-    <Compile Include="PropertyEditors\MultiUrlPickerConfiguration.cs" />
-    <Compile Include="PropertyEditors\MultiUrlPickerConfigurationEditor.cs" />
-    <Compile Include="PropertyEditors\MultiUrlPickerPropertyEditor.cs" />
-    <Compile Include="PropertyEditors\MultiUrlPickerValueEditor.cs" />
-    <Compile Include="PropertyEditors\ValueConverters\MultiUrlPickerValueConverter.cs" />
-    <Compile Include="Templates\ITemplateRenderer.cs" />
-    <Compile Include="Sections\SectionCollectionBuilder.cs" />
-    <Compile Include="Sections\FormsSection.cs" />
-    <Compile Include="Sections\MediaSection.cs" />
-    <Compile Include="Sections\MembersSection.cs" />
-    <Compile Include="Sections\PackagesSection.cs" />
-    <Compile Include="Sections\SettingsSection.cs" />
-    <Compile Include="Sections\TranslationSection.cs" />
-    <Compile Include="Trees\TreeCollectionBuilder.cs" />
-    <Compile Include="Trees\TreeUse.cs" />
-    <Compile Include="Sections\UsersSection.cs" />
-    <Compile Include="Trees\Tree.cs" />
-    <Compile Include="Trees\ITree.cs" />
-    <Compile Include="Models\ContentEditing\PublicAccess.cs" />
-    <Compile Include="Models\ContentEditing\ObjectType.cs" />
-    <Compile Include="Models\ContentEditing\RelationDisplay.cs" />
-    <Compile Include="Models\ContentEditing\RelationTypeDisplay.cs" />
-    <Compile Include="Models\ContentEditing\RelationTypeSave.cs" />
-    <Compile Include="Models\ContentEditing\RollbackVersion.cs" />
-    <Compile Include="Models\ContentEditing\SearchResult.cs" />
-    <Compile Include="Models\ContentEditing\SearchResults.cs" />
-    <Compile Include="Models\ContentEditing\UnpublishContent.cs" />
-    <Compile Include="ContentApps\ContentAppFactoryCollection.cs" />
-    <Compile Include="ContentApps\ContentAppFactoryCollectionBuilder.cs" />
-    <Compile Include="ContentApps\ContentEditorContentAppFactory.cs" />
-    <Compile Include="ContentApps\ContentInfoContentAppFactory.cs" />
-    <Compile Include="Services\ITreeService.cs" />
-    <Compile Include="Services\ISectionService.cs" />
-    <Compile Include="Sections\SectionCollection.cs" />
-    <Compile Include="PropertyEditors\GridPropertyIndexValueFactory.cs" />
-    <Compile Include="PropertyEditors\PropertyEditorsComposer.cs" />
-    <Compile Include="PublishedCache\NuCache\NuCacheComposer.cs" />
-    <Compile Include="Routing\RedirectTrackingComposer.cs" />
-    <Compile Include="Runtime\WebInitialComposer.cs" />
-    <Compile Include="Scheduling\SchedulerComposer.cs" />
-    <Compile Include="Search\ExamineComposer.cs" />
-    <Compile Include="Search\GenericIndexDiagnostics.cs" />
-    <Compile Include="Search\IUmbracoIndexesCreator.cs" />
-    <Compile Include="Search\UmbracoIndexesCreator.cs" />
-    <Compile Include="Security\ActiveDirectoryBackOfficeUserPasswordChecker.cs" />
-    <Compile Include="Security\BackOfficeClaimsIdentityFactory.cs" />
-    <Compile Include="Security\BackOfficeUserManagerMarker.cs" />
-    <Compile Include="Security\BackOfficeUserPasswordCheckerResult.cs" />
-    <Compile Include="Security\IBackOfficeUserManagerMarker.cs" />
-    <Compile Include="Security\IBackOfficeUserPasswordChecker.cs" />
-    <Compile Include="Security\IdentityAuditEventArgs.cs" />
-    <Compile Include="CompositionExtensions.cs" />
-    <Compile Include="Composing\Current.cs" />
-    <Compile Include="Editors\BackOfficeAssetsController.cs" />
-    <Compile Include="Editors\BackOfficeModel.cs" />
-    <Compile Include="Editors\BackOfficeServerVariables.cs" />
-    <Compile Include="Editors\LogViewerController.cs" />
-    <Compile Include="ImageProcessorLogger.cs" />
-    <Compile Include="Macros\MacroTagParser.cs" />
-    <Compile Include="Models\ContentEditing\ContentDomainsAndCulture.cs" />
-    <Compile Include="Models\ContentEditing\ContentSavedState.cs" />
-    <Compile Include="Trees\LogViewerTreeController.cs" />
-    <Compile Include="Models\Mapping\ContentSavedStateMapper.cs" />
-    <Compile Include="Mvc\ContainerControllerFactory.cs" />
-    <Compile Include="OwinExtensions.cs" />
-    <Compile Include="Security\BackOfficeCookieAuthenticationProvider.cs" />
-    <Compile Include="Security\BackOfficeSignInManager.cs" />
-    <Compile Include="Security\BackOfficeUserManager.cs" />
-    <Compile Include="Security\SessionIdValidator.cs" />
-    <Compile Include="SignalR\PreviewHubComposer.cs" />
-    <Compile Include="Trees\FilesTreeController.cs" />
-    <Compile Include="Trees\TreeCollection.cs" />
-    <Compile Include="JavaScript\ClientDependencyConfiguration.cs" />
-    <Compile Include="Editors\Binders\BlueprintItemBinder.cs" />
-    <Compile Include="UmbracoApplicationBase.cs" />
-    <Compile Include="WebApi\Filters\HttpQueryStringModelBinder.cs" />
-    <Compile Include="WebApi\HttpActionContextExtensions.cs" />
-    <Compile Include="Models\ContentEditing\IContentSave.cs" />
-    <Compile Include="WebApi\SerializeVersionAttribute.cs" />
-    <Compile Include="WebApi\TrimModelBinder.cs" />
-    <Compile Include="Editors\CodeFileController.cs" />
-    <Compile Include="Editors\DictionaryController.cs" />
-    <Compile Include="Editors\EditorModelEventArgs.cs" />
-    <Compile Include="Editors\EditorValidatorCollection.cs" />
-    <Compile Include="Editors\EditorValidatorCollectionBuilder.cs" />
-    <Compile Include="Editors\EditorValidatorOfT.cs" />
-    <Compile Include="Editors\Filters\MemberSaveModelValidator.cs" />
-    <Compile Include="Editors\ExamineManagementController.cs" />
-    <Compile Include="Editors\FromJsonPathAttribute.cs" />
-    <Compile Include="Editors\HelpController.cs" />
-    <Compile Include="Editors\Filters\IsCurrentUserModelFilterAttribute.cs" />
-    <Compile Include="Editors\LanguageController.cs" />
-    <Compile Include="WebApi\ParameterSwapControllerActionSelector.cs" />
-    <Compile Include="Editors\PasswordChanger.cs" />
-    <Compile Include="Editors\PreviewController.cs" />
-    <Compile Include="Editors\TemplateController.cs" />
-    <Compile Include="Editors\TourController.cs" />
-    <Compile Include="HealthCheck\Checks\Security\XssProtectionCheck.cs" />
-    <Compile Include="HealthCheck\Checks\Security\HstsCheck.cs" />
-    <Compile Include="Editors\UserEditorAuthorizationHelper.cs" />
-    <Compile Include="Editors\Filters\UserGroupAuthorizationAttribute.cs" />
-    <Compile Include="Editors\Filters\UserGroupEditorAuthorizationHelper.cs" />
-    <Compile Include="Editors\UserGroupsController.cs" />
-    <Compile Include="Editors\Filters\UserGroupValidateAttribute.cs" />
-    <Compile Include="Editors\UsersController.cs" />
-    <Compile Include="Features\DisabledFeatures.cs" />
-    <Compile Include="Features\EnabledFeatures.cs" />
-    <Compile Include="Features\UmbracoFeatures.cs" />
-    <Compile Include="HealthCheck\HealthCheckCollection.cs" />
-    <Compile Include="HealthCheck\HealthCheckNotificationMethodAttribute.cs" />
-    <Compile Include="HealthCheck\HealthCheckNotificationMethodCollection.cs" />
-    <Compile Include="HealthCheck\HealthCheckNotificationMethodCollectionBuilder.cs" />
-    <Compile Include="HealthCheck\HealthCheckResults.cs" />
-    <Compile Include="HealthCheck\HeathCheckCollectionBuilder.cs" />
-    <Compile Include="HealthCheck\NotificationMethods\EmailNotificationMethod.cs" />
-    <Compile Include="HealthCheck\NotificationMethods\IHealthCheckNotificationMethod.cs" />
-    <Compile Include="HealthCheck\NotificationMethods\NotificationMethodBase.cs" />
-    <Compile Include="HybridAccessorBase.cs" />
-    <Compile Include="HybridUmbracoContextAccessor.cs" />
-    <Compile Include="HttpContextUmbracoContextAccessor.cs" />
-    <Compile Include="HybridEventMessagesAccessor.cs" />
-    <Compile Include="IHttpContextAccessor.cs" />
-    <Compile Include="Cache\RelationTypeCacheRefresher.cs" />
-    <Compile Include="Composing\CompositionExtensions\WebMappingProfiles.cs" />
-    <Compile Include="Editors\BackOfficeNotificationsController.cs" />
-    <Compile Include="Install\InstallStepCollection.cs" />
-    <Compile Include="Install\InstallSteps\ConfigureMachineKey.cs" />
-    <Compile Include="IPublishedContentQuery.cs" />
-    <Compile Include="Editors\MemberGroupController.cs" />
-    <Compile Include="Composing\CompositionExtensions\Controllers.cs" />
-    <Compile Include="Editors\EditorValidator.cs" />
-    <Compile Include="Macros\MacroContent.cs" />
-    <Compile Include="HealthCheck\Checks\Config\AbstractConfigCheck.cs" />
-    <Compile Include="HealthCheck\Checks\Config\AcceptableConfiguration.cs" />
-    <Compile Include="HealthCheck\Checks\Config\ConfigurationService.cs" />
-    <Compile Include="HealthCheck\Checks\Config\ConfigurationServiceResult.cs" />
-    <Compile Include="Macros\MacroModel.cs" />
-    <Compile Include="HealthCheck\Checks\Config\MacroErrorsCheck.cs" />
-    <Compile Include="HealthCheck\Checks\Config\NotificationEmailCheck.cs" />
-    <Compile Include="HealthCheck\Checks\Config\TrySkipIisCustomErrorsCheck.cs" />
-    <Compile Include="HealthCheck\Checks\Config\CustomErrorsCheck.cs" />
-    <Compile Include="HealthCheck\Checks\Config\TraceCheck.cs" />
-    <Compile Include="HealthCheck\Checks\Config\ValueComparisonType.cs" />
-    <Compile Include="HealthCheck\Checks\Config\CompilationDebugCheck.cs" />
-    <Compile Include="HealthCheck\Checks\Security\BaseHttpHeaderCheck.cs" />
-    <Compile Include="HealthCheck\Checks\Security\NoSniffCheck.cs" />
-    <Compile Include="HealthCheck\Checks\Services\SmtpCheck.cs" />
-    <Compile Include="HealthCheck\Checks\Permissions\FolderAndFilePermissionsCheck.cs" />
-    <Compile Include="HealthCheck\Checks\Security\ExcessiveHeadersCheck.cs" />
-    <Compile Include="HealthCheck\Checks\Security\ClickJackingCheck.cs" />
-    <Compile Include="HealthCheck\HealthCheckAction.cs" />
-    <Compile Include="HealthCheck\HealthCheckAttribute.cs" />
-    <Compile Include="HealthCheck\HealthCheckController.cs" />
-    <Compile Include="Macros\MacroPropertyModel.cs" />
-    <Compile Include="Macros\MacroRenderer.cs" />
-    <Compile Include="HealthCheck\HealthCheckGroup.cs" />
-    <Compile Include="HealthCheck\HealthCheck.cs" />
-    <Compile Include="HealthCheck\HealthCheckStatus.cs" />
-    <Compile Include="HealthCheck\Checks\Security\HttpsCheck.cs" />
-    <Compile Include="HealthCheck\StatusResultType.cs" />
-    <Compile Include="Models\BackOfficeTour.cs" />
-    <Compile Include="Models\BackOfficeTourFile.cs" />
-    <Compile Include="Models\BackOfficeTourStep.cs" />
-    <Compile Include="Models\ContentEditing\AssignedContentPermissions.cs" />
-    <Compile Include="Models\ContentEditing\AssignedUserGroupPermissions.cs" />
-    <Compile Include="Models\ContentEditing\CodeFileDisplay.cs" />
-    <Compile Include="Models\ContentEditing\ContentRedirectUrl.cs" />
-    <Compile Include="Models\ContentEditing\ContentVariantSave.cs" />
-    <Compile Include="Models\ContentEditing\ContentVariationDisplay.cs" />
-    <Compile Include="Models\ContentEditing\DomainDisplay.cs" />
-    <Compile Include="Models\ContentEditing\DomainSave.cs" />
-    <Compile Include="Models\ContentEditing\CreatedDocumentTypeCollectionResult.cs" />
-    <Compile Include="Models\ContentEditing\DictionaryDisplay.cs" />
-    <Compile Include="Models\ContentEditing\DictionaryOverviewDisplay.cs" />
-    <Compile Include="Models\ContentEditing\DictionaryOverviewTranslationDisplay.cs" />
-    <Compile Include="Models\ContentEditing\DictionarySave.cs" />
-    <Compile Include="Models\ContentEditing\DictionaryTranslationDisplay.cs" />
-    <Compile Include="Models\ContentEditing\DictionaryTranslationSave.cs" />
-    <Compile Include="Models\ContentEditing\EditorNavigation.cs" />
-    <Compile Include="Models\ContentEditing\GetAvailableCompositionsFilter.cs" />
-    <Compile Include="Editors\IEditorValidator.cs" />
-    <Compile Include="Editors\EditorModelEventManager.cs" />
-    <Compile Include="HtmlHelperBackOfficeExtensions.cs" />
-    <Compile Include="Models\ContentEditing\IContentProperties.cs" />
-    <Compile Include="Models\ContentEditing\ITabbedContent.cs" />
-    <Compile Include="Models\ContentEditing\NotifySetting.cs" />
-    <Compile Include="Models\ContentEditing\Permission.cs" />
-    <Compile Include="Models\ContentEditing\PostedFolder.cs" />
-    <Compile Include="Models\ContentEditing\SnippetDisplay.cs" />
-    <Compile Include="Models\ContentEditing\TemplateDisplay.cs" />
-    <Compile Include="Models\ContentEditing\TreeSearchResult.cs" />
-    <Compile Include="Models\ContentEditing\UserDisplay.cs" />
-    <Compile Include="Models\ContentEditing\UserGroupBasic.cs" />
-    <Compile Include="Models\ContentEditing\UserGroupDisplay.cs" />
-    <Compile Include="Models\ContentEditing\UserGroupPermissionsSave.cs" />
-    <Compile Include="Models\ContentEditing\UserGroupSave.cs" />
-    <Compile Include="Models\ContentEditing\UserInvite.cs" />
-    <Compile Include="Models\ContentEditing\UserProfile.cs" />
-    <Compile Include="Models\ContentEditing\UserSave.cs" />
-    <Compile Include="Models\ContentEditing\Language.cs" />
-    <Compile Include="Models\ContentTypeImportModel.cs" />
-    <Compile Include="Models\Mapping\AuditMapDefinition.cs" />
-    <Compile Include="Models\Mapping\DictionaryMapDefinition.cs" />
-    <Compile Include="Models\Mapping\LanguageMapDefinition.cs" />
-    <Compile Include="Models\Mapping\CodeFileMapDefinition.cs" />
-    <Compile Include="Models\Mapping\MemberTabsAndPropertiesMapper.cs" />
-    <Compile Include="Models\Mapping\RedirectUrlMapDefinition.cs" />
-    <Compile Include="Models\Mapping\TemplateMapDefinition.cs" />
-    <Compile Include="Models\Mapping\ContentVariantMapper.cs" />
-    <Compile Include="Models\PublishedContent\HttpContextVariationContextAccessor.cs" />
-    <Compile Include="Models\PublishedContent\PublishedValueFallback.cs" />
-    <Compile Include="Models\SendCodeViewModel.cs" />
-    <Compile Include="Models\Trees\ExportMember.cs" />
-    <Compile Include="Models\UserTourStatus.cs" />
-    <Compile Include="Composing\ModuleInjector.cs" />
-    <Compile Include="Mvc\FilteredControllerFactoryCollection.cs" />
-    <Compile Include="Mvc\FilteredControllerFactoryCollectionBuilder.cs" />
-    <Compile Include="Mvc\SurfaceControllerTypeCollection.cs" />
-    <Compile Include="PropertyEditors\ContentPickerPropertyEditor.cs" />
-    <Compile Include="PropertyEditors\ContentPickerConfiguration.cs" />
-    <Compile Include="PropertyEditors\ContentPickerConfigurationEditor.cs" />
-    <Compile Include="PropertyEditors\DateValueEditor.cs" />
-    <Compile Include="PropertyEditors\DecimalConfigurationEditor.cs" />
-    <Compile Include="PropertyEditors\DropDownFlexiblePropertyEditor.cs" />
-    <Compile Include="PropertyEditors\DropDownFlexibleConfigurationEditor.cs" />
-    <Compile Include="PropertyEditors\EmailAddressConfigurationEditor.cs" />
-    <Compile Include="PropertyEditors\EmailAddressConfiguration.cs" />
-    <Compile Include="PropertyEditors\GridConfiguration.cs" />
-    <Compile Include="PropertyEditors\GridConfigurationEditor.cs" />
-    <Compile Include="PropertyEditors\ImageCropperConfigurationEditor.cs" />
-    <Compile Include="PropertyEditors\IntegerConfigurationEditor.cs" />
-    <Compile Include="PropertyEditors\ListViewConfiguration.cs" />
-    <Compile Include="PropertyEditors\ListViewConfigurationEditor.cs" />
-    <Compile Include="PropertyEditors\MacroContainerConfiguration.cs" />
-    <Compile Include="PropertyEditors\MacroContainerConfigurationEditor.cs" />
-    <Compile Include="PropertyEditors\MarkdownConfiguration.cs" />
-    <Compile Include="PropertyEditors\MarkdownConfigurationEditor.cs" />
-    <Compile Include="PropertyEditors\MediaPickerPropertyEditor.cs" />
-    <Compile Include="PropertyEditors\MediaPickerConfiguration.cs" />
-    <Compile Include="PropertyEditors\MediaPickerConfigurationEditor.cs" />
-    <Compile Include="PropertyEditors\MemberPickerPropertyEditor.cs" />
-    <Compile Include="PropertyEditors\MemberPickerConfiguration.cs" />
-    <Compile Include="PropertyEditors\MultiNodePickerConfiguration.cs" />
-    <Compile Include="PropertyEditors\MultiNodePickerConfigurationEditor.cs" />
-    <Compile Include="PropertyEditors\MultiNodePickerConfigurationTreeSource.cs" />
-    <Compile Include="PropertyEditors\MultiNodeTreePickerPropertyEditor.cs" />
-    <Compile Include="PropertyEditors\MultipleTextStringConfiguration.cs" />
-    <Compile Include="PropertyEditors\MultipleTextStringConfigurationEditor.cs" />
-    <Compile Include="PropertyEditors\NestedContentConfiguration.cs" />
-    <Compile Include="PropertyEditors\NestedContentConfigurationEditor.cs" />
-    <Compile Include="PropertyEditors\NestedContentController.cs" />
-    <Compile Include="PropertyEditors\NestedContentPropertyEditor.cs" />
-    <Compile Include="PropertyEditors\ParameterEditors\MultipleContentPickerParameterEditor.cs" />
-    <Compile Include="PropertyEditors\PropertyEditorsComponent.cs" />
-    <Compile Include="PropertyEditors\RichTextConfiguration.cs" />
-    <Compile Include="PropertyEditors\SliderConfigurationEditor.cs" />
-    <Compile Include="PropertyEditors\TagConfigurationEditor.cs" />
-    <Compile Include="PropertyEditors\TextAreaConfiguration.cs" />
-    <Compile Include="PropertyEditors\TextAreaConfigurationEditor.cs" />
-    <Compile Include="PropertyEditors\TextboxConfiguration.cs" />
-    <Compile Include="PropertyEditors\TextboxConfigurationEditor.cs" />
-    <Compile Include="PropertyEditors\TextOnlyValueEditor.cs" />
-    <Compile Include="PropertyEditors\TrueFalseConfiguration.cs" />
-    <Compile Include="PropertyEditors\TrueFalseConfigurationEditor.cs" />
-    <Compile Include="PropertyEditors\UserPickerConfiguration.cs" />
-    <Compile Include="PropertyEditors\ValueConverters\FlexibleDropdownPropertyValueConverter.cs" />
-    <Compile Include="PropertyEditors\ValueConverters\NestedContentManyValueConverter.cs" />
-    <Compile Include="PropertyEditors\ValueConverters\NestedContentValueConverterBase.cs" />
-    <Compile Include="PropertyEditors\ValueConverters\NestedContentSingleValueConverter.cs" />
-    <Compile Include="PropertyEditors\ValueConverters\MediaPickerValueConverter.cs" />
-    <Compile Include="PropertyEditors\ValueConverters\MemberPickerValueConverter.cs" />
-    <Compile Include="PropertyEditors\ValueConverters\MultiNodeTreePickerValueConverter.cs" />
-    <Compile Include="PropertyEditors\ValueListUniqueValueValidator.cs" />
-    <Compile Include="PublishedCache\IPublishedSnapshot.cs" />
-    <Compile Include="PublishedCache\IDefaultCultureAccessor.cs" />
-    <Compile Include="PublishedCache\NuCache\DataSource\BTree.ContentDataSerializer.cs" />
-    <Compile Include="PublishedCache\NuCache\DataSource\BTree.ContentNodeKitSerializer.cs" />
-    <Compile Include="PublishedCache\NuCache\DataSource\BTree.DictionaryOfCultureVariationSerializer.cs" />
-    <Compile Include="PublishedCache\NuCache\DataSource\BTree.DictionaryOfPropertyDataSerializer.cs" />
-    <Compile Include="PublishedCache\NuCache\DataSource\ContentNestedData.cs" />
-    <Compile Include="PublishedCache\NuCache\DataSource\CultureVariation.cs" />
-    <Compile Include="PublishedCache\NuCache\DataSource\IDataSource.cs" />
-    <Compile Include="PublishedCache\NuCache\DataSource\PropertyData.cs" />
-    <Compile Include="PublishedCache\NuCache\DataSource\SerializerBase.cs" />
-    <Compile Include="PublishedCache\NuCache\NuCacheComponent.cs" />
-    <Compile Include="PublishedCache\NuCache\PublishedSnapshot.cs" />
-    <Compile Include="PublishedCache\PublishedElement.cs" />
-    <Compile Include="PublishedCache\PublishedElementPropertyBase.cs" />
-    <Compile Include="PropertyEditors\ValueConverters\ContentPickerValueConverter.cs" />
-    <Compile Include="PublishedCache\PublishedSnapshotServiceBase.cs" />
-    <Compile Include="PublishedCache\IDomainCache.cs" />
-    <Compile Include="PublishedCache\IPublishedSnapshotAccessor.cs" />
-    <Compile Include="PublishedCache\IPublishedSnapshotService.cs" />
-    <Compile Include="PublishedCache\IPublishedMemberCache.cs" />
-    <Compile Include="PublishedCache\NuCache\CacheKeys.cs" />
-    <Compile Include="PublishedCache\NuCache\ContentCache.cs" />
-    <Compile Include="PublishedCache\NuCache\ContentNode.cs" />
-    <Compile Include="PublishedCache\NuCache\ContentNodeKit.cs" />
-    <Compile Include="PublishedCache\NuCache\ContentStore.cs" />
-    <Compile Include="PublishedCache\NuCache\DataSource\BTree.cs" />
-    <Compile Include="PublishedCache\NuCache\DataSource\ContentData.cs" />
-    <Compile Include="PublishedCache\NuCache\DataSource\ContentSourceDto.cs" />
-    <Compile Include="PublishedCache\NuCache\DataSource\DatabaseDataSource.cs" />
-    <Compile Include="PublishedCache\NuCache\DomainCache.cs" />
-    <Compile Include="PublishedCache\NuCache\PublishedSnapshotService.cs" />
-    <Compile Include="PublishedCache\NuCache\MediaCache.cs" />
-    <Compile Include="PublishedCache\NuCache\MemberCache.cs" />
-    <Compile Include="PublishedCache\NuCache\Navigable\INavigableData.cs" />
-    <Compile Include="PublishedCache\NuCache\Navigable\NavigableContent.cs" />
-    <Compile Include="PublishedCache\NuCache\Navigable\NavigableContentType.cs" />
-    <Compile Include="PublishedCache\NuCache\Navigable\NavigablePropertyType.cs" />
-    <Compile Include="PublishedCache\NuCache\Navigable\RootContent.cs" />
-    <Compile Include="PublishedCache\NuCache\Navigable\Source.cs" />
-    <Compile Include="PublishedCache\NuCache\Property.cs" />
-    <Compile Include="PublishedCache\NuCache\PublishedContent.cs" />
-    <Compile Include="PublishedCache\NuCache\PublishedMember.cs" />
-    <Compile Include="PublishedCache\NuCache\SnapDictionary.cs" />
-    <Compile Include="PublishedCache\PublishedCacheBase.cs" />
-    <Compile Include="PublishedCache\PublishedContentTypeCache.cs" />
-    <Compile Include="PublishedCache\DefaultCultureAccessor.cs" />
-    <Compile Include="PublishedCache\UmbracoContextPublishedSnapshotAccessor.cs" />
-    <Compile Include="PublishedElementExtensions.cs" />
-    <Compile Include="PublishedModels\DummyClassSoThatPublishedModelsNamespaceExists.cs" />
-    <Compile Include="Routing\ContentFinderByUrl.cs" />
-    <Compile Include="Routing\ContentFinderByUrlAndTemplate.cs" />
-    <Compile Include="Routing\ContentFinderCollection.cs" />
-    <Compile Include="Routing\ContentFinderCollectionBuilder.cs" />
-    <Compile Include="Routing\Domain.cs" />
-    <Compile Include="Routing\IContentLastChanceFinder.cs" />
-    <Compile Include="Routing\UrlInfo.cs" />
-    <Compile Include="Routing\UrlProviderCollection.cs" />
-    <Compile Include="Routing\UrlProviderCollectionBuilder.cs" />
-    <Compile Include="Scheduling\HealthCheckNotifier.cs" />
-    <Compile Include="Search\SearchableApplicationTree.cs" />
-    <Compile Include="Search\SearchableTreeAttribute.cs" />
-    <Compile Include="Search\SearchableTreeCollection.cs" />
-    <Compile Include="Search\SearchableTreeCollectionBuilder.cs" />
-    <Compile Include="Search\UmbracoTreeSearcher.cs" />
-    <Compile Include="Security\AuthenticationExtensions.cs" />
-    <Compile Include="Security\UmbracoSecureDataFormat.cs" />
-    <Compile Include="Security\UmbracoAuthTicketDataProtector.cs" />
-    <Compile Include="SignalR\IPreviewHub.cs" />
-    <Compile Include="SignalR\PreviewHub.cs" />
-    <Compile Include="SignalR\PreviewHubComponent.cs" />
-    <Compile Include="Suspendable.cs" />
-    <Compile Include="Tour\BackOfficeTourFilter.cs" />
-    <Compile Include="Tour\TourFilterCollection.cs" />
-    <Compile Include="Tour\TourFilterCollectionBuilder.cs" />
-    <Compile Include="Trees\ContentBlueprintTreeController.cs" />
-    <Compile Include="Trees\RelationTypeTreeController.cs" />
-    <Compile Include="Trees\MacrosTreeController.cs" />
-    <Compile Include="Models\ContentEditing\MemberGroupDisplay.cs" />
-    <Compile Include="Models\ContentEditing\MemberGroupSave.cs" />
-    <Compile Include="Trees\MemberGroupTreeController.cs" />
-    <Compile Include="Trees\MemberTypeAndGroupTreeControllerBase.cs" />
-    <Compile Include="Trees\ScriptsTreeController.cs" />
-    <Compile Include="Trees\DictionaryTreeController.cs" />
-    <Compile Include="Trees\StylesheetsTreeController.cs" />
-    <Compile Include="Trees\UserTreeController.cs" />
-    <Compile Include="UmbracoModule.cs" />
-    <Compile Include="WebApi\EnableDetailedErrorsAttribute.cs" />
-    <Compile Include="WebApi\Filters\AppendUserModifiedHeaderAttribute.cs" />
-    <Compile Include="WebApi\Filters\CheckIfUserTicketDataIsStaleAttribute.cs" />
-    <Compile Include="WebApi\Filters\FeatureAuthorizeAttribute.cs" />
-    <Compile Include="Editors\Filters\MediaItemSaveValidationAttribute.cs" />
-    <Compile Include="Editors\Filters\MemberSaveValidationAttribute.cs" />
-    <Compile Include="WebApi\SessionHttpControllerRouteHandler.cs" />
-    <Compile Include="WebApi\UmbracoApiControllerTypeCollection.cs" />
-    <Compile Include="WebApi\UmbracoApiControllerTypeCollectionBuilder.cs" />
-    <Compile Include="WebApi\UnhandedExceptionLoggerConfigurationAttribute.cs" />
-    <Compile Include="WebApi\UnhandledExceptionLogger.cs" />
-    <Compile Include="Runtime\WebInitialComponent.cs" />
-    <Compile Include="Editors\PublishedStatusController.cs" />
-    <Compile Include="Editors\NuCacheStatusController.cs" />
-    <Compile Include="Actions\ActionAssignDomain.cs" />
-    <Compile Include="Actions\ActionBrowse.cs" />
-    <Compile Include="Actions\ActionChangeDocType.cs" />
-    <Compile Include="Actions\ActionCollection.cs" />
-    <Compile Include="Actions\ActionCollectionBuilder.cs" />
-    <Compile Include="Actions\ActionCopy.cs" />
-    <Compile Include="Actions\ActionCreateBlueprintFromContent.cs" />
-    <Compile Include="Actions\ActionDelete.cs" />
-    <Compile Include="Actions\ActionMove.cs" />
-    <Compile Include="Actions\ActionNew.cs" />
-    <Compile Include="Actions\ActionProtect.cs" />
-    <Compile Include="Actions\ActionPublish.cs" />
-    <Compile Include="Actions\ActionRestore.cs" />
-    <Compile Include="Actions\ActionRights.cs" />
-    <Compile Include="Actions\ActionRollback.cs" />
-    <Compile Include="Actions\ActionSort.cs" />
-    <Compile Include="Actions\ActionToPublish.cs" />
-    <Compile Include="Actions\ActionUnpublish.cs" />
-    <Compile Include="Actions\ActionUpdate.cs" />
-    <Compile Include="Actions\IAction.cs" />
-    <Compile Include="Models\ContentEditing\EntityBasic.cs" />
-    <Compile Include="Sections\ContentSection.cs" />
-    <Compile Include="Services\SectionService.cs" />
-    <Compile Include="Trees\TreeAttribute.cs" />
-    <Compile Include="Models\Trees\TreeNode.cs" />
-    <Compile Include="Routing\NotFoundHandlerHelper.cs" />
-    <Compile Include="Models\ContentEditing\DocumentTypeDisplay.cs" />
-    <Compile Include="Models\ContentEditing\ContentTypeCompositionDisplay.cs" />
-    <Compile Include="Models\ContentEditing\ContentTypeSave.cs" />
-    <Compile Include="Models\ContentEditing\DocumentTypeSave.cs" />
-    <Compile Include="Models\ContentEditing\MediaTypeDisplay.cs" />
-    <Compile Include="Models\ContentEditing\MediaTypeSave.cs" />
-    <Compile Include="Models\ContentEditing\MemberPropertyTypeBasic.cs" />
-    <Compile Include="Models\ContentEditing\MemberPropertyTypeDisplay.cs" />
-    <Compile Include="Models\ContentEditing\MemberTypeDisplay.cs" />
-    <Compile Include="Models\ContentEditing\MemberTypeSave.cs" />
-    <Compile Include="Models\ContentEditing\PostedFiles.cs" />
-    <Compile Include="Models\ContentEditing\PropertyGroupBasic.cs" />
-    <Compile Include="Models\ContentEditing\PropertyTypeBasic.cs" />
-    <Compile Include="Models\ContentEditing\SimpleNotificationModel.cs" />
-    <Compile Include="Models\LocalPackageInstallModel.cs" />
-    <Compile Include="Models\PackageInstallResult.cs" />
-    <Compile Include="Models\SetPasswordModel.cs" />
-    <Compile Include="Models\RequestPasswordResetModel.cs" />
-    <Compile Include="Models\ValidatePasswordResetCodeModel.cs" />
-    <Compile Include="Mvc\ControllerContextExtensions.cs" />
-    <Compile Include="Mvc\DisableBrowserCacheAttribute.cs" />
-    <Compile Include="Mvc\EnsurePartialViewMacroViewContextFilterAttribute.cs" />
-    <Compile Include="Mvc\IRenderController.cs" />
-    <Compile Include="Mvc\ModelBindingException.cs" />
-    <Compile Include="Mvc\RenderIndexActionSelectorAttribute.cs" />
-    <Compile Include="Mvc\UmbracoRequireHttpsAttribute.cs" />
-    <Compile Include="Mvc\ValidateMvcAngularAntiForgeryTokenAttribute.cs" />
-    <Compile Include="OwinMiddlewareConfiguredEventArgs.cs" />
-    <Compile Include="PropertyEditors\DateTimeConfigurationEditor.cs" />
-    <Compile Include="PropertyEditors\DecimalPropertyEditor.cs" />
-    <Compile Include="Routing\RedirectTrackingComponent.cs" />
-    <Compile Include="Editors\RedirectUrlManagementController.cs" />
-    <Compile Include="Models\ContentEditing\RedirectUrlSearchResults.cs" />
-    <Compile Include="DefaultEventMessagesFactory.cs" />
-    <Compile Include="Routing\ContentFinderByRedirectUrl.cs" />
-    <Compile Include="Scheduling\LatchedBackgroundTaskBase.cs" />
-    <Compile Include="Security\ExternalSignInAutoLinkOptions.cs" />
-    <Compile Include="Security\FixWindowsAuthMiddlware.cs" />
-    <Compile Include="Security\ForceRenewalCookieAuthenticationHandler.cs" />
-    <Compile Include="Security\ForceRenewalCookieAuthenticationMiddleware.cs" />
-    <Compile Include="Security\GetUserSecondsMiddleWare.cs" />
-    <Compile Include="Models\ContentEditing\PropertyTypeDisplay.cs" />
-    <Compile Include="Models\ContentEditing\PropertyGroupDisplay.cs" />
-    <Compile Include="Security\IUmbracoBackOfficeTwoFactorOptions.cs" />
-    <Compile Include="Models\Mapping\PropertyTypeGroupMapper.cs" />
-    <Compile Include="Services\TreeService.cs" />
-    <Compile Include="Security\PreviewAuthenticationMiddleware.cs" />
-    <Compile Include="Trees\ContentTypeTreeController.cs" />
-    <Compile Include="Trees\PackagesTreeController.cs" />
-    <Compile Include="Trees\MediaTypeTreeController.cs" />
-    <Compile Include="Trees\MemberTypeTreeController.cs" />
-    <Compile Include="Security\WebAuthExtensions.cs" />
-    <Compile Include="JavaScript\UmbracoClientDependencyLoader.cs" />
-    <Compile Include="UmbracoDefaultOwinStartup.cs" />
-    <Compile Include="IUmbracoContextAccessor.cs" />
-    <Compile Include="HtmlStringUtilities.cs" />
-    <Compile Include="ITagQuery.cs" />
-    <Compile Include="IUmbracoComponentRenderer.cs" />
-    <Compile Include="Models\Mapping\RelationMapDefinition.cs" />
-    <Compile Include="Models\UnLinkLoginModel.cs" />
-    <Compile Include="Mvc\MvcVersionCheck.cs" />
-    <Compile Include="Scheduling\ThreadingTaskImmutable.cs" />
-    <Compile Include="Mvc\ProfilingView.cs" />
-    <Compile Include="Mvc\ProfilingViewEngine.cs" />
-    <Compile Include="Scheduling\BackgroundTaskRunner.cs" />
-    <Compile Include="BatchedDatabaseServerMessenger.cs" />
-    <Compile Include="CacheHelperExtensions.cs" />
-    <Compile Include="Cache\ApplicationCacheRefresher.cs" />
-    <Compile Include="Cache\ContentTypeCacheRefresher.cs" />
-    <Compile Include="Cache\DataTypeCacheRefresher.cs" />
-    <Compile Include="Cache\DictionaryCacheRefresher.cs" />
-    <Compile Include="Cache\DistributedCache.cs" />
-    <Compile Include="Cache\DistributedCacheExtensions.cs" />
-    <Compile Include="Cache\DistributedCacheBinderComponent.cs" />
-    <Compile Include="Cache\DomainCacheRefresher.cs" />
-    <Compile Include="Cache\LanguageCacheRefresher.cs" />
-    <Compile Include="Cache\MacroCacheRefresher.cs" />
-    <Compile Include="Cache\MediaCacheRefresher.cs" />
-    <Compile Include="Cache\MemberCacheRefresher.cs" />
-    <Compile Include="Cache\MemberGroupCacheRefresher.cs" />
-    <Compile Include="Cache\PublicAccessCacheRefresher.cs" />
-    <Compile Include="Cache\TemplateCacheRefresher.cs" />
-    <Compile Include="Cache\UserCacheRefresher.cs" />
-    <Compile Include="Editors\AuthenticationController.cs" />
-    <Compile Include="Controllers\UmbProfileController.cs" />
-    <Compile Include="Editors\ContentController.cs" />
-    <Compile Include="Controllers\UmbLoginStatusController.cs" />
-    <Compile Include="Editors\Filters\ContentSaveValidationAttribute.cs" />
-    <Compile Include="Editors\ContentTypeControllerBase.cs" />
-    <Compile Include="Editors\DashboardController.cs" />
-    <Compile Include="Editors\DataTypeController.cs" />
-    <Compile Include="Editors\DataTypeValidateAttribute.cs" />
-    <Compile Include="Editors\ImagesController.cs" />
-    <Compile Include="Editors\PackageInstallController.cs" />
-    <Compile Include="Editors\RelationController.cs" />
-    <Compile Include="GridTemplateExtensions.cs" />
-    <Compile Include="Models\PackageInstallModel.cs" />
-    <Compile Include="Models\ContentEditing\DataTypeBasic.cs" />
-    <Compile Include="Models\ContentEditing\MemberBasic.cs" />
-    <Compile Include="Models\ContentEditing\MemberListDisplay.cs" />
-    <Compile Include="Models\TemplateQuery\ContentTypeModel.cs" />
-    <Compile Include="Models\TemplateQuery\PropertyModel.cs" />
-    <Compile Include="Models\TemplateQuery\SourceModel.cs" />
-    <Compile Include="Models\TemplateQuery\TemplateQueryResult.cs" />
-    <Compile Include="Models\TemplateQuery\SortExpression.cs" />
-    <Compile Include="Models\TemplateQuery\Operator.cs" />
-    <Compile Include="Models\TemplateQuery\OperatorTerm.cs" />
-    <Compile Include="Models\TemplateQuery\QueryCondition.cs" />
-    <Compile Include="Models\TemplateQuery\QueryModel.cs" />
-    <Compile Include="Models\TemplateQuery\QueryResultModel.cs" />
-    <Compile Include="Editors\TemplateQueryController.cs" />
-    <Compile Include="Models\ContentEditing\ContentBaseSave.cs" />
-    <Compile Include="Models\ContentEditing\MediaItemSave.cs" />
-    <Compile Include="Models\ImageCropAnchor.cs" />
-    <Compile Include="Models\ImageCropMode.cs" />
-    <Compile Include="Install\InstallException.cs" />
-    <Compile Include="Install\InstallStatusTracker.cs" />
-    <Compile Include="Install\InstallSteps\DatabaseConfigureStep.cs" />
-    <Compile Include="Install\InstallSteps\DatabaseInstallStep.cs" />
-    <Compile Include="Install\InstallSteps\DatabaseUpgradeStep.cs" />
-    <Compile Include="Install\InstallSteps\FilePermissionsStep.cs" />
-    <Compile Include="Install\InstallSteps\SetUmbracoVersionStep.cs" />
-    <Compile Include="Install\InstallSteps\StarterKitCleanupStep.cs" />
-    <Compile Include="Install\InstallSteps\StarterKitDownloadStep.cs" />
-    <Compile Include="Install\InstallSteps\StarterKitInstallStep.cs" />
-    <Compile Include="Install\InstallSteps\UpgradeStep.cs" />
-    <Compile Include="Install\InstallSteps\NewInstallStep.cs" />
-    <Compile Include="Install\Models\DatabaseModel.cs" />
-    <Compile Include="Install\Models\DatabaseType.cs" />
-    <Compile Include="Install\Models\InstallationType.cs" />
-    <Compile Include="Install\Models\InstallInstructions.cs" />
-    <Compile Include="Install\Models\InstallPackageModel.cs" />
-    <Compile Include="Install\Models\InstallProgressResultModel.cs" />
-    <Compile Include="Install\Models\InstallSetup.cs" />
-    <Compile Include="Install\Models\InstallSetupResult.cs" />
-    <Compile Include="Install\Models\InstallSetupStep.cs" />
-    <Compile Include="Install\Models\InstallSetupStepAttribute.cs" />
-    <Compile Include="Install\Models\InstallTrackingItem.cs" />
-    <Compile Include="Install\Models\Package.cs" />
-    <Compile Include="Install\Models\UserModel.cs" />
-    <Compile Include="Install\UmbracoInstallArea.cs" />
-    <Compile Include="Install\Controllers\InstallApiController.cs" />
-    <Compile Include="Install\Controllers\InstallController.cs" />
-    <Compile Include="Install\InstallAuthorizeAttribute.cs" />
-    <Compile Include="Models\ContentEditing\ListViewAwareContentItemDisplayBase.cs" />
-    <Compile Include="Models\ContentEditing\PropertyTypeValidation.cs" />
-    <Compile Include="Models\ImageCropRatioMode.cs" />
-    <Compile Include="Models\IContentModel.cs" />
-    <Compile Include="Models\PartialViewMacroModelExtensions.cs" />
-    <Compile Include="Models\PostRedirectModel.cs" />
-    <Compile Include="Models\PublishedProperty.cs" />
-    <Compile Include="Mvc\ActionExecutedEventArgs.cs" />
-    <Compile Include="Mvc\AdminTokenAuthorizeAttribute.cs" />
-    <Compile Include="Mvc\NotFoundHandler.cs" />
-    <Compile Include="Mvc\PreRenderViewActionFilterAttribute.cs" />
-    <Compile Include="Mvc\RedirectToUmbracoUrlResult.cs" />
-    <Compile Include="PropertyEditors\GridPropertyEditor.cs" />
-    <Compile Include="Mvc\UmbracoVirtualNodeByIdRouteHandler.cs" />
-    <Compile Include="PropertyEditors\ValueConverters\MacroContainerValueConverter.cs" />
-    <Compile Include="PropertyEditors\TagsDataController.cs" />
-    <Compile Include="PublishedCache\PublishedMember.cs" />
-    <Compile Include="Models\ContentModelOfTContent.cs" />
-    <Compile Include="Mvc\JsonNetResult.cs" />
-    <Compile Include="Mvc\MinifyJavaScriptResultAttribute.cs" />
-    <Compile Include="Mvc\EnsurePublishedContentRequestAttribute.cs" />
-    <Compile Include="Mvc\UmbracoViewPage.cs" />
-    <Compile Include="Editors\LogController.cs" />
-    <Compile Include="Editors\MacroRenderingController.cs" />
-    <Compile Include="Editors\MemberTypeController.cs" />
-    <Compile Include="Editors\UpdateCheckController.cs" />
-    <Compile Include="MembershipProviderExtensions.cs" />
-    <Compile Include="Models\ChangingPasswordModel.cs" />
-    <Compile Include="Models\ContentEditing\ModelWithNotifications.cs" />
-    <Compile Include="Models\ContentEditing\StyleSheet.cs" />
-    <Compile Include="Editors\StylesheetController.cs" />
-    <Compile Include="Models\ContentEditing\AuditLog.cs" />
-    <Compile Include="Models\ContentEditing\MoveOrCopy.cs" />
-    <Compile Include="Models\ContentEditing\MacroParameter.cs" />
-    <Compile Include="Models\ContentEditing\MemberDisplay.cs" />
-    <Compile Include="Models\ContentEditing\MemberSave.cs" />
-    <Compile Include="Models\ContentEditing\RichTextEditorCommand.cs" />
-    <Compile Include="Models\ContentEditing\RichTextEditorConfiguration.cs" />
-    <Compile Include="Models\ContentEditing\RichTextEditorPlugin.cs" />
-    <Compile Include="Models\ContentEditing\StylesheetRule.cs" />
-    <Compile Include="Models\ContentEditing\UmbracoEntityTypes.cs" />
-    <Compile Include="Models\Mapping\MacroMapDefinition.cs" />
-    <Compile Include="Models\Mapping\MemberMapDefinition.cs" />
-    <Compile Include="Models\Mapping\TagMapDefinition.cs" />
-    <Compile Include="Models\TagModel.cs" />
-    <Compile Include="Models\UpgradeCheckResponse.cs" />
-    <Compile Include="Models\PasswordChangedModel.cs" />
-    <Compile Include="PropertyEditors\ColorPickerConfigurationEditor.cs" />
-    <Compile Include="PropertyEditors\EmailAddressPropertyEditor.cs" />
-    <Compile Include="PropertyEditors\ImageCropperPropertyEditor.cs" />
-    <Compile Include="PropertyEditors\ImageCropperPropertyValueEditor.cs" />
-    <Compile Include="PropertyEditors\ListViewPropertyEditor.cs" />
-    <Compile Include="PropertyEditors\MacroContainerPropertyEditor.cs" />
-    <Compile Include="PropertyEditors\MarkdownPropertyEditor.cs" />
-    <Compile Include="PropertyEditors\MemberGroupPickerPropertyEditor.cs" />
-    <Compile Include="PropertyEditors\ParameterEditors\ContentTypeParameterEditor.cs" />
-    <Compile Include="PropertyEditors\ParameterEditors\MultipleContentTypeParameterEditor.cs" />
-    <Compile Include="PropertyEditors\ParameterEditors\MultiplePropertyGroupParameterEditor.cs" />
-    <Compile Include="PropertyEditors\ParameterEditors\MultiplePropertyTypeParameterEditor.cs" />
-    <Compile Include="PropertyEditors\ParameterEditors\PropertyGroupParameterEditor.cs" />
-    <Compile Include="PropertyEditors\ParameterEditors\PropertyTypeParameterEditor.cs" />
-    <Compile Include="PropertyEditors\PropertyEditorAssetAttribute.cs" />
-    <Compile Include="PropertyEditors\RteEmbedController.cs" />
-    <Compile Include="Editors\EntityController.cs" />
-    <Compile Include="Editors\MemberController.cs" />
-    <Compile Include="Editors\CurrentUserController.cs" />
-    <Compile Include="Models\ContentEditing\DataTypeDisplay.cs" />
-    <Compile Include="Models\ContentEditing\DataTypeSave.cs" />
-    <Compile Include="Models\ContentEditing\DataTypeConfigurationFieldDisplay.cs" />
-    <Compile Include="Models\ContentEditing\DataTypeConfigurationFieldSave.cs" />
-    <Compile Include="Models\ContentEditing\PropertyEditorBasic.cs" />
-    <Compile Include="Models\Mapping\DataTypeMapDefinition.cs" />
-    <Compile Include="Models\Mapping\EntityMapDefinition.cs" />
-    <Compile Include="PropertyEditors\CheckBoxListPropertyEditor.cs" />
-    <Compile Include="PropertyEditors\ColorPickerPropertyEditor.cs" />
-    <Compile Include="PropertyEditors\DateTimePropertyEditor.cs" />
-    <Compile Include="PropertyEditors\DateTimeValidator.cs" />
-    <Compile Include="PropertyEditors\IntegerPropertyEditor.cs" />
-    <Compile Include="PropertyEditors\MultipleTextStringPropertyEditor.cs" />
-    <Compile Include="PropertyEditors\MultipleValueEditor.cs" />
-    <Compile Include="PropertyEditors\RadioButtonsPropertyEditor.cs" />
-    <Compile Include="PropertyEditors\RichTextPreValueController.cs" />
-    <Compile Include="PropertyEditors\RichTextConfigurationEditor.cs" />
-    <Compile Include="PropertyEditors\SliderPropertyEditor.cs" />
-    <Compile Include="PropertyEditors\TagsPropertyEditor.cs" />
-    <Compile Include="PropertyEditors\UploadFileTypeValidator.cs" />
-    <Compile Include="PropertyEditors\UserPickerPropertyEditor.cs" />
-    <Compile Include="PropertyEditors\ValueListConfigurationEditor.cs" />
-    <Compile Include="PublishedContentQuery.cs" />
-    <Compile Include="ImageCropperTemplateExtensions.cs" />
-    <Compile Include="Mvc\UmbracoVirtualNodeRouteHandler.cs" />
-    <Compile Include="Routing\UrlProviderExtensions.cs" />
-    <Compile Include="Scheduling\BackgroundTaskRunnerOptions.cs" />
-    <Compile Include="Scheduling\IBackgroundTaskRunner.cs" />
-    <Compile Include="Scheduling\ILatchedBackgroundTask.cs" />
-    <Compile Include="Scheduling\RecurringTaskBase.cs" />
-    <Compile Include="Security\AppBuilderExtensions.cs" />
-    <Compile Include="Security\AuthenticationOptionsExtensions.cs" />
-    <Compile Include="Security\AuthenticationManagerExtensions.cs" />
-    <Compile Include="Security\BackOfficeCookieManager.cs" />
-    <Compile Include="Security\UmbracoBackOfficeCookieAuthOptions.cs" />
-    <Compile Include="Scheduling\TaskAndFactoryExtensions.cs" />
-    <Compile Include="Migrations\PostMigrations\ClearCsrfCookies.cs" />
-    <Compile Include="Compose\NotificationsComponent.cs" />
-    <Compile Include="TagQuery.cs" />
-    <Compile Include="Trees\CoreTreeAttribute.cs" />
-    <Compile Include="Trees\DataTypeTreeController.cs" />
-    <Compile Include="Trees\FileSystemTreeController.cs" />
-    <Compile Include="Trees\LanguageTreeController.cs" />
-    <Compile Include="Trees\MemberTreeController.cs" />
-    <Compile Include="Trees\MenuRenderingEventArgs.cs" />
-    <Compile Include="Models\Trees\CreateChildEntity.cs" />
-    <Compile Include="Models\Trees\MenuItemList.cs" />
-    <Compile Include="Trees\TemplatesTreeController.cs" />
-    <Compile Include="Trees\TreeControllerBase.cs" />
-    <Compile Include="JavaScript\AssetInitialization.cs" />
-    <Compile Include="JavaScript\CssInitialization.cs" />
-    <Compile Include="JavaScript\DependencyPathRenderer.cs" />
-    <Compile Include="UmbracoComponentRenderer.cs" />
-    <Compile Include="Web References\org.umbraco.our\Reference.cs">
-      <AutoGen>True</AutoGen>
-      <DesignTime>True</DesignTime>
-      <DependentUpon>Reference.map</DependentUpon>
-    </Compile>
-    <Compile Include="WebApi\AngularJsonMediaTypeFormatter.cs" />
-    <Compile Include="WebApi\AngularJsonOnlyConfigurationAttribute.cs" />
-    <Compile Include="Editors\Binders\MemberBinder.cs" />
-    <Compile Include="WebApi\Filters\AngularAntiForgeryHelper.cs" />
-    <Compile Include="WebApi\Filters\AppendCurrentEventMessagesAttribute.cs" />
-    <Compile Include="WebApi\Filters\ClearAngularAntiForgeryTokenAttribute.cs" />
-    <Compile Include="WebApi\Filters\DisableBrowserCacheAttribute.cs" />
-    <Compile Include="WebApi\Filters\EnableOverrideAuthorizationAttribute.cs" />
-    <Compile Include="WebApi\Filters\FilterGrouping.cs" />
-    <Compile Include="WebApi\Filters\OutgoingEditorModelEventAttribute.cs" />
-    <Compile Include="WebApi\Filters\OutgoingNoHyphenGuidFormatAttribute.cs" />
-    <Compile Include="WebApi\Filters\OverridableAuthorizationAttribute.cs" />
-    <Compile Include="WebApi\Filters\SetAngularAntiForgeryTokensAttribute.cs" />
-    <Compile Include="WebApi\Filters\UmbracoWebApiRequireHttpsAttribute.cs" />
-    <Compile Include="WebApi\Filters\UmbracoTreeAuthorizeAttribute.cs" />
-    <Compile Include="WebApi\Filters\ValidateAngularAntiForgeryTokenAttribute.cs" />
-    <Compile Include="WebApi\HttpControllerContextExtensions.cs" />
-    <Compile Include="Models\ContentEditing\ContentSortOrder.cs" />
-    <Compile Include="Editors\ContentControllerBase.cs" />
-    <Compile Include="Editors\ContentTypeController.cs" />
-    <Compile Include="Controllers\UmbRegisterController.cs" />
-    <Compile Include="Models\ProfileModel.cs" />
-    <Compile Include="Models\LoginStatusModel.cs" />
-    <Compile Include="PropertyEditors\ValueConverters\MarkdownEditorValueConverter.cs" />
-    <Compile Include="PropertyEditors\ValueConverters\TextStringValueConverter.cs" />
-    <Compile Include="PublishedPropertyExtension.cs" />
-    <Compile Include="Models\UmbracoProperty.cs" />
-    <Compile Include="Mvc\MergeParentContextViewDataAttribute.cs" />
-    <Compile Include="Mvc\ViewDataDictionaryExtensions.cs" />
-    <Compile Include="Models\RegisterModel.cs" />
-    <Compile Include="Models\LoginModel.cs" />
-    <Compile Include="Editors\MediaTypeController.cs" />
-    <Compile Include="Scheduling\IBackgroundTask.cs" />
-    <Compile Include="Scheduling\KeepAlive.cs" />
-    <Compile Include="Scheduling\LogScrubber.cs" />
-    <Compile Include="Scheduling\ScheduledPublishing.cs" />
-    <Compile Include="Scheduling\TaskEventArgs.cs" />
-    <Compile Include="Security\MembershipHelper.cs" />
-    <Compile Include="Editors\SectionController.cs" />
-    <Compile Include="Editors\UmbracoAuthorizedJsonController.cs" />
-    <Compile Include="HttpCookieExtensions.cs" />
-    <Compile Include="Models\ContentEditing\ContentItemDisplayBase.cs" />
-    <Compile Include="Models\ContentEditing\ContentSaveAction.cs" />
-    <Compile Include="Models\ContentEditing\ContentTypeBasic.cs" />
-    <Compile Include="Models\ContentEditing\IErrorModel.cs" />
-    <Compile Include="Models\ContentEditing\IHaveUploadedFiles.cs" />
-    <Compile Include="Models\ContentEditing\INotificationModel.cs" />
-    <Compile Include="Models\ContentEditing\MediaItemDisplay.cs" />
-    <Compile Include="Models\ContentEditing\MessagesExtensions.cs" />
-    <Compile Include="Models\ContentEditing\Notification.cs" />
-    <Compile Include="Models\ContentEditing\Section.cs" />
-    <Compile Include="Models\ContentEditing\Tab.cs" />
-    <Compile Include="Models\ContentEditing\TabbedContentItem.cs" />
-    <Compile Include="Models\ContentEditing\UserBasic.cs" />
-    <Compile Include="Models\ContentEditing\UserDetail.cs" />
-    <Compile Include="FormDataCollectionExtensions.cs" />
-    <Compile Include="Models\Mapping\ContentPropertyBasicMapper.cs" />
-    <Compile Include="Models\Mapping\ContentPropertyDisplayMapper.cs" />
-    <Compile Include="Models\Mapping\ContentPropertyDtoMapper.cs" />
-    <Compile Include="Models\Mapping\ContentPropertyMapDefinition.cs" />
-    <Compile Include="Models\Mapping\MediaMapDefinition.cs" />
-    <Compile Include="Models\Mapping\ContentTypeMapDefinition.cs" />
-    <Compile Include="Models\Mapping\ContentMapDefinition.cs" />
-    <Compile Include="Models\Mapping\SectionMapDefinition.cs" />
-    <Compile Include="Models\Mapping\TabsAndPropertiesMapper.cs" />
-    <Compile Include="Models\Mapping\UserMapDefinition.cs" />
-    <Compile Include="PropertyEditors\FileUploadPropertyEditor.cs" />
-    <Compile Include="PropertyEditors\FileUploadPropertyValueEditor.cs" />
-    <Compile Include="PropertyEditors\RichTextPropertyEditor.cs" />
-    <Compile Include="PropertyEditors\TextAreaPropertyEditor.cs" />
-    <Compile Include="PropertyEditors\TextboxPropertyEditor.cs" />
-    <Compile Include="PropertyEditors\TrueFalsePropertyEditor.cs" />
-    <Compile Include="Trees\MediaTreeController.cs" />
-    <Compile Include="Models\Trees\ActionMenuItem.cs" />
-    <Compile Include="Trees\ActionUrlMethod.cs" />
-    <Compile Include="Trees\ContentTreeControllerBase.cs" />
-    <Compile Include="Trees\ISearchableTree.cs" />
-    <Compile Include="Models\Trees\MenuItem.cs" />
-    <Compile Include="Models\Trees\MenuItemCollection.cs" />
-    <Compile Include="Models\Trees\RefreshNode.cs" />
-    <Compile Include="Models\ContentEditing\SearchResultEntity.cs" />
-    <Compile Include="Models\Trees\TreeRootNode.cs" />
-    <Compile Include="Trees\TreeController.cs" />
-    <Compile Include="Models\Trees\TreeNodeCollection.cs" />
-    <Compile Include="Models\Trees\TreeNodeExtensions.cs" />
-    <Compile Include="Trees\TreeNodeRenderingEventArgs.cs" />
-    <Compile Include="Trees\TreeNodesRenderingEventArgs.cs" />
-    <Compile Include="Trees\TreeQueryStringParameters.cs" />
-    <Compile Include="Trees\ApplicationTreeController.cs" />
-    <Compile Include="Editors\BackOfficeController.cs" />
-    <Compile Include="Security\Providers\MembersMembershipProvider.cs" />
-    <Compile Include="Security\Providers\MembersRoleProvider.cs" />
-    <Compile Include="Security\Providers\UmbracoMembershipProvider.cs" />
-    <Compile Include="Security\Providers\UsersMembershipProvider.cs" />
-    <Compile Include="Trees\ContentTreeController.cs" />
-    <Compile Include="Trees\TreeRenderingEventArgs.cs" />
-    <Compile Include="Trees\UrlHelperExtensions.cs" />
-    <Compile Include="JavaScript\JsInitialization.cs" />
-    <Compile Include="Models\ContentEditing\ContentItemBasic.cs" />
-    <Compile Include="Models\ContentEditing\ContentItemDisplay.cs" />
-    <Compile Include="Models\ContentEditing\ContentPropertyCollectionDto.cs" />
-    <Compile Include="Models\ContentEditing\ContentItemSave.cs" />
-    <Compile Include="Models\ContentEditing\ContentPropertyBasic.cs" />
-    <Compile Include="Models\ContentEditing\ContentPropertyDisplay.cs" />
-    <Compile Include="Models\ContentEditing\ContentPropertyDto.cs" />
-    <Compile Include="HttpRequestExtensions.cs" />
-    <Compile Include="HttpUrlHelperExtensions.cs" />
-    <Compile Include="Install\FilePermissionHelper.cs" />
-    <Compile Include="Install\InstallHelper.cs" />
-    <Compile Include="Install\HttpInstallAuthorizeAttribute.cs" />
-    <Compile Include="Macros\PartialViewMacroController.cs" />
-    <Compile Include="Macros\PartialViewMacroEngine.cs" />
-    <Compile Include="Macros\PartialViewMacroPage.cs" />
-    <Compile Include="Models\PartialViewMacroModel.cs" />
-    <Compile Include="Models\PublishedContentBase.cs" />
-    <Compile Include="Mvc\AreaRegistrationExtensions.cs" />
-    <Compile Include="Mvc\QueryStringFilterAttribute.cs" />
-    <Compile Include="Dictionary\UmbracoCultureDictionary.cs" />
-    <Compile Include="Dictionary\UmbracoCultureDictionaryFactory.cs" />
-    <Compile Include="Mvc\MemberAuthorizeAttribute.cs" />
-    <Compile Include="Mvc\BackOfficeArea.cs" />
-    <Compile Include="Mvc\ControllerFactoryExtensions.cs" />
-    <Compile Include="Mvc\IRenderMvcController.cs" />
-    <Compile Include="Mvc\SurfaceRouteHandler.cs" />
-    <Compile Include="Routing\UrlProviderMode.cs" />
-    <Compile Include="Search\ExamineIndexModel.cs" />
-    <Compile Include="Security\ValidateRequestAttempt.cs" />
-    <Compile Include="Security\WebSecurity.cs" />
-    <Compile Include="JavaScript\Resources.Designer.cs">
-      <AutoGen>True</AutoGen>
-      <DesignTime>True</DesignTime>
-      <DependentUpon>Resources.resx</DependentUpon>
-    </Compile>
-    <Compile Include="JavaScript\ServerVariablesParser.cs" />
-    <Compile Include="Compose\PublicAccessComponent.cs" />
-    <Compile Include="CdfLogger.cs" />
-    <Compile Include="Controllers\UmbLoginController.cs" />
-    <Compile Include="UrlHelperExtensions.cs" />
-    <Compile Include="Editors\MediaController.cs" />
-    <Compile Include="UrlHelperRenderExtensions.cs" />
-    <Compile Include="Editors\Binders\ContentModelBinderHelper.cs" />
-    <Compile Include="WebApi\IsBackOfficeAttribute.cs" />
-    <Compile Include="Editors\Binders\ContentItemBinder.cs" />
-    <Compile Include="Editors\Binders\MediaItemBinder.cs" />
-    <Compile Include="WebApi\Filters\EnsureUserPermissionForContentAttribute.cs" />
-    <Compile Include="Editors\Filters\ContentModelValidator.cs" />
-    <Compile Include="WebApi\Filters\EnsureUserPermissionForMediaAttribute.cs" />
-    <Compile Include="WebApi\Filters\FileUploadCleanupFilterAttribute.cs" />
-    <Compile Include="WebApi\Filters\FilterAllowedOutgoingContentAttribute.cs" />
-    <Compile Include="WebApi\Filters\FilterAllowedOutgoingMediaAttribute.cs" />
-    <Compile Include="WebApi\Filters\OutgoingDateTimeFormatAttribute.cs" />
-    <Compile Include="WebApi\Filters\UmbracoApplicationAuthorizeAttribute.cs" />
-    <Compile Include="WebApi\GuidNoHyphenConverter.cs" />
-    <Compile Include="WebApi\HttpRequestMessageExtensions.cs" />
-    <Compile Include="WebApi\JsonCamelCaseFormatter.cs" />
-    <Compile Include="WebApi\MemberAuthorizeAttribute.cs" />
-    <Compile Include="WebApi\NamespaceHttpControllerSelector.cs" />
-    <Compile Include="WebApi\PrefixlessBodyModelValidator.cs" />
-    <Compile Include="WebApi\PrefixlessBodyModelValidatorAttribute.cs" />
-    <Compile Include="WebApi\UmbracoApiController.cs" />
-    <Compile Include="WebApi\UmbracoApiControllerBase.cs" />
-    <Compile Include="Mvc\UmbracoAuthorizeAttribute.cs" />
-    <Compile Include="Mvc\NotChildAction.cs" />
-    <Compile Include="Mvc\UmbracoAuthorizedController.cs" />
-    <Compile Include="Mvc\UmbracoController.cs" />
-    <Compile Include="Mvc\UmbracoControllerFactory.cs" />
-    <Compile Include="Mvc\UmbracoMvcHandler.cs" />
-    <Compile Include="Mvc\UmbracoViewPageOfTModel.cs" />
-    <Compile Include="PublishedCache\IPublishedCache.cs" />
-    <Compile Include="PublishedCache\IPublishedContentCache.cs" />
-    <Compile Include="PublishedCache\IPublishedMediaCache.cs" />
-    <Compile Include="PublishedContentExtensions.cs" />
-    <Compile Include="ExamineExtensions.cs" />
-    <Compile Include="FormlessPage.cs">
-      <SubType>ASPXCodeBehind</SubType>
-    </Compile>
-    <Compile Include="HtmlHelperRenderExtensions.cs" />
-    <Compile Include="Scheduling\SchedulerComponent.cs" />
-    <Compile Include="ModelStateExtensions.cs" />
-    <Compile Include="Mvc\HtmlTagWrapper.cs" />
-    <Compile Include="Mvc\HtmlTagWrapperTextNode.cs" />
-    <Compile Include="Mvc\IHtmlTagWrapper.cs" />
-    <Compile Include="Mvc\MergeModelStateToChildActionAttribute.cs" />
-    <Compile Include="Mvc\PluginController.cs" />
-    <Compile Include="Mvc\PluginViewEngine.cs" />
-    <Compile Include="Mvc\PostedDataProxyInfo.cs" />
-    <Compile Include="Mvc\RedirectToUmbracoPageResult.cs" />
-    <Compile Include="Mvc\Strings.Designer.cs">
-      <AutoGen>True</AutoGen>
-      <DesignTime>True</DesignTime>
-      <DependentUpon>Strings.resx</DependentUpon>
-    </Compile>
-    <Compile Include="Mvc\SurfaceController.cs" />
-    <Compile Include="Mvc\PluginControllerArea.cs" />
-    <Compile Include="Mvc\PluginControllerAttribute.cs" />
-    <Compile Include="Mvc\PluginControllerMetadata.cs" />
-    <Compile Include="Mvc\UmbracoPageResult.cs" />
-    <Compile Include="PropertyEditors\ValueConverters\RteMacroRenderingValueConverter.cs" />
-    <Compile Include="RouteCollectionExtensions.cs" />
-    <Compile Include="Routing\AliasUrlProvider.cs" />
-    <Compile Include="Routing\ContentFinderByConfigured404.cs" />
-    <Compile Include="Routing\ContentFinderByPageIdQuery.cs" />
-    <Compile Include="Routing\ISiteDomainHelper.cs" />
-    <Compile Include="Routing\RoutableAttemptEventArgs.cs" />
-    <Compile Include="Routing\DefaultUrlProvider.cs" />
-    <Compile Include="Routing\DomainAndUri.cs" />
-    <Compile Include="Routing\IUrlProvider.cs" />
-    <Compile Include="Routing\SiteDomainHelper.cs" />
-    <Compile Include="Routing\EnsureRoutableOutcome.cs" />
-    <Compile Include="Routing\PublishedRouter.cs" />
-    <Compile Include="Routing\UrlProvider.cs" />
-    <Compile Include="Search\ExamineSearcherModel.cs" />
-    <Compile Include="Search\ExamineComponent.cs" />
-    <Compile Include="Compose\DatabaseServerRegistrarAndMessengerComponent.cs" />
-    <Compile Include="Templates\TemplateRenderer.cs" />
-    <Compile Include="Templates\TemplateUtilities.cs" />
-    <Compile Include="Trees\PartialViewMacrosTreeController.cs" />
-    <Compile Include="Trees\PartialViewsTreeController.cs" />
-    <Compile Include="Models\ContentEditing\NotificationStyle.cs" />
-    <Compile Include="UmbracoHelper.cs" />
-    <Compile Include="Mvc\ViewContextExtensions.cs" />
-    <Compile Include="Mvc\ViewDataContainerExtensions.cs" />
-    <Compile Include="Routing\PublishedContentNotFoundHandler.cs" />
-    <Compile Include="Mvc\Constants.cs" />
-    <Compile Include="Mvc\IFilteredControllerFactory.cs" />
-    <Compile Include="Mvc\MasterControllerFactory.cs" />
-    <Compile Include="Mvc\RenderActionInvoker.cs" />
-    <Compile Include="Mvc\RenderControllerFactory.cs" />
-    <Compile Include="Models\ContentModel.cs" />
-    <Compile Include="Mvc\ContentModelBinder.cs" />
-    <Compile Include="Mvc\RenderMvcController.cs" />
-    <Compile Include="Mvc\RenderRouteHandler.cs" />
-    <Compile Include="Mvc\RenderViewEngine.cs" />
-    <Compile Include="Mvc\RouteDefinition.cs" />
-    <Compile Include="Mvc\RouteValueDictionaryExtensions.cs" />
-    <Compile Include="Routing\UmbracoRequestEventArgs.cs" />
-    <Compile Include="WebApi\UmbracoAuthorizeAttribute.cs" />
-    <Compile Include="WebApi\UmbracoAuthorizedApiController.cs" />
-    <Compile Include="WebApi\Filters\ValidationFilterAttribute.cs" />
-    <Compile Include="WebApi\Filters\UmbracoUserTimeoutFilterAttribute.cs" />
-    <Compile Include="Runtime\WebRuntime.cs" />
-    <Compile Include="Mvc\ControllerExtensions.cs" />
-    <Compile Include="Routing\ContentFinderByUrlAlias.cs" />
-    <Compile Include="Routing\ContentFinderByIdPath.cs" />
-    <Compile Include="TypeLoaderExtensions.cs" />
-    <Compile Include="Routing\DomainHelper.cs" />
-    <Compile Include="Routing\PublishedRequest.cs" />
-    <Compile Include="Routing\IContentFinder.cs" />
-    <Compile Include="Properties\AssemblyInfo.cs">
-      <SubType>Code</SubType>
-    </Compile>
-    <Compile Include="Macros\PublishedContentHashtableConverter.cs">
-      <SubType>Code</SubType>
-    </Compile>
-    <Compile Include="Properties\Settings.Designer.cs">
-      <AutoGen>True</AutoGen>
-      <DesignTimeSharedInput>True</DesignTimeSharedInput>
-      <DependentUpon>Settings.settings</DependentUpon>
-    </Compile>
-    <Compile Include="UmbracoApplication.cs" />
-    <Compile Include="UmbracoContext.cs" />
-    <Compile Include="UmbracoInjectedModule.cs" />
-    <Compile Include="UriUtility.cs" />
-    <Compile Include="Web References\org.umbraco.update\Reference.cs">
-      <AutoGen>True</AutoGen>
-      <DesignTime>True</DesignTime>
-      <DependentUpon>Reference.map</DependentUpon>
-    </Compile>
-    <Compile Include="Controllers\TagsController.cs" />
-    <Compile Include="UmbracoAuthorizedHttpHandler.cs" />
-    <Compile Include="UmbracoHttpHandler.cs" />
-    <Compile Include="UmbracoWebService.cs">
-      <SubType>Component</SubType>
-    </Compile>
-    <Compile Include="WebViewPageExtensions.cs" />
-    <Compile Include="Runtime\WebFinalComponent.cs" />
-    <Compile Include="Runtime\WebFinalComposer.cs" />
-  </ItemGroup>
-  <ItemGroup>
-    <EmbeddedResource Include="JavaScript\Resources.resx">
-      <Generator>ResXFileCodeGenerator</Generator>
-      <LastGenOutput>Resources.Designer.cs</LastGenOutput>
-      <SubType>Designer</SubType>
-    </EmbeddedResource>
-    <EmbeddedResource Include="Mvc\Strings.resx">
-      <Generator>ResXFileCodeGenerator</Generator>
-      <LastGenOutput>Strings.Designer.cs</LastGenOutput>
-    </EmbeddedResource>
-    <EmbeddedResource Include="JavaScript\Main.js" />
-    <EmbeddedResource Include="JavaScript\JsInitialize.js" />
-    <EmbeddedResource Include="JavaScript\ServerVariables.js" />
-  </ItemGroup>
-  <ItemGroup>
-    <WebReferences Include="Web References\" />
-  </ItemGroup>
-  <ItemGroup>
-    <EmbeddedResource Include="JavaScript\PreviewInitialize.js" />
-    <!--<Content Include="umbraco.presentation\umbraco\users\PermissionEditor.aspx" />-->
-    <Content Include="PublishedCache\NuCache\notes.txt" />
-  </ItemGroup>
-  <ItemGroup>
-    <None Include="Web References\org.umbraco.update\checkforupgrade.disco" />
-    <None Include="Web References\org.umbraco.update\checkforupgrade.wsdl" />
-    <None Include="Web References\org.umbraco.update\Reference.map">
-      <Generator>MSDiscoCodeGenerator</Generator>
-      <LastGenOutput>Reference.cs</LastGenOutput>
-      <SubType>Designer</SubType>
-    </None>
-    <None Include="..\Umbraco.Web.UI\Views\web.config">
-      <Link>Mvc\web.config</Link>
-    </None>
-    <None Include="Web References\org.umbraco.our\Reference.map">
-      <Generator>MSDiscoCodeGenerator</Generator>
-      <LastGenOutput>Reference.cs</LastGenOutput>
-    </None>
-    <None Include="Web References\org.umbraco.our\repository.disco" />
-    <None Include="Web References\org.umbraco.our\repository.wsdl" />
-    <None Include="Web References\org.umbraco.update\UpgradeResult.datasource">
-      <DependentUpon>Reference.map</DependentUpon>
-    </None>
-    <None Include="Web References\org.umbraco.update\UpgradeResult1.datasource">
-      <DependentUpon>Reference.map</DependentUpon>
-    </None>
-    <None Include="Properties\Settings.settings">
-      <Generator>SettingsSingleFileGenerator</Generator>
-      <LastGenOutput>Settings.Designer.cs</LastGenOutput>
-    </None>
-  </ItemGroup>
-  <ItemGroup>
-    <WebReferenceUrl Include="http://our.umbraco.org/umbraco/webservices/api/repository.asmx">
-      <UrlBehavior>Dynamic</UrlBehavior>
-      <RelPath>Web References\org.umbraco.our\</RelPath>
-      <UpdateFromURL>http://our.umbraco.org/umbraco/webservices/api/repository.asmx</UpdateFromURL>
-      <ServiceLocationURL>
-      </ServiceLocationURL>
-      <CachedDynamicPropName>
-      </CachedDynamicPropName>
-      <CachedAppSettingsObjectName>Settings</CachedAppSettingsObjectName>
-      <CachedSettingsPropName>umbraco_org_umbraco_our_Repository</CachedSettingsPropName>
-    </WebReferenceUrl>
-    <WebReferenceUrl Include="http://update.umbraco.org/checkforupgrade.asmx">
-      <UrlBehavior>Dynamic</UrlBehavior>
-      <RelPath>Web References\org.umbraco.update\</RelPath>
-      <UpdateFromURL>http://update.umbraco.org/checkforupgrade.asmx</UpdateFromURL>
-      <ServiceLocationURL>
-      </ServiceLocationURL>
-      <CachedDynamicPropName>
-      </CachedDynamicPropName>
-      <CachedAppSettingsObjectName>Settings</CachedAppSettingsObjectName>
-      <CachedSettingsPropName>umbraco_org_umbraco_update_CheckForUpgrade</CachedSettingsPropName>
-    </WebReferenceUrl>
-  </ItemGroup>
-  <ItemGroup />
-  <Import Project="$(MSBuildBinPath)\Microsoft.CSharp.targets" />
-  <!--
-    copied from Microsoft.CSharp.targets
-    because we have webservices, we need to SGEN
-    but it's getting confused by us referencing System.ValueTuple which it cannot load
-
-      Name="UmbGenerateSerializationAssemblies"
-      Condition="'$(_SGenGenerateSerializationAssembliesConfig)' == 'On' or ('@(WebReferenceUrl)'!='' and '$(_SGenGenerateSerializationAssembliesConfig)' == 'Auto')"
-  -->
-  <Target Name="AfterBuild" DependsOnTargets="AssignTargetPaths;Compile;ResolveKeySource" Inputs="$(MSBuildAllProjects);@(IntermediateAssembly)" Outputs="$(IntermediateOutputPath)$(_SGenDllName)">
-    <PropertyGroup>
-      <SGenMSBuildArchitecture Condition="'$(SGenMSBuildArchitecture)' == ''">$(PlatformTargetAsMSBuildArchitecture)</SGenMSBuildArchitecture>
-    </PropertyGroup>
-    <ItemGroup>
-      <!-- we want to exclude all facade references ?! -->
-      <FixedReferencePath Include="@(ReferencePath)" Condition="'%(ReferencePath.FileName)' != 'System.ValueTuple' and '%(ReferencePath.FileName)' != 'System.Net.Http'" />
-    </ItemGroup>
-    <Delete Files="$(TargetDir)$(TargetName).XmlSerializers.dll" ContinueOnError="true" />
-    <!--
-     ShouldGenerateSerializer="$(SGenShouldGenerateSerializer)"
-     -->
-    <SGen BuildAssemblyName="$(TargetFileName)" BuildAssemblyPath="$(IntermediateOutputPath)" References="@(FixedReferencePath)" ShouldGenerateSerializer="true" UseProxyTypes="$(SGenUseProxyTypes)" UseKeep="$(SGenUseKeep)" KeyContainer="$(KeyContainerName)" KeyFile="$(KeyOriginatorFile)" DelaySign="$(DelaySign)" ToolPath="$(SGenToolPath)" SdkToolsPath="$(TargetFrameworkSDKToolsDirectory)" EnvironmentVariables="$(SGenEnvironment)" MSBuildArchitecture="$(SGenMSBuildArchitecture)" SerializationAssembly="$(IntermediateOutputPath)$(_SGenDllName)" Platform="$(SGenPlatformTarget)" Types="$(SGenSerializationTypes)">
-      <Output TaskParameter="SerializationAssembly" ItemName="SerializationAssembly" />
-    </SGen>
-  </Target>
->>>>>>> 88318601
+﻿<?xml version="1.0" encoding="utf-8"?>
+<Project ToolsVersion="15.0">
+  <Import Project="$(MSBuildExtensionsPath)\$(MSBuildToolsVersion)\Microsoft.Common.props" Condition="Exists('$(MSBuildExtensionsPath)\$(MSBuildToolsVersion)\Microsoft.Common.props')" />
+  <PropertyGroup>
+    <TargetFrameworkVersion>v4.7.2</TargetFrameworkVersion>
+    <EnableDefaultCompileItems>false</EnableDefaultCompileItems>
+    <EnableDefaultEmbeddedResourceItems>false</EnableDefaultEmbeddedResourceItems>
+    <ProjectGuid>{651E1350-91B6-44B7-BD60-7207006D7003}</ProjectGuid>
+    <OutputType>Library</OutputType>
+    <AssemblyName>Umbraco.Web</AssemblyName>
+    <RootNamespace>Umbraco.Web</RootNamespace>
+    <SolutionDir Condition="$(SolutionDir) == '' Or $(SolutionDir) == '*Undefined*'">..\</SolutionDir>
+    <RestorePackages>true</RestorePackages>
+    <GenerateSerializationAssemblies>Off</GenerateSerializationAssemblies>
+    <TargetFrameworkProfile />
+  </PropertyGroup>
+  <PropertyGroup Condition=" '$(Configuration)|$(Platform)' == 'Debug|AnyCPU' ">
+    <DebugSymbols>true</DebugSymbols>
+    <DebugType>full</DebugType>
+    <Optimize>false</Optimize>
+    <OutputPath>bin\Debug\</OutputPath>
+    <DefineConstants>DEBUG;TRACE</DefineConstants>
+    <ErrorReport>prompt</ErrorReport>
+    <WarningLevel>4</WarningLevel>
+    <Prefer32Bit>false</Prefer32Bit>
+    <LangVersion>latest</LangVersion>
+  </PropertyGroup>
+  <PropertyGroup Condition=" '$(Configuration)|$(Platform)' == 'Release|AnyCPU' ">
+    <DebugType>pdbonly</DebugType>
+    <Optimize>true</Optimize>
+    <OutputPath>bin\Release\</OutputPath>
+    <DefineConstants>TRACE</DefineConstants>
+    <ErrorReport>prompt</ErrorReport>
+    <WarningLevel>4</WarningLevel>
+    <DocumentationFile>bin\Release\Umbraco.Web.xml</DocumentationFile>
+    <Prefer32Bit>false</Prefer32Bit>
+    <LangVersion>latest</LangVersion>
+  </PropertyGroup>
+  <PropertyGroup />
+  <ItemGroup>
+    <Reference Include="Microsoft.CSharp" />
+    <Reference Include="System" />
+    <Reference Include="System.ComponentModel.DataAnnotations" />
+    <Reference Include="System.Data" />
+    <Reference Include="System.Data.DataSetExtensions" />
+    <Reference Include="System.Design" />
+    <Reference Include="System.DirectoryServices.AccountManagement" />
+    <Reference Include="System.Drawing" />
+    <Reference Include="System.EnterpriseServices" />
+    <Reference Include="System.Runtime.Caching" />
+    <Reference Include="System.Runtime.Serialization" />
+    <Reference Include="System.ServiceModel" />
+    <Reference Include="System.Web" />
+    <Reference Include="System.Web.Abstractions" />
+    <Reference Include="System.Web.ApplicationServices" />
+    <Reference Include="System.Web.Entity" />
+    <Reference Include="System.Web.Extensions" />
+    <Reference Include="System.Web.Services" />
+    <Reference Include="System.Xml" />
+    <Reference Include="System.Xml.Linq" />
+  </ItemGroup>
+  <ItemGroup>
+    <PackageReference Include="ClientDependency" Version="1.9.7" />
+    <PackageReference Include="CSharpTest.Net.Collections" Version="14.906.1403.1082" />
+    <PackageReference Include="Examine" Version="1.0.0" />
+    <PackageReference Include="HtmlAgilityPack" Version="1.8.14" />
+    <PackageReference Include="ImageProcessor">
+      <Version>2.7.0.100</Version>
+    </PackageReference>
+    <PackageReference Include="LightInject" Version="5.4.0" />
+    <PackageReference Include="LightInject.Annotation" Version="1.1.0" />
+    <PackageReference Include="LightInject.Mvc" Version="2.0.0" />
+    <PackageReference Include="LightInject.WebApi" Version="2.0.0" />
+    <PackageReference Include="Markdown" Version="2.2.1" />
+    <PackageReference Include="Microsoft.AspNet.Identity.Owin" Version="2.2.2" />
+    <PackageReference Include="Microsoft.AspNet.Mvc" Version="5.2.7" />
+    <PackageReference Include="Microsoft.AspNet.SignalR.Core" Version="2.4.0" />
+    <PackageReference Include="Microsoft.AspNet.WebApi" Version="5.2.7" />
+    <PackageReference Include="Microsoft.AspNet.WebApi.Client" Version="5.2.7" />
+    <PackageReference Include="Microsoft.Owin.Host.SystemWeb" Version="4.0.1" />
+    <PackageReference Include="Microsoft.Owin.Security.Cookies" Version="4.0.1" />
+    <PackageReference Include="Microsoft.Owin.Security.OAuth" Version="4.0.1" />
+    <PackageReference Include="MiniProfiler" Version="4.0.138" />
+    <PackageReference Include="Newtonsoft.Json" Version="12.0.1" />
+    <PackageReference Include="NPoco" Version="3.9.4" />
+    <PackageReference Include="Semver" Version="2.0.4" />
+    <PackageReference Include="System.Threading.Tasks.Dataflow" Version="4.9.0" />
+    <PackageReference Include="Umbraco.Code">
+      <Version>1.0.5</Version>
+    </PackageReference>
+  </ItemGroup>
+  <ItemGroup>
+    <ProjectReference Include="..\Umbraco.Core\Umbraco.Core.csproj">
+      <Project>{31785bc3-256c-4613-b2f5-a1b0bdded8c1}</Project>
+      <Name>Umbraco.Core</Name>
+    </ProjectReference>
+    <ProjectReference Include="..\Umbraco.Examine\Umbraco.Examine.csproj">
+      <Name>Umbraco.Examine</Name>
+      <Project>{07FBC26B-2927-4A22-8D96-D644C667FECC}</Project>
+    </ProjectReference>
+  </ItemGroup>
+  <ItemGroup>
+    <!-- no globbing for now, painful -->
+    <!--
+    <Compile Include="**\*.cs" Exclude="obj\**\*.cs;**\*.aspx.cs;**\*.ascx.cs;**\*.designer.cs" />
+    -->
+    <Compile Include="..\SolutionInfo.cs">
+      <Link>Properties\SolutionInfo.cs</Link>
+    </Compile>
+    <Compile Include="AppBuilderExtensions.cs" />
+    <Compile Include="AreaRegistrationContextExtensions.cs" />
+    <Compile Include="AspNetHttpContextAccessor.cs" />
+    <Compile Include="Cache\DistributedCacheBinder.cs" />
+    <Compile Include="Cache\DistributedCacheBinderComposer.cs" />
+    <Compile Include="Cache\DistributedCacheBinder_Handlers.cs" />
+    <Compile Include="Cache\ContentCacheRefresher.cs" />
+    <Compile Include="Cache\IDistributedCacheBinder.cs" />
+    <Compile Include="Cache\UserGroupCacheRefresher.cs" />
+    <Compile Include="Cache\UserGroupPermissionsCacheRefresher.cs" />
+    <Compile Include="Compose\BackOfficeUserAuditEventsComposer.cs" />
+    <Compile Include="Compose\NotificationsComposer.cs" />
+    <Compile Include="Compose\PublicAccessComposer.cs" />
+    <Compile Include="Composing\CompositionExtensions\Installer.cs" />
+    <Compile Include="Composing\LightInject\LightInjectContainer.cs" />
+    <Compile Include="Compose\BackOfficeUserAuditEventsComponent.cs" />
+    <Compile Include="ContentApps\ListViewContentAppFactory.cs" />
+    <Compile Include="Dashboards\ContentDashboard.cs" />
+    <Compile Include="Dashboards\DashboardCollection.cs" />
+    <Compile Include="Dashboards\DashboardCollectionBuilder.cs" />
+    <Compile Include="Dashboards\ExamineDashboard.cs" />
+    <Compile Include="Dashboards\FormsDashboard.cs" />
+    <Compile Include="Dashboards\ProfilerDashboard.cs" />
+    <Compile Include="Dashboards\HealthCheckDashboard.cs" />
+    <Compile Include="Dashboards\MediaDashboard.cs" />
+    <Compile Include="Dashboards\MembersDashboard.cs" />
+    <Compile Include="Dashboards\PublishedStatusDashboard.cs" />
+    <Compile Include="Dashboards\RedirectUrlDashboard.cs" />
+    <Compile Include="Dashboards\SettingsDashboards.cs" />
+    <Compile Include="Editors\BackOfficePreviewModel.cs" />
+    <Compile Include="Editors\Filters\ContentSaveModelValidator.cs" />
+    <Compile Include="Editors\Filters\MediaSaveModelValidator.cs" />
+    <Compile Include="Editors\PackageController.cs" />
+    <Compile Include="Editors\KeepAliveController.cs" />
+    <Compile Include="Editors\MacrosController.cs" />
+    <Compile Include="Editors\RelationTypeController.cs" />
+    <Compile Include="IUmbracoContextFactory.cs" />
+    <Compile Include="Install\ChangesMonitor.cs" />
+    <Compile Include="Logging\WebProfiler.cs" />
+    <Compile Include="Logging\WebProfilerComponent.cs" />
+    <Compile Include="Logging\WebProfilerComposer.cs" />
+    <Compile Include="Logging\WebProfilerProvider.cs" />
+    <Compile Include="Macros\IMacroRenderer.cs" />
+    <Compile Include="Media\EmbedProviders\YouTube.cs" />
+    <Compile Include="Media\EmbedProviders\EmbedProviderBase.cs" />
+    <Compile Include="Media\EmbedProviders\EmbedProvidersCollection.cs" />
+    <Compile Include="Media\EmbedProviders\EmbedProvidersCollectionBuilder.cs" />
+    <Compile Include="Media\EmbedProviders\Flickr.cs" />
+    <Compile Include="Media\EmbedProviders\GettyImages.cs" />
+    <Compile Include="Media\EmbedProviders\DailyMotion.cs" />
+    <Compile Include="Media\EmbedProviders\SoundCloud.cs" />
+    <Compile Include="Media\EmbedProviders\Hulu.cs" />
+    <Compile Include="Media\EmbedProviders\Ted.cs" />
+    <Compile Include="Media\EmbedProviders\Issuu.cs" />
+    <Compile Include="Media\EmbedProviders\Vimeo.cs" />
+    <Compile Include="Media\EmbedProviders\Twitter.cs" />
+    <Compile Include="Media\EmbedProviders\Kickstarter.cs" />
+    <Compile Include="Media\EmbedProviders\OEmbedResponse.cs" />
+    <Compile Include="Media\EmbedProviders\Instagram.cs" />
+    <Compile Include="Media\EmbedProviders\Slideshare.cs" />
+    <Compile Include="Media\Exif\BitConverterEx.cs" />
+    <Compile Include="Media\Exif\ExifBitConverter.cs" />
+    <Compile Include="Media\Exif\ExifEnums.cs" />
+    <Compile Include="Media\Exif\ExifExceptions.cs" />
+    <Compile Include="Media\Exif\ExifExtendedProperty.cs" />
+    <Compile Include="Media\Exif\ExifFileTypeDescriptor.cs" />
+    <Compile Include="Media\Exif\ExifInterOperability.cs" />
+    <Compile Include="Media\Exif\ExifProperty.cs" />
+    <Compile Include="Media\Exif\ExifPropertyCollection.cs" />
+    <Compile Include="Media\Exif\ExifPropertyFactory.cs" />
+    <Compile Include="Media\Exif\ExifTag.cs" />
+    <Compile Include="Media\Exif\ExifTagFactory.cs" />
+    <Compile Include="Media\Exif\IFD.cs" />
+    <Compile Include="Media\Exif\ImageFile.cs" />
+    <Compile Include="Media\Exif\ImageFileDirectory.cs" />
+    <Compile Include="Media\Exif\ImageFileDirectoryEntry.cs" />
+    <Compile Include="Media\Exif\ImageFileFormat.cs" />
+    <Compile Include="Media\Exif\JFIFEnums.cs" />
+    <Compile Include="Media\Exif\JFIFExtendedProperty.cs" />
+    <Compile Include="Media\Exif\JFIFThumbnail.cs" />
+    <Compile Include="Media\Exif\JPEGExceptions.cs" />
+    <Compile Include="Media\Exif\JPEGFile.cs" />
+    <Compile Include="Media\Exif\JPEGMarker.cs" />
+    <Compile Include="Media\Exif\JPEGSection.cs" />
+    <Compile Include="Media\Exif\MathEx.cs" />
+    <Compile Include="Media\Exif\SvgFile.cs" />
+    <Compile Include="Media\Exif\TIFFFile.cs" />
+    <Compile Include="Media\Exif\TIFFHeader.cs" />
+    <Compile Include="Media\Exif\TIFFStrip.cs" />
+    <Compile Include="Media\Exif\Utility.cs" />
+    <Compile Include="Media\ImageHelper.cs" />
+    <Compile Include="Media\TypeDetector\JpegDetector.cs" />
+    <Compile Include="Media\TypeDetector\RasterizedTypeDetector.cs" />
+    <Compile Include="Media\TypeDetector\SvgDetector.cs" />
+    <Compile Include="Media\TypeDetector\TIFFDetector.cs" />
+    <Compile Include="Media\UploadAutoFillProperties.cs" />
+    <Compile Include="Migrations\PostMigrations\PublishedSnapshotRebuilder.cs" />
+    <Compile Include="Models\ContentEditing\LinkDisplay.cs" />
+    <Compile Include="Models\ContentEditing\MacroDisplay.cs" />
+    <Compile Include="Models\ContentEditing\MacroParameterDisplay.cs" />
+    <Compile Include="Models\Mapping\CommonMapper.cs" />
+    <Compile Include="Models\Mapping\MapperContextExtensions.cs" />
+    <Compile Include="Models\PublishedContent\HybridVariationContextAccessor.cs" />
+    <Compile Include="Models\TemplateQuery\QueryConditionExtensions.cs" />
+    <Compile Include="Mvc\SurfaceControllerTypeCollectionBuilder.cs" />
+    <Compile Include="Profiling\WebProfilingController.cs" />
+    <Compile Include="PublishedCache\NuCache\Snap\GenObj.cs" />
+    <Compile Include="PublishedCache\NuCache\Snap\GenRef.cs" />
+    <Compile Include="PublishedCache\NuCache\Snap\LinkedNode.cs" />
+    <Compile Include="Routing\DefaultMediaUrlProvider.cs" />
+    <Compile Include="Routing\IMediaUrlProvider.cs" />
+    <Compile Include="Routing\IPublishedRouter.cs" />
+    <Compile Include="Routing\MediaUrlProviderCollection.cs" />
+    <Compile Include="Routing\MediaUrlProviderCollectionBuilder.cs" />
+    <Compile Include="Security\UmbracoAntiForgeryAdditionalDataProvider.cs" />
+    <Compile Include="Services\DashboardService.cs" />
+    <Compile Include="Services\IDashboardService.cs" />
+    <Compile Include="Models\Link.cs" />
+    <Compile Include="Models\LinkType.cs" />
+    <Compile Include="Models\TemplateQuery\OperatorFactory.cs" />
+    <Compile Include="UmbracoContextFactory.cs" />
+    <Compile Include="UmbracoContextReference.cs" />
+    <Compile Include="ViewDataExtensions.cs" />
+    <Compile Include="WebApi\Filters\AdminUsersAuthorizeAttribute.cs" />
+    <Compile Include="WebApi\Filters\OnlyLocalRequestsAttribute.cs" />
+    <Compile Include="PropertyEditors\MultiUrlPickerConfiguration.cs" />
+    <Compile Include="PropertyEditors\MultiUrlPickerConfigurationEditor.cs" />
+    <Compile Include="PropertyEditors\MultiUrlPickerPropertyEditor.cs" />
+    <Compile Include="PropertyEditors\MultiUrlPickerValueEditor.cs" />
+    <Compile Include="PropertyEditors\ValueConverters\MultiUrlPickerValueConverter.cs" />
+    <Compile Include="Templates\ITemplateRenderer.cs" />
+    <Compile Include="Sections\SectionCollectionBuilder.cs" />
+    <Compile Include="Sections\FormsSection.cs" />
+    <Compile Include="Sections\MediaSection.cs" />
+    <Compile Include="Sections\MembersSection.cs" />
+    <Compile Include="Sections\PackagesSection.cs" />
+    <Compile Include="Sections\SettingsSection.cs" />
+    <Compile Include="Sections\TranslationSection.cs" />
+    <Compile Include="Trees\TreeCollectionBuilder.cs" />
+    <Compile Include="Trees\TreeUse.cs" />
+    <Compile Include="Sections\UsersSection.cs" />
+    <Compile Include="Trees\Tree.cs" />
+    <Compile Include="Trees\ITree.cs" />
+    <Compile Include="Models\ContentEditing\PublicAccess.cs" />
+    <Compile Include="Models\ContentEditing\ObjectType.cs" />
+    <Compile Include="Models\ContentEditing\RelationDisplay.cs" />
+    <Compile Include="Models\ContentEditing\RelationTypeDisplay.cs" />
+    <Compile Include="Models\ContentEditing\RelationTypeSave.cs" />
+    <Compile Include="Models\ContentEditing\RollbackVersion.cs" />
+    <Compile Include="Models\ContentEditing\SearchResult.cs" />
+    <Compile Include="Models\ContentEditing\SearchResults.cs" />
+    <Compile Include="Models\ContentEditing\UnpublishContent.cs" />
+    <Compile Include="ContentApps\ContentAppFactoryCollection.cs" />
+    <Compile Include="ContentApps\ContentAppFactoryCollectionBuilder.cs" />
+    <Compile Include="ContentApps\ContentEditorContentAppFactory.cs" />
+    <Compile Include="ContentApps\ContentInfoContentAppFactory.cs" />
+    <Compile Include="Services\ITreeService.cs" />
+    <Compile Include="Services\ISectionService.cs" />
+    <Compile Include="Sections\SectionCollection.cs" />
+    <Compile Include="PropertyEditors\GridPropertyIndexValueFactory.cs" />
+    <Compile Include="PropertyEditors\PropertyEditorsComposer.cs" />
+    <Compile Include="PublishedCache\NuCache\NuCacheComposer.cs" />
+    <Compile Include="Routing\RedirectTrackingComposer.cs" />
+    <Compile Include="Runtime\WebInitialComposer.cs" />
+    <Compile Include="Scheduling\SchedulerComposer.cs" />
+    <Compile Include="Search\ExamineComposer.cs" />
+    <Compile Include="Search\GenericIndexDiagnostics.cs" />
+    <Compile Include="Search\IUmbracoIndexesCreator.cs" />
+    <Compile Include="Search\UmbracoIndexesCreator.cs" />
+    <Compile Include="Security\ActiveDirectoryBackOfficeUserPasswordChecker.cs" />
+    <Compile Include="Security\BackOfficeClaimsIdentityFactory.cs" />
+    <Compile Include="Security\BackOfficeUserManagerMarker.cs" />
+    <Compile Include="Security\BackOfficeUserPasswordCheckerResult.cs" />
+    <Compile Include="Security\IBackOfficeUserManagerMarker.cs" />
+    <Compile Include="Security\IBackOfficeUserPasswordChecker.cs" />
+    <Compile Include="Security\IdentityAuditEventArgs.cs" />
+    <Compile Include="CompositionExtensions.cs" />
+    <Compile Include="Composing\Current.cs" />
+    <Compile Include="Editors\BackOfficeAssetsController.cs" />
+    <Compile Include="Editors\BackOfficeModel.cs" />
+    <Compile Include="Editors\BackOfficeServerVariables.cs" />
+    <Compile Include="Editors\LogViewerController.cs" />
+    <Compile Include="ImageProcessorLogger.cs" />
+    <Compile Include="Macros\MacroTagParser.cs" />
+    <Compile Include="Models\ContentEditing\ContentDomainsAndCulture.cs" />
+    <Compile Include="Models\ContentEditing\ContentSavedState.cs" />
+    <Compile Include="Trees\LogViewerTreeController.cs" />
+    <Compile Include="Models\Mapping\ContentSavedStateMapper.cs" />
+    <Compile Include="Mvc\ContainerControllerFactory.cs" />
+    <Compile Include="OwinExtensions.cs" />
+    <Compile Include="Security\BackOfficeCookieAuthenticationProvider.cs" />
+    <Compile Include="Security\BackOfficeSignInManager.cs" />
+    <Compile Include="Security\BackOfficeUserManager.cs" />
+    <Compile Include="Security\SessionIdValidator.cs" />
+    <Compile Include="SignalR\PreviewHubComposer.cs" />
+    <Compile Include="Trees\FilesTreeController.cs" />
+    <Compile Include="Trees\TreeCollection.cs" />
+    <Compile Include="JavaScript\ClientDependencyConfiguration.cs" />
+    <Compile Include="Editors\Binders\BlueprintItemBinder.cs" />
+    <Compile Include="UmbracoApplicationBase.cs" />
+    <Compile Include="WebApi\Filters\HttpQueryStringModelBinder.cs" />
+    <Compile Include="WebApi\HttpActionContextExtensions.cs" />
+    <Compile Include="Models\ContentEditing\IContentSave.cs" />
+    <Compile Include="WebApi\SerializeVersionAttribute.cs" />
+    <Compile Include="WebApi\TrimModelBinder.cs" />
+    <Compile Include="Editors\CodeFileController.cs" />
+    <Compile Include="Editors\DictionaryController.cs" />
+    <Compile Include="Editors\EditorModelEventArgs.cs" />
+    <Compile Include="Editors\EditorValidatorCollection.cs" />
+    <Compile Include="Editors\EditorValidatorCollectionBuilder.cs" />
+    <Compile Include="Editors\EditorValidatorOfT.cs" />
+    <Compile Include="Editors\Filters\MemberSaveModelValidator.cs" />
+    <Compile Include="Editors\ExamineManagementController.cs" />
+    <Compile Include="Editors\FromJsonPathAttribute.cs" />
+    <Compile Include="Editors\HelpController.cs" />
+    <Compile Include="Editors\Filters\IsCurrentUserModelFilterAttribute.cs" />
+    <Compile Include="Editors\LanguageController.cs" />
+    <Compile Include="WebApi\ParameterSwapControllerActionSelector.cs" />
+    <Compile Include="Editors\PasswordChanger.cs" />
+    <Compile Include="Editors\PreviewController.cs" />
+    <Compile Include="Editors\TemplateController.cs" />
+    <Compile Include="Editors\TourController.cs" />
+    <Compile Include="HealthCheck\Checks\Security\XssProtectionCheck.cs" />
+    <Compile Include="HealthCheck\Checks\Security\HstsCheck.cs" />
+    <Compile Include="Editors\UserEditorAuthorizationHelper.cs" />
+    <Compile Include="Editors\Filters\UserGroupAuthorizationAttribute.cs" />
+    <Compile Include="Editors\Filters\UserGroupEditorAuthorizationHelper.cs" />
+    <Compile Include="Editors\UserGroupsController.cs" />
+    <Compile Include="Editors\Filters\UserGroupValidateAttribute.cs" />
+    <Compile Include="Editors\UsersController.cs" />
+    <Compile Include="Features\DisabledFeatures.cs" />
+    <Compile Include="Features\EnabledFeatures.cs" />
+    <Compile Include="Features\UmbracoFeatures.cs" />
+    <Compile Include="HealthCheck\HealthCheckCollection.cs" />
+    <Compile Include="HealthCheck\HealthCheckNotificationMethodAttribute.cs" />
+    <Compile Include="HealthCheck\HealthCheckNotificationMethodCollection.cs" />
+    <Compile Include="HealthCheck\HealthCheckNotificationMethodCollectionBuilder.cs" />
+    <Compile Include="HealthCheck\HealthCheckResults.cs" />
+    <Compile Include="HealthCheck\HeathCheckCollectionBuilder.cs" />
+    <Compile Include="HealthCheck\NotificationMethods\EmailNotificationMethod.cs" />
+    <Compile Include="HealthCheck\NotificationMethods\IHealthCheckNotificationMethod.cs" />
+    <Compile Include="HealthCheck\NotificationMethods\NotificationMethodBase.cs" />
+    <Compile Include="HybridAccessorBase.cs" />
+    <Compile Include="HybridUmbracoContextAccessor.cs" />
+    <Compile Include="HttpContextUmbracoContextAccessor.cs" />
+    <Compile Include="HybridEventMessagesAccessor.cs" />
+    <Compile Include="IHttpContextAccessor.cs" />
+    <Compile Include="Cache\RelationTypeCacheRefresher.cs" />
+    <Compile Include="Composing\CompositionExtensions\WebMappingProfiles.cs" />
+    <Compile Include="Editors\BackOfficeNotificationsController.cs" />
+    <Compile Include="Install\InstallStepCollection.cs" />
+    <Compile Include="Install\InstallSteps\ConfigureMachineKey.cs" />
+    <Compile Include="IPublishedContentQuery.cs" />
+    <Compile Include="Editors\MemberGroupController.cs" />
+    <Compile Include="Composing\CompositionExtensions\Controllers.cs" />
+    <Compile Include="Editors\EditorValidator.cs" />
+    <Compile Include="Macros\MacroContent.cs" />
+    <Compile Include="HealthCheck\Checks\Config\AbstractConfigCheck.cs" />
+    <Compile Include="HealthCheck\Checks\Config\AcceptableConfiguration.cs" />
+    <Compile Include="HealthCheck\Checks\Config\ConfigurationService.cs" />
+    <Compile Include="HealthCheck\Checks\Config\ConfigurationServiceResult.cs" />
+    <Compile Include="Macros\MacroModel.cs" />
+    <Compile Include="HealthCheck\Checks\Config\MacroErrorsCheck.cs" />
+    <Compile Include="HealthCheck\Checks\Config\NotificationEmailCheck.cs" />
+    <Compile Include="HealthCheck\Checks\Config\TrySkipIisCustomErrorsCheck.cs" />
+    <Compile Include="HealthCheck\Checks\Config\CustomErrorsCheck.cs" />
+    <Compile Include="HealthCheck\Checks\Config\TraceCheck.cs" />
+    <Compile Include="HealthCheck\Checks\Config\ValueComparisonType.cs" />
+    <Compile Include="HealthCheck\Checks\Config\CompilationDebugCheck.cs" />
+    <Compile Include="HealthCheck\Checks\Security\BaseHttpHeaderCheck.cs" />
+    <Compile Include="HealthCheck\Checks\Security\NoSniffCheck.cs" />
+    <Compile Include="HealthCheck\Checks\Services\SmtpCheck.cs" />
+    <Compile Include="HealthCheck\Checks\Permissions\FolderAndFilePermissionsCheck.cs" />
+    <Compile Include="HealthCheck\Checks\Security\ExcessiveHeadersCheck.cs" />
+    <Compile Include="HealthCheck\Checks\Security\ClickJackingCheck.cs" />
+    <Compile Include="HealthCheck\HealthCheckAction.cs" />
+    <Compile Include="HealthCheck\HealthCheckAttribute.cs" />
+    <Compile Include="HealthCheck\HealthCheckController.cs" />
+    <Compile Include="Macros\MacroPropertyModel.cs" />
+    <Compile Include="Macros\MacroRenderer.cs" />
+    <Compile Include="HealthCheck\HealthCheckGroup.cs" />
+    <Compile Include="HealthCheck\HealthCheck.cs" />
+    <Compile Include="HealthCheck\HealthCheckStatus.cs" />
+    <Compile Include="HealthCheck\Checks\Security\HttpsCheck.cs" />
+    <Compile Include="HealthCheck\StatusResultType.cs" />
+    <Compile Include="Models\BackOfficeTour.cs" />
+    <Compile Include="Models\BackOfficeTourFile.cs" />
+    <Compile Include="Models\BackOfficeTourStep.cs" />
+    <Compile Include="Models\ContentEditing\AssignedContentPermissions.cs" />
+    <Compile Include="Models\ContentEditing\AssignedUserGroupPermissions.cs" />
+    <Compile Include="Models\ContentEditing\CodeFileDisplay.cs" />
+    <Compile Include="Models\ContentEditing\ContentRedirectUrl.cs" />
+    <Compile Include="Models\ContentEditing\ContentVariantSave.cs" />
+    <Compile Include="Models\ContentEditing\ContentVariationDisplay.cs" />
+    <Compile Include="Models\ContentEditing\DomainDisplay.cs" />
+    <Compile Include="Models\ContentEditing\DomainSave.cs" />
+    <Compile Include="Models\ContentEditing\CreatedDocumentTypeCollectionResult.cs" />
+    <Compile Include="Models\ContentEditing\DictionaryDisplay.cs" />
+    <Compile Include="Models\ContentEditing\DictionaryOverviewDisplay.cs" />
+    <Compile Include="Models\ContentEditing\DictionaryOverviewTranslationDisplay.cs" />
+    <Compile Include="Models\ContentEditing\DictionarySave.cs" />
+    <Compile Include="Models\ContentEditing\DictionaryTranslationDisplay.cs" />
+    <Compile Include="Models\ContentEditing\DictionaryTranslationSave.cs" />
+    <Compile Include="Models\ContentEditing\EditorNavigation.cs" />
+    <Compile Include="Models\ContentEditing\GetAvailableCompositionsFilter.cs" />
+    <Compile Include="Editors\IEditorValidator.cs" />
+    <Compile Include="Editors\EditorModelEventManager.cs" />
+    <Compile Include="HtmlHelperBackOfficeExtensions.cs" />
+    <Compile Include="Models\ContentEditing\IContentProperties.cs" />
+    <Compile Include="Models\ContentEditing\ITabbedContent.cs" />
+    <Compile Include="Models\ContentEditing\NotifySetting.cs" />
+    <Compile Include="Models\ContentEditing\Permission.cs" />
+    <Compile Include="Models\ContentEditing\PostedFolder.cs" />
+    <Compile Include="Models\ContentEditing\SnippetDisplay.cs" />
+    <Compile Include="Models\ContentEditing\TemplateDisplay.cs" />
+    <Compile Include="Models\ContentEditing\TreeSearchResult.cs" />
+    <Compile Include="Models\ContentEditing\UserDisplay.cs" />
+    <Compile Include="Models\ContentEditing\UserGroupBasic.cs" />
+    <Compile Include="Models\ContentEditing\UserGroupDisplay.cs" />
+    <Compile Include="Models\ContentEditing\UserGroupPermissionsSave.cs" />
+    <Compile Include="Models\ContentEditing\UserGroupSave.cs" />
+    <Compile Include="Models\ContentEditing\UserInvite.cs" />
+    <Compile Include="Models\ContentEditing\UserProfile.cs" />
+    <Compile Include="Models\ContentEditing\UserSave.cs" />
+    <Compile Include="Models\ContentEditing\Language.cs" />
+    <Compile Include="Models\ContentTypeImportModel.cs" />
+    <Compile Include="Models\Mapping\AuditMapDefinition.cs" />
+    <Compile Include="Models\Mapping\DictionaryMapDefinition.cs" />
+    <Compile Include="Models\Mapping\LanguageMapDefinition.cs" />
+    <Compile Include="Models\Mapping\CodeFileMapDefinition.cs" />
+    <Compile Include="Models\Mapping\MemberTabsAndPropertiesMapper.cs" />
+    <Compile Include="Models\Mapping\RedirectUrlMapDefinition.cs" />
+    <Compile Include="Models\Mapping\TemplateMapDefinition.cs" />
+    <Compile Include="Models\Mapping\ContentVariantMapper.cs" />
+    <Compile Include="Models\PublishedContent\HttpContextVariationContextAccessor.cs" />
+    <Compile Include="Models\PublishedContent\PublishedValueFallback.cs" />
+    <Compile Include="Models\SendCodeViewModel.cs" />
+    <Compile Include="Models\Trees\ExportMember.cs" />
+    <Compile Include="Models\UserTourStatus.cs" />
+    <Compile Include="Composing\ModuleInjector.cs" />
+    <Compile Include="Mvc\FilteredControllerFactoryCollection.cs" />
+    <Compile Include="Mvc\FilteredControllerFactoryCollectionBuilder.cs" />
+    <Compile Include="Mvc\SurfaceControllerTypeCollection.cs" />
+    <Compile Include="PropertyEditors\ContentPickerPropertyEditor.cs" />
+    <Compile Include="PropertyEditors\ContentPickerConfiguration.cs" />
+    <Compile Include="PropertyEditors\ContentPickerConfigurationEditor.cs" />
+    <Compile Include="PropertyEditors\DateValueEditor.cs" />
+    <Compile Include="PropertyEditors\DecimalConfigurationEditor.cs" />
+    <Compile Include="PropertyEditors\DropDownFlexiblePropertyEditor.cs" />
+    <Compile Include="PropertyEditors\DropDownFlexibleConfigurationEditor.cs" />
+    <Compile Include="PropertyEditors\EmailAddressConfigurationEditor.cs" />
+    <Compile Include="PropertyEditors\EmailAddressConfiguration.cs" />
+    <Compile Include="PropertyEditors\GridConfiguration.cs" />
+    <Compile Include="PropertyEditors\GridConfigurationEditor.cs" />
+    <Compile Include="PropertyEditors\ImageCropperConfigurationEditor.cs" />
+    <Compile Include="PropertyEditors\IntegerConfigurationEditor.cs" />
+    <Compile Include="PropertyEditors\ListViewConfiguration.cs" />
+    <Compile Include="PropertyEditors\ListViewConfigurationEditor.cs" />
+    <Compile Include="PropertyEditors\MacroContainerConfiguration.cs" />
+    <Compile Include="PropertyEditors\MacroContainerConfigurationEditor.cs" />
+    <Compile Include="PropertyEditors\MarkdownConfiguration.cs" />
+    <Compile Include="PropertyEditors\MarkdownConfigurationEditor.cs" />
+    <Compile Include="PropertyEditors\MediaPickerPropertyEditor.cs" />
+    <Compile Include="PropertyEditors\MediaPickerConfiguration.cs" />
+    <Compile Include="PropertyEditors\MediaPickerConfigurationEditor.cs" />
+    <Compile Include="PropertyEditors\MemberPickerPropertyEditor.cs" />
+    <Compile Include="PropertyEditors\MemberPickerConfiguration.cs" />
+    <Compile Include="PropertyEditors\MultiNodePickerConfiguration.cs" />
+    <Compile Include="PropertyEditors\MultiNodePickerConfigurationEditor.cs" />
+    <Compile Include="PropertyEditors\MultiNodePickerConfigurationTreeSource.cs" />
+    <Compile Include="PropertyEditors\MultiNodeTreePickerPropertyEditor.cs" />
+    <Compile Include="PropertyEditors\MultipleTextStringConfiguration.cs" />
+    <Compile Include="PropertyEditors\MultipleTextStringConfigurationEditor.cs" />
+    <Compile Include="PropertyEditors\NestedContentConfiguration.cs" />
+    <Compile Include="PropertyEditors\NestedContentConfigurationEditor.cs" />
+    <Compile Include="PropertyEditors\NestedContentController.cs" />
+    <Compile Include="PropertyEditors\NestedContentPropertyEditor.cs" />
+    <Compile Include="PropertyEditors\ParameterEditors\MultipleContentPickerParameterEditor.cs" />
+    <Compile Include="PropertyEditors\PropertyEditorsComponent.cs" />
+    <Compile Include="PropertyEditors\RichTextConfiguration.cs" />
+    <Compile Include="PropertyEditors\SliderConfigurationEditor.cs" />
+    <Compile Include="PropertyEditors\TagConfigurationEditor.cs" />
+    <Compile Include="PropertyEditors\TextAreaConfiguration.cs" />
+    <Compile Include="PropertyEditors\TextAreaConfigurationEditor.cs" />
+    <Compile Include="PropertyEditors\TextboxConfiguration.cs" />
+    <Compile Include="PropertyEditors\TextboxConfigurationEditor.cs" />
+    <Compile Include="PropertyEditors\TextOnlyValueEditor.cs" />
+    <Compile Include="PropertyEditors\TrueFalseConfiguration.cs" />
+    <Compile Include="PropertyEditors\TrueFalseConfigurationEditor.cs" />
+    <Compile Include="PropertyEditors\UserPickerConfiguration.cs" />
+    <Compile Include="PropertyEditors\ValueConverters\FlexibleDropdownPropertyValueConverter.cs" />
+    <Compile Include="PropertyEditors\ValueConverters\NestedContentManyValueConverter.cs" />
+    <Compile Include="PropertyEditors\ValueConverters\NestedContentValueConverterBase.cs" />
+    <Compile Include="PropertyEditors\ValueConverters\NestedContentSingleValueConverter.cs" />
+    <Compile Include="PropertyEditors\ValueConverters\MediaPickerValueConverter.cs" />
+    <Compile Include="PropertyEditors\ValueConverters\MemberPickerValueConverter.cs" />
+    <Compile Include="PropertyEditors\ValueConverters\MultiNodeTreePickerValueConverter.cs" />
+    <Compile Include="PropertyEditors\ValueListUniqueValueValidator.cs" />
+    <Compile Include="PublishedCache\IPublishedSnapshot.cs" />
+    <Compile Include="PublishedCache\IDefaultCultureAccessor.cs" />
+    <Compile Include="PublishedCache\NuCache\DataSource\BTree.ContentDataSerializer.cs" />
+    <Compile Include="PublishedCache\NuCache\DataSource\BTree.ContentNodeKitSerializer.cs" />
+    <Compile Include="PublishedCache\NuCache\DataSource\BTree.DictionaryOfCultureVariationSerializer.cs" />
+    <Compile Include="PublishedCache\NuCache\DataSource\BTree.DictionaryOfPropertyDataSerializer.cs" />
+    <Compile Include="PublishedCache\NuCache\DataSource\ContentNestedData.cs" />
+    <Compile Include="PublishedCache\NuCache\DataSource\CultureVariation.cs" />
+    <Compile Include="PublishedCache\NuCache\DataSource\IDataSource.cs" />
+    <Compile Include="PublishedCache\NuCache\DataSource\PropertyData.cs" />
+    <Compile Include="PublishedCache\NuCache\DataSource\SerializerBase.cs" />
+    <Compile Include="PublishedCache\NuCache\NuCacheComponent.cs" />
+    <Compile Include="PublishedCache\NuCache\PublishedSnapshot.cs" />
+    <Compile Include="PublishedCache\PublishedElement.cs" />
+    <Compile Include="PublishedCache\PublishedElementPropertyBase.cs" />
+    <Compile Include="PropertyEditors\ValueConverters\ContentPickerValueConverter.cs" />
+    <Compile Include="PublishedCache\PublishedSnapshotServiceBase.cs" />
+    <Compile Include="PublishedCache\IDomainCache.cs" />
+    <Compile Include="PublishedCache\IPublishedSnapshotAccessor.cs" />
+    <Compile Include="PublishedCache\IPublishedSnapshotService.cs" />
+    <Compile Include="PublishedCache\IPublishedMemberCache.cs" />
+    <Compile Include="PublishedCache\NuCache\CacheKeys.cs" />
+    <Compile Include="PublishedCache\NuCache\ContentCache.cs" />
+    <Compile Include="PublishedCache\NuCache\ContentNode.cs" />
+    <Compile Include="PublishedCache\NuCache\ContentNodeKit.cs" />
+    <Compile Include="PublishedCache\NuCache\ContentStore.cs" />
+    <Compile Include="PublishedCache\NuCache\DataSource\BTree.cs" />
+    <Compile Include="PublishedCache\NuCache\DataSource\ContentData.cs" />
+    <Compile Include="PublishedCache\NuCache\DataSource\ContentSourceDto.cs" />
+    <Compile Include="PublishedCache\NuCache\DataSource\DatabaseDataSource.cs" />
+    <Compile Include="PublishedCache\NuCache\DomainCache.cs" />
+    <Compile Include="PublishedCache\NuCache\PublishedSnapshotService.cs" />
+    <Compile Include="PublishedCache\NuCache\MediaCache.cs" />
+    <Compile Include="PublishedCache\NuCache\MemberCache.cs" />
+    <Compile Include="PublishedCache\NuCache\Navigable\INavigableData.cs" />
+    <Compile Include="PublishedCache\NuCache\Navigable\NavigableContent.cs" />
+    <Compile Include="PublishedCache\NuCache\Navigable\NavigableContentType.cs" />
+    <Compile Include="PublishedCache\NuCache\Navigable\NavigablePropertyType.cs" />
+    <Compile Include="PublishedCache\NuCache\Navigable\RootContent.cs" />
+    <Compile Include="PublishedCache\NuCache\Navigable\Source.cs" />
+    <Compile Include="PublishedCache\NuCache\Property.cs" />
+    <Compile Include="PublishedCache\NuCache\PublishedContent.cs" />
+    <Compile Include="PublishedCache\NuCache\PublishedMember.cs" />
+    <Compile Include="PublishedCache\NuCache\SnapDictionary.cs" />
+    <Compile Include="PublishedCache\PublishedCacheBase.cs" />
+    <Compile Include="PublishedCache\PublishedContentTypeCache.cs" />
+    <Compile Include="PublishedCache\DefaultCultureAccessor.cs" />
+    <Compile Include="PublishedCache\UmbracoContextPublishedSnapshotAccessor.cs" />
+    <Compile Include="PublishedElementExtensions.cs" />
+    <Compile Include="PublishedModels\DummyClassSoThatPublishedModelsNamespaceExists.cs" />
+    <Compile Include="Routing\ContentFinderByUrl.cs" />
+    <Compile Include="Routing\ContentFinderByUrlAndTemplate.cs" />
+    <Compile Include="Routing\ContentFinderCollection.cs" />
+    <Compile Include="Routing\ContentFinderCollectionBuilder.cs" />
+    <Compile Include="Routing\Domain.cs" />
+    <Compile Include="Routing\IContentLastChanceFinder.cs" />
+    <Compile Include="Routing\UrlInfo.cs" />
+    <Compile Include="Routing\UrlProviderCollection.cs" />
+    <Compile Include="Routing\UrlProviderCollectionBuilder.cs" />
+    <Compile Include="Scheduling\HealthCheckNotifier.cs" />
+    <Compile Include="Search\SearchableApplicationTree.cs" />
+    <Compile Include="Search\SearchableTreeAttribute.cs" />
+    <Compile Include="Search\SearchableTreeCollection.cs" />
+    <Compile Include="Search\SearchableTreeCollectionBuilder.cs" />
+    <Compile Include="Search\UmbracoTreeSearcher.cs" />
+    <Compile Include="Security\AuthenticationExtensions.cs" />
+    <Compile Include="Security\UmbracoSecureDataFormat.cs" />
+    <Compile Include="Security\UmbracoAuthTicketDataProtector.cs" />
+    <Compile Include="SignalR\IPreviewHub.cs" />
+    <Compile Include="SignalR\PreviewHub.cs" />
+    <Compile Include="SignalR\PreviewHubComponent.cs" />
+    <Compile Include="Suspendable.cs" />
+    <Compile Include="Tour\BackOfficeTourFilter.cs" />
+    <Compile Include="Tour\TourFilterCollection.cs" />
+    <Compile Include="Tour\TourFilterCollectionBuilder.cs" />
+    <Compile Include="Trees\ContentBlueprintTreeController.cs" />
+    <Compile Include="Trees\RelationTypeTreeController.cs" />
+    <Compile Include="Trees\MacrosTreeController.cs" />
+    <Compile Include="Models\ContentEditing\MemberGroupDisplay.cs" />
+    <Compile Include="Models\ContentEditing\MemberGroupSave.cs" />
+    <Compile Include="Trees\MemberGroupTreeController.cs" />
+    <Compile Include="Trees\MemberTypeAndGroupTreeControllerBase.cs" />
+    <Compile Include="Trees\ScriptsTreeController.cs" />
+    <Compile Include="Trees\DictionaryTreeController.cs" />
+    <Compile Include="Trees\StylesheetsTreeController.cs" />
+    <Compile Include="Trees\UserTreeController.cs" />
+    <Compile Include="UmbracoModule.cs" />
+    <Compile Include="WebApi\EnableDetailedErrorsAttribute.cs" />
+    <Compile Include="WebApi\Filters\AppendUserModifiedHeaderAttribute.cs" />
+    <Compile Include="WebApi\Filters\CheckIfUserTicketDataIsStaleAttribute.cs" />
+    <Compile Include="WebApi\Filters\FeatureAuthorizeAttribute.cs" />
+    <Compile Include="Editors\Filters\MediaItemSaveValidationAttribute.cs" />
+    <Compile Include="Editors\Filters\MemberSaveValidationAttribute.cs" />
+    <Compile Include="WebApi\SessionHttpControllerRouteHandler.cs" />
+    <Compile Include="WebApi\UmbracoApiControllerTypeCollection.cs" />
+    <Compile Include="WebApi\UmbracoApiControllerTypeCollectionBuilder.cs" />
+    <Compile Include="WebApi\UnhandedExceptionLoggerConfigurationAttribute.cs" />
+    <Compile Include="WebApi\UnhandledExceptionLogger.cs" />
+    <Compile Include="Runtime\WebInitialComponent.cs" />
+    <Compile Include="Editors\PublishedStatusController.cs" />
+    <Compile Include="Editors\NuCacheStatusController.cs" />
+    <Compile Include="Actions\ActionAssignDomain.cs" />
+    <Compile Include="Actions\ActionBrowse.cs" />
+    <Compile Include="Actions\ActionChangeDocType.cs" />
+    <Compile Include="Actions\ActionCollection.cs" />
+    <Compile Include="Actions\ActionCollectionBuilder.cs" />
+    <Compile Include="Actions\ActionCopy.cs" />
+    <Compile Include="Actions\ActionCreateBlueprintFromContent.cs" />
+    <Compile Include="Actions\ActionDelete.cs" />
+    <Compile Include="Actions\ActionMove.cs" />
+    <Compile Include="Actions\ActionNew.cs" />
+    <Compile Include="Actions\ActionProtect.cs" />
+    <Compile Include="Actions\ActionPublish.cs" />
+    <Compile Include="Actions\ActionRestore.cs" />
+    <Compile Include="Actions\ActionRights.cs" />
+    <Compile Include="Actions\ActionRollback.cs" />
+    <Compile Include="Actions\ActionSort.cs" />
+    <Compile Include="Actions\ActionToPublish.cs" />
+    <Compile Include="Actions\ActionUnpublish.cs" />
+    <Compile Include="Actions\ActionUpdate.cs" />
+    <Compile Include="Actions\IAction.cs" />
+    <Compile Include="Models\ContentEditing\EntityBasic.cs" />
+    <Compile Include="Sections\ContentSection.cs" />
+    <Compile Include="Services\SectionService.cs" />
+    <Compile Include="Trees\TreeAttribute.cs" />
+    <Compile Include="Models\Trees\TreeNode.cs" />
+    <Compile Include="Routing\NotFoundHandlerHelper.cs" />
+    <Compile Include="Models\ContentEditing\DocumentTypeDisplay.cs" />
+    <Compile Include="Models\ContentEditing\ContentTypeCompositionDisplay.cs" />
+    <Compile Include="Models\ContentEditing\ContentTypeSave.cs" />
+    <Compile Include="Models\ContentEditing\DocumentTypeSave.cs" />
+    <Compile Include="Models\ContentEditing\MediaTypeDisplay.cs" />
+    <Compile Include="Models\ContentEditing\MediaTypeSave.cs" />
+    <Compile Include="Models\ContentEditing\MemberPropertyTypeBasic.cs" />
+    <Compile Include="Models\ContentEditing\MemberPropertyTypeDisplay.cs" />
+    <Compile Include="Models\ContentEditing\MemberTypeDisplay.cs" />
+    <Compile Include="Models\ContentEditing\MemberTypeSave.cs" />
+    <Compile Include="Models\ContentEditing\PostedFiles.cs" />
+    <Compile Include="Models\ContentEditing\PropertyGroupBasic.cs" />
+    <Compile Include="Models\ContentEditing\PropertyTypeBasic.cs" />
+    <Compile Include="Models\ContentEditing\SimpleNotificationModel.cs" />
+    <Compile Include="Models\LocalPackageInstallModel.cs" />
+    <Compile Include="Models\PackageInstallResult.cs" />
+    <Compile Include="Models\SetPasswordModel.cs" />
+    <Compile Include="Models\RequestPasswordResetModel.cs" />
+    <Compile Include="Models\ValidatePasswordResetCodeModel.cs" />
+    <Compile Include="Mvc\ControllerContextExtensions.cs" />
+    <Compile Include="Mvc\DisableBrowserCacheAttribute.cs" />
+    <Compile Include="Mvc\EnsurePartialViewMacroViewContextFilterAttribute.cs" />
+    <Compile Include="Mvc\IRenderController.cs" />
+    <Compile Include="Mvc\ModelBindingException.cs" />
+    <Compile Include="Mvc\RenderIndexActionSelectorAttribute.cs" />
+    <Compile Include="Mvc\UmbracoRequireHttpsAttribute.cs" />
+    <Compile Include="Mvc\ValidateMvcAngularAntiForgeryTokenAttribute.cs" />
+    <Compile Include="OwinMiddlewareConfiguredEventArgs.cs" />
+    <Compile Include="PropertyEditors\DateTimeConfigurationEditor.cs" />
+    <Compile Include="PropertyEditors\DecimalPropertyEditor.cs" />
+    <Compile Include="Routing\RedirectTrackingComponent.cs" />
+    <Compile Include="Editors\RedirectUrlManagementController.cs" />
+    <Compile Include="Models\ContentEditing\RedirectUrlSearchResults.cs" />
+    <Compile Include="DefaultEventMessagesFactory.cs" />
+    <Compile Include="Routing\ContentFinderByRedirectUrl.cs" />
+    <Compile Include="Scheduling\LatchedBackgroundTaskBase.cs" />
+    <Compile Include="Security\ExternalSignInAutoLinkOptions.cs" />
+    <Compile Include="Security\FixWindowsAuthMiddlware.cs" />
+    <Compile Include="Security\ForceRenewalCookieAuthenticationHandler.cs" />
+    <Compile Include="Security\ForceRenewalCookieAuthenticationMiddleware.cs" />
+    <Compile Include="Security\GetUserSecondsMiddleWare.cs" />
+    <Compile Include="Models\ContentEditing\PropertyTypeDisplay.cs" />
+    <Compile Include="Models\ContentEditing\PropertyGroupDisplay.cs" />
+    <Compile Include="Security\IUmbracoBackOfficeTwoFactorOptions.cs" />
+    <Compile Include="Models\Mapping\PropertyTypeGroupMapper.cs" />
+    <Compile Include="Services\TreeService.cs" />
+    <Compile Include="Security\PreviewAuthenticationMiddleware.cs" />
+    <Compile Include="Trees\ContentTypeTreeController.cs" />
+    <Compile Include="Trees\PackagesTreeController.cs" />
+    <Compile Include="Trees\MediaTypeTreeController.cs" />
+    <Compile Include="Trees\MemberTypeTreeController.cs" />
+    <Compile Include="Security\WebAuthExtensions.cs" />
+    <Compile Include="JavaScript\UmbracoClientDependencyLoader.cs" />
+    <Compile Include="UmbracoDefaultOwinStartup.cs" />
+    <Compile Include="IUmbracoContextAccessor.cs" />
+    <Compile Include="HtmlStringUtilities.cs" />
+    <Compile Include="ITagQuery.cs" />
+    <Compile Include="IUmbracoComponentRenderer.cs" />
+    <Compile Include="Models\Mapping\RelationMapDefinition.cs" />
+    <Compile Include="Models\UnLinkLoginModel.cs" />
+    <Compile Include="Mvc\MvcVersionCheck.cs" />
+    <Compile Include="Scheduling\ThreadingTaskImmutable.cs" />
+    <Compile Include="Mvc\ProfilingView.cs" />
+    <Compile Include="Mvc\ProfilingViewEngine.cs" />
+    <Compile Include="Scheduling\BackgroundTaskRunner.cs" />
+    <Compile Include="BatchedDatabaseServerMessenger.cs" />
+    <Compile Include="CacheHelperExtensions.cs" />
+    <Compile Include="Cache\ApplicationCacheRefresher.cs" />
+    <Compile Include="Cache\ContentTypeCacheRefresher.cs" />
+    <Compile Include="Cache\DataTypeCacheRefresher.cs" />
+    <Compile Include="Cache\DictionaryCacheRefresher.cs" />
+    <Compile Include="Cache\DistributedCache.cs" />
+    <Compile Include="Cache\DistributedCacheExtensions.cs" />
+    <Compile Include="Cache\DistributedCacheBinderComponent.cs" />
+    <Compile Include="Cache\DomainCacheRefresher.cs" />
+    <Compile Include="Cache\LanguageCacheRefresher.cs" />
+    <Compile Include="Cache\MacroCacheRefresher.cs" />
+    <Compile Include="Cache\MediaCacheRefresher.cs" />
+    <Compile Include="Cache\MemberCacheRefresher.cs" />
+    <Compile Include="Cache\MemberGroupCacheRefresher.cs" />
+    <Compile Include="Cache\PublicAccessCacheRefresher.cs" />
+    <Compile Include="Cache\TemplateCacheRefresher.cs" />
+    <Compile Include="Cache\UserCacheRefresher.cs" />
+    <Compile Include="Editors\AuthenticationController.cs" />
+    <Compile Include="Controllers\UmbProfileController.cs" />
+    <Compile Include="Editors\ContentController.cs" />
+    <Compile Include="Controllers\UmbLoginStatusController.cs" />
+    <Compile Include="Editors\Filters\ContentSaveValidationAttribute.cs" />
+    <Compile Include="Editors\ContentTypeControllerBase.cs" />
+    <Compile Include="Editors\DashboardController.cs" />
+    <Compile Include="Editors\DataTypeController.cs" />
+    <Compile Include="Editors\DataTypeValidateAttribute.cs" />
+    <Compile Include="Editors\ImagesController.cs" />
+    <Compile Include="Editors\PackageInstallController.cs" />
+    <Compile Include="Editors\RelationController.cs" />
+    <Compile Include="GridTemplateExtensions.cs" />
+    <Compile Include="Models\PackageInstallModel.cs" />
+    <Compile Include="Models\ContentEditing\DataTypeBasic.cs" />
+    <Compile Include="Models\ContentEditing\MemberBasic.cs" />
+    <Compile Include="Models\ContentEditing\MemberListDisplay.cs" />
+    <Compile Include="Models\TemplateQuery\ContentTypeModel.cs" />
+    <Compile Include="Models\TemplateQuery\PropertyModel.cs" />
+    <Compile Include="Models\TemplateQuery\SourceModel.cs" />
+    <Compile Include="Models\TemplateQuery\TemplateQueryResult.cs" />
+    <Compile Include="Models\TemplateQuery\SortExpression.cs" />
+    <Compile Include="Models\TemplateQuery\Operator.cs" />
+    <Compile Include="Models\TemplateQuery\OperatorTerm.cs" />
+    <Compile Include="Models\TemplateQuery\QueryCondition.cs" />
+    <Compile Include="Models\TemplateQuery\QueryModel.cs" />
+    <Compile Include="Models\TemplateQuery\QueryResultModel.cs" />
+    <Compile Include="Editors\TemplateQueryController.cs" />
+    <Compile Include="Models\ContentEditing\ContentBaseSave.cs" />
+    <Compile Include="Models\ContentEditing\MediaItemSave.cs" />
+    <Compile Include="Models\ImageCropAnchor.cs" />
+    <Compile Include="Models\ImageCropMode.cs" />
+    <Compile Include="Install\InstallException.cs" />
+    <Compile Include="Install\InstallStatusTracker.cs" />
+    <Compile Include="Install\InstallSteps\DatabaseConfigureStep.cs" />
+    <Compile Include="Install\InstallSteps\DatabaseInstallStep.cs" />
+    <Compile Include="Install\InstallSteps\DatabaseUpgradeStep.cs" />
+    <Compile Include="Install\InstallSteps\FilePermissionsStep.cs" />
+    <Compile Include="Install\InstallSteps\SetUmbracoVersionStep.cs" />
+    <Compile Include="Install\InstallSteps\StarterKitCleanupStep.cs" />
+    <Compile Include="Install\InstallSteps\StarterKitDownloadStep.cs" />
+    <Compile Include="Install\InstallSteps\StarterKitInstallStep.cs" />
+    <Compile Include="Install\InstallSteps\UpgradeStep.cs" />
+    <Compile Include="Install\InstallSteps\NewInstallStep.cs" />
+    <Compile Include="Install\Models\DatabaseModel.cs" />
+    <Compile Include="Install\Models\DatabaseType.cs" />
+    <Compile Include="Install\Models\InstallationType.cs" />
+    <Compile Include="Install\Models\InstallInstructions.cs" />
+    <Compile Include="Install\Models\InstallPackageModel.cs" />
+    <Compile Include="Install\Models\InstallProgressResultModel.cs" />
+    <Compile Include="Install\Models\InstallSetup.cs" />
+    <Compile Include="Install\Models\InstallSetupResult.cs" />
+    <Compile Include="Install\Models\InstallSetupStep.cs" />
+    <Compile Include="Install\Models\InstallSetupStepAttribute.cs" />
+    <Compile Include="Install\Models\InstallTrackingItem.cs" />
+    <Compile Include="Install\Models\Package.cs" />
+    <Compile Include="Install\Models\UserModel.cs" />
+    <Compile Include="Install\UmbracoInstallArea.cs" />
+    <Compile Include="Install\Controllers\InstallApiController.cs" />
+    <Compile Include="Install\Controllers\InstallController.cs" />
+    <Compile Include="Install\InstallAuthorizeAttribute.cs" />
+    <Compile Include="Models\ContentEditing\ListViewAwareContentItemDisplayBase.cs" />
+    <Compile Include="Models\ContentEditing\PropertyTypeValidation.cs" />
+    <Compile Include="Models\ImageCropRatioMode.cs" />
+    <Compile Include="Models\IContentModel.cs" />
+    <Compile Include="Models\PartialViewMacroModelExtensions.cs" />
+    <Compile Include="Models\PostRedirectModel.cs" />
+    <Compile Include="Models\PublishedProperty.cs" />
+    <Compile Include="Mvc\ActionExecutedEventArgs.cs" />
+    <Compile Include="Mvc\AdminTokenAuthorizeAttribute.cs" />
+    <Compile Include="Mvc\NotFoundHandler.cs" />
+    <Compile Include="Mvc\PreRenderViewActionFilterAttribute.cs" />
+    <Compile Include="Mvc\RedirectToUmbracoUrlResult.cs" />
+    <Compile Include="PropertyEditors\GridPropertyEditor.cs" />
+    <Compile Include="Mvc\UmbracoVirtualNodeByIdRouteHandler.cs" />
+    <Compile Include="PropertyEditors\ValueConverters\MacroContainerValueConverter.cs" />
+    <Compile Include="PropertyEditors\TagsDataController.cs" />
+    <Compile Include="PublishedCache\PublishedMember.cs" />
+    <Compile Include="Models\ContentModelOfTContent.cs" />
+    <Compile Include="Mvc\JsonNetResult.cs" />
+    <Compile Include="Mvc\MinifyJavaScriptResultAttribute.cs" />
+    <Compile Include="Mvc\EnsurePublishedContentRequestAttribute.cs" />
+    <Compile Include="Mvc\UmbracoViewPage.cs" />
+    <Compile Include="Editors\LogController.cs" />
+    <Compile Include="Editors\MacroRenderingController.cs" />
+    <Compile Include="Editors\MemberTypeController.cs" />
+    <Compile Include="Editors\UpdateCheckController.cs" />
+    <Compile Include="MembershipProviderExtensions.cs" />
+    <Compile Include="Models\ChangingPasswordModel.cs" />
+    <Compile Include="Models\ContentEditing\ModelWithNotifications.cs" />
+    <Compile Include="Models\ContentEditing\StyleSheet.cs" />
+    <Compile Include="Editors\StylesheetController.cs" />
+    <Compile Include="Models\ContentEditing\AuditLog.cs" />
+    <Compile Include="Models\ContentEditing\MoveOrCopy.cs" />
+    <Compile Include="Models\ContentEditing\MacroParameter.cs" />
+    <Compile Include="Models\ContentEditing\MemberDisplay.cs" />
+    <Compile Include="Models\ContentEditing\MemberSave.cs" />
+    <Compile Include="Models\ContentEditing\RichTextEditorCommand.cs" />
+    <Compile Include="Models\ContentEditing\RichTextEditorConfiguration.cs" />
+    <Compile Include="Models\ContentEditing\RichTextEditorPlugin.cs" />
+    <Compile Include="Models\ContentEditing\StylesheetRule.cs" />
+    <Compile Include="Models\ContentEditing\UmbracoEntityTypes.cs" />
+    <Compile Include="Models\Mapping\MacroMapDefinition.cs" />
+    <Compile Include="Models\Mapping\MemberMapDefinition.cs" />
+    <Compile Include="Models\Mapping\TagMapDefinition.cs" />
+    <Compile Include="Models\TagModel.cs" />
+    <Compile Include="Models\UpgradeCheckResponse.cs" />
+    <Compile Include="Models\PasswordChangedModel.cs" />
+    <Compile Include="PropertyEditors\ColorPickerConfigurationEditor.cs" />
+    <Compile Include="PropertyEditors\EmailAddressPropertyEditor.cs" />
+    <Compile Include="PropertyEditors\ImageCropperPropertyEditor.cs" />
+    <Compile Include="PropertyEditors\ImageCropperPropertyValueEditor.cs" />
+    <Compile Include="PropertyEditors\ListViewPropertyEditor.cs" />
+    <Compile Include="PropertyEditors\MacroContainerPropertyEditor.cs" />
+    <Compile Include="PropertyEditors\MarkdownPropertyEditor.cs" />
+    <Compile Include="PropertyEditors\MemberGroupPickerPropertyEditor.cs" />
+    <Compile Include="PropertyEditors\ParameterEditors\ContentTypeParameterEditor.cs" />
+    <Compile Include="PropertyEditors\ParameterEditors\MultipleContentTypeParameterEditor.cs" />
+    <Compile Include="PropertyEditors\ParameterEditors\MultiplePropertyGroupParameterEditor.cs" />
+    <Compile Include="PropertyEditors\ParameterEditors\MultiplePropertyTypeParameterEditor.cs" />
+    <Compile Include="PropertyEditors\ParameterEditors\PropertyGroupParameterEditor.cs" />
+    <Compile Include="PropertyEditors\ParameterEditors\PropertyTypeParameterEditor.cs" />
+    <Compile Include="PropertyEditors\PropertyEditorAssetAttribute.cs" />
+    <Compile Include="PropertyEditors\RteEmbedController.cs" />
+    <Compile Include="Editors\EntityController.cs" />
+    <Compile Include="Editors\MemberController.cs" />
+    <Compile Include="Editors\CurrentUserController.cs" />
+    <Compile Include="Models\ContentEditing\DataTypeDisplay.cs" />
+    <Compile Include="Models\ContentEditing\DataTypeSave.cs" />
+    <Compile Include="Models\ContentEditing\DataTypeConfigurationFieldDisplay.cs" />
+    <Compile Include="Models\ContentEditing\DataTypeConfigurationFieldSave.cs" />
+    <Compile Include="Models\ContentEditing\PropertyEditorBasic.cs" />
+    <Compile Include="Models\Mapping\DataTypeMapDefinition.cs" />
+    <Compile Include="Models\Mapping\EntityMapDefinition.cs" />
+    <Compile Include="PropertyEditors\CheckBoxListPropertyEditor.cs" />
+    <Compile Include="PropertyEditors\ColorPickerPropertyEditor.cs" />
+    <Compile Include="PropertyEditors\DateTimePropertyEditor.cs" />
+    <Compile Include="PropertyEditors\DateTimeValidator.cs" />
+    <Compile Include="PropertyEditors\IntegerPropertyEditor.cs" />
+    <Compile Include="PropertyEditors\MultipleTextStringPropertyEditor.cs" />
+    <Compile Include="PropertyEditors\MultipleValueEditor.cs" />
+    <Compile Include="PropertyEditors\RadioButtonsPropertyEditor.cs" />
+    <Compile Include="PropertyEditors\RichTextPreValueController.cs" />
+    <Compile Include="PropertyEditors\RichTextConfigurationEditor.cs" />
+    <Compile Include="PropertyEditors\SliderPropertyEditor.cs" />
+    <Compile Include="PropertyEditors\TagsPropertyEditor.cs" />
+    <Compile Include="PropertyEditors\UploadFileTypeValidator.cs" />
+    <Compile Include="PropertyEditors\UserPickerPropertyEditor.cs" />
+    <Compile Include="PropertyEditors\ValueListConfigurationEditor.cs" />
+    <Compile Include="PublishedContentQuery.cs" />
+    <Compile Include="ImageCropperTemplateExtensions.cs" />
+    <Compile Include="Mvc\UmbracoVirtualNodeRouteHandler.cs" />
+    <Compile Include="Routing\UrlProviderExtensions.cs" />
+    <Compile Include="Scheduling\BackgroundTaskRunnerOptions.cs" />
+    <Compile Include="Scheduling\IBackgroundTaskRunner.cs" />
+    <Compile Include="Scheduling\ILatchedBackgroundTask.cs" />
+    <Compile Include="Scheduling\RecurringTaskBase.cs" />
+    <Compile Include="Security\AppBuilderExtensions.cs" />
+    <Compile Include="Security\AuthenticationOptionsExtensions.cs" />
+    <Compile Include="Security\AuthenticationManagerExtensions.cs" />
+    <Compile Include="Security\BackOfficeCookieManager.cs" />
+    <Compile Include="Security\UmbracoBackOfficeCookieAuthOptions.cs" />
+    <Compile Include="Scheduling\TaskAndFactoryExtensions.cs" />
+    <Compile Include="Migrations\PostMigrations\ClearCsrfCookies.cs" />
+    <Compile Include="Compose\NotificationsComponent.cs" />
+    <Compile Include="TagQuery.cs" />
+    <Compile Include="Trees\CoreTreeAttribute.cs" />
+    <Compile Include="Trees\DataTypeTreeController.cs" />
+    <Compile Include="Trees\FileSystemTreeController.cs" />
+    <Compile Include="Trees\LanguageTreeController.cs" />
+    <Compile Include="Trees\MemberTreeController.cs" />
+    <Compile Include="Trees\MenuRenderingEventArgs.cs" />
+    <Compile Include="Models\Trees\CreateChildEntity.cs" />
+    <Compile Include="Models\Trees\MenuItemList.cs" />
+    <Compile Include="Trees\TemplatesTreeController.cs" />
+    <Compile Include="Trees\TreeControllerBase.cs" />
+    <Compile Include="JavaScript\AssetInitialization.cs" />
+    <Compile Include="JavaScript\CssInitialization.cs" />
+    <Compile Include="JavaScript\DependencyPathRenderer.cs" />
+    <Compile Include="UmbracoComponentRenderer.cs" />
+    <Compile Include="Web References\org.umbraco.our\Reference.cs">
+      <AutoGen>True</AutoGen>
+      <DesignTime>True</DesignTime>
+      <DependentUpon>Reference.map</DependentUpon>
+    </Compile>
+    <Compile Include="WebApi\AngularJsonMediaTypeFormatter.cs" />
+    <Compile Include="WebApi\AngularJsonOnlyConfigurationAttribute.cs" />
+    <Compile Include="Editors\Binders\MemberBinder.cs" />
+    <Compile Include="WebApi\Filters\AngularAntiForgeryHelper.cs" />
+    <Compile Include="WebApi\Filters\AppendCurrentEventMessagesAttribute.cs" />
+    <Compile Include="WebApi\Filters\ClearAngularAntiForgeryTokenAttribute.cs" />
+    <Compile Include="WebApi\Filters\DisableBrowserCacheAttribute.cs" />
+    <Compile Include="WebApi\Filters\EnableOverrideAuthorizationAttribute.cs" />
+    <Compile Include="WebApi\Filters\FilterGrouping.cs" />
+    <Compile Include="WebApi\Filters\OutgoingEditorModelEventAttribute.cs" />
+    <Compile Include="WebApi\Filters\OutgoingNoHyphenGuidFormatAttribute.cs" />
+    <Compile Include="WebApi\Filters\OverridableAuthorizationAttribute.cs" />
+    <Compile Include="WebApi\Filters\SetAngularAntiForgeryTokensAttribute.cs" />
+    <Compile Include="WebApi\Filters\UmbracoWebApiRequireHttpsAttribute.cs" />
+    <Compile Include="WebApi\Filters\UmbracoTreeAuthorizeAttribute.cs" />
+    <Compile Include="WebApi\Filters\ValidateAngularAntiForgeryTokenAttribute.cs" />
+    <Compile Include="WebApi\HttpControllerContextExtensions.cs" />
+    <Compile Include="Models\ContentEditing\ContentSortOrder.cs" />
+    <Compile Include="Editors\ContentControllerBase.cs" />
+    <Compile Include="Editors\ContentTypeController.cs" />
+    <Compile Include="Controllers\UmbRegisterController.cs" />
+    <Compile Include="Models\ProfileModel.cs" />
+    <Compile Include="Models\LoginStatusModel.cs" />
+    <Compile Include="PropertyEditors\ValueConverters\MarkdownEditorValueConverter.cs" />
+    <Compile Include="PropertyEditors\ValueConverters\TextStringValueConverter.cs" />
+    <Compile Include="PublishedPropertyExtension.cs" />
+    <Compile Include="Models\UmbracoProperty.cs" />
+    <Compile Include="Mvc\MergeParentContextViewDataAttribute.cs" />
+    <Compile Include="Mvc\ViewDataDictionaryExtensions.cs" />
+    <Compile Include="Models\RegisterModel.cs" />
+    <Compile Include="Models\LoginModel.cs" />
+    <Compile Include="Editors\MediaTypeController.cs" />
+    <Compile Include="Scheduling\IBackgroundTask.cs" />
+    <Compile Include="Scheduling\KeepAlive.cs" />
+    <Compile Include="Scheduling\LogScrubber.cs" />
+    <Compile Include="Scheduling\ScheduledPublishing.cs" />
+    <Compile Include="Scheduling\TaskEventArgs.cs" />
+    <Compile Include="Security\MembershipHelper.cs" />
+    <Compile Include="Editors\SectionController.cs" />
+    <Compile Include="Editors\UmbracoAuthorizedJsonController.cs" />
+    <Compile Include="HttpCookieExtensions.cs" />
+    <Compile Include="Models\ContentEditing\ContentItemDisplayBase.cs" />
+    <Compile Include="Models\ContentEditing\ContentSaveAction.cs" />
+    <Compile Include="Models\ContentEditing\ContentTypeBasic.cs" />
+    <Compile Include="Models\ContentEditing\IErrorModel.cs" />
+    <Compile Include="Models\ContentEditing\IHaveUploadedFiles.cs" />
+    <Compile Include="Models\ContentEditing\INotificationModel.cs" />
+    <Compile Include="Models\ContentEditing\MediaItemDisplay.cs" />
+    <Compile Include="Models\ContentEditing\MessagesExtensions.cs" />
+    <Compile Include="Models\ContentEditing\Notification.cs" />
+    <Compile Include="Models\ContentEditing\Section.cs" />
+    <Compile Include="Models\ContentEditing\Tab.cs" />
+    <Compile Include="Models\ContentEditing\TabbedContentItem.cs" />
+    <Compile Include="Models\ContentEditing\UserBasic.cs" />
+    <Compile Include="Models\ContentEditing\UserDetail.cs" />
+    <Compile Include="FormDataCollectionExtensions.cs" />
+    <Compile Include="Models\Mapping\ContentPropertyBasicMapper.cs" />
+    <Compile Include="Models\Mapping\ContentPropertyDisplayMapper.cs" />
+    <Compile Include="Models\Mapping\ContentPropertyDtoMapper.cs" />
+    <Compile Include="Models\Mapping\ContentPropertyMapDefinition.cs" />
+    <Compile Include="Models\Mapping\MediaMapDefinition.cs" />
+    <Compile Include="Models\Mapping\ContentTypeMapDefinition.cs" />
+    <Compile Include="Models\Mapping\ContentMapDefinition.cs" />
+    <Compile Include="Models\Mapping\SectionMapDefinition.cs" />
+    <Compile Include="Models\Mapping\TabsAndPropertiesMapper.cs" />
+    <Compile Include="Models\Mapping\UserMapDefinition.cs" />
+    <Compile Include="PropertyEditors\FileUploadPropertyEditor.cs" />
+    <Compile Include="PropertyEditors\FileUploadPropertyValueEditor.cs" />
+    <Compile Include="PropertyEditors\RichTextPropertyEditor.cs" />
+    <Compile Include="PropertyEditors\TextAreaPropertyEditor.cs" />
+    <Compile Include="PropertyEditors\TextboxPropertyEditor.cs" />
+    <Compile Include="PropertyEditors\TrueFalsePropertyEditor.cs" />
+    <Compile Include="Trees\MediaTreeController.cs" />
+    <Compile Include="Models\Trees\ActionMenuItem.cs" />
+    <Compile Include="Trees\ActionUrlMethod.cs" />
+    <Compile Include="Trees\ContentTreeControllerBase.cs" />
+    <Compile Include="Trees\ISearchableTree.cs" />
+    <Compile Include="Models\Trees\MenuItem.cs" />
+    <Compile Include="Models\Trees\MenuItemCollection.cs" />
+    <Compile Include="Models\Trees\RefreshNode.cs" />
+    <Compile Include="Models\ContentEditing\SearchResultEntity.cs" />
+    <Compile Include="Models\Trees\TreeRootNode.cs" />
+    <Compile Include="Trees\TreeController.cs" />
+    <Compile Include="Models\Trees\TreeNodeCollection.cs" />
+    <Compile Include="Models\Trees\TreeNodeExtensions.cs" />
+    <Compile Include="Trees\TreeNodeRenderingEventArgs.cs" />
+    <Compile Include="Trees\TreeNodesRenderingEventArgs.cs" />
+    <Compile Include="Trees\TreeQueryStringParameters.cs" />
+    <Compile Include="Trees\ApplicationTreeController.cs" />
+    <Compile Include="Editors\BackOfficeController.cs" />
+    <Compile Include="Security\Providers\MembersMembershipProvider.cs" />
+    <Compile Include="Security\Providers\MembersRoleProvider.cs" />
+    <Compile Include="Security\Providers\UmbracoMembershipProvider.cs" />
+    <Compile Include="Security\Providers\UsersMembershipProvider.cs" />
+    <Compile Include="Trees\ContentTreeController.cs" />
+    <Compile Include="Trees\TreeRenderingEventArgs.cs" />
+    <Compile Include="Trees\UrlHelperExtensions.cs" />
+    <Compile Include="JavaScript\JsInitialization.cs" />
+    <Compile Include="Models\ContentEditing\ContentItemBasic.cs" />
+    <Compile Include="Models\ContentEditing\ContentItemDisplay.cs" />
+    <Compile Include="Models\ContentEditing\ContentPropertyCollectionDto.cs" />
+    <Compile Include="Models\ContentEditing\ContentItemSave.cs" />
+    <Compile Include="Models\ContentEditing\ContentPropertyBasic.cs" />
+    <Compile Include="Models\ContentEditing\ContentPropertyDisplay.cs" />
+    <Compile Include="Models\ContentEditing\ContentPropertyDto.cs" />
+    <Compile Include="HttpRequestExtensions.cs" />
+    <Compile Include="HttpUrlHelperExtensions.cs" />
+    <Compile Include="Install\FilePermissionHelper.cs" />
+    <Compile Include="Install\InstallHelper.cs" />
+    <Compile Include="Install\HttpInstallAuthorizeAttribute.cs" />
+    <Compile Include="Macros\PartialViewMacroController.cs" />
+    <Compile Include="Macros\PartialViewMacroEngine.cs" />
+    <Compile Include="Macros\PartialViewMacroPage.cs" />
+    <Compile Include="Models\PartialViewMacroModel.cs" />
+    <Compile Include="Models\PublishedContentBase.cs" />
+    <Compile Include="Mvc\AreaRegistrationExtensions.cs" />
+    <Compile Include="Mvc\QueryStringFilterAttribute.cs" />
+    <Compile Include="Dictionary\UmbracoCultureDictionary.cs" />
+    <Compile Include="Dictionary\UmbracoCultureDictionaryFactory.cs" />
+    <Compile Include="Mvc\MemberAuthorizeAttribute.cs" />
+    <Compile Include="Mvc\BackOfficeArea.cs" />
+    <Compile Include="Mvc\ControllerFactoryExtensions.cs" />
+    <Compile Include="Mvc\IRenderMvcController.cs" />
+    <Compile Include="Mvc\SurfaceRouteHandler.cs" />
+    <Compile Include="Routing\UrlProviderMode.cs" />
+    <Compile Include="Search\ExamineIndexModel.cs" />
+    <Compile Include="Security\ValidateRequestAttempt.cs" />
+    <Compile Include="Security\WebSecurity.cs" />
+    <Compile Include="JavaScript\Resources.Designer.cs">
+      <AutoGen>True</AutoGen>
+      <DesignTime>True</DesignTime>
+      <DependentUpon>Resources.resx</DependentUpon>
+    </Compile>
+    <Compile Include="JavaScript\ServerVariablesParser.cs" />
+    <Compile Include="Compose\PublicAccessComponent.cs" />
+    <Compile Include="CdfLogger.cs" />
+    <Compile Include="Controllers\UmbLoginController.cs" />
+    <Compile Include="UrlHelperExtensions.cs" />
+    <Compile Include="Editors\MediaController.cs" />
+    <Compile Include="UrlHelperRenderExtensions.cs" />
+    <Compile Include="Editors\Binders\ContentModelBinderHelper.cs" />
+    <Compile Include="WebApi\IsBackOfficeAttribute.cs" />
+    <Compile Include="Editors\Binders\ContentItemBinder.cs" />
+    <Compile Include="Editors\Binders\MediaItemBinder.cs" />
+    <Compile Include="WebApi\Filters\EnsureUserPermissionForContentAttribute.cs" />
+    <Compile Include="Editors\Filters\ContentModelValidator.cs" />
+    <Compile Include="WebApi\Filters\EnsureUserPermissionForMediaAttribute.cs" />
+    <Compile Include="WebApi\Filters\FileUploadCleanupFilterAttribute.cs" />
+    <Compile Include="WebApi\Filters\FilterAllowedOutgoingContentAttribute.cs" />
+    <Compile Include="WebApi\Filters\FilterAllowedOutgoingMediaAttribute.cs" />
+    <Compile Include="WebApi\Filters\OutgoingDateTimeFormatAttribute.cs" />
+    <Compile Include="WebApi\Filters\UmbracoApplicationAuthorizeAttribute.cs" />
+    <Compile Include="WebApi\GuidNoHyphenConverter.cs" />
+    <Compile Include="WebApi\HttpRequestMessageExtensions.cs" />
+    <Compile Include="WebApi\JsonCamelCaseFormatter.cs" />
+    <Compile Include="WebApi\MemberAuthorizeAttribute.cs" />
+    <Compile Include="WebApi\NamespaceHttpControllerSelector.cs" />
+    <Compile Include="WebApi\PrefixlessBodyModelValidator.cs" />
+    <Compile Include="WebApi\PrefixlessBodyModelValidatorAttribute.cs" />
+    <Compile Include="WebApi\UmbracoApiController.cs" />
+    <Compile Include="WebApi\UmbracoApiControllerBase.cs" />
+    <Compile Include="Mvc\UmbracoAuthorizeAttribute.cs" />
+    <Compile Include="Mvc\NotChildAction.cs" />
+    <Compile Include="Mvc\UmbracoAuthorizedController.cs" />
+    <Compile Include="Mvc\UmbracoController.cs" />
+    <Compile Include="Mvc\UmbracoControllerFactory.cs" />
+    <Compile Include="Mvc\UmbracoMvcHandler.cs" />
+    <Compile Include="Mvc\UmbracoViewPageOfTModel.cs" />
+    <Compile Include="PublishedCache\IPublishedCache.cs" />
+    <Compile Include="PublishedCache\IPublishedContentCache.cs" />
+    <Compile Include="PublishedCache\IPublishedMediaCache.cs" />
+    <Compile Include="PublishedContentExtensions.cs" />
+    <Compile Include="ExamineExtensions.cs" />
+    <Compile Include="FormlessPage.cs">
+      <SubType>ASPXCodeBehind</SubType>
+    </Compile>
+    <Compile Include="HtmlHelperRenderExtensions.cs" />
+    <Compile Include="Scheduling\SchedulerComponent.cs" />
+    <Compile Include="ModelStateExtensions.cs" />
+    <Compile Include="Mvc\HtmlTagWrapper.cs" />
+    <Compile Include="Mvc\HtmlTagWrapperTextNode.cs" />
+    <Compile Include="Mvc\IHtmlTagWrapper.cs" />
+    <Compile Include="Mvc\MergeModelStateToChildActionAttribute.cs" />
+    <Compile Include="Mvc\PluginController.cs" />
+    <Compile Include="Mvc\PluginViewEngine.cs" />
+    <Compile Include="Mvc\PostedDataProxyInfo.cs" />
+    <Compile Include="Mvc\RedirectToUmbracoPageResult.cs" />
+    <Compile Include="Mvc\Strings.Designer.cs">
+      <AutoGen>True</AutoGen>
+      <DesignTime>True</DesignTime>
+      <DependentUpon>Strings.resx</DependentUpon>
+    </Compile>
+    <Compile Include="Mvc\SurfaceController.cs" />
+    <Compile Include="Mvc\PluginControllerArea.cs" />
+    <Compile Include="Mvc\PluginControllerAttribute.cs" />
+    <Compile Include="Mvc\PluginControllerMetadata.cs" />
+    <Compile Include="Mvc\UmbracoPageResult.cs" />
+    <Compile Include="PropertyEditors\ValueConverters\RteMacroRenderingValueConverter.cs" />
+    <Compile Include="RouteCollectionExtensions.cs" />
+    <Compile Include="Routing\AliasUrlProvider.cs" />
+    <Compile Include="Routing\ContentFinderByConfigured404.cs" />
+    <Compile Include="Routing\ContentFinderByPageIdQuery.cs" />
+    <Compile Include="Routing\ISiteDomainHelper.cs" />
+    <Compile Include="Routing\RoutableAttemptEventArgs.cs" />
+    <Compile Include="Routing\DefaultUrlProvider.cs" />
+    <Compile Include="Routing\DomainAndUri.cs" />
+    <Compile Include="Routing\IUrlProvider.cs" />
+    <Compile Include="Routing\SiteDomainHelper.cs" />
+    <Compile Include="Routing\EnsureRoutableOutcome.cs" />
+    <Compile Include="Routing\PublishedRouter.cs" />
+    <Compile Include="Routing\UrlProvider.cs" />
+    <Compile Include="Search\ExamineSearcherModel.cs" />
+    <Compile Include="Search\ExamineComponent.cs" />
+    <Compile Include="Compose\DatabaseServerRegistrarAndMessengerComponent.cs" />
+    <Compile Include="Templates\TemplateRenderer.cs" />
+    <Compile Include="Templates\TemplateUtilities.cs" />
+    <Compile Include="Trees\PartialViewMacrosTreeController.cs" />
+    <Compile Include="Trees\PartialViewsTreeController.cs" />
+    <Compile Include="Models\ContentEditing\NotificationStyle.cs" />
+    <Compile Include="UmbracoHelper.cs" />
+    <Compile Include="Mvc\ViewContextExtensions.cs" />
+    <Compile Include="Mvc\ViewDataContainerExtensions.cs" />
+    <Compile Include="Routing\PublishedContentNotFoundHandler.cs" />
+    <Compile Include="Mvc\Constants.cs" />
+    <Compile Include="Mvc\IFilteredControllerFactory.cs" />
+    <Compile Include="Mvc\MasterControllerFactory.cs" />
+    <Compile Include="Mvc\RenderActionInvoker.cs" />
+    <Compile Include="Mvc\RenderControllerFactory.cs" />
+    <Compile Include="Models\ContentModel.cs" />
+    <Compile Include="Mvc\ContentModelBinder.cs" />
+    <Compile Include="Mvc\RenderMvcController.cs" />
+    <Compile Include="Mvc\RenderRouteHandler.cs" />
+    <Compile Include="Mvc\RenderViewEngine.cs" />
+    <Compile Include="Mvc\RouteDefinition.cs" />
+    <Compile Include="Mvc\RouteValueDictionaryExtensions.cs" />
+    <Compile Include="Routing\UmbracoRequestEventArgs.cs" />
+    <Compile Include="WebApi\UmbracoAuthorizeAttribute.cs" />
+    <Compile Include="WebApi\UmbracoAuthorizedApiController.cs" />
+    <Compile Include="WebApi\Filters\ValidationFilterAttribute.cs" />
+    <Compile Include="WebApi\Filters\UmbracoUserTimeoutFilterAttribute.cs" />
+    <Compile Include="Runtime\WebRuntime.cs" />
+    <Compile Include="Mvc\ControllerExtensions.cs" />
+    <Compile Include="Routing\ContentFinderByUrlAlias.cs" />
+    <Compile Include="Routing\ContentFinderByIdPath.cs" />
+    <Compile Include="TypeLoaderExtensions.cs" />
+    <Compile Include="Routing\DomainHelper.cs" />
+    <Compile Include="Routing\PublishedRequest.cs" />
+    <Compile Include="Routing\IContentFinder.cs" />
+    <Compile Include="Properties\AssemblyInfo.cs">
+      <SubType>Code</SubType>
+    </Compile>
+    <Compile Include="Macros\PublishedContentHashtableConverter.cs">
+      <SubType>Code</SubType>
+    </Compile>
+    <Compile Include="Properties\Settings.Designer.cs">
+      <AutoGen>True</AutoGen>
+      <DesignTimeSharedInput>True</DesignTimeSharedInput>
+      <DependentUpon>Settings.settings</DependentUpon>
+    </Compile>
+    <Compile Include="UmbracoApplication.cs" />
+    <Compile Include="UmbracoContext.cs" />
+    <Compile Include="UmbracoInjectedModule.cs" />
+    <Compile Include="UriUtility.cs" />
+    <Compile Include="Web References\org.umbraco.update\Reference.cs">
+      <AutoGen>True</AutoGen>
+      <DesignTime>True</DesignTime>
+      <DependentUpon>Reference.map</DependentUpon>
+    </Compile>
+    <Compile Include="Controllers\TagsController.cs" />
+    <Compile Include="UmbracoAuthorizedHttpHandler.cs" />
+    <Compile Include="UmbracoHttpHandler.cs" />
+    <Compile Include="UmbracoWebService.cs">
+      <SubType>Component</SubType>
+    </Compile>
+    <Compile Include="WebViewPageExtensions.cs" />
+    <Compile Include="Runtime\WebFinalComponent.cs" />
+    <Compile Include="Runtime\WebFinalComposer.cs" />
+  </ItemGroup>
+  <ItemGroup>
+    <EmbeddedResource Include="JavaScript\Resources.resx">
+      <Generator>ResXFileCodeGenerator</Generator>
+      <LastGenOutput>Resources.Designer.cs</LastGenOutput>
+      <SubType>Designer</SubType>
+    </EmbeddedResource>
+    <EmbeddedResource Include="Mvc\Strings.resx">
+      <Generator>ResXFileCodeGenerator</Generator>
+      <LastGenOutput>Strings.Designer.cs</LastGenOutput>
+    </EmbeddedResource>
+    <EmbeddedResource Include="JavaScript\Main.js" />
+    <EmbeddedResource Include="JavaScript\JsInitialize.js" />
+    <EmbeddedResource Include="JavaScript\ServerVariables.js" />
+  </ItemGroup>
+  <ItemGroup>
+    <WebReferences Include="Web References\" />
+  </ItemGroup>
+  <ItemGroup>
+    <EmbeddedResource Include="JavaScript\PreviewInitialize.js" />
+    <!--<Content Include="umbraco.presentation\umbraco\users\PermissionEditor.aspx" />-->
+    <Content Include="PublishedCache\NuCache\notes.txt" />
+  </ItemGroup>
+  <ItemGroup>
+    <None Include="Web References\org.umbraco.update\checkforupgrade.disco" />
+    <None Include="Web References\org.umbraco.update\checkforupgrade.wsdl" />
+    <None Include="Web References\org.umbraco.update\Reference.map">
+      <Generator>MSDiscoCodeGenerator</Generator>
+      <LastGenOutput>Reference.cs</LastGenOutput>
+      <SubType>Designer</SubType>
+    </None>
+    <None Include="..\Umbraco.Web.UI\Views\web.config">
+      <Link>Mvc\web.config</Link>
+    </None>
+    <None Include="Web References\org.umbraco.our\Reference.map">
+      <Generator>MSDiscoCodeGenerator</Generator>
+      <LastGenOutput>Reference.cs</LastGenOutput>
+    </None>
+    <None Include="Web References\org.umbraco.our\repository.disco" />
+    <None Include="Web References\org.umbraco.our\repository.wsdl" />
+    <None Include="Web References\org.umbraco.update\UpgradeResult.datasource">
+      <DependentUpon>Reference.map</DependentUpon>
+    </None>
+    <None Include="Web References\org.umbraco.update\UpgradeResult1.datasource">
+      <DependentUpon>Reference.map</DependentUpon>
+    </None>
+    <None Include="Properties\Settings.settings">
+      <Generator>SettingsSingleFileGenerator</Generator>
+      <LastGenOutput>Settings.Designer.cs</LastGenOutput>
+    </None>
+  </ItemGroup>
+  <ItemGroup>
+    <WebReferenceUrl Include="http://our.umbraco.org/umbraco/webservices/api/repository.asmx">
+      <UrlBehavior>Dynamic</UrlBehavior>
+      <RelPath>Web References\org.umbraco.our\</RelPath>
+      <UpdateFromURL>http://our.umbraco.org/umbraco/webservices/api/repository.asmx</UpdateFromURL>
+      <ServiceLocationURL>
+      </ServiceLocationURL>
+      <CachedDynamicPropName>
+      </CachedDynamicPropName>
+      <CachedAppSettingsObjectName>Settings</CachedAppSettingsObjectName>
+      <CachedSettingsPropName>umbraco_org_umbraco_our_Repository</CachedSettingsPropName>
+    </WebReferenceUrl>
+    <WebReferenceUrl Include="http://update.umbraco.org/checkforupgrade.asmx">
+      <UrlBehavior>Dynamic</UrlBehavior>
+      <RelPath>Web References\org.umbraco.update\</RelPath>
+      <UpdateFromURL>http://update.umbraco.org/checkforupgrade.asmx</UpdateFromURL>
+      <ServiceLocationURL>
+      </ServiceLocationURL>
+      <CachedDynamicPropName>
+      </CachedDynamicPropName>
+      <CachedAppSettingsObjectName>Settings</CachedAppSettingsObjectName>
+      <CachedSettingsPropName>umbraco_org_umbraco_update_CheckForUpgrade</CachedSettingsPropName>
+    </WebReferenceUrl>
+  </ItemGroup>
+  <ItemGroup />
+  <Import Project="$(MSBuildBinPath)\Microsoft.CSharp.targets" />
+  <!--
+    copied from Microsoft.CSharp.targets
+    because we have webservices, we need to SGEN
+    but it's getting confused by us referencing System.ValueTuple which it cannot load
+
+      Name="UmbGenerateSerializationAssemblies"
+      Condition="'$(_SGenGenerateSerializationAssembliesConfig)' == 'On' or ('@(WebReferenceUrl)'!='' and '$(_SGenGenerateSerializationAssembliesConfig)' == 'Auto')"
+  -->
+  <Target Name="AfterBuild" DependsOnTargets="AssignTargetPaths;Compile;ResolveKeySource" Inputs="$(MSBuildAllProjects);@(IntermediateAssembly)" Outputs="$(IntermediateOutputPath)$(_SGenDllName)">
+    <PropertyGroup>
+      <SGenMSBuildArchitecture Condition="'$(SGenMSBuildArchitecture)' == ''">$(PlatformTargetAsMSBuildArchitecture)</SGenMSBuildArchitecture>
+    </PropertyGroup>
+    <ItemGroup>
+      <!-- we want to exclude all facade references ?! -->
+      <FixedReferencePath Include="@(ReferencePath)" Condition="'%(ReferencePath.FileName)' != 'System.ValueTuple' and '%(ReferencePath.FileName)' != 'System.Net.Http'" />
+    </ItemGroup>
+    <Delete Files="$(TargetDir)$(TargetName).XmlSerializers.dll" ContinueOnError="true" />
+    <!--
+     ShouldGenerateSerializer="$(SGenShouldGenerateSerializer)"
+     -->
+    <SGen BuildAssemblyName="$(TargetFileName)" BuildAssemblyPath="$(IntermediateOutputPath)" References="@(FixedReferencePath)" ShouldGenerateSerializer="true" UseProxyTypes="$(SGenUseProxyTypes)" UseKeep="$(SGenUseKeep)" KeyContainer="$(KeyContainerName)" KeyFile="$(KeyOriginatorFile)" DelaySign="$(DelaySign)" ToolPath="$(SGenToolPath)" SdkToolsPath="$(TargetFrameworkSDKToolsDirectory)" EnvironmentVariables="$(SGenEnvironment)" MSBuildArchitecture="$(SGenMSBuildArchitecture)" SerializationAssembly="$(IntermediateOutputPath)$(_SGenDllName)" Platform="$(SGenPlatformTarget)" Types="$(SGenSerializationTypes)">
+      <Output TaskParameter="SerializationAssembly" ItemName="SerializationAssembly" />
+    </SGen>
+  </Target>
 </Project>