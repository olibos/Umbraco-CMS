<?xml version="1.0" encoding="utf-8"?>
<Project ToolsVersion="15.0">
  <Import Project="$(MSBuildExtensionsPath)\$(MSBuildToolsVersion)\Microsoft.Common.props" Condition="Exists('$(MSBuildExtensionsPath)\$(MSBuildToolsVersion)\Microsoft.Common.props')" />
  <PropertyGroup>
    <TargetFrameworkVersion>v4.7.2</TargetFrameworkVersion>
    <EnableDefaultCompileItems>false</EnableDefaultCompileItems>
    <EnableDefaultEmbeddedResourceItems>false</EnableDefaultEmbeddedResourceItems>
    <ProjectGuid>{651E1350-91B6-44B7-BD60-7207006D7003}</ProjectGuid>
    <OutputType>Library</OutputType>
    <AssemblyName>Umbraco.Web</AssemblyName>
    <RootNamespace>Umbraco.Web</RootNamespace>
    <SolutionDir Condition="$(SolutionDir) == '' Or $(SolutionDir) == '*Undefined*'">..\</SolutionDir>
    <RestorePackages>true</RestorePackages>
    <GenerateSerializationAssemblies>Off</GenerateSerializationAssemblies>
    <TargetFrameworkProfile />
    <AdditionalFileItemNames>$(AdditionalFileItemNames);Content</AdditionalFileItemNames>
  </PropertyGroup>
  <PropertyGroup Condition=" '$(Configuration)|$(Platform)' == 'Debug|AnyCPU' ">
    <DebugSymbols>true</DebugSymbols>
    <DebugType>portable</DebugType>
    <Optimize>false</Optimize>
    <OutputPath>bin\Debug\</OutputPath>
    <DefineConstants>DEBUG;TRACE</DefineConstants>
    <ErrorReport>prompt</ErrorReport>
    <WarningLevel>4</WarningLevel>
    <Prefer32Bit>false</Prefer32Bit>
    <LangVersion>latest</LangVersion>
  </PropertyGroup>
  <PropertyGroup Condition=" '$(Configuration)|$(Platform)' == 'Release|AnyCPU' ">
    <DebugType>portable</DebugType>
    <Optimize>true</Optimize>
    <OutputPath>bin\Release\</OutputPath>
    <DefineConstants>TRACE</DefineConstants>
    <ErrorReport>prompt</ErrorReport>
    <WarningLevel>4</WarningLevel>
    <DocumentationFile>bin\Release\Umbraco.Web.xml</DocumentationFile>
    <Prefer32Bit>false</Prefer32Bit>
    <LangVersion>latest</LangVersion>
  </PropertyGroup>
  <PropertyGroup />
  <ItemGroup>
    <Reference Include="Microsoft.CSharp" />
    <Reference Include="System" />
    <Reference Include="System.Data" />
    <Reference Include="System.Data.DataSetExtensions" />
    <Reference Include="System.Design" />
    <Reference Include="System.DirectoryServices.AccountManagement" />
    <Reference Include="System.Drawing" />
    <Reference Include="System.EnterpriseServices" />
    <Reference Include="System.Runtime.Caching" />
    <Reference Include="System.Runtime.Serialization" />
    <Reference Include="System.ServiceModel" />
    <Reference Include="System.Web" />
    <Reference Include="System.Web.Abstractions" />
    <Reference Include="System.Web.ApplicationServices" />
    <Reference Include="System.Web.Entity" />
    <Reference Include="System.Web.Extensions" />
    <Reference Include="System.Web.Services" />
    <Reference Include="System.Xml" />
    <Reference Include="System.Xml.Linq" />
  </ItemGroup>
  <ItemGroup>
    <PackageReference Include="ClientDependency" Version="1.9.9" />
    <PackageReference Include="ClientDependency-Mvc5" Version="1.9.3" />
    <PackageReference Include="Examine.Core">
      <Version>2.0.0-alpha.20200128.15</Version>
    </PackageReference>
    <PackageReference Include="HtmlAgilityPack" Version="1.8.14" />
    <PackageReference Include="ImageProcessor">
      <Version>2.7.0.100</Version>
    </PackageReference>
    <PackageReference Include="LightInject" Version="6.3.2" />
    <PackageReference Include="LightInject.Annotation" Version="1.1.0" />
    <PackageReference Include="LightInject.Mvc" Version="2.0.0" />
    <PackageReference Include="LightInject.Web">
      <Version>2.0.0</Version>
    </PackageReference>
    <PackageReference Include="LightInject.WebApi" Version="2.0.0" />
    <PackageReference Include="Markdown" Version="2.2.1" />
    <PackageReference Include="Microsoft.AspNet.Identity.Owin" Version="2.2.2" />
    <PackageReference Include="Microsoft.AspNet.Mvc" Version="5.2.7" />
    <PackageReference Include="Microsoft.AspNet.SignalR.Core" Version="2.4.0" />
    <PackageReference Include="Microsoft.AspNet.WebApi" Version="5.2.7" />
    <PackageReference Include="Microsoft.AspNet.WebApi.Client" Version="5.2.7" />
    <PackageReference Include="Microsoft.Extensions.Identity.Core" Version="3.1.2" />
    <PackageReference Include="Microsoft.Extensions.Identity.Stores" Version="3.1.2" />
    <PackageReference Include="Microsoft.Owin.Host.SystemWeb" Version="4.0.1" />
    <PackageReference Include="Microsoft.Owin.Security.Cookies" Version="4.0.1" />
    <PackageReference Include="Microsoft.Owin.Security.OAuth" Version="4.0.1" />
    <PackageReference Include="Microsoft.SourceLink.GitHub">
      <Version>1.0.0</Version>
      <IncludeAssets>runtime; build; native; contentfiles; analyzers; buildtransitive</IncludeAssets>
      <PrivateAssets>all</PrivateAssets>
    </PackageReference>
    <PackageReference Include="MiniProfiler" Version="4.1.0" />
    <PackageReference Include="Newtonsoft.Json" Version="12.0.3" />
    <PackageReference Include="NPoco" Version="4.0.2" />
    <PackageReference Include="SecurityCodeScan">
      <Version>3.4.0</Version>
      <IncludeAssets>runtime; build; native; contentfiles; analyzers</IncludeAssets>
      <PrivateAssets>all</PrivateAssets>
    </PackageReference>
    <PackageReference Include="System.Threading.Tasks.Dataflow" Version="4.9.0" />
    <PackageReference Include="Umbraco.Code">
      <Version>1.0.5</Version>
    </PackageReference>
  </ItemGroup>
  <ItemGroup>
    <ProjectReference Include="..\Umbraco.Configuration\Umbraco.Configuration.csproj">
      <Project>{fbe7c065-dac0-4025-a78b-63b24d3ab00b}</Project>
      <Name>Umbraco.Configuration</Name>
    </ProjectReference>
    <ProjectReference Include="..\Umbraco.Core\Umbraco.Core.csproj">
      <Project>{29aa69d9-b597-4395-8d42-43b1263c240a}</Project>
      <Name>Umbraco.Core</Name>
    </ProjectReference>
    <ProjectReference Include="..\Umbraco.Infrastructure\Umbraco.Infrastructure.csproj">
      <Project>{3ae7bf57-966b-45a5-910a-954d7c554441}</Project>
      <Name>Umbraco.Infrastructure</Name>
    </ProjectReference>
    <ProjectReference Include="..\Umbraco.Persistance.SqlCe\Umbraco.Persistance.SqlCe.csproj">
      <Project>{33085570-9bf2-4065-a9b0-a29d920d13ba}</Project>
      <Name>Umbraco.Persistance.SqlCe</Name>
    </ProjectReference>
  </ItemGroup>
  <ItemGroup>
    <!-- no globbing for now, painful -->
    <!--
    <Compile Include="**\*.cs" Exclude="obj\**\*.cs;**\*.aspx.cs;**\*.ascx.cs;**\*.designer.cs" />
    -->
    <Compile Include="..\SolutionInfo.cs">
      <Link>Properties\SolutionInfo.cs</Link>
    </Compile>
    <Compile Include="AppBuilderExtensions.cs" />
    <Compile Include="AreaRegistrationContextExtensions.cs" />
    <Compile Include="AspNet\AspNetHostingEnvironment.cs" />
    <Compile Include="AspNet\AspNetApplicationShutdownRegistry.cs" />
    <Compile Include="AspNet\AspNetRequestAccessor.cs" />
    <Compile Include="AspNet\AspNetSessionManager.cs" />
    <Compile Include="AspNet\AspNetUserAgentProvider.cs" />
    <Compile Include="AspNet\FrameworkMarchal.cs" />
<<<<<<< HEAD
    <Compile Include="Cache\WebCachingAppCache.cs" />
    <Compile Include="ClaimsIdentityExtensions.cs" />
=======
    <Compile Include="AspNet\AspNetUmbracoApplicationLifetime.cs" />
>>>>>>> 26e16cee
    <Compile Include="Compose\AuditEventsComponent.cs" />
    <Compile Include="Compose\AuditEventsComposer.cs" />
    <Compile Include="Compose\BackOfficeUserAuditEventsComponent.cs" />
    <Compile Include="Compose\BackOfficeUserAuditEventsComposer.cs" />
    <Compile Include="Composing\CompositionExtensions\Installer.cs" />
    <Compile Include="Composing\LightInject\LightInjectContainer.cs" />
    <Compile Include="WebAssets\CDF\ClientDependencyRuntimeMinifier.cs" />
    <Compile Include="Models\NoNodesViewModel.cs" />
    <Compile Include="Mvc\RenderNoContentController.cs" />
    <Compile Include="Editors\BackOfficePreviewModel.cs" />
    <Compile Include="Editors\EditorModelEventManager.cs" />
    <Compile Include="Editors\Filters\ContentSaveModelValidator.cs" />
    <Compile Include="Editors\Filters\DataTypeValidateAttribute.cs" />
    <Compile Include="Editors\Filters\MediaSaveModelValidator.cs" />
    <Compile Include="Editors\ImageUrlGeneratorController.cs" />
    <Compile Include="Editors\PackageController.cs" />
    <Compile Include="Editors\KeepAliveController.cs" />
    <Compile Include="Editors\MacrosController.cs" />
    <Compile Include="Editors\RelationTypeController.cs" />
    <Compile Include="Editors\TinyMceController.cs" />
    <Compile Include="HttpContextAccessorExtensions.cs" />
    <Compile Include="HttpContextExtensions.cs" />
    <Compile Include="ImageCropperTemplateCoreExtensions.cs" />
    <Compile Include="Install\ChangesMonitor.cs" />
    <Compile Include="Logging\OwinLogger.cs" />
    <Compile Include="Logging\OwinLoggerFactory.cs" />
    <Compile Include="Logging\WebProfiler.cs" />
    <Compile Include="Logging\WebProfilerComponent.cs" />
    <Compile Include="Logging\WebProfilerComposer.cs" />
    <Compile Include="Logging\WebProfilerProvider.cs" />
    <Compile Include="Macros\MacroRenderer.cs" />
    <Compile Include="Macros\MemberUserKeyProvider.cs" />
    <Compile Include="Models\Identity\BackOfficeIdentityUser.cs" />
    <Compile Include="Models\Identity\IdentityMapDefinition.cs" />
    <Compile Include="Models\Identity\IdentityUser.cs" />
    <Compile Include="Models\Identity\UserLoginInfoWrapper.cs" />
    <Compile Include="Models\Mapping\CommonTreeNodeMapper.cs" />
    <Compile Include="Models\Mapping\ContentMapDefinition.cs" />
    <Compile Include="Models\Mapping\MediaMapDefinition.cs" />
    <Compile Include="Models\Mapping\MemberMapDefinition.cs" />
    <Compile Include="Models\Membership\UmbracoMembershipMember.cs" />
    <Compile Include="Mvc\HttpUmbracoFormRouteStringException.cs" />
    <Compile Include="Mvc\ModelBindingExceptionFilter.cs" />
    <Compile Include="Mvc\StatusCodeFilterAttribute.cs" />
    <Compile Include="Mvc\SurfaceControllerTypeCollectionBuilder.cs" />
    <Compile Include="Mvc\ValidateUmbracoFormRouteStringAttribute.cs" />
    <Compile Include="AspNet\AspNetBackOfficeInfo.cs" />
    <Compile Include="AspNet\AspNetCookieManager.cs" />
    <Compile Include="AspNet\AspNetHttpContextAccessor.cs" />
    <Compile Include="AspNet\AspNetIpResolver.cs" />
    <Compile Include="AspNet\AspNetPasswordHasher.cs" />
    <Compile Include="Profiling\WebProfilingController.cs" />
    <Compile Include="RoutableDocumentFilter.cs" />
    <Compile Include="Runtime\AspNetUmbracoBootPermissionChecker.cs" />
<<<<<<< HEAD
    <Compile Include="Scheduling\SchedulerComponent.cs" />
    <Compile Include="Scheduling\SchedulerComposer.cs" />
    <Compile Include="Security\BackOfficeClaimsPrincipalFactory.cs" />
    <Compile Include="Security\BackOfficeSignInManager.cs" />
    <Compile Include="Security\BackOfficeUserManager.cs" />
    <Compile Include="Security\BackOfficeUserManagerMarker.cs" />
=======
    <Compile Include="WebAssets\CDF\ClientDependencyComponent.cs" />
    <Compile Include="WebAssets\CDF\ClientDependencyComposer.cs" />
>>>>>>> 26e16cee
    <Compile Include="Security\BackOfficeUserStore.cs" />
    <Compile Include="Security\BackOfficeUserValidator.cs" />
    <Compile Include="Security\ConfiguredPasswordValidator.cs" />
    <Compile Include="Security\IUserSessionStore.cs" />
    <Compile Include="Security\MembershipProviderBase.cs" />
    <Compile Include="Security\MembershipProviderExtensions.cs" />
    <Compile Include="Security\NopLookupNormalizer.cs" />
    <Compile Include="Security\OwinDataProtectorTokenProvider.cs" />
    <Compile Include="Security\PasswordSecurity.cs" />
    <Compile Include="Security\PublicAccessChecker.cs" />
    <Compile Include="Security\UmbracoBackOfficeIdentity.cs" />
    <Compile Include="Security\UmbracoMembershipProviderBase.cs" />
    <Compile Include="Security\UmbracoSecurityStampValidator.cs" />
    <Compile Include="Security\UserAwarePasswordHasher.cs" />
    <Compile Include="StringExtensions.cs" />
    <Compile Include="Trees\ITreeNodeController.cs" />
    <Compile Include="Trees\TreeCollectionBuilder.cs" />
    <Compile Include="UmbracoContext.cs" />
    <Compile Include="UmbracoContextFactory.cs" />
    <Compile Include="Mvc\UmbracoVirtualNodeByUdiRouteHandler.cs" />
    <Compile Include="UmbracoDbProviderFactoryCreator.cs" />
    <Compile Include="ViewDataExtensions.cs" />
    <Compile Include="WebApi\Filters\AdminUsersAuthorizeAttribute.cs" />
    <Compile Include="WebApi\Filters\OnlyLocalRequestsAttribute.cs" />
    <Compile Include="Runtime\WebInitialComposer.cs" />
    <Compile Include="Security\ActiveDirectoryBackOfficeUserPasswordChecker.cs" />
    <Compile Include="Security\BackOfficeUserPasswordCheckerResult.cs" />
    <Compile Include="Security\IBackOfficeUserManagerMarker.cs" />
    <Compile Include="Security\IBackOfficeUserPasswordChecker.cs" />
    <Compile Include="Security\IdentityAuditEventArgs.cs" />
    <Compile Include="CompositionExtensions.cs" />
    <Compile Include="Composing\Current.cs" />
    <Compile Include="Editors\BackOfficeAssetsController.cs" />
    <Compile Include="Editors\BackOfficeModel.cs" />
    <Compile Include="Editors\BackOfficeServerVariables.cs" />
    <Compile Include="Editors\LogViewerController.cs" />
    <Compile Include="ImageProcessorLogger.cs" />
    <Compile Include="Trees\LogViewerTreeController.cs" />
    <Compile Include="Mvc\ContainerControllerFactory.cs" />
    <Compile Include="OwinExtensions.cs" />
    <Compile Include="Security\BackOfficeCookieAuthenticationProvider.cs" />
    <Compile Include="Security\SessionIdValidator.cs" />
    <Compile Include="SignalR\PreviewHubComposer.cs" />
    <Compile Include="Trees\FilesTreeController.cs" />
    <Compile Include="WebAssets\CDF\ClientDependencyConfiguration.cs" />
    <Compile Include="Editors\Binders\BlueprintItemBinder.cs" />
    <Compile Include="UmbracoApplicationBase.cs" />
    <Compile Include="WebApi\Filters\HttpQueryStringModelBinder.cs" />
    <Compile Include="WebApi\HttpActionContextExtensions.cs" />
    <Compile Include="WebApi\SerializeVersionAttribute.cs" />
    <Compile Include="WebApi\TrimModelBinder.cs" />
    <Compile Include="Editors\CodeFileController.cs" />
    <Compile Include="Editors\DictionaryController.cs" />
    <Compile Include="Editors\Filters\MemberSaveModelValidator.cs" />
    <Compile Include="Editors\ExamineManagementController.cs" />
    <Compile Include="Editors\FromJsonPathAttribute.cs" />
    <Compile Include="Editors\HelpController.cs" />
    <Compile Include="Editors\Filters\IsCurrentUserModelFilterAttribute.cs" />
    <Compile Include="Editors\LanguageController.cs" />
    <Compile Include="WebApi\ParameterSwapControllerActionSelector.cs" />
    <Compile Include="Editors\PasswordChanger.cs" />
    <Compile Include="Editors\PreviewController.cs" />
    <Compile Include="Editors\TemplateController.cs" />
    <Compile Include="Editors\TourController.cs" />
    <Compile Include="Editors\Filters\UserGroupAuthorizationAttribute.cs" />
    <Compile Include="Editors\Filters\UserGroupEditorAuthorizationHelper.cs" />
    <Compile Include="Editors\UserGroupsController.cs" />
    <Compile Include="Editors\Filters\UserGroupValidateAttribute.cs" />
    <Compile Include="Editors\UsersController.cs" />
    <Compile Include="HttpContextUmbracoContextAccessor.cs" />
    <Compile Include="IHttpContextAccessor.cs" />
    <Compile Include="Composing\CompositionExtensions\WebMappingProfiles.cs" />
    <Compile Include="Editors\BackOfficeNotificationsController.cs" />
    <Compile Include="Install\InstallStepCollection.cs" />
    <Compile Include="Editors\MemberGroupController.cs" />
    <Compile Include="Composing\CompositionExtensions\Controllers.cs" />
    <Compile Include="HealthCheck\HealthCheckController.cs" />
    <Compile Include="HtmlHelperBackOfficeExtensions.cs" />
    <Compile Include="Composing\ModuleInjector.cs" />
    <Compile Include="Mvc\FilteredControllerFactoryCollection.cs" />
    <Compile Include="Mvc\FilteredControllerFactoryCollectionBuilder.cs" />
    <Compile Include="Mvc\SurfaceControllerTypeCollection.cs" />
    <Compile Include="PropertyEditors\NestedContentController.cs" />
    <Compile Include="PublishedElementExtensions.cs" />
    <Compile Include="PublishedModels\DummyClassSoThatPublishedModelsNamespaceExists.cs" />
    <Compile Include="Security\AuthenticationExtensions.cs" />
    <Compile Include="Security\UmbracoSecureDataFormat.cs" />
    <Compile Include="Security\UmbracoAuthTicketDataProtector.cs" />
    <Compile Include="SignalR\IPreviewHub.cs" />
    <Compile Include="SignalR\PreviewHub.cs" />
    <Compile Include="SignalR\PreviewHubComponent.cs" />
    <Compile Include="Trees\ContentBlueprintTreeController.cs" />
    <Compile Include="Trees\RelationTypeTreeController.cs" />
    <Compile Include="Trees\MacrosTreeController.cs" />
    <Compile Include="Trees\MemberGroupTreeController.cs" />
    <Compile Include="Trees\MemberTypeAndGroupTreeControllerBase.cs" />
    <Compile Include="Trees\ScriptsTreeController.cs" />
    <Compile Include="Trees\DictionaryTreeController.cs" />
    <Compile Include="Trees\StylesheetsTreeController.cs" />
    <Compile Include="Trees\UserTreeController.cs" />
    <Compile Include="UmbracoModule.cs" />
    <Compile Include="WebApi\EnableDetailedErrorsAttribute.cs" />
    <Compile Include="WebApi\Filters\AppendUserModifiedHeaderAttribute.cs" />
    <Compile Include="WebApi\Filters\CheckIfUserTicketDataIsStaleAttribute.cs" />
    <Compile Include="WebApi\Filters\FeatureAuthorizeAttribute.cs" />
    <Compile Include="Editors\Filters\MediaItemSaveValidationAttribute.cs" />
    <Compile Include="Editors\Filters\MemberSaveValidationAttribute.cs" />
    <Compile Include="WebApi\SessionHttpControllerRouteHandler.cs" />
    <Compile Include="WebApi\UmbracoApiControllerTypeCollectionBuilder.cs" />
    <Compile Include="WebApi\UnhandedExceptionLoggerConfigurationAttribute.cs" />
    <Compile Include="WebApi\UnhandledExceptionLogger.cs" />
    <Compile Include="Runtime\WebInitialComponent.cs" />
    <Compile Include="Editors\PublishedStatusController.cs" />
    <Compile Include="Editors\PublishedSnapshotCacheStatusController.cs" />
    <Compile Include="Trees\TreeAttribute.cs" />
    <Compile Include="Mvc\ControllerContextExtensions.cs" />
    <Compile Include="Mvc\DisableBrowserCacheAttribute.cs" />
    <Compile Include="Mvc\EnsurePartialViewMacroViewContextFilterAttribute.cs" />
    <Compile Include="Mvc\IRenderController.cs" />
    <Compile Include="Mvc\ModelBindingException.cs" />
    <Compile Include="Mvc\RenderIndexActionSelectorAttribute.cs" />
    <Compile Include="Mvc\UmbracoRequireHttpsAttribute.cs" />
    <Compile Include="Mvc\ValidateMvcAngularAntiForgeryTokenAttribute.cs" />
    <Compile Include="OwinMiddlewareConfiguredEventArgs.cs" />
    <Compile Include="Editors\RedirectUrlManagementController.cs" />
    <Compile Include="Security\ExternalSignInAutoLinkOptions.cs" />
    <Compile Include="Security\FixWindowsAuthMiddlware.cs" />
    <Compile Include="Security\ForceRenewalCookieAuthenticationHandler.cs" />
    <Compile Include="Security\ForceRenewalCookieAuthenticationMiddleware.cs" />
    <Compile Include="Security\GetUserSecondsMiddleWare.cs" />
    <Compile Include="Security\IUmbracoBackOfficeTwoFactorOptions.cs" />
    <Compile Include="Security\PreviewAuthenticationMiddleware.cs" />
    <Compile Include="Trees\ContentTypeTreeController.cs" />
    <Compile Include="Trees\PackagesTreeController.cs" />
    <Compile Include="Trees\MediaTypeTreeController.cs" />
    <Compile Include="Trees\MemberTypeTreeController.cs" />
    <Compile Include="Security\WebAuthExtensions.cs" />
    <Compile Include="WebAssets\CDF\UmbracoClientDependencyLoader.cs" />
    <Compile Include="UmbracoDefaultOwinStartup.cs" />
    <Compile Include="HtmlStringUtilities.cs" />
    <Compile Include="IUmbracoComponentRenderer.cs" />
    <Compile Include="Mvc\ProfilingView.cs" />
    <Compile Include="Mvc\ProfilingViewEngine.cs" />
    <Compile Include="CacheHelperExtensions.cs" />
    <Compile Include="Editors\AuthenticationController.cs" />
    <Compile Include="Controllers\UmbProfileController.cs" />
    <Compile Include="Editors\ContentController.cs" />
    <Compile Include="Controllers\UmbLoginStatusController.cs" />
    <Compile Include="Editors\Filters\ContentSaveValidationAttribute.cs" />
    <Compile Include="Editors\ContentTypeControllerBase.cs" />
    <Compile Include="Editors\DashboardController.cs" />
    <Compile Include="Editors\DataTypeController.cs" />
    <Compile Include="Editors\ImagesController.cs" />
    <Compile Include="Editors\PackageInstallController.cs" />
    <Compile Include="Editors\RelationController.cs" />
    <Compile Include="GridTemplateExtensions.cs" />
    <Compile Include="Editors\TemplateQueryController.cs" />
    <Compile Include="Install\InstallSteps\NewInstallStep.cs" />
    <Compile Include="Install\UmbracoInstallArea.cs" />
    <Compile Include="Install\Controllers\InstallApiController.cs" />
    <Compile Include="Install\Controllers\InstallController.cs" />
    <Compile Include="Install\InstallAuthorizeAttribute.cs" />
    <Compile Include="Mvc\ActionExecutedEventArgs.cs" />
    <Compile Include="Mvc\AdminTokenAuthorizeAttribute.cs" />
    <Compile Include="Mvc\NotFoundHandler.cs" />
    <Compile Include="Mvc\PreRenderViewActionFilterAttribute.cs" />
    <Compile Include="Mvc\RedirectToUmbracoUrlResult.cs" />
    <Compile Include="Mvc\UmbracoVirtualNodeByIdRouteHandler.cs" />
    <Compile Include="PropertyEditors\TagsDataController.cs" />
    <Compile Include="Mvc\JsonNetResult.cs" />
    <Compile Include="Mvc\MinifyJavaScriptResultAttribute.cs" />
    <Compile Include="Mvc\EnsurePublishedContentRequestAttribute.cs" />
    <Compile Include="Mvc\UmbracoViewPage.cs" />
    <Compile Include="Editors\LogController.cs" />
    <Compile Include="Editors\MacroRenderingController.cs" />
    <Compile Include="Editors\MemberTypeController.cs" />
    <Compile Include="Editors\UpdateCheckController.cs" />
    <Compile Include="Editors\StylesheetController.cs" />
    <Compile Include="PropertyEditors\RteEmbedController.cs" />
    <Compile Include="Editors\EntityController.cs" />
    <Compile Include="Editors\MemberController.cs" />
    <Compile Include="Editors\CurrentUserController.cs" />
    <Compile Include="PropertyEditors\RichTextPreValueController.cs" />
    <Compile Include="ImageCropperTemplateExtensions.cs" />
    <Compile Include="Mvc\UmbracoVirtualNodeRouteHandler.cs" />
    <Compile Include="Security\AppBuilderExtensions.cs" />
    <Compile Include="Security\AuthenticationOptionsExtensions.cs" />
    <Compile Include="Security\AuthenticationManagerExtensions.cs" />
    <Compile Include="Security\BackOfficeCookieManager.cs" />
    <Compile Include="Security\UmbracoBackOfficeCookieAuthOptions.cs" />
    <Compile Include="Trees\DataTypeTreeController.cs" />
    <Compile Include="Trees\FileSystemTreeController.cs" />
    <Compile Include="Trees\LanguageTreeController.cs" />
    <Compile Include="Trees\MemberTreeController.cs" />
    <Compile Include="Trees\MenuRenderingEventArgs.cs" />
    <Compile Include="Trees\TemplatesTreeController.cs" />
    <Compile Include="Trees\TreeControllerBase.cs" />
    <Compile Include="WebAssets\CDF\DependencyPathRenderer.cs" />
    <Compile Include="UmbracoComponentRenderer.cs" />
    <Compile Include="WebApi\AngularJsonMediaTypeFormatter.cs" />
    <Compile Include="WebApi\AngularJsonOnlyConfigurationAttribute.cs" />
    <Compile Include="Editors\Binders\MemberBinder.cs" />
    <Compile Include="WebApi\Filters\AngularAntiForgeryHelper.cs" />
    <Compile Include="WebApi\Filters\AppendCurrentEventMessagesAttribute.cs" />
    <Compile Include="WebApi\Filters\ClearAngularAntiForgeryTokenAttribute.cs" />
    <Compile Include="WebApi\Filters\DisableBrowserCacheAttribute.cs" />
    <Compile Include="WebApi\Filters\EnableOverrideAuthorizationAttribute.cs" />
    <Compile Include="WebApi\Filters\FilterGrouping.cs" />
    <Compile Include="WebApi\Filters\OutgoingEditorModelEventAttribute.cs" />
    <Compile Include="WebApi\Filters\OutgoingNoHyphenGuidFormatAttribute.cs" />
    <Compile Include="WebApi\Filters\OverridableAuthorizationAttribute.cs" />
    <Compile Include="WebApi\Filters\SetAngularAntiForgeryTokensAttribute.cs" />
    <Compile Include="WebApi\Filters\UmbracoWebApiRequireHttpsAttribute.cs" />
    <Compile Include="WebApi\Filters\UmbracoTreeAuthorizeAttribute.cs" />
    <Compile Include="WebApi\Filters\ValidateAngularAntiForgeryTokenAttribute.cs" />
    <Compile Include="WebApi\HttpControllerContextExtensions.cs" />
    <Compile Include="Editors\ContentControllerBase.cs" />
    <Compile Include="Editors\ContentTypeController.cs" />
    <Compile Include="Controllers\UmbRegisterController.cs" />
    <Compile Include="Models\ProfileModel.cs" />
    <Compile Include="Models\LoginStatusModel.cs" />
    <Compile Include="PublishedPropertyExtension.cs" />
    <Compile Include="Mvc\MergeParentContextViewDataAttribute.cs" />
    <Compile Include="Mvc\ViewDataDictionaryExtensions.cs" />
    <Compile Include="Models\RegisterModel.cs" />
    <Compile Include="Editors\MediaTypeController.cs" />
    <Compile Include="Security\MembershipHelper.cs" />
    <Compile Include="Editors\SectionController.cs" />
    <Compile Include="Editors\UmbracoAuthorizedJsonController.cs" />
    <Compile Include="HttpCookieExtensions.cs" />
    <Compile Include="FormDataCollectionExtensions.cs" />
    <Compile Include="Trees\MediaTreeController.cs" />
    <Compile Include="Trees\ContentTreeControllerBase.cs" />
    <Compile Include="Trees\TreeController.cs" />
    <Compile Include="Trees\TreeNodeRenderingEventArgs.cs" />
    <Compile Include="Trees\TreeNodesRenderingEventArgs.cs" />
    <Compile Include="Trees\TreeQueryStringParameters.cs" />
    <Compile Include="Trees\ApplicationTreeController.cs" />
    <Compile Include="Editors\BackOfficeController.cs" />
    <Compile Include="Security\Providers\MembersMembershipProvider.cs" />
    <Compile Include="Security\Providers\MembersRoleProvider.cs" />
    <Compile Include="Security\Providers\UmbracoMembershipProvider.cs" />
    <Compile Include="Trees\ContentTreeController.cs" />
    <Compile Include="Trees\TreeRenderingEventArgs.cs" />
    <Compile Include="Trees\UrlHelperExtensions.cs" />
    <Compile Include="HttpRequestExtensions.cs" />
    <Compile Include="HttpUrlHelperExtensions.cs" />
    <Compile Include="Install\FilePermissionHelper.cs" />
    <Compile Include="Install\HttpInstallAuthorizeAttribute.cs" />
    <Compile Include="Macros\PartialViewMacroController.cs" />
    <Compile Include="Macros\PartialViewMacroEngine.cs" />
    <Compile Include="Macros\PartialViewMacroPage.cs" />
    <Compile Include="Mvc\AreaRegistrationExtensions.cs" />
    <Compile Include="Mvc\QueryStringFilterAttribute.cs" />
    <Compile Include="Mvc\MemberAuthorizeAttribute.cs" />
    <Compile Include="Mvc\BackOfficeArea.cs" />
    <Compile Include="Mvc\ControllerFactoryExtensions.cs" />
    <Compile Include="Mvc\IRenderMvcController.cs" />
    <Compile Include="Mvc\SurfaceRouteHandler.cs" />
    <Compile Include="Security\WebSecurity.cs" />
    <Compile Include="CdfLogger.cs" />
    <Compile Include="Controllers\UmbLoginController.cs" />
    <Compile Include="UrlHelperExtensions.cs" />
    <Compile Include="Editors\MediaController.cs" />
    <Compile Include="UrlHelperRenderExtensions.cs" />
    <Compile Include="Editors\Binders\ContentModelBinderHelper.cs" />
    <Compile Include="WebApi\IsBackOfficeAttribute.cs" />
    <Compile Include="Editors\Binders\ContentItemBinder.cs" />
    <Compile Include="Editors\Binders\MediaItemBinder.cs" />
    <Compile Include="WebApi\Filters\EnsureUserPermissionForContentAttribute.cs" />
    <Compile Include="Editors\Filters\ContentModelValidator.cs" />
    <Compile Include="WebApi\Filters\EnsureUserPermissionForMediaAttribute.cs" />
    <Compile Include="WebApi\Filters\FileUploadCleanupFilterAttribute.cs" />
    <Compile Include="WebApi\Filters\FilterAllowedOutgoingContentAttribute.cs" />
    <Compile Include="WebApi\Filters\FilterAllowedOutgoingMediaAttribute.cs" />
    <Compile Include="WebApi\Filters\OutgoingDateTimeFormatAttribute.cs" />
    <Compile Include="WebApi\Filters\UmbracoApplicationAuthorizeAttribute.cs" />
    <Compile Include="WebApi\GuidNoHyphenConverter.cs" />
    <Compile Include="WebApi\HttpRequestMessageExtensions.cs" />
    <Compile Include="WebApi\JsonCamelCaseFormatter.cs" />
    <Compile Include="WebApi\MemberAuthorizeAttribute.cs" />
    <Compile Include="WebApi\NamespaceHttpControllerSelector.cs" />
    <Compile Include="WebApi\PrefixlessBodyModelValidator.cs" />
    <Compile Include="WebApi\PrefixlessBodyModelValidatorAttribute.cs" />
    <Compile Include="WebApi\UmbracoApiController.cs" />
    <Compile Include="WebApi\UmbracoApiControllerBase.cs" />
    <Compile Include="Mvc\UmbracoAuthorizeAttribute.cs" />
    <Compile Include="Mvc\NotChildAction.cs" />
    <Compile Include="Mvc\UmbracoAuthorizedController.cs" />
    <Compile Include="Mvc\UmbracoController.cs" />
    <Compile Include="Mvc\UmbracoControllerFactory.cs" />
    <Compile Include="Mvc\UmbracoMvcHandler.cs" />
    <Compile Include="Mvc\UmbracoViewPageOfTModel.cs" />
    <Compile Include="PublishedContentExtensions.cs" />
    <Compile Include="HtmlHelperRenderExtensions.cs" />
    <Compile Include="ModelStateExtensions.cs" />
    <Compile Include="Mvc\HtmlTagWrapper.cs" />
    <Compile Include="Mvc\HtmlTagWrapperTextNode.cs" />
    <Compile Include="Mvc\IHtmlTagWrapper.cs" />
    <Compile Include="Mvc\MergeModelStateToChildActionAttribute.cs" />
    <Compile Include="Mvc\PluginController.cs" />
    <Compile Include="Mvc\PluginViewEngine.cs" />
    <Compile Include="Mvc\PostedDataProxyInfo.cs" />
    <Compile Include="Mvc\RedirectToUmbracoPageResult.cs" />
    <Compile Include="Mvc\Strings.Designer.cs">
      <AutoGen>True</AutoGen>
      <DesignTime>True</DesignTime>
      <DependentUpon>Strings.resx</DependentUpon>
    </Compile>
    <Compile Include="Mvc\SurfaceController.cs" />
    <Compile Include="Mvc\PluginControllerArea.cs" />
    <Compile Include="Mvc\PluginControllerAttribute.cs" />
    <Compile Include="Mvc\PluginControllerMetadata.cs" />
    <Compile Include="Mvc\UmbracoPageResult.cs" />
    <Compile Include="RouteCollectionExtensions.cs" />
    <Compile Include="Templates\TemplateRenderer.cs" />
    <Compile Include="Trees\PartialViewMacrosTreeController.cs" />
    <Compile Include="Trees\PartialViewsTreeController.cs" />
    <Compile Include="UmbracoHelper.cs" />
    <Compile Include="Mvc\ViewContextExtensions.cs" />
    <Compile Include="Mvc\ViewDataContainerExtensions.cs" />
    <Compile Include="Routing\PublishedContentNotFoundHandler.cs" />
    <Compile Include="Mvc\Constants.cs" />
    <Compile Include="Mvc\IFilteredControllerFactory.cs" />
    <Compile Include="Mvc\MasterControllerFactory.cs" />
    <Compile Include="Mvc\RenderActionInvoker.cs" />
    <Compile Include="Mvc\RenderControllerFactory.cs" />
    <Compile Include="Mvc\ContentModelBinder.cs" />
    <Compile Include="Mvc\RenderMvcController.cs" />
    <Compile Include="Mvc\RenderRouteHandler.cs" />
    <Compile Include="Mvc\RenderViewEngine.cs" />
    <Compile Include="Mvc\RouteDefinition.cs" />
    <Compile Include="Mvc\RouteValueDictionaryExtensions.cs" />
    <Compile Include="WebApi\UmbracoAuthorizeAttribute.cs" />
    <Compile Include="WebApi\UmbracoAuthorizedApiController.cs" />
    <Compile Include="WebApi\Filters\ValidationFilterAttribute.cs" />
    <Compile Include="WebApi\Filters\UmbracoUserTimeoutFilterAttribute.cs" />
    <Compile Include="Mvc\ControllerExtensions.cs" />
    <Compile Include="TypeLoaderExtensions.cs" />
    <Compile Include="Properties\AssemblyInfo.cs">
      <SubType>Code</SubType>
    </Compile>
    <Compile Include="UmbracoApplication.cs" />
    <Compile Include="UmbracoInjectedModule.cs" />
    <Compile Include="UmbracoHttpHandler.cs" />
    <Compile Include="UmbracoWebService.cs">
      <SubType>Component</SubType>
    </Compile>
    <Compile Include="WebViewPageExtensions.cs" />
    <Compile Include="Runtime\WebFinalComponent.cs" />
    <Compile Include="Runtime\WebFinalComposer.cs" />
  </ItemGroup>
  <ItemGroup>
    <EmbeddedResource Include="Mvc\Strings.resx">
      <Generator>ResXFileCodeGenerator</Generator>
      <LastGenOutput>Strings.Designer.cs</LastGenOutput>
    </EmbeddedResource>
  </ItemGroup>
  <ItemGroup>
    <None Include="..\Umbraco.Web.UI\Views\web.config">
      <Link>Mvc\web.config</Link>
    </None>
  </ItemGroup>
  <ItemGroup />
  <Import Project="$(MSBuildBinPath)\Microsoft.CSharp.targets" />
</Project><|MERGE_RESOLUTION|>--- conflicted
+++ resolved
@@ -139,12 +139,9 @@
     <Compile Include="AspNet\AspNetSessionManager.cs" />
     <Compile Include="AspNet\AspNetUserAgentProvider.cs" />
     <Compile Include="AspNet\FrameworkMarchal.cs" />
-<<<<<<< HEAD
     <Compile Include="Cache\WebCachingAppCache.cs" />
     <Compile Include="ClaimsIdentityExtensions.cs" />
-=======
     <Compile Include="AspNet\AspNetUmbracoApplicationLifetime.cs" />
->>>>>>> 26e16cee
     <Compile Include="Compose\AuditEventsComponent.cs" />
     <Compile Include="Compose\AuditEventsComposer.cs" />
     <Compile Include="Compose\BackOfficeUserAuditEventsComponent.cs" />
@@ -199,17 +196,14 @@
     <Compile Include="Profiling\WebProfilingController.cs" />
     <Compile Include="RoutableDocumentFilter.cs" />
     <Compile Include="Runtime\AspNetUmbracoBootPermissionChecker.cs" />
-<<<<<<< HEAD
     <Compile Include="Scheduling\SchedulerComponent.cs" />
     <Compile Include="Scheduling\SchedulerComposer.cs" />
     <Compile Include="Security\BackOfficeClaimsPrincipalFactory.cs" />
     <Compile Include="Security\BackOfficeSignInManager.cs" />
     <Compile Include="Security\BackOfficeUserManager.cs" />
     <Compile Include="Security\BackOfficeUserManagerMarker.cs" />
-=======
     <Compile Include="WebAssets\CDF\ClientDependencyComponent.cs" />
     <Compile Include="WebAssets\CDF\ClientDependencyComposer.cs" />
->>>>>>> 26e16cee
     <Compile Include="Security\BackOfficeUserStore.cs" />
     <Compile Include="Security\BackOfficeUserValidator.cs" />
     <Compile Include="Security\ConfiguredPasswordValidator.cs" />
