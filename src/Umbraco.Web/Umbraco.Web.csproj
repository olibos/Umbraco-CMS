﻿<?xml version="1.0" encoding="utf-8"?>
<Project ToolsVersion="15.0">
  <Import Project="$(MSBuildExtensionsPath)\$(MSBuildToolsVersion)\Microsoft.Common.props" Condition="Exists('$(MSBuildExtensionsPath)\$(MSBuildToolsVersion)\Microsoft.Common.props')" />
  <PropertyGroup>
    <TargetFrameworkVersion>v4.7.2</TargetFrameworkVersion>
    <EnableDefaultCompileItems>false</EnableDefaultCompileItems>
    <EnableDefaultEmbeddedResourceItems>false</EnableDefaultEmbeddedResourceItems>
    <ProjectGuid>{651E1350-91B6-44B7-BD60-7207006D7003}</ProjectGuid>
    <OutputType>Library</OutputType>
    <AssemblyName>Umbraco.Web</AssemblyName>
    <RootNamespace>Umbraco.Web</RootNamespace>
    <SolutionDir Condition="$(SolutionDir) == '' Or $(SolutionDir) == '*Undefined*'">..\</SolutionDir>
    <RestorePackages>true</RestorePackages>
    <GenerateSerializationAssemblies>Off</GenerateSerializationAssemblies>
    <TargetFrameworkProfile />
    <AdditionalFileItemNames>$(AdditionalFileItemNames);Content</AdditionalFileItemNames>
  </PropertyGroup>
  <PropertyGroup Condition=" '$(Configuration)|$(Platform)' == 'Debug|AnyCPU' ">
    <DebugSymbols>true</DebugSymbols>
    <DebugType>portable</DebugType>
    <Optimize>false</Optimize>
    <OutputPath>bin\Debug\</OutputPath>
    <DefineConstants>DEBUG;TRACE</DefineConstants>
    <ErrorReport>prompt</ErrorReport>
    <WarningLevel>4</WarningLevel>
    <Prefer32Bit>false</Prefer32Bit>
    <LangVersion>latest</LangVersion>
    <CodeAnalysisRuleSet>..\UnusedCode.ruleset</CodeAnalysisRuleSet>
  </PropertyGroup>
  <PropertyGroup Condition=" '$(Configuration)|$(Platform)' == 'Release|AnyCPU' ">
    <DebugType>portable</DebugType>
    <Optimize>true</Optimize>
    <OutputPath>bin\Release\</OutputPath>
    <DefineConstants>TRACE</DefineConstants>
    <ErrorReport>prompt</ErrorReport>
    <WarningLevel>4</WarningLevel>
    <DocumentationFile>bin\Release\Umbraco.Web.xml</DocumentationFile>
    <Prefer32Bit>false</Prefer32Bit>
    <LangVersion>latest</LangVersion>
  </PropertyGroup>
  <PropertyGroup />
  <ItemGroup>
    <Reference Include="Microsoft.CSharp" />
    <Reference Include="System" />
    <Reference Include="System.Data" />
    <Reference Include="System.Data.DataSetExtensions" />
    <Reference Include="System.Design" />
    <Reference Include="System.DirectoryServices.AccountManagement" />
    <Reference Include="System.Drawing" />
    <Reference Include="System.EnterpriseServices" />
    <Reference Include="System.Runtime.Caching" />
    <Reference Include="System.Runtime.Serialization" />
    <Reference Include="System.ServiceModel" />
    <Reference Include="System.Web" />
    <Reference Include="System.Web.Abstractions" />
    <Reference Include="System.Web.ApplicationServices" />
    <Reference Include="System.Web.Entity" />
    <Reference Include="System.Web.Extensions" />
    <Reference Include="System.Web.Services" />
    <Reference Include="System.Xml" />
    <Reference Include="System.Xml.Linq" />
  </ItemGroup>
  <ItemGroup>
    <PackageReference Include="ClientDependency" Version="1.9.9" />
    <PackageReference Include="ClientDependency-Mvc5" Version="1.9.3" />
    <PackageReference Include="Examine.Core">
      <Version>2.0.0-alpha.20200128.15</Version>
    </PackageReference>
    <PackageReference Include="HtmlAgilityPack" Version="1.11.24" />
    <PackageReference Include="HtmlSanitizer">
      <Version>5.0.343</Version>
    </PackageReference>
    <PackageReference Include="ImageProcessor">
      <Version>2.7.0.100</Version>
    </PackageReference>
    <PackageReference Include="LightInject" Version="6.3.4" />
    <PackageReference Include="LightInject.Annotation" Version="1.1.0" />
    <PackageReference Include="LightInject.Mvc" Version="2.0.0" />
    <PackageReference Include="LightInject.Web">
      <Version>2.0.0</Version>
    </PackageReference>
    <PackageReference Include="LightInject.WebApi" Version="2.0.0" />
    <PackageReference Include="Markdown" Version="2.2.1" />
    <PackageReference Include="Microsoft.AspNet.Identity.Core" Version="2.2.3" />
    <PackageReference Include="Microsoft.AspNet.Mvc" Version="5.2.7" />
    <PackageReference Include="Microsoft.AspNet.SignalR.Core" Version="2.4.1" />
    <PackageReference Include="Microsoft.AspNet.WebApi" Version="5.2.7" />
    <PackageReference Include="Microsoft.AspNet.WebApi.Client" Version="5.2.7" />
    <PackageReference Include="Microsoft.Extensions.Identity.Core" Version="3.1.8" />
    <PackageReference Include="Microsoft.Extensions.Identity.Stores" Version="3.1.8" />
    <PackageReference Include="Microsoft.Owin.Host.SystemWeb" Version="4.1.1" />
    <PackageReference Include="Microsoft.Owin.Security.Cookies" Version="4.1.1" />
    <PackageReference Include="Microsoft.Owin.Security.OAuth" Version="4.1.1" />
    <PackageReference Include="Microsoft.Owin.Host.SystemWeb" Version="4.0.1" />
    <PackageReference Include="Microsoft.Owin.Security.Cookies" Version="4.0.1" />
    <PackageReference Include="Microsoft.Owin.Security.OAuth" Version="4.0.1" />
    <PackageReference Include="Microsoft.SourceLink.GitHub">
      <Version>1.0.0</Version>
      <IncludeAssets>runtime; build; native; contentfiles; analyzers; buildtransitive</IncludeAssets>
      <PrivateAssets>all</PrivateAssets>
    </PackageReference>
    <PackageReference Include="MiniProfiler" Version="4.2.1" />
    <PackageReference Include="Newtonsoft.Json" Version="12.0.3" />
    <PackageReference Include="NPoco" Version="4.0.2" />
    <PackageReference Include="SecurityCodeScan">
      <Version>3.4.0</Version>
      <IncludeAssets>runtime; build; native; contentfiles; analyzers</IncludeAssets>
      <PrivateAssets>all</PrivateAssets>
    </PackageReference>
    <PackageReference Include="System.Threading.Tasks.Dataflow" Version="4.11.1" />
    <PackageReference Include="Umbraco.Code">
      <Version>1.0.5</Version>
    </PackageReference>
  </ItemGroup>
  <ItemGroup>
    <ProjectReference Include="..\Umbraco.Core\Umbraco.Core.csproj">
      <Project>{29aa69d9-b597-4395-8d42-43b1263c240a}</Project>
      <Name>Umbraco.Core</Name>
    </ProjectReference>
    <ProjectReference Include="..\Umbraco.Infrastructure\Umbraco.Infrastructure.csproj">
      <Project>{3ae7bf57-966b-45a5-910a-954d7c554441}</Project>
      <Name>Umbraco.Infrastructure</Name>
    </ProjectReference>
    <ProjectReference Include="..\Umbraco.Persistance.SqlCe\Umbraco.Persistance.SqlCe.csproj">
      <Project>{33085570-9bf2-4065-a9b0-a29d920d13ba}</Project>
      <Name>Umbraco.Persistance.SqlCe</Name>
    </ProjectReference>
  </ItemGroup>
  <ItemGroup>
    <!-- no globbing for now, painful -->
    <!--
    <Compile Include="**\*.cs" Exclude="obj\**\*.cs;**\*.aspx.cs;**\*.ascx.cs;**\*.designer.cs" />
    -->
    <Compile Include="..\SolutionInfo.cs">
      <Link>Properties\SolutionInfo.cs</Link>
    </Compile>
    <Compile Include="AppBuilderExtensions.cs" />
    <Compile Include="AreaRegistrationContextExtensions.cs" />
    <Compile Include="AspNet\AspNetHostingEnvironment.cs" />
    <Compile Include="AspNet\AspNetApplicationShutdownRegistry.cs" />
    <Compile Include="AspNet\AspNetRequestAccessor.cs" />
    <Compile Include="AspNet\AspNetSessionManager.cs" />
    <Compile Include="AspNet\AspNetUserAgentProvider.cs" />
    <Compile Include="AspNet\FrameworkMarchal.cs" />
    <Compile Include="AspNet\AspNetUmbracoApplicationLifetime.cs" />
    <Compile Include="BlockListTemplateExtensions.cs" />
    <Compile Include="Compose\AuditEventsComponent.cs" />
    <Compile Include="Compose\AuditEventsComposer.cs" />
    <Compile Include="Compose\BackOfficeUserAuditEventsComponent.cs" />
    <Compile Include="Compose\BackOfficeUserAuditEventsComposer.cs" />
    <Compile Include="Composing\LightInject\LightInjectContainer.cs" />
    <Compile Include="Editors\PasswordChanger.cs" />
    <Compile Include="HttpContextExtensions.cs" />
    <Compile Include="Macros\MacroRenderer.cs" />
    <Compile Include="Macros\MemberUserKeyProvider.cs" />
    <Compile Include="Macros\PartialViewMacroController.cs" />
    <Compile Include="Macros\PartialViewMacroEngine.cs" />
    <Compile Include="Mvc\UmbracoViewPageOfTModel.cs" />
    <Compile Include="Security\IdentityFactoryMiddleware.cs" />
<<<<<<< HEAD
    <Compile Include="Security\BackofficeSecurity.cs" />
    <Compile Include="WebApi\Filters\EnableOverrideAuthorizationAttribute.cs" />
    <Compile Include="WebApi\Filters\OverridableAuthorizationAttribute.cs" />
    <Compile Include="WebApi\Filters\UmbracoTreeAuthorizeAttribute.cs" />
=======
    <Compile Include="WebApi\Filters\OnlyLocalRequestsAttribute.cs" />
>>>>>>> e3c8bd8c
    <Compile Include="WebAssets\CDF\ClientDependencyRuntimeMinifier.cs" />
    <Compile Include="Models\NoNodesViewModel.cs" />
    <Compile Include="Mvc\RenderNoContentController.cs" />
    <Compile Include="HttpContextAccessorExtensions.cs" />
    <Compile Include="Logging\OwinLogger.cs" />
    <Compile Include="Logging\OwinLoggerFactory.cs" />
    <Compile Include="Logging\WebProfiler.cs" />
    <Compile Include="Logging\WebProfilerComponent.cs" />
    <Compile Include="Logging\WebProfilerComposer.cs" />
    <Compile Include="Logging\WebProfilerProvider.cs" />
    <Compile Include="Models\Membership\UmbracoMembershipMember.cs" />
    <Compile Include="Mvc\HttpUmbracoFormRouteStringException.cs" />
    <Compile Include="Mvc\ModelBindingExceptionFilter.cs" />
    <Compile Include="Mvc\SurfaceControllerTypeCollectionBuilder.cs" />
    <Compile Include="Mvc\ValidateUmbracoFormRouteStringAttribute.cs" />
    <Compile Include="AspNet\AspNetBackOfficeInfo.cs" />
    <Compile Include="AspNet\AspNetCookieManager.cs" />
    <Compile Include="AspNet\AspNetHttpContextAccessor.cs" />
    <Compile Include="AspNet\AspNetIpResolver.cs" />
    <Compile Include="AspNet\AspNetPasswordHasher.cs" />
    <Compile Include="RoutableDocumentFilter.cs" />
    <Compile Include="Runtime\AspNetUmbracoBootPermissionChecker.cs" />
    <Compile Include="Security\BackOfficeSignInManager.cs" />
    <Compile Include="Security\BackOfficeOwinUserManager.cs" />
    <Compile Include="Security\BackOfficeUserManagerMarker.cs" />
    <Compile Include="WebAssets\CDF\ClientDependencyComponent.cs" />
    <Compile Include="WebAssets\CDF\ClientDependencyComposer.cs" />
    <Compile Include="Security\ConfiguredPasswordValidator.cs" />
    <Compile Include="Security\MembershipProviderBase.cs" />
    <Compile Include="Security\MembershipProviderExtensions.cs" />
    <Compile Include="Security\OwinDataProtectorTokenProvider.cs" />
    <Compile Include="Security\PublicAccessChecker.cs" />
    <Compile Include="Security\UmbracoMembershipProviderBase.cs" />
    <Compile Include="Security\UserAwarePasswordHasher.cs" />
    <Compile Include="StringExtensions.cs" />
    <Compile Include="UmbracoContext.cs" />
    <Compile Include="Services\IconService.cs" />
    <Compile Include="UmbracoContextFactory.cs" />
    <Compile Include="Mvc\UmbracoVirtualNodeByUdiRouteHandler.cs" />
    <Compile Include="UmbracoDbProviderFactoryCreator.cs" />
    <Compile Include="ViewDataExtensions.cs" />
    <Compile Include="Runtime\WebInitialComposer.cs" />
    <Compile Include="Security\ActiveDirectoryBackOfficeUserPasswordChecker.cs" />
    <Compile Include="Security\BackOfficeUserPasswordCheckerResult.cs" />
    <Compile Include="Security\IBackOfficeUserManagerMarker.cs" />
    <Compile Include="Security\IBackOfficeUserPasswordChecker.cs" />
    <Compile Include="Security\IdentityAuditEventArgs.cs" />
    <Compile Include="CompositionExtensions.cs" />
    <Compile Include="Composing\Current.cs" />
    <Compile Include="Editors\BackOfficeServerVariables.cs" />
    <Compile Include="ImageProcessorLogger.cs" />
    <Compile Include="Mvc\ContainerControllerFactory.cs" />
    <Compile Include="OwinExtensions.cs" />
    <Compile Include="Security\BackOfficeCookieAuthenticationProvider.cs" />
    <Compile Include="SignalR\PreviewHubComposer.cs" />
    <Compile Include="WebAssets\CDF\ClientDependencyConfiguration.cs" />
    <Compile Include="UmbracoApplicationBase.cs" />
    <Compile Include="WebApi\Filters\HttpQueryStringModelBinder.cs" />
    <Compile Include="WebApi\HttpActionContextExtensions.cs" />
    <Compile Include="WebApi\SerializeVersionAttribute.cs" />
    <Compile Include="WebApi\TrimModelBinder.cs" />
    <Compile Include="WebApi\ParameterSwapControllerActionSelector.cs" />
    <Compile Include="HttpContextUmbracoContextAccessor.cs" />
    <Compile Include="IHttpContextAccessor.cs" />
    <Compile Include="Composing\CompositionExtensions\Controllers.cs" />
    <Compile Include="Composing\ModuleInjector.cs" />
    <Compile Include="Mvc\FilteredControllerFactoryCollection.cs" />
    <Compile Include="Mvc\FilteredControllerFactoryCollectionBuilder.cs" />
    <Compile Include="Mvc\SurfaceControllerTypeCollection.cs" />
    <Compile Include="PublishedElementExtensions.cs" />
    <Compile Include="PublishedModels\DummyClassSoThatPublishedModelsNamespaceExists.cs" />
    <Compile Include="Security\AuthenticationExtensions.cs" />
    <Compile Include="Security\UmbracoSecureDataFormat.cs" />
    <Compile Include="Security\UmbracoAuthTicketDataProtector.cs" />
    <Compile Include="SignalR\IPreviewHub.cs" />
    <Compile Include="SignalR\PreviewHub.cs" />
    <Compile Include="SignalR\PreviewHubComponent.cs" />
    <Compile Include="UmbracoModule.cs" />
    <Compile Include="WebApi\EnableDetailedErrorsAttribute.cs" />
    <Compile Include="WebApi\Filters\AppendUserModifiedHeaderAttribute.cs" />
    <Compile Include="WebApi\Filters\FeatureAuthorizeAttribute.cs" />
    <Compile Include="WebApi\SessionHttpControllerRouteHandler.cs" />
    <Compile Include="WebApi\UmbracoApiControllerTypeCollectionBuilder.cs" />
    <Compile Include="WebApi\UnhandedExceptionLoggerConfigurationAttribute.cs" />
    <Compile Include="WebApi\UnhandledExceptionLogger.cs" />
    <Compile Include="Runtime\WebInitialComponent.cs" />
    <Compile Include="Mvc\ControllerContextExtensions.cs" />
    <Compile Include="Mvc\DisableBrowserCacheAttribute.cs" />
    <Compile Include="Mvc\EnsurePartialViewMacroViewContextFilterAttribute.cs" />
    <Compile Include="Mvc\IRenderController.cs" />
    <Compile Include="Mvc\ModelBindingException.cs" />
    <Compile Include="Mvc\RenderIndexActionSelectorAttribute.cs" />
    <Compile Include="Mvc\UmbracoRequireHttpsAttribute.cs" />
    <Compile Include="Mvc\ValidateMvcAngularAntiForgeryTokenAttribute.cs" />
    <Compile Include="OwinMiddlewareConfiguredEventArgs.cs" />
    <Compile Include="Security\ExternalSignInAutoLinkOptions.cs" />
    <Compile Include="Security\FixWindowsAuthMiddlware.cs" />
    <Compile Include="Security\ForceRenewalCookieAuthenticationHandler.cs" />
    <Compile Include="Security\ForceRenewalCookieAuthenticationMiddleware.cs" />
    <Compile Include="Security\GetUserSecondsMiddleWare.cs" />
    <Compile Include="Security\IUmbracoBackOfficeTwoFactorOptions.cs" />
    <Compile Include="Security\WebAuthExtensions.cs" />
    <Compile Include="WebAssets\CDF\UmbracoClientDependencyLoader.cs" />
    <Compile Include="UmbracoDefaultOwinStartup.cs" />
    <Compile Include="HtmlStringUtilities.cs" />
    <Compile Include="Mvc\ProfilingView.cs" />
    <Compile Include="Mvc\ProfilingViewEngine.cs" />
    <Compile Include="CacheHelperExtensions.cs" />
    <Compile Include="Editors\AuthenticationController.cs" />
    <Compile Include="Controllers\UmbProfileController.cs" />
    <Compile Include="Controllers\UmbLoginStatusController.cs" />
    <Compile Include="GridTemplateExtensions.cs" />
    <Compile Include="Mvc\ActionExecutedEventArgs.cs" />
    <Compile Include="Mvc\AdminTokenAuthorizeAttribute.cs" />
    <Compile Include="Mvc\NotFoundHandler.cs" />
    <Compile Include="Mvc\PreRenderViewActionFilterAttribute.cs" />
    <Compile Include="Mvc\RedirectToUmbracoUrlResult.cs" />
    <Compile Include="Mvc\UmbracoVirtualNodeByIdRouteHandler.cs" />
    <Compile Include="Mvc\JsonNetResult.cs" />
    <Compile Include="Mvc\MinifyJavaScriptResultAttribute.cs" />
    <Compile Include="Mvc\EnsurePublishedContentRequestAttribute.cs" />
    <Compile Include="Mvc\UmbracoViewPage.cs" />
    <Compile Include="Mvc\UmbracoVirtualNodeRouteHandler.cs" />
    <Compile Include="Security\AppBuilderExtensions.cs" />
    <Compile Include="Security\AuthenticationOptionsExtensions.cs" />
    <Compile Include="Security\AuthenticationManagerExtensions.cs" />
    <Compile Include="Security\UmbracoBackOfficeCookieAuthOptions.cs" />
    <Compile Include="WebAssets\CDF\DependencyPathRenderer.cs" />
    <Compile Include="WebApi\AngularJsonMediaTypeFormatter.cs" />
    <Compile Include="WebApi\AngularJsonOnlyConfigurationAttribute.cs" />
    <Compile Include="WebApi\Filters\AngularAntiForgeryHelper.cs" />
    <Compile Include="WebApi\Filters\DisableBrowserCacheAttribute.cs" />
    <Compile Include="WebApi\Filters\FilterGrouping.cs" />
    <Compile Include="WebApi\Filters\ValidateAngularAntiForgeryTokenAttribute.cs" />
    <Compile Include="Controllers\UmbRegisterController.cs" />
    <Compile Include="Models\ProfileModel.cs" />
    <Compile Include="Models\LoginStatusModel.cs" />
    <Compile Include="PublishedPropertyExtension.cs" />
    <Compile Include="Mvc\MergeParentContextViewDataAttribute.cs" />
    <Compile Include="Mvc\ViewDataDictionaryExtensions.cs" />
    <Compile Include="Models\RegisterModel.cs" />
    <Compile Include="Security\MembershipHelper.cs" />
    <Compile Include="Editors\UmbracoAuthorizedJsonController.cs" />
    <Compile Include="HttpCookieExtensions.cs" />
    <Compile Include="FormDataCollectionExtensions.cs" />
    <Compile Include="Editors\BackOfficeController.cs" />
    <Compile Include="Security\Providers\MembersMembershipProvider.cs" />
    <Compile Include="Security\Providers\MembersRoleProvider.cs" />
    <Compile Include="Security\Providers\UmbracoMembershipProvider.cs" />
    <Compile Include="HttpRequestExtensions.cs" />
    <Compile Include="HttpUrlHelperExtensions.cs" />
    <Compile Include="Macros\PartialViewMacroPage.cs" />
    <Compile Include="Mvc\AreaRegistrationExtensions.cs" />
    <Compile Include="Mvc\QueryStringFilterAttribute.cs" />
    <Compile Include="Mvc\MemberAuthorizeAttribute.cs" />
    <Compile Include="Mvc\BackOfficeArea.cs" />
    <Compile Include="Mvc\ControllerFactoryExtensions.cs" />
    <Compile Include="Mvc\IRenderMvcController.cs" />
    <Compile Include="Mvc\SurfaceRouteHandler.cs" />
    <Compile Include="CdfLogger.cs" />
    <Compile Include="Controllers\UmbLoginController.cs" />
    <Compile Include="UrlHelperExtensions.cs" />
    <Compile Include="UrlHelperRenderExtensions.cs" />
    <Compile Include="WebApi\IsBackOfficeAttribute.cs" />
    <Compile Include="WebApi\Filters\FileUploadCleanupFilterAttribute.cs" />
    <Compile Include="WebApi\Filters\UmbracoApplicationAuthorizeAttribute.cs" />
    <Compile Include="WebApi\HttpRequestMessageExtensions.cs" />
    <Compile Include="WebApi\JsonCamelCaseFormatter.cs" />
    <Compile Include="WebApi\MemberAuthorizeAttribute.cs" />
    <Compile Include="WebApi\NamespaceHttpControllerSelector.cs" />
    <Compile Include="WebApi\PrefixlessBodyModelValidator.cs" />
    <Compile Include="WebApi\PrefixlessBodyModelValidatorAttribute.cs" />
    <Compile Include="WebApi\UmbracoApiController.cs" />
    <Compile Include="WebApi\UmbracoApiControllerBase.cs" />
    <Compile Include="Mvc\UmbracoAuthorizeAttribute.cs" />
    <Compile Include="Mvc\NotChildAction.cs" />
    <Compile Include="Mvc\UmbracoAuthorizedController.cs" />
    <Compile Include="Mvc\UmbracoController.cs" />
    <Compile Include="Mvc\UmbracoControllerFactory.cs" />
    <Compile Include="Mvc\UmbracoMvcHandler.cs" />
    <Compile Include="PublishedContentExtensions.cs" />
    <Compile Include="HtmlHelperRenderExtensions.cs" />
    <Compile Include="ModelStateExtensions.cs" />
    <Compile Include="Mvc\HtmlTagWrapper.cs" />
    <Compile Include="Mvc\HtmlTagWrapperTextNode.cs" />
    <Compile Include="Mvc\IHtmlTagWrapper.cs" />
    <Compile Include="Mvc\MergeModelStateToChildActionAttribute.cs" />
    <Compile Include="Mvc\PluginController.cs" />
    <Compile Include="Mvc\PluginViewEngine.cs" />
    <Compile Include="Mvc\PostedDataProxyInfo.cs" />
    <Compile Include="Mvc\RedirectToUmbracoPageResult.cs" />
    <Compile Include="Mvc\Strings.Designer.cs">
      <AutoGen>True</AutoGen>
      <DesignTime>True</DesignTime>
      <DependentUpon>Strings.resx</DependentUpon>
    </Compile>
    <Compile Include="Mvc\SurfaceController.cs" />
    <Compile Include="Mvc\PluginControllerArea.cs" />
    <Compile Include="Mvc\PluginControllerAttribute.cs" />
    <Compile Include="Mvc\UmbracoPageResult.cs" />
    <Compile Include="RouteCollectionExtensions.cs" />
    <Compile Include="UmbracoHelper.cs" />
    <Compile Include="Mvc\ViewContextExtensions.cs" />
    <Compile Include="Mvc\ViewDataContainerExtensions.cs" />
    <Compile Include="Routing\PublishedContentNotFoundHandler.cs" />
    <Compile Include="Mvc\Constants.cs" />
    <Compile Include="Mvc\IFilteredControllerFactory.cs" />
    <Compile Include="Mvc\MasterControllerFactory.cs" />
    <Compile Include="Mvc\RenderActionInvoker.cs" />
    <Compile Include="Mvc\RenderControllerFactory.cs" />
    <Compile Include="Mvc\ContentModelBinder.cs" />
    <Compile Include="Mvc\RenderMvcController.cs" />
    <Compile Include="Mvc\RenderRouteHandler.cs" />
    <Compile Include="Mvc\RenderViewEngine.cs" />
    <Compile Include="Mvc\RouteDefinition.cs" />
    <Compile Include="Mvc\RouteValueDictionaryExtensions.cs" />
    <Compile Include="WebApi\UmbracoAuthorizeAttribute.cs" />
    <Compile Include="WebApi\UmbracoAuthorizedApiController.cs" />
    <Compile Include="WebApi\Filters\ValidationFilterAttribute.cs" />
    <Compile Include="WebApi\Filters\UmbracoUserTimeoutFilterAttribute.cs" />
    <Compile Include="Mvc\ControllerExtensions.cs" />
    <Compile Include="TypeLoaderExtensions.cs" />
    <Compile Include="Properties\AssemblyInfo.cs">
      <SubType>Code</SubType>
    </Compile>
    <Compile Include="UmbracoApplication.cs" />
    <Compile Include="UmbracoInjectedModule.cs" />
    <Compile Include="UmbracoHttpHandler.cs" />
    <Compile Include="UmbracoWebService.cs">
      <SubType>Component</SubType>
    </Compile>
    <Compile Include="WebViewPageExtensions.cs" />
    <Compile Include="Runtime\WebFinalComponent.cs" />
    <Compile Include="Runtime\WebFinalComposer.cs" />
  </ItemGroup>
  <ItemGroup>
    <EmbeddedResource Include="Mvc\Strings.resx">
      <Generator>ResXFileCodeGenerator</Generator>
      <LastGenOutput>Strings.Designer.cs</LastGenOutput>
    </EmbeddedResource>
  </ItemGroup>
  <ItemGroup>
    <None Include="..\Umbraco.Web.UI\Views\web.config">
      <Link>Mvc\web.config</Link>
    </None>
  </ItemGroup>
  <ItemGroup>
    <Folder Include="Services" />
  </ItemGroup>
  <Import Project="$(MSBuildBinPath)\Microsoft.CSharp.targets" />
</Project><|MERGE_RESOLUTION|>--- conflicted
+++ resolved
@@ -157,14 +157,10 @@
     <Compile Include="Macros\PartialViewMacroEngine.cs" />
     <Compile Include="Mvc\UmbracoViewPageOfTModel.cs" />
     <Compile Include="Security\IdentityFactoryMiddleware.cs" />
-<<<<<<< HEAD
     <Compile Include="Security\BackofficeSecurity.cs" />
     <Compile Include="WebApi\Filters\EnableOverrideAuthorizationAttribute.cs" />
     <Compile Include="WebApi\Filters\OverridableAuthorizationAttribute.cs" />
     <Compile Include="WebApi\Filters\UmbracoTreeAuthorizeAttribute.cs" />
-=======
-    <Compile Include="WebApi\Filters\OnlyLocalRequestsAttribute.cs" />
->>>>>>> e3c8bd8c
     <Compile Include="WebAssets\CDF\ClientDependencyRuntimeMinifier.cs" />
     <Compile Include="Models\NoNodesViewModel.cs" />
     <Compile Include="Mvc\RenderNoContentController.cs" />
@@ -201,7 +197,6 @@
     <Compile Include="Security\UserAwarePasswordHasher.cs" />
     <Compile Include="StringExtensions.cs" />
     <Compile Include="UmbracoContext.cs" />
-    <Compile Include="Services\IconService.cs" />
     <Compile Include="UmbracoContextFactory.cs" />
     <Compile Include="Mvc\UmbracoVirtualNodeByUdiRouteHandler.cs" />
     <Compile Include="UmbracoDbProviderFactoryCreator.cs" />
@@ -411,8 +406,5 @@
       <Link>Mvc\web.config</Link>
     </None>
   </ItemGroup>
-  <ItemGroup>
-    <Folder Include="Services" />
-  </ItemGroup>
   <Import Project="$(MSBuildBinPath)\Microsoft.CSharp.targets" />
 </Project>