﻿<?xml version="1.0" encoding="utf-8"?>
<Project ToolsVersion="15.0">
  <Import Project="$(MSBuildExtensionsPath)\$(MSBuildToolsVersion)\Microsoft.Common.props" Condition="Exists('$(MSBuildExtensionsPath)\$(MSBuildToolsVersion)\Microsoft.Common.props')" />
  <PropertyGroup>
    <TargetFrameworkVersion>v4.7.2</TargetFrameworkVersion>
    <EnableDefaultCompileItems>false</EnableDefaultCompileItems>
    <EnableDefaultEmbeddedResourceItems>false</EnableDefaultEmbeddedResourceItems>
    <ProjectGuid>{651E1350-91B6-44B7-BD60-7207006D7003}</ProjectGuid>
    <OutputType>Library</OutputType>
    <AssemblyName>Umbraco.Web</AssemblyName>
    <RootNamespace>Umbraco.Web</RootNamespace>
    <SolutionDir Condition="$(SolutionDir) == '' Or $(SolutionDir) == '*Undefined*'">..\</SolutionDir>
    <RestorePackages>true</RestorePackages>
    <GenerateSerializationAssemblies>Off</GenerateSerializationAssemblies>
    <TargetFrameworkProfile />
    <AdditionalFileItemNames>$(AdditionalFileItemNames);Content</AdditionalFileItemNames>
  </PropertyGroup>
  <PropertyGroup Condition=" '$(Configuration)|$(Platform)' == 'Debug|AnyCPU' ">
    <DebugSymbols>true</DebugSymbols>
    <DebugType>portable</DebugType>
    <Optimize>false</Optimize>
    <OutputPath>bin\Debug\</OutputPath>
    <DefineConstants>DEBUG;TRACE</DefineConstants>
    <ErrorReport>prompt</ErrorReport>
    <WarningLevel>4</WarningLevel>
    <Prefer32Bit>false</Prefer32Bit>
    <LangVersion>latest</LangVersion>
    <CodeAnalysisRuleSet>..\UnusedCode.ruleset</CodeAnalysisRuleSet>
  </PropertyGroup>
  <PropertyGroup Condition=" '$(Configuration)|$(Platform)' == 'Release|AnyCPU' ">
    <DebugType>portable</DebugType>
    <Optimize>true</Optimize>
    <OutputPath>bin\Release\</OutputPath>
    <DefineConstants>TRACE</DefineConstants>
    <ErrorReport>prompt</ErrorReport>
    <WarningLevel>4</WarningLevel>
    <DocumentationFile>bin\Release\Umbraco.Web.xml</DocumentationFile>
    <Prefer32Bit>false</Prefer32Bit>
    <LangVersion>latest</LangVersion>
  </PropertyGroup>
  <PropertyGroup />
  <ItemGroup>
    <Reference Include="Microsoft.CSharp" />
    <Reference Include="System" />
    <Reference Include="System.Data" />
    <Reference Include="System.Data.DataSetExtensions" />
    <Reference Include="System.Design" />
    <Reference Include="System.DirectoryServices.AccountManagement" />
    <Reference Include="System.Drawing" />
    <Reference Include="System.EnterpriseServices" />
    <Reference Include="System.Runtime.Caching" />
    <Reference Include="System.Runtime.Serialization" />
    <Reference Include="System.ServiceModel" />
    <Reference Include="System.Web" />
    <Reference Include="System.Web.Abstractions" />
    <Reference Include="System.Web.ApplicationServices" />
    <Reference Include="System.Web.Entity" />
    <Reference Include="System.Web.Extensions" />
    <Reference Include="System.Web.Services" />
    <Reference Include="System.Xml" />
    <Reference Include="System.Xml.Linq" />
  </ItemGroup>
  <ItemGroup>
    <PackageReference Include="ClientDependency" Version="1.9.9" />
    <PackageReference Include="ClientDependency-Mvc5" Version="1.9.3" />
    <PackageReference Include="Examine.Core">
      <Version>2.0.0-alpha.20200128.15</Version>
    </PackageReference>
    <PackageReference Include="HtmlAgilityPack" Version="1.11.24" />
    <PackageReference Include="HtmlSanitizer">
      <Version>5.0.353</Version>
    </PackageReference>
    <PackageReference Include="ImageProcessor">
      <Version>2.7.0.100</Version>
    </PackageReference>
    <PackageReference Include="LightInject" Version="6.3.5" />
    <PackageReference Include="LightInject.Annotation" Version="1.1.0" />
    <PackageReference Include="LightInject.Mvc" Version="2.0.0" />
    <PackageReference Include="LightInject.Web">
      <Version>2.0.0</Version>
    </PackageReference>
    <PackageReference Include="LightInject.WebApi" Version="2.0.0" />
    <PackageReference Include="Markdown" Version="2.2.1" />
    <PackageReference Include="Microsoft.AspNet.Identity.Core" Version="2.2.3" />
    <PackageReference Include="Microsoft.AspNet.Mvc" Version="5.2.7" />
    <PackageReference Include="Microsoft.AspNet.SignalR.Core" Version="2.4.1" />
    <PackageReference Include="Microsoft.AspNet.WebApi" Version="5.2.7" />
    <PackageReference Include="Microsoft.AspNet.WebApi.Client" Version="5.2.7" />
    <PackageReference Include="Microsoft.Extensions.Identity.Core" Version="3.1.8" />
    <PackageReference Include="Microsoft.Extensions.Identity.Stores" Version="3.1.8" />
    <PackageReference Include="Microsoft.Owin.Host.SystemWeb" Version="4.1.1" />
    <PackageReference Include="Microsoft.Owin.Security.Cookies" Version="4.1.1" />
    <PackageReference Include="Microsoft.Owin.Security.OAuth" Version="4.1.1" />
    <PackageReference Include="Microsoft.Owin.Host.SystemWeb" Version="4.0.1" />
    <PackageReference Include="Microsoft.Owin.Security.Cookies" Version="4.0.1" />
    <PackageReference Include="Microsoft.Owin.Security.OAuth" Version="4.0.1" />
    <PackageReference Include="Microsoft.SourceLink.GitHub">
      <Version>1.0.0</Version>
      <IncludeAssets>runtime; build; native; contentfiles; analyzers; buildtransitive</IncludeAssets>
      <PrivateAssets>all</PrivateAssets>
    </PackageReference>
    <PackageReference Include="MiniProfiler" Version="4.2.1" />
    <PackageReference Include="Newtonsoft.Json" Version="12.0.3" />
    <PackageReference Include="NPoco" Version="4.0.2" />
    <PackageReference Include="SecurityCodeScan">
      <Version>3.5.3</Version>
      <IncludeAssets>runtime; build; native; contentfiles; analyzers</IncludeAssets>
      <PrivateAssets>all</PrivateAssets>
    </PackageReference>
    <PackageReference Include="System.Threading.Tasks.Dataflow" Version="4.11.1" />
    <PackageReference Include="Umbraco.Code">
      <Version>1.0.5</Version>
    </PackageReference>
  </ItemGroup>
  <ItemGroup>
    <ProjectReference Include="..\Umbraco.Core\Umbraco.Core.csproj">
      <Project>{29aa69d9-b597-4395-8d42-43b1263c240a}</Project>
      <Name>Umbraco.Core</Name>
    </ProjectReference>
    <ProjectReference Include="..\Umbraco.Infrastructure\Umbraco.Infrastructure.csproj">
      <Project>{3ae7bf57-966b-45a5-910a-954d7c554441}</Project>
      <Name>Umbraco.Infrastructure</Name>
    </ProjectReference>
    <ProjectReference Include="..\Umbraco.Persistance.SqlCe\Umbraco.Persistance.SqlCe.csproj">
      <Project>{33085570-9bf2-4065-a9b0-a29d920d13ba}</Project>
      <Name>Umbraco.Persistance.SqlCe</Name>
    </ProjectReference>
  </ItemGroup>
  <ItemGroup>
    <!-- no globbing for now, painful -->
    <!--
    <Compile Include="**\*.cs" Exclude="obj\**\*.cs;**\*.aspx.cs;**\*.ascx.cs;**\*.designer.cs" />
    -->
    <Compile Include="..\SolutionInfo.cs">
      <Link>Properties\SolutionInfo.cs</Link>
    </Compile>
    <Compile Include="AppBuilderExtensions.cs" />
    <Compile Include="AreaRegistrationContextExtensions.cs" />
    <Compile Include="AspNet\AspNetHostingEnvironment.cs" />
    <Compile Include="AspNet\AspNetApplicationShutdownRegistry.cs" />
    <Compile Include="AspNet\AspNetRequestAccessor.cs" />
    <Compile Include="AspNet\AspNetSessionManager.cs" />
    <Compile Include="AspNet\AspNetUserAgentProvider.cs" />
    <Compile Include="AspNet\FrameworkMarchal.cs" />
    <Compile Include="AspNet\AspNetUmbracoApplicationLifetime.cs" />
    <Compile Include="BlockListTemplateExtensions.cs" />
    <Compile Include="Compose\AuditEventsComponent.cs" />
    <Compile Include="Compose\AuditEventsComposer.cs" />
    <Compile Include="Compose\BackOfficeUserAuditEventsComponent.cs" />
    <Compile Include="Compose\BackOfficeUserAuditEventsComposer.cs" />
    <Compile Include="Editors\PasswordChanger.cs" />
    <Compile Include="HttpContextExtensions.cs" />
    <Compile Include="Macros\MacroRenderer.cs" />
    <Compile Include="Macros\MemberUserKeyProvider.cs" />
    <Compile Include="Macros\PartialViewMacroController.cs" />
    <Compile Include="Macros\PartialViewMacroEngine.cs" />
    <Compile Include="Mvc\IRenderController.cs" />
    <Compile Include="Mvc\IRenderMvcController.cs" />
    <Compile Include="Mvc\RenderMvcController.cs" />
    <Compile Include="Mvc\UmbracoViewPageOfTModel.cs" />
    <Compile Include="Security\IdentityFactoryMiddleware.cs" />
    <Compile Include="Security\BackOfficeSecurity.cs" />
    <Compile Include="WebApi\Filters\EnableOverrideAuthorizationAttribute.cs" />
    <Compile Include="WebApi\Filters\OverridableAuthorizationAttribute.cs" />
    <Compile Include="WebAssets\CDF\ClientDependencyRuntimeMinifier.cs" />
    <Compile Include="Models\NoNodesViewModel.cs" />
    <Compile Include="Mvc\RenderNoContentController.cs" />
    <Compile Include="HttpContextAccessorExtensions.cs" />
    <Compile Include="Logging\OwinLogger.cs" />
    <Compile Include="Logging\OwinLoggerFactory.cs" />
    <Compile Include="Logging\WebProfiler.cs" />
    <Compile Include="Logging\WebProfilerComponent.cs" />
    <Compile Include="Logging\WebProfilerComposer.cs" />
    <Compile Include="Logging\WebProfilerProvider.cs" />
    <Compile Include="Models\Membership\UmbracoMembershipMember.cs" />
    <Compile Include="Mvc\HttpUmbracoFormRouteStringException.cs" />
    <Compile Include="Mvc\ModelBindingExceptionFilter.cs" />
    <Compile Include="Mvc\SurfaceControllerTypeCollectionBuilder.cs" />
    <Compile Include="Mvc\ValidateUmbracoFormRouteStringAttribute.cs" />
    <Compile Include="AspNet\AspNetBackOfficeInfo.cs" />
    <Compile Include="AspNet\AspNetCookieManager.cs" />
    <Compile Include="AspNet\AspNetHttpContextAccessor.cs" />
    <Compile Include="AspNet\AspNetIpResolver.cs" />
    <Compile Include="AspNet\AspNetPasswordHasher.cs" />
    <Compile Include="RoutableDocumentFilter.cs" />
    <Compile Include="Runtime\AspNetUmbracoBootPermissionChecker.cs" />
    <Compile Include="Security\BackOfficeSignInManager.cs" />
    <Compile Include="Security\BackOfficeOwinUserManager.cs" />
    <Compile Include="Security\BackOfficeUserManagerMarker.cs" />
    <Compile Include="WebAssets\CDF\ClientDependencyComponent.cs" />
    <Compile Include="WebAssets\CDF\ClientDependencyComposer.cs" />
    <Compile Include="Security\MembershipProviderBase.cs" />
    <Compile Include="Security\MembershipProviderExtensions.cs" />
    <Compile Include="Security\OwinDataProtectorTokenProvider.cs" />
    <Compile Include="Security\PublicAccessChecker.cs" />
    <Compile Include="Security\UmbracoMembershipProviderBase.cs" />
    <Compile Include="StringExtensions.cs" />
    <Compile Include="UmbracoContext.cs" />
    <Compile Include="UmbracoContextFactory.cs" />
    <Compile Include="Mvc\UmbracoVirtualNodeByUdiRouteHandler.cs" />
    <Compile Include="UmbracoDbProviderFactoryCreator.cs" />
    <Compile Include="ViewDataExtensions.cs" />
    <Compile Include="Runtime\WebInitialComposer.cs" />
    <Compile Include="Security\ActiveDirectoryBackOfficeUserPasswordChecker.cs" />
    <Compile Include="Security\BackOfficeUserPasswordCheckerResult.cs" />
    <Compile Include="Security\IBackOfficeUserManagerMarker.cs" />
    <Compile Include="Security\IBackOfficeUserPasswordChecker.cs" />
    <Compile Include="Security\IdentityAuditEventArgs.cs" />
    <Compile Include="CompositionExtensions.cs" />
    <Compile Include="Composing\Current.cs" />
    <Compile Include="ImageProcessorLogger.cs" />
    <Compile Include="Mvc\ContainerControllerFactory.cs" />
    <Compile Include="OwinExtensions.cs" />
    <Compile Include="Security\BackOfficeCookieAuthenticationProvider.cs" />
    <Compile Include="WebAssets\CDF\ClientDependencyConfiguration.cs" />
    <Compile Include="UmbracoApplicationBase.cs" />
    <Compile Include="WebApi\HttpActionContextExtensions.cs" />
    <Compile Include="WebApi\SerializeVersionAttribute.cs" />
    <Compile Include="WebApi\TrimModelBinder.cs" />
    <Compile Include="WebApi\ParameterSwapControllerActionSelector.cs" />
    <Compile Include="HttpContextUmbracoContextAccessor.cs" />
    <Compile Include="IHttpContextAccessor.cs" />
    <Compile Include="Composing\CompositionExtensions\Controllers.cs" />
    <Compile Include="Composing\ModuleInjector.cs" />
    <Compile Include="Mvc\FilteredControllerFactoryCollection.cs" />
    <Compile Include="Mvc\FilteredControllerFactoryCollectionBuilder.cs" />
    <Compile Include="Mvc\SurfaceControllerTypeCollection.cs" />
    <Compile Include="PublishedElementExtensions.cs" />
    <Compile Include="Security\AuthenticationExtensions.cs" />
    <Compile Include="Security\UmbracoSecureDataFormat.cs" />
    <Compile Include="Security\UmbracoAuthTicketDataProtector.cs" />
    <Compile Include="UmbracoModule.cs" />
    <Compile Include="WebApi\EnableDetailedErrorsAttribute.cs" />
    <Compile Include="WebApi\Filters\FeatureAuthorizeAttribute.cs" />
    <Compile Include="WebApi\SessionHttpControllerRouteHandler.cs" />
    <Compile Include="WebApi\UmbracoApiControllerTypeCollectionBuilder.cs" />
    <Compile Include="Runtime\WebInitialComponent.cs" />
    <Compile Include="Mvc\ControllerContextExtensions.cs" />
    <Compile Include="Mvc\DisableBrowserCacheAttribute.cs" />
    <Compile Include="Mvc\ModelBindingException.cs" />
    <Compile Include="Mvc\UmbracoRequireHttpsAttribute.cs" />
    <Compile Include="Mvc\ValidateMvcAngularAntiForgeryTokenAttribute.cs" />
    <Compile Include="OwinMiddlewareConfiguredEventArgs.cs" />
    <Compile Include="Security\FixWindowsAuthMiddlware.cs" />
    <Compile Include="Security\ForceRenewalCookieAuthenticationHandler.cs" />
    <Compile Include="Security\ForceRenewalCookieAuthenticationMiddleware.cs" />
    <Compile Include="Security\GetUserSecondsMiddleWare.cs" />
    <Compile Include="Security\IUmbracoBackOfficeTwoFactorOptions.cs" />
    <Compile Include="Security\WebAuthExtensions.cs" />
    <Compile Include="WebAssets\CDF\UmbracoClientDependencyLoader.cs" />
    <Compile Include="UmbracoDefaultOwinStartup.cs" />
    <Compile Include="HtmlStringUtilities.cs" />
    <Compile Include="Mvc\ProfilingView.cs" />
    <Compile Include="Mvc\ProfilingViewEngine.cs" />
    <Compile Include="CacheHelperExtensions.cs" />
    <Compile Include="Controllers\UmbProfileController.cs" />
    <Compile Include="Controllers\UmbLoginStatusController.cs" />
    <Compile Include="GridTemplateExtensions.cs" />
    <Compile Include="Mvc\ActionExecutedEventArgs.cs" />
    <Compile Include="Mvc\AdminTokenAuthorizeAttribute.cs" />
    <Compile Include="Mvc\NotFoundHandler.cs" />
    <Compile Include="Mvc\PreRenderViewActionFilterAttribute.cs" />
    <Compile Include="Mvc\RedirectToUmbracoUrlResult.cs" />
    <Compile Include="Mvc\UmbracoVirtualNodeByIdRouteHandler.cs" />
    <Compile Include="Mvc\EnsurePublishedContentRequestAttribute.cs" />
    <Compile Include="Mvc\UmbracoVirtualNodeRouteHandler.cs" />
    <Compile Include="Security\AppBuilderExtensions.cs" />
    <Compile Include="Security\AuthenticationOptionsExtensions.cs" />
    <Compile Include="Security\AuthenticationManagerExtensions.cs" />
    <Compile Include="Security\UmbracoBackOfficeCookieAuthOptions.cs" />
    <Compile Include="WebAssets\CDF\DependencyPathRenderer.cs" />
    <Compile Include="WebApi\AngularJsonMediaTypeFormatter.cs" />
    <Compile Include="WebApi\AngularJsonOnlyConfigurationAttribute.cs" />
    <Compile Include="WebApi\Filters\AngularAntiForgeryHelper.cs" />
    <Compile Include="WebApi\Filters\ValidateAngularAntiForgeryTokenAttribute.cs" />
    <Compile Include="Controllers\UmbRegisterController.cs" />
    <Compile Include="Models\ProfileModel.cs" />
    <Compile Include="Models\LoginStatusModel.cs" />
    <Compile Include="PublishedPropertyExtension.cs" />
    <Compile Include="Mvc\MergeParentContextViewDataAttribute.cs" />
    <Compile Include="Mvc\ViewDataDictionaryExtensions.cs" />
    <Compile Include="Models\RegisterModel.cs" />
    <Compile Include="Security\MembershipHelper.cs" />
    <Compile Include="HttpCookieExtensions.cs" />
<<<<<<< HEAD
    <Compile Include="FormDataCollectionExtensions.cs" />
=======
    <Compile Include="Editors\BackOfficeController.cs" />
>>>>>>> e9ae1a93
    <Compile Include="Security\Providers\MembersMembershipProvider.cs" />
    <Compile Include="Security\Providers\MembersRoleProvider.cs" />
    <Compile Include="Security\Providers\UmbracoMembershipProvider.cs" />
    <Compile Include="HttpRequestExtensions.cs" />
    <Compile Include="HttpUrlHelperExtensions.cs" />
    <Compile Include="Macros\PartialViewMacroPage.cs" />
    <Compile Include="Mvc\AreaRegistrationExtensions.cs" />
    <Compile Include="Mvc\QueryStringFilterAttribute.cs" />
    <Compile Include="Mvc\MemberAuthorizeAttribute.cs" />
    <Compile Include="Mvc\BackOfficeArea.cs" />
    <Compile Include="Mvc\ControllerFactoryExtensions.cs" />
    <Compile Include="Mvc\SurfaceRouteHandler.cs" />
    <Compile Include="Controllers\UmbLoginController.cs" />
    <Compile Include="UrlHelperExtensions.cs" />
    <Compile Include="UrlHelperRenderExtensions.cs" />
    <Compile Include="WebApi\IsBackOfficeAttribute.cs" />
    <Compile Include="WebApi\HttpRequestMessageExtensions.cs" />
    <Compile Include="WebApi\MemberAuthorizeAttribute.cs" />
    <Compile Include="WebApi\NamespaceHttpControllerSelector.cs" />
    <Compile Include="WebApi\UmbracoApiController.cs" />
    <Compile Include="WebApi\UmbracoApiControllerBase.cs" />
    <Compile Include="Mvc\UmbracoAuthorizeAttribute.cs" />
    <Compile Include="Mvc\NotChildAction.cs" />
    <Compile Include="Mvc\UmbracoControllerFactory.cs" />
    <Compile Include="Mvc\UmbracoMvcHandler.cs" />
    <Compile Include="PublishedContentExtensions.cs" />
    <Compile Include="HtmlHelperRenderExtensions.cs" />
    <Compile Include="ModelStateExtensions.cs" />
    <Compile Include="Mvc\HtmlTagWrapper.cs" />
    <Compile Include="Mvc\HtmlTagWrapperTextNode.cs" />
    <Compile Include="Mvc\IHtmlTagWrapper.cs" />
    <Compile Include="Mvc\MergeModelStateToChildActionAttribute.cs" />
    <Compile Include="Mvc\PluginController.cs" />
    <Compile Include="Mvc\PluginViewEngine.cs" />
    <Compile Include="Mvc\PostedDataProxyInfo.cs" />
    <Compile Include="Mvc\RedirectToUmbracoPageResult.cs" />
    <Compile Include="Mvc\Strings.Designer.cs">
      <AutoGen>True</AutoGen>
      <DesignTime>True</DesignTime>
      <DependentUpon>Strings.resx</DependentUpon>
    </Compile>
    <Compile Include="Mvc\SurfaceController.cs" />
    <Compile Include="Mvc\PluginControllerArea.cs" />
    <Compile Include="Mvc\PluginControllerAttribute.cs" />
    <Compile Include="Mvc\UmbracoPageResult.cs" />
    <Compile Include="RouteCollectionExtensions.cs" />
    <Compile Include="UmbracoHelper.cs" />
    <Compile Include="Mvc\ViewContextExtensions.cs" />
    <Compile Include="Mvc\ViewDataContainerExtensions.cs" />
    <Compile Include="Routing\PublishedContentNotFoundHandler.cs" />
    <Compile Include="Mvc\Constants.cs" />
    <Compile Include="Mvc\IFilteredControllerFactory.cs" />
    <Compile Include="Mvc\MasterControllerFactory.cs" />
    <Compile Include="Mvc\RenderActionInvoker.cs" />
    <Compile Include="Mvc\RenderControllerFactory.cs" />
    <Compile Include="Mvc\ContentModelBinder.cs" />
    <Compile Include="Mvc\RenderRouteHandler.cs" />
    <Compile Include="Mvc\RenderViewEngine.cs" />
    <Compile Include="Mvc\RouteDefinition.cs" />
    <Compile Include="Mvc\RouteValueDictionaryExtensions.cs" />
    <Compile Include="WebApi\UmbracoAuthorizeAttribute.cs" />
    <Compile Include="WebApi\UmbracoAuthorizedApiController.cs" />
    <Compile Include="WebApi\Filters\ValidationFilterAttribute.cs" />
    <Compile Include="Mvc\ControllerExtensions.cs" />
    <Compile Include="TypeLoaderExtensions.cs" />
    <Compile Include="Properties\AssemblyInfo.cs">
      <SubType>Code</SubType>
    </Compile>
    <Compile Include="UmbracoApplication.cs" />
    <Compile Include="UmbracoInjectedModule.cs" />
    <Compile Include="UmbracoHttpHandler.cs" />
    <Compile Include="UmbracoWebService.cs">
      <SubType>Component</SubType>
    </Compile>
    <Compile Include="WebViewPageExtensions.cs" />
    <Compile Include="Runtime\WebFinalComponent.cs" />
    <Compile Include="Runtime\WebFinalComposer.cs" />
  </ItemGroup>
  <ItemGroup>
    <EmbeddedResource Include="Mvc\Strings.resx">
      <Generator>ResXFileCodeGenerator</Generator>
      <LastGenOutput>Strings.Designer.cs</LastGenOutput>
    </EmbeddedResource>
  </ItemGroup>
  <ItemGroup>
    <None Include="..\Umbraco.Web.UI\Views\web.config">
      <Link>Mvc\web.config</Link>
    </None>
  </ItemGroup>
  <Import Project="$(MSBuildBinPath)\Microsoft.CSharp.targets" />
</Project><|MERGE_RESOLUTION|>--- conflicted
+++ resolved
@@ -282,11 +282,8 @@
     <Compile Include="Models\RegisterModel.cs" />
     <Compile Include="Security\MembershipHelper.cs" />
     <Compile Include="HttpCookieExtensions.cs" />
-<<<<<<< HEAD
     <Compile Include="FormDataCollectionExtensions.cs" />
-=======
     <Compile Include="Editors\BackOfficeController.cs" />
->>>>>>> e9ae1a93
     <Compile Include="Security\Providers\MembersMembershipProvider.cs" />
     <Compile Include="Security\Providers\MembersRoleProvider.cs" />
     <Compile Include="Security\Providers\UmbracoMembershipProvider.cs" />
