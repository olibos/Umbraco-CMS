﻿using System;
using System.ComponentModel.DataAnnotations;
using System.Threading.Tasks;
using System.Web;
using System.Web.Http.ModelBinding;
using System.Web.Security;
using Umbraco.Core;
using Umbraco.Core.Logging;
using Umbraco.Core.Models;
using Umbraco.Core.Models.Identity;
using Umbraco.Core.Security;
using Umbraco.Core.Services;
using Umbraco.Web.Models;
using Umbraco.Web.Security;
using IUser = Umbraco.Core.Models.Membership.IUser;

namespace Umbraco.Web.Editors
{
    internal class PasswordChanger
    {
        private readonly ILogger _logger;
        private readonly IUserService _userService;
        private readonly HttpContextBase _httpContext;

        public PasswordChanger(ILogger logger, IUserService userService, HttpContextBase httpContext)
        {
            _logger = logger;
            _userService = userService;
            _httpContext = httpContext;
        }

        /// <summary>
        /// Changes the password for a user based on the many different rules and config options
        /// </summary>
        /// <param name="currentUser">The user performing the password save action</param>
        /// <param name="savingUser">The user who's password is being changed</param>
        /// <param name="passwordModel"></param>
        /// <param name="userMgr"></param>
        /// <returns></returns>
        public async Task<Attempt<PasswordChangedModel>> ChangePasswordWithIdentityAsync(
            IUser currentUser,
            IUser savingUser,
            ChangingPasswordModel passwordModel,
            BackOfficeUserManager<BackOfficeIdentityUser> userMgr)
        {
            if (passwordModel == null) throw new ArgumentNullException(nameof(passwordModel));
            if (userMgr == null) throw new ArgumentNullException(nameof(userMgr));

            //check if this identity implementation is powered by an underlying membership provider (it will be in most cases)
            var membershipPasswordHasher = userMgr.PasswordHasher as IMembershipProviderPasswordHasher;

            //check if this identity implementation is powered by an IUserAwarePasswordHasher (it will be by default in 7.7+ but not for upgrades)

            if (membershipPasswordHasher != null && !(userMgr.PasswordHasher is IUserAwarePasswordHasher<BackOfficeIdentityUser, int>))
            {
                //if this isn't using an IUserAwarePasswordHasher, then fallback to the old way
                if (membershipPasswordHasher.MembershipProvider.RequiresQuestionAndAnswer)
                    throw new NotSupportedException("Currently the user editor does not support providers that have RequiresQuestionAndAnswer specified");
                return ChangePasswordWithMembershipProvider(savingUser.Username, passwordModel, membershipPasswordHasher.MembershipProvider);
            }

            //if we are here, then a IUserAwarePasswordHasher is available, however we cannot proceed in that case if for some odd reason
            //the user has configured the membership provider to not be hashed. This will actually never occur because the BackOfficeUserManager
            //will throw if it's not hashed, but we should make sure to check anyways (i.e. in case we want to unit test!)
            if (membershipPasswordHasher != null && membershipPasswordHasher.MembershipProvider.PasswordFormat != MembershipPasswordFormat.Hashed)
            {
                throw new InvalidOperationException("The membership provider cannot have a password format of " + membershipPasswordHasher.MembershipProvider.PasswordFormat + " and be configured with secured hashed passwords");
            }

            //Are we resetting the password?
            //This flag indicates that either an admin user is changing another user's password without knowing the original password
            // or that the password needs to be reset to an auto-generated one.
            if (passwordModel.Reset.HasValue && passwordModel.Reset.Value)
            {
                //if it's the current user, the current user cannot reset their own password
                if (currentUser.Username == savingUser.Username)
                {
                    return Attempt.Fail(new PasswordChangedModel { ChangeError = new ValidationResult("Password reset is not allowed", new[] { "resetPassword" }) });
                }

                //if the current user has access to reset/manually change the password
                if (currentUser.HasSectionAccess(Umbraco.Core.Constants.Applications.Users) == false)
                {
                    return Attempt.Fail(new PasswordChangedModel { ChangeError = new ValidationResult("The current user is not authorized", new[] { "resetPassword" }) });
                }

                //ok, we should be able to reset it
                var resetToken = await userMgr.GeneratePasswordResetTokenAsync(savingUser.Id);
                var newPass = passwordModel.NewPassword.IsNullOrWhiteSpace()
                    ? userMgr.GeneratePassword()
                    : passwordModel.NewPassword;

                var resetResult = await userMgr.ChangePasswordWithResetAsync(savingUser.Id, resetToken, newPass);

                if (resetResult.Succeeded == false)
                {
                    var errors = string.Join(". ", resetResult.Errors);
<<<<<<< HEAD
                    _logger.Warn<PasswordChanger>("Could not reset user password {PasswordErrors}", errors);
                    return Attempt.Fail(new PasswordChangedModel { ChangeError = new ValidationResult("Could not reset password, errors: " + errors, new[] { "resetPassword" }) });
=======
                    _logger.Warn<PasswordChanger>(string.Format("Could not reset user password {0}", errors));
                    return Attempt.Fail(new PasswordChangedModel { ChangeError = new ValidationResult(errors, new[] { "resetPassword" }) });
>>>>>>> 0150b972
                }

                return Attempt.Succeed(new PasswordChangedModel());
            }

            //we're not resetting it so we need to try to change it.

            if (passwordModel.NewPassword.IsNullOrWhiteSpace())
            {
                return Attempt.Fail(new PasswordChangedModel { ChangeError = new ValidationResult("Cannot set an empty password", new[] { "value" }) });
            }

            //we cannot arbitrarily change the password without knowing the old one and no old password was supplied - need to return an error
            if (passwordModel.OldPassword.IsNullOrWhiteSpace())
            {
                //if password retrieval is not enabled but there is no old password we cannot continue
                return Attempt.Fail(new PasswordChangedModel { ChangeError = new ValidationResult("Password cannot be changed without the old password", new[] { "oldPassword" }) });
            }

            //get the user
            var backOfficeIdentityUser = await userMgr.FindByIdAsync(savingUser.Id);
            if (backOfficeIdentityUser == null)
            {
<<<<<<< HEAD
                //if an old password is suplied try to change it
                var changeResult = await userMgr.ChangePasswordAsync(savingUser.Id, passwordModel.OldPassword, passwordModel.NewPassword);
                if (changeResult.Succeeded == false)
                {
                    var errors = string.Join(". ", changeResult.Errors);
                    _logger.Warn<PasswordChanger>("Could not change user password {PasswordErrors}", errors);
                    return Attempt.Fail(new PasswordChangedModel { ChangeError = new ValidationResult("Could not change password, errors: " + errors, new[] { "oldPassword" }) });
                }
                return Attempt.Succeed(new PasswordChangedModel());
=======
                //this really shouldn't ever happen... but just in case
                return Attempt.Fail(new PasswordChangedModel { ChangeError = new ValidationResult("Password could not be verified", new[] { "oldPassword" }) });
>>>>>>> 0150b972
            }
            //is the old password correct?
            var validateResult = await userMgr.CheckPasswordAsync(backOfficeIdentityUser, passwordModel.OldPassword);
            if(validateResult == false)
            {
                //no, fail with an error message for "oldPassword"
                return Attempt.Fail(new PasswordChangedModel { ChangeError = new ValidationResult("Incorrect password", new[] { "oldPassword" }) });
            }
            //can we change to the new password?
            var changeResult = await userMgr.ChangePasswordAsync(savingUser.Id, passwordModel.OldPassword, passwordModel.NewPassword);
            if (changeResult.Succeeded == false)
            {
                //no, fail with error messages for "password"
                var errors = string.Join(". ", changeResult.Errors);
                _logger.Warn<PasswordChanger>(string.Format("Could not change user password {0}", errors));
                return Attempt.Fail(new PasswordChangedModel { ChangeError = new ValidationResult(errors, new[] { "password" }) });
            }
            return Attempt.Succeed(new PasswordChangedModel());
        }

        /// <summary>
        /// Changes password for a member/user given the membership provider and the password change model
        /// </summary>
        /// <param name="username">The username of the user having their password changed</param>
        /// <param name="passwordModel"></param>
        /// <param name="membershipProvider"></param>
        /// <returns></returns>
        public Attempt<PasswordChangedModel> ChangePasswordWithMembershipProvider(string username, ChangingPasswordModel passwordModel, MembershipProvider membershipProvider)
        {
            // YES! It is completely insane how many options you have to take into account based on the membership provider. yikes!

            if (passwordModel == null) throw new ArgumentNullException(nameof(passwordModel));
            if (membershipProvider == null) throw new ArgumentNullException(nameof(membershipProvider));

            BackOfficeUserManager<BackOfficeIdentityUser> backofficeUserManager = null;
            var userId = -1;

            if (membershipProvider.IsUmbracoUsersProvider())
            {
                backofficeUserManager = _httpContext.GetOwinContext().GetBackOfficeUserManager();
                if (backofficeUserManager != null)
                {
                    var profile = _userService.GetProfileByUserName(username);
                    if (profile != null)
                        int.TryParse(profile.Id.ToString(), out userId);
                }
            }

            //Are we resetting the password?
            //This flag indicates that either an admin user is changing another user's password without knowing the original password
            // or that the password needs to be reset to an auto-generated one.
            if (passwordModel.Reset.HasValue && passwordModel.Reset.Value)
            {
                //if a new password is supplied then it's an admin user trying to change another user's password without knowing the original password
                //this is only possible when using a membership provider if the membership provider supports AllowManuallyChangingPassword
                if (passwordModel.NewPassword.IsNullOrWhiteSpace() == false)
                {
                    if (membershipProvider is MembershipProviderBase umbracoBaseProvider && umbracoBaseProvider.AllowManuallyChangingPassword)
                    {
                        //this provider allows manually changing the password without the old password, so we can just do it
                        try
                        {
                            var result = umbracoBaseProvider.ChangePassword(username, string.Empty, passwordModel.NewPassword);

                            if (result && backofficeUserManager != null && userId >= 0)
                                backofficeUserManager.RaisePasswordChangedEvent(userId);

                            return result == false
                                ? Attempt.Fail(new PasswordChangedModel { ChangeError = new ValidationResult("Could not change password, invalid username or password", new[] { "value" }) })
                                : Attempt.Succeed(new PasswordChangedModel());
                        }
                        catch (Exception ex)
                        {
                            _logger.Warn<PasswordChanger>("Could not change member password", ex);
                            return Attempt.Fail(new PasswordChangedModel { ChangeError = new ValidationResult("Could not change password, error: " + ex.Message + " (see log for full details)", new[] { "value" }) });
                        }
                    }
                    else
                    {
                        return Attempt.Fail(new PasswordChangedModel { ChangeError = new ValidationResult("Provider does not support manually changing passwords", new[] { "value" }) });
                    }
                }

                //we've made it here which means we need to generate a new password

                var canReset = membershipProvider.CanResetPassword(_userService);
                if (canReset == false)
                {
                    return Attempt.Fail(new PasswordChangedModel { ChangeError = new ValidationResult("Password reset is not enabled", new[] { "resetPassword" }) });
                }
                if (membershipProvider.RequiresQuestionAndAnswer && passwordModel.Answer.IsNullOrWhiteSpace())
                {
                    return Attempt.Fail(new PasswordChangedModel { ChangeError = new ValidationResult("Password reset requires a password answer", new[] { "resetPassword" }) });
                }

                //ok, we should be able to reset it
                try
                {
                    var newPass = membershipProvider.ResetPassword(
                            username,
                            membershipProvider.RequiresQuestionAndAnswer ? passwordModel.Answer : null);

                    if (membershipProvider.IsUmbracoUsersProvider() && backofficeUserManager != null && userId >= 0)
                        backofficeUserManager.RaisePasswordResetEvent(userId);

                    //return the generated pword
                    return Attempt.Succeed(new PasswordChangedModel { ResetPassword = newPass });
                }
                catch (Exception ex)
                {
                    _logger.Warn<PasswordChanger>(ex, "Could not reset member password");
                    return Attempt.Fail(new PasswordChangedModel { ChangeError = new ValidationResult("Could not reset password, error: " + ex.Message + " (see log for full details)", new[] { "resetPassword" }) });
                }
            }

            //we're not resetting it so we need to try to change it.

            if (passwordModel.NewPassword.IsNullOrWhiteSpace())
            {
                return Attempt.Fail(new PasswordChangedModel { ChangeError = new ValidationResult("Cannot set an empty password", new[] { "value" }) });
            }

            //without being able to retrieve the original password, 
            //we cannot arbitrarily change the password without knowing the old one and no old password was supplied - need to return an error
            if (passwordModel.OldPassword.IsNullOrWhiteSpace() && membershipProvider.EnablePasswordRetrieval == false)
            {
                //if password retrieval is not enabled but there is no old password we cannot continue
                return Attempt.Fail(new PasswordChangedModel { ChangeError = new ValidationResult("Password cannot be changed without the old password", new[] { "oldPassword" }) });
            }

            if (passwordModel.OldPassword.IsNullOrWhiteSpace() == false)
            {
                //if an old password is suplied try to change it

                try
                {
                    var result = membershipProvider.ChangePassword(username, passwordModel.OldPassword, passwordModel.NewPassword);

                    if (result && backofficeUserManager != null && userId >= 0)
                        backofficeUserManager.RaisePasswordChangedEvent(userId);

                    return result == false
                        ? Attempt.Fail(new PasswordChangedModel { ChangeError = new ValidationResult("Could not change password, invalid username or password", new[] { "oldPassword" }) })
                        : Attempt.Succeed(new PasswordChangedModel());
                }
                catch (Exception ex)
                {
                    _logger.Warn<PasswordChanger>(ex, "Could not change member password");
                    return Attempt.Fail(new PasswordChangedModel { ChangeError = new ValidationResult("Could not change password, error: " + ex.Message + " (see log for full details)", new[] { "value" }) });
                }
            }

            if (membershipProvider.EnablePasswordRetrieval == false)
            {
                //we cannot continue if we cannot get the current password
                return Attempt.Fail(new PasswordChangedModel { ChangeError = new ValidationResult("Password cannot be changed without the old password", new[] { "oldPassword" }) });
            }
            if (membershipProvider.RequiresQuestionAndAnswer && passwordModel.Answer.IsNullOrWhiteSpace())
            {
                //if the question answer is required but there isn't one, we cannot continue
                return Attempt.Fail(new PasswordChangedModel { ChangeError = new ValidationResult("Password cannot be changed without the password answer", new[] { "value" }) });
            }

            //lets try to get the old one so we can change it
            try
            {
                var oldPassword = membershipProvider.GetPassword(
                    username,
                    membershipProvider.RequiresQuestionAndAnswer ? passwordModel.Answer : null);

                try
                {
                    var result = membershipProvider.ChangePassword(username, oldPassword, passwordModel.NewPassword);
                    return result == false
                        ? Attempt.Fail(new PasswordChangedModel { ChangeError = new ValidationResult("Could not change password", new[] { "value" }) })
                        : Attempt.Succeed(new PasswordChangedModel());
                }
                catch (Exception ex1)
                {
                    _logger.Warn<PasswordChanger>(ex1, "Could not change member password");
                    return Attempt.Fail(new PasswordChangedModel { ChangeError = new ValidationResult("Could not change password, error: " + ex1.Message + " (see log for full details)", new[] { "value" }) });
                }

            }
            catch (Exception ex2)
            {
                _logger.Warn<PasswordChanger>(ex2, "Could not retrieve member password");
                return Attempt.Fail(new PasswordChangedModel { ChangeError = new ValidationResult("Could not change password, error: " + ex2.Message + " (see log for full details)", new[] { "value" }) });
            }
        }
    }
}<|MERGE_RESOLUTION|>--- conflicted
+++ resolved
@@ -95,13 +95,8 @@
                 if (resetResult.Succeeded == false)
                 {
                     var errors = string.Join(". ", resetResult.Errors);
-<<<<<<< HEAD
                     _logger.Warn<PasswordChanger>("Could not reset user password {PasswordErrors}", errors);
-                    return Attempt.Fail(new PasswordChangedModel { ChangeError = new ValidationResult("Could not reset password, errors: " + errors, new[] { "resetPassword" }) });
-=======
-                    _logger.Warn<PasswordChanger>(string.Format("Could not reset user password {0}", errors));
                     return Attempt.Fail(new PasswordChangedModel { ChangeError = new ValidationResult(errors, new[] { "resetPassword" }) });
->>>>>>> 0150b972
                 }
 
                 return Attempt.Succeed(new PasswordChangedModel());
@@ -125,20 +120,8 @@
             var backOfficeIdentityUser = await userMgr.FindByIdAsync(savingUser.Id);
             if (backOfficeIdentityUser == null)
             {
-<<<<<<< HEAD
-                //if an old password is suplied try to change it
-                var changeResult = await userMgr.ChangePasswordAsync(savingUser.Id, passwordModel.OldPassword, passwordModel.NewPassword);
-                if (changeResult.Succeeded == false)
-                {
-                    var errors = string.Join(". ", changeResult.Errors);
-                    _logger.Warn<PasswordChanger>("Could not change user password {PasswordErrors}", errors);
-                    return Attempt.Fail(new PasswordChangedModel { ChangeError = new ValidationResult("Could not change password, errors: " + errors, new[] { "oldPassword" }) });
-                }
-                return Attempt.Succeed(new PasswordChangedModel());
-=======
                 //this really shouldn't ever happen... but just in case
                 return Attempt.Fail(new PasswordChangedModel { ChangeError = new ValidationResult("Password could not be verified", new[] { "oldPassword" }) });
->>>>>>> 0150b972
             }
             //is the old password correct?
             var validateResult = await userMgr.CheckPasswordAsync(backOfficeIdentityUser, passwordModel.OldPassword);
@@ -153,7 +136,7 @@
             {
                 //no, fail with error messages for "password"
                 var errors = string.Join(". ", changeResult.Errors);
-                _logger.Warn<PasswordChanger>(string.Format("Could not change user password {0}", errors));
+                _logger.Warn<PasswordChanger>("Could not change user password {PasswordErrors}", errors);
                 return Attempt.Fail(new PasswordChangedModel { ChangeError = new ValidationResult(errors, new[] { "password" }) });
             }
             return Attempt.Succeed(new PasswordChangedModel());
