﻿using System;
using System.Collections.Generic;
using System.Linq;
using System.Net;
using System.Net.Http;
using System.Web.Http.Controllers;
using System.Web.Http.ModelBinding;
using Umbraco.Core.Logging;
using Umbraco.Core.Models;
using Umbraco.Core.PropertyEditors;
using Umbraco.Core.Services;
using Umbraco.Web.Models.ContentEditing;

namespace Umbraco.Web.Editors.Filters
{
    /// <summary>
    /// A base class purely used for logging without generics
    /// </summary>
    internal abstract class ContentModelValidator
    {
        protected IUmbracoContextAccessor UmbracoContextAccessor { get; }
        protected ILogger Logger { get; }

        protected ContentModelValidator(ILogger logger, IUmbracoContextAccessor umbracoContextAccessor)
        {
            Logger = logger ?? throw new ArgumentNullException(nameof(logger));
            UmbracoContextAccessor = umbracoContextAccessor ?? throw new ArgumentNullException(nameof(umbracoContextAccessor));
        }
    }

    /// <summary>
    /// A validation helper class used with ContentItemValidationFilterAttribute to be shared between content, media, etc...
    /// </summary>
    /// <typeparam name="TPersisted"></typeparam>
    /// <typeparam name="TModelSave"></typeparam>
    /// <typeparam name="TModelWithProperties"></typeparam>
    /// <remarks>
    /// If any severe errors occur then the response gets set to an error and execution will not continue. Property validation
    /// errors will just be added to the ModelState.
    /// </remarks>
    internal abstract class ContentModelValidator<TPersisted, TModelSave, TModelWithProperties>: ContentModelValidator
        where TPersisted : class, IContentBase
        where TModelSave: IContentSave<TPersisted>
        where TModelWithProperties : IContentProperties<ContentPropertyBasic>
    {
        private readonly ILocalizedTextService _textService;

        protected ContentModelValidator(ILogger logger, IUmbracoContextAccessor umbracoContextAccessor, ILocalizedTextService textService) : base(logger, umbracoContextAccessor)
        {
            _textService = textService ?? throw new ArgumentNullException(nameof(textService));
        }

        /// <summary>
        /// Ensure the content exists
        /// </summary>
        /// <param name="postedItem"></param>
        /// <param name="actionContext"></param>
        /// <returns></returns>
        public virtual bool ValidateExistingContent(TModelSave postedItem, HttpActionContext actionContext)
        {
            var persistedContent = postedItem.PersistedContent;
            if (persistedContent == null)
            {
                actionContext.Response = actionContext.Request.CreateErrorResponse(HttpStatusCode.NotFound, "content was not found");
                return false;
            }

            return true;
        }

        /// <summary>
        /// Ensure all of the ids in the post are valid
        /// </summary>
        /// <param name="model"></param>
        /// <param name="modelWithProperties"></param>
        /// <param name="actionContext"></param>
        /// <returns></returns>
        public virtual bool ValidateProperties(TModelSave model, IContentProperties<ContentPropertyBasic> modelWithProperties, HttpActionContext actionContext)
        {
            var persistedContent = model.PersistedContent;
            return ValidateProperties(modelWithProperties.Properties.ToList(), persistedContent.Properties.ToList(), actionContext);
        }

        /// <summary>
        /// This validates that all of the posted properties exist on the persisted entity
        /// </summary>
        /// <param name="postedProperties"></param>
        /// <param name="persistedProperties"></param>
        /// <param name="actionContext"></param>
        /// <returns></returns>
        protected bool ValidateProperties(List<ContentPropertyBasic> postedProperties, List<IProperty> persistedProperties, HttpActionContext actionContext)
        {
            foreach (var p in postedProperties)
            {
                if (persistedProperties.Any(property => property.Alias == p.Alias) == false)
                {
                    // TODO: Do we return errors here ? If someone deletes a property whilst their editing then should we just
                    //save the property data that remains? Or inform them they need to reload... not sure. This problem exists currently too i think.

                    var message = $"property with alias: {p.Alias} was not found";
                    actionContext.Response = actionContext.Request.CreateErrorResponse(HttpStatusCode.NotFound, new InvalidOperationException(message));
                    return false;
                }

            }
            return true;
        }

        /// <summary>
        /// Validates the data for each property
        /// </summary>
        /// <param name="model"></param>
        /// <param name="modelWithProperties"></param>
        /// <param name="dto"></param>
        /// <param name="modelState"></param>
        /// <returns></returns>
        /// <remarks>
        /// All property data validation goes into the model state with a prefix of "Properties"
        /// </remarks>
        public virtual bool ValidatePropertiesData(
            TModelSave model,
            TModelWithProperties modelWithProperties,
            ContentPropertyCollectionDto dto,
            ModelStateDictionary modelState)
        {
            var properties = modelWithProperties.Properties.ToDictionary(x => x.Alias, x => x);

            // Retrieve default messages used for required and regex validatation.  We'll replace these
            // if set with custom ones if they've been provided for a given property.
            var requiredDefaultMessages = new[]
                {
                    _textService.Localize("validation", "invalidNull"),
                    _textService.Localize("validation", "invalidEmpty")
                };
            var formatDefaultMessages = new[]
                {
                    _textService.Localize("validation", "invalidPattern"),
                };

            foreach (var p in dto.Properties)
            {
                var editor = p.PropertyEditor;

                if (editor == null)
                {
                    var message = $"Could not find property editor \"{p.DataType.EditorAlias}\" for property with id {p.Id}.";

                    Logger.Warn<ContentModelValidator>(message);
                    continue;
                }

                //get the posted value for this property, this may be null in cases where the property was marked as readonly which means
                //the angular app will not post that value.
                if (!properties.TryGetValue(p.Alias, out var postedProp))
                    continue;

                var postedValue = postedProp.Value;

<<<<<<< HEAD
                ValidatePropertyValue(model, modelWithProperties, editor, p, postedValue, modelState);

=======
                ValidatePropertyValue(model, modelWithProperties, editor, p, postedValue, modelState, requiredDefaultMessages, formatDefaultMessages);
    
>>>>>>> 938d5d20
            }

            return modelState.IsValid;
        }

        /// <summary>
        /// Validates a property's value and adds the error to model state if found
        /// </summary>
        /// <param name="model"></param>
        /// <param name="modelWithProperties"></param>
        /// <param name="editor"></param>
        /// <param name="property"></param>
        /// <param name="postedValue"></param>
        /// <param name="modelState"></param>
        /// <param name="requiredDefaultMessages"></param>
        /// <param name="formatDefaultMessages"></param>
        protected virtual void ValidatePropertyValue(
            TModelSave model,
            TModelWithProperties modelWithProperties,
            IDataEditor editor,
            ContentPropertyDto property,
            object postedValue,
            ModelStateDictionary modelState,
            string[] requiredDefaultMessages,
            string[] formatDefaultMessages)
        {
            var valueEditor = editor.GetValueEditor(property.DataType.Configuration);
            foreach (var r in valueEditor.Validate(postedValue, property.IsRequired, property.ValidationRegExp))
            {
                // If we've got custom error messages, we'll replace the default ones that will have been applied in the call to Validate().
                if (property.IsRequired && !string.IsNullOrWhiteSpace(property.IsRequiredMessage) && requiredDefaultMessages.Contains(r.ErrorMessage, StringComparer.OrdinalIgnoreCase))
                {
                    r.ErrorMessage = property.IsRequiredMessage;
                }

                if (!string.IsNullOrWhiteSpace(property.ValidationRegExp) && !string.IsNullOrWhiteSpace(property.ValidationRegExpMessage) && formatDefaultMessages.Contains(r.ErrorMessage, StringComparer.OrdinalIgnoreCase))
                {
                    r.ErrorMessage = property.ValidationRegExpMessage;
                }

                modelState.AddPropertyError(r, property.Alias, property.Culture);
            }
        }
    }
}<|MERGE_RESOLUTION|>--- conflicted
+++ resolved
@@ -156,13 +156,8 @@
 
                 var postedValue = postedProp.Value;
 
-<<<<<<< HEAD
-                ValidatePropertyValue(model, modelWithProperties, editor, p, postedValue, modelState);
-
-=======
                 ValidatePropertyValue(model, modelWithProperties, editor, p, postedValue, modelState, requiredDefaultMessages, formatDefaultMessages);
-    
->>>>>>> 938d5d20
+
             }
 
             return modelState.IsValid;
