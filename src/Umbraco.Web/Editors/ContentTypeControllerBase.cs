﻿using System;
using System.Collections.Generic;
using System.Linq;
using System.Net;
using System.Net.Http;
using System.Text;
<<<<<<< HEAD
using System.Web.Http;
using Umbraco.Core;
using Umbraco.Core.Cache;
using Umbraco.Core.Configuration;
using Umbraco.Core.Dictionary;
using Umbraco.Core.Exceptions;
using Umbraco.Core.Logging;
using Umbraco.Core.Models;
using Umbraco.Core.Persistence;
=======
using System.Text.RegularExpressions;
using System.Web.Http;
using AutoMapper;
using Newtonsoft.Json;
using Umbraco.Core;
using Umbraco.Core.Configuration;
using Umbraco.Core.Dictionary;
using Umbraco.Core.Exceptions;
using Umbraco.Core.Models;
using Umbraco.Core.PropertyEditors;
>>>>>>> 22f54394
using Umbraco.Core.Services;
using Umbraco.Web.Models.ContentEditing;
using Umbraco.Web.Mvc;
using Umbraco.Web.WebApi;
<<<<<<< HEAD
=======
using Constants = Umbraco.Core.Constants;
>>>>>>> 22f54394

namespace Umbraco.Web.Editors
{
    /// <summary>
    /// Am abstract API controller providing functionality used for dealing with content and media types
    /// </summary>
    [PluginController("UmbracoApi")]
    [PrefixlessBodyModelValidator]
<<<<<<< HEAD
    public abstract class ContentTypeControllerBase<TContentType> : UmbracoAuthorizedJsonController
        where TContentType : class, IContentTypeComposition
    {
        private readonly ICultureDictionaryFactory _cultureDictionaryFactory;
        private ICultureDictionary _cultureDictionary;

        protected ContentTypeControllerBase(ICultureDictionaryFactory cultureDictionaryFactory, IGlobalSettings globalSettings, IUmbracoContextAccessor umbracoContextAccessor, ISqlContext sqlContext, ServiceContext services, AppCaches appCaches, IProfilingLogger logger, IRuntimeState runtimeState, UmbracoHelper umbracoHelper)
            : base(globalSettings, umbracoContextAccessor, sqlContext, services, appCaches, logger, runtimeState, umbracoHelper)
        {
            _cultureDictionaryFactory = cultureDictionaryFactory;
        }


=======
    public abstract class ContentTypeControllerBase : UmbracoAuthorizedJsonController
    {
        private ICultureDictionary _cultureDictionary;

        /// <summary>
        /// Constructor
        /// </summary>
        protected ContentTypeControllerBase()
            : this(UmbracoContext.Current)
        {
        }

        /// <summary>
        /// Constructor
        /// </summary>
        /// <param name="umbracoContext"></param>
        protected ContentTypeControllerBase(UmbracoContext umbracoContext)
            : base(umbracoContext)
        {
        }
>>>>>>> 22f54394

        /// <summary>
        /// Returns the available composite content types for a given content type
        /// </summary>
        /// <param name="type"></param>
        /// <param name="filterContentTypes">
        /// This is normally an empty list but if additional content type aliases are passed in, any content types containing those aliases will be filtered out
        /// along with any content types that have matching property types that are included in the filtered content types
        /// </param>
        /// <param name="filterPropertyTypes">
        /// This is normally an empty list but if additional property type aliases are passed in, any content types that have these aliases will be filtered out.
        /// This is required because in the case of creating/modifying a content type because new property types being added to it are not yet persisted so cannot
        /// be looked up via the db, they need to be passed in.
        /// </param>
        /// <param name="contentTypeId"></param>
        /// <returns></returns>
        protected IEnumerable<Tuple<EntityBasic, bool>> PerformGetAvailableCompositeContentTypes(int contentTypeId,
            UmbracoObjectTypes type,
            string[] filterContentTypes,
            string[] filterPropertyTypes)
        {
            IContentTypeComposition source = null;

            //below is all ported from the old doc type editor and comes with the same weaknesses /insanity / magic

            IContentTypeComposition[] allContentTypes;

            switch (type)
            {
                case UmbracoObjectTypes.DocumentType:
                    if (contentTypeId > 0)
                    {
<<<<<<< HEAD
                        source = Services.ContentTypeService.Get(contentTypeId);
                        if (source == null) throw new HttpResponseException(Request.CreateResponse(HttpStatusCode.NotFound));
                    }
                    allContentTypes = Services.ContentTypeService.GetAll().Cast<IContentTypeComposition>().ToArray();
=======
                        source = Services.ContentTypeService.GetContentType(contentTypeId);
                        if (source == null) throw new HttpResponseException(Request.CreateResponse(HttpStatusCode.NotFound));
                    }
                    allContentTypes = Services.ContentTypeService.GetAllContentTypes().Cast<IContentTypeComposition>().ToArray();
>>>>>>> 22f54394
                    break;

                case UmbracoObjectTypes.MediaType:
                    if (contentTypeId > 0)
                    {
<<<<<<< HEAD
                        source = Services.MediaTypeService.Get(contentTypeId);
                        if (source == null) throw new HttpResponseException(Request.CreateResponse(HttpStatusCode.NotFound));
                    }
                    allContentTypes = Services.MediaTypeService.GetAll().Cast<IContentTypeComposition>().ToArray();
=======
                        source = Services.ContentTypeService.GetMediaType(contentTypeId);
                        if (source == null) throw new HttpResponseException(Request.CreateResponse(HttpStatusCode.NotFound));
                    }
                    allContentTypes = Services.ContentTypeService.GetAllMediaTypes().Cast<IContentTypeComposition>().ToArray();
>>>>>>> 22f54394
                    break;

                case UmbracoObjectTypes.MemberType:
                    if (contentTypeId > 0)
                    {
                        source = Services.MemberTypeService.Get(contentTypeId);
                        if (source == null) throw new HttpResponseException(Request.CreateResponse(HttpStatusCode.NotFound));
                    }
                    allContentTypes = Services.MemberTypeService.GetAll().Cast<IContentTypeComposition>().ToArray();
                    break;

                default:
                    throw new ArgumentOutOfRangeException("The entity type was not a content type");
            }

            var availableCompositions = Services.ContentTypeService.GetAvailableCompositeContentTypes(source, allContentTypes, filterContentTypes, filterPropertyTypes);

<<<<<<< HEAD

=======
            Func<IContentTypeComposition, IEnumerable<EntityContainer>> getEntityContainers = contentType =>
            {
                if (contentType == null)
                {
                    return null;
                }
                switch (type)
                {
                    case UmbracoObjectTypes.DocumentType:
                        return Services.ContentTypeService.GetContentTypeContainers(contentType as IContentType);
                    case UmbracoObjectTypes.MediaType:
                        return Services.ContentTypeService.GetMediaTypeContainers(contentType as IMediaType);
                    case UmbracoObjectTypes.MemberType:
                        return new EntityContainer[0];
                    default:
                        throw new ArgumentOutOfRangeException("The entity type was not a content type");
                }
            };
>>>>>>> 22f54394

            var currCompositions = source == null ? new IContentTypeComposition[] { } : source.ContentTypeComposition.ToArray();
            var compAliases = currCompositions.Select(x => x.Alias).ToArray();
            var ancestors = availableCompositions.Ancestors.Select(x => x.Alias);

            return availableCompositions.Results
                .Select(x => new Tuple<EntityBasic, bool>(Mapper.Map<IContentTypeComposition, EntityBasic>(x.Composition), x.Allowed))
                .Select(x =>
                {
                    //we need to ensure that the item is enabled if it is already selected
                    // but do not allow it if it is any of the ancestors
                    if (compAliases.Contains(x.Item1.Alias) && ancestors.Contains(x.Item1.Alias) == false)
                    {
                        //re-set x to be allowed (NOTE: I didn't know you could set an enumerable item in a lambda!)
                        x = new Tuple<EntityBasic, bool>(x.Item1, true);
                    }

                    //translate the name
                    x.Item1.Name = TranslateItem(x.Item1.Name);

                    var contentType = allContentTypes.FirstOrDefault(c => c.Key == x.Item1.Key);
<<<<<<< HEAD
                    var containers = GetEntityContainers(contentType, type)?.ToArray();
=======
                    var containers = getEntityContainers(contentType)?.ToArray();
>>>>>>> 22f54394
                    var containerPath = $"/{(containers != null && containers.Any() ? $"{string.Join("/", containers.Select(c => c.Name))}/" : null)}";
                    x.Item1.AdditionalData["containerPath"] = containerPath;

                    return x;
                })
                .ToList();
        }

<<<<<<< HEAD
        private IEnumerable<EntityContainer> GetEntityContainers(IContentTypeComposition contentType, UmbracoObjectTypes type)
        {
            if (contentType == null)
            {
                return null;
            }

            switch (type)
            {
                case UmbracoObjectTypes.DocumentType:
                    return Services.ContentTypeService.GetContainers(contentType as IContentType);
                case UmbracoObjectTypes.MediaType:
                    return Services.MediaTypeService.GetContainers(contentType as IMediaType);
                case UmbracoObjectTypes.MemberType:
                    return new EntityContainer[0];
                default:
                    throw new ArgumentOutOfRangeException("The entity type was not a content type");
            }
        }

=======
>>>>>>> 22f54394
        /// <summary>
        /// Returns a list of content types where a particular composition content type is used
        /// </summary>
        /// <param name="type">Type of content Type, eg documentType or mediaType</param>
        /// <param name="contentTypeId">Id of composition content type</param>
        /// <returns></returns>
<<<<<<< HEAD
        protected IEnumerable<EntityBasic> PerformGetWhereCompositionIsUsedInContentTypes(int contentTypeId, UmbracoObjectTypes type)
        {
            var id = 0;

            if (contentTypeId > 0)
            {
                IContentTypeComposition source;

                switch (type)
                {
                    case UmbracoObjectTypes.DocumentType:
                        source = Services.ContentTypeService.Get(contentTypeId);
                        break;

                    case UmbracoObjectTypes.MediaType:
                        source = Services.MediaTypeService.Get(contentTypeId);
                        break;

                    case UmbracoObjectTypes.MemberType:
                        source = Services.MemberTypeService.Get(contentTypeId);
                        break;

                    default:
                        throw new ArgumentOutOfRangeException(nameof(type));
                }

                if (source == null)
                    throw new HttpResponseException(Request.CreateResponse(HttpStatusCode.NotFound));

                id = source.Id;
            }

            IEnumerable<IContentTypeComposition> composedOf;
=======
        protected IEnumerable<EntityBasic> PerformGetWhereCompositionIsUsedInContentTypes(int contentTypeId,
            UmbracoObjectTypes type)
        {
            IContentTypeComposition source = null;

            //below is all ported from the old doc type editor and comes with the same weaknesses /insanity / magic

            IContentTypeComposition[] allContentTypes;
>>>>>>> 22f54394

            switch (type)
            {
                case UmbracoObjectTypes.DocumentType:
<<<<<<< HEAD
                    composedOf = Services.ContentTypeService.GetComposedOf(id);
                    break;

                case UmbracoObjectTypes.MediaType:
                    composedOf = Services.MediaTypeService.GetComposedOf(id);
                    break;

                case UmbracoObjectTypes.MemberType:
                    composedOf = Services.MemberTypeService.GetComposedOf(id);
                    break;

                default:
                    throw new ArgumentOutOfRangeException(nameof(type));
            }

            EntityBasic TranslateName(EntityBasic e)
            {
                e.Name = TranslateItem(e.Name);
                return e;
            }

            return composedOf
                .Select(Mapper.Map<IContentTypeComposition, EntityBasic>)
                .Select(TranslateName)
                .ToList();
        }

        protected string TranslateItem(string text)
        {
            if (text == null)
                return null;
=======
                    if (contentTypeId > 0)
                    {
                        source = Services.ContentTypeService.GetContentType(contentTypeId);
                        if (source == null) throw new HttpResponseException(Request.CreateResponse(HttpStatusCode.NotFound));
                    }
                    allContentTypes = Services.ContentTypeService.GetAllContentTypes().Cast<IContentTypeComposition>().ToArray();
                    break;

                case UmbracoObjectTypes.MediaType:
                    if (contentTypeId > 0)
                    {
                        source = Services.ContentTypeService.GetMediaType(contentTypeId);
                        if (source == null) throw new HttpResponseException(Request.CreateResponse(HttpStatusCode.NotFound));
                    }
                    allContentTypes = Services.ContentTypeService.GetAllMediaTypes().Cast<IContentTypeComposition>().ToArray();
                    break;

                case UmbracoObjectTypes.MemberType:
                    if (contentTypeId > 0)
                    {
                        source = Services.MemberTypeService.Get(contentTypeId);
                        if (source == null) throw new HttpResponseException(Request.CreateResponse(HttpStatusCode.NotFound));
                    }
                    allContentTypes = Services.MemberTypeService.GetAll().Cast<IContentTypeComposition>().ToArray();
                    break;

                default:
                    throw new ArgumentOutOfRangeException("The entity type was not a content type");
            }

            var contentTypesWhereCompositionIsUsed = Services.ContentTypeService.GetWhereCompositionIsUsedInContentTypes(source, allContentTypes);
           return contentTypesWhereCompositionIsUsed
                .Select(x => Mapper.Map<IContentTypeComposition, EntityBasic>(x))
                .Select(x =>
                {
                    //translate the name
                    x.Name = TranslateItem(x.Name);

                    return x;
                })
                .ToList();
        }
        protected string TranslateItem(string text)
        {
            if (text == null)
            {
                return null;
            }
>>>>>>> 22f54394

            if (text.StartsWith("#") == false)
                return text;

            text = text.Substring(1);
            return CultureDictionary[text].IfNullOrWhiteSpace(text);
        }

<<<<<<< HEAD
        protected TContentType PerformPostSave<TContentTypeDisplay, TContentTypeSave, TPropertyType>(
=======
        protected TContentType PerformPostSave<TContentType, TContentTypeDisplay, TContentTypeSave, TPropertyType>(
>>>>>>> 22f54394
            TContentTypeSave contentTypeSave,
            Func<int, TContentType> getContentType,
            Action<TContentType> saveContentType,
            Action<TContentTypeSave> beforeCreateNew = null)
<<<<<<< HEAD
=======
            where TContentType : class, IContentTypeComposition
>>>>>>> 22f54394
            where TContentTypeDisplay : ContentTypeCompositionDisplay
            where TContentTypeSave : ContentTypeSave<TPropertyType>
            where TPropertyType : PropertyTypeBasic
        {
            var ctId = Convert.ToInt32(contentTypeSave.Id);
            var ct = ctId > 0 ? getContentType(ctId) : null;
            if (ctId > 0 && ct == null) throw new HttpResponseException(HttpStatusCode.NotFound);

            //Validate that there's no other ct with the same alias
            // it in fact cannot be the same as any content type alias (member, content or media) because
            // this would interfere with how ModelsBuilder works and also how many of the published caches
            // works since that is based on aliases.
            var allAliases = Services.ContentTypeService.GetAllContentTypeAliases();
            var exists = allAliases.InvariantContains(contentTypeSave.Alias);
<<<<<<< HEAD
            if (exists && (ctId == 0 || !ct.Alias.InvariantEquals(contentTypeSave.Alias)))
=======
            if (exists && (ctId == 0 || ct.Alias.InvariantEquals(contentTypeSave.Alias) == false))
>>>>>>> 22f54394
            {
                ModelState.AddModelError("Alias", Services.TextService.Localize("editcontenttype/aliasAlreadyExists"));
            }

<<<<<<< HEAD
            // execute the external validators
            EditorValidator.Validate(ModelState, contentTypeSave);

            if (ModelState.IsValid == false)
            {
                throw CreateModelStateValidationException<TContentTypeSave, TContentTypeDisplay>(ctId, contentTypeSave, ct);
=======
            //now let the external validators execute
            ValidationHelper.ValidateEditorModelWithResolver(ModelState, contentTypeSave);

            if (ModelState.IsValid == false)
            {
                throw CreateModelStateValidationException<TContentTypeSave, TContentTypeDisplay, TContentType>(ctId, contentTypeSave, ct);
>>>>>>> 22f54394
            }

            //filter out empty properties
            contentTypeSave.Groups = contentTypeSave.Groups.Where(x => x.Name.IsNullOrWhiteSpace() == false).ToList();
            foreach (var group in contentTypeSave.Groups)
            {
                group.Properties = group.Properties.Where(x => x.Alias.IsNullOrWhiteSpace() == false).ToList();
            }

            if (ctId > 0)
            {
                //its an update to an existing content type

                //This mapping will cause a lot of content type validation to occur which we need to deal with
                try
                {
                    Mapper.Map(contentTypeSave, ct);
                }
                catch (Exception ex)
                {
<<<<<<< HEAD
                    var responseEx = CreateInvalidCompositionResponseException<TContentTypeDisplay, TContentTypeSave, TPropertyType>(ex, contentTypeSave, ct, ctId);
=======
                    var responseEx = CreateInvalidCompositionResponseException<TContentTypeDisplay, TContentType, TContentTypeSave, TPropertyType>(ex, contentTypeSave, ct, ctId);
>>>>>>> 22f54394
                    if (responseEx != null) throw responseEx;
                }

                var exResult = CreateCompositionValidationExceptionIfInvalid<TContentTypeSave, TPropertyType, TContentTypeDisplay>(contentTypeSave, ct);
                if (exResult != null) throw exResult;

                saveContentType(ct);

                return ct;
            }
            else
            {
                if (beforeCreateNew != null)
                {
                    beforeCreateNew(contentTypeSave);
                }

                //check if the type is trying to allow type 0 below itself - id zero refers to the currently unsaved type
                //always filter these 0 types out
                var allowItselfAsChild = false;
<<<<<<< HEAD
                if (contentTypeSave.AllowedContentTypes != null)
                {
                    allowItselfAsChild = contentTypeSave.AllowedContentTypes.Any(x => x == 0);
=======
                var allowIfselfAsChildSortOrder = -1;
                if (contentTypeSave.AllowedContentTypes != null)
                {
                    allowIfselfAsChildSortOrder = contentTypeSave.AllowedContentTypes.IndexOf(0);
                    allowItselfAsChild = contentTypeSave.AllowedContentTypes.Any(x => x == 0);

>>>>>>> 22f54394
                    contentTypeSave.AllowedContentTypes = contentTypeSave.AllowedContentTypes.Where(x => x > 0).ToList();
                }

                //save as new

                TContentType newCt = null;
                try
                {
                    //This mapping will cause a lot of content type validation to occur which we need to deal with
                    newCt = Mapper.Map<TContentType>(contentTypeSave);
                }
                catch (Exception ex)
                {
<<<<<<< HEAD
                    var responseEx = CreateInvalidCompositionResponseException<TContentTypeDisplay, TContentTypeSave, TPropertyType>(ex, contentTypeSave, ct, ctId);
                    throw responseEx ?? ex;
=======
                    var responseEx = CreateInvalidCompositionResponseException<TContentTypeDisplay, TContentType, TContentTypeSave, TPropertyType>(ex, contentTypeSave, ct, ctId);
                    if (responseEx != null) throw responseEx;
>>>>>>> 22f54394
                }

                var exResult = CreateCompositionValidationExceptionIfInvalid<TContentTypeSave, TPropertyType, TContentTypeDisplay>(contentTypeSave, newCt);
                if (exResult != null) throw exResult;

                //set id to null to ensure its handled as a new type
                contentTypeSave.Id = null;
                contentTypeSave.CreateDate = DateTime.Now;
                contentTypeSave.UpdateDate = DateTime.Now;

                saveContentType(newCt);

                //we need to save it twice to allow itself under itself.
<<<<<<< HEAD
                if (allowItselfAsChild)
                {
                    //NOTE: This will throw if the composition isn't right... but it shouldn't be at this stage
                    newCt.AddContentType(newCt);
=======
                if (allowItselfAsChild && newCt != null)
                {
                    newCt.AllowedContentTypes =
                        newCt.AllowedContentTypes.Union(
                            new []{ new ContentTypeSort(newCt.Id, allowIfselfAsChildSortOrder) }
                        );
>>>>>>> 22f54394
                    saveContentType(newCt);
                }
                return newCt;
            }
        }

        /// <summary>
        /// Move
        /// </summary>
        /// <param name="move"></param>
        /// <param name="getContentType"></param>
        /// <param name="doMove"></param>
        /// <returns></returns>
<<<<<<< HEAD
        protected HttpResponseMessage PerformMove(
            MoveOrCopy move,
            Func<int, TContentType> getContentType,
            Func<TContentType, int, Attempt<OperationResult<MoveOperationStatusType>>> doMove)
=======
        protected HttpResponseMessage PerformMove<TContentType>(
            MoveOrCopy move,
            Func<int, TContentType> getContentType,
            Func<TContentType, int, Attempt<OperationStatus<MoveOperationStatusType>>> doMove)
            where TContentType : IContentTypeComposition
>>>>>>> 22f54394
        {
            var toMove = getContentType(move.Id);
            if (toMove == null)
            {
                return Request.CreateResponse(HttpStatusCode.NotFound);
            }

            var result = doMove(toMove, move.ParentId);
            if (result.Success)
            {
                var response = Request.CreateResponse(HttpStatusCode.OK);
<<<<<<< HEAD
                response.Content = new StringContent(toMove.Path, Encoding.UTF8, "text/plain");
                return response;
            }

            switch (result.Result.Result)
=======
                response.Content = new StringContent(toMove.Path, Encoding.UTF8, "application/json");
                return response;
            }

            switch (result.Result.StatusType)
>>>>>>> 22f54394
            {
                case MoveOperationStatusType.FailedParentNotFound:
                    return Request.CreateResponse(HttpStatusCode.NotFound);
                case MoveOperationStatusType.FailedCancelledByEvent:
                    //returning an object of INotificationModel will ensure that any pending
                    // notification messages are added to the response.
                    return Request.CreateValidationErrorResponse(new SimpleNotificationModel());
                case MoveOperationStatusType.FailedNotAllowedByPath:
                    var notificationModel = new SimpleNotificationModel();
                    notificationModel.AddErrorNotification(Services.TextService.Localize("moveOrCopy/notAllowedByPath"), "");
                    return Request.CreateValidationErrorResponse(notificationModel);
                default:
                    throw new ArgumentOutOfRangeException();
            }
        }

        /// <summary>
        /// Move
        /// </summary>
        /// <param name="move"></param>
        /// <param name="getContentType"></param>
        /// <param name="doCopy"></param>
        /// <returns></returns>
<<<<<<< HEAD
        protected HttpResponseMessage PerformCopy(
            MoveOrCopy move,
            Func<int, TContentType> getContentType,
            Func<TContentType, int, Attempt<OperationResult<MoveOperationStatusType, TContentType>>> doCopy)
=======
        protected HttpResponseMessage PerformCopy<TContentType>(
            MoveOrCopy move,
            Func<int, TContentType> getContentType,
            Func<TContentType, int, Attempt<OperationStatus<TContentType, MoveOperationStatusType>>> doCopy)
            where TContentType : IContentTypeComposition
>>>>>>> 22f54394
        {
            var toMove = getContentType(move.Id);
            if (toMove == null)
            {
                return Request.CreateResponse(HttpStatusCode.NotFound);
            }

            var result = doCopy(toMove, move.ParentId);
            if (result.Success)
            {
                var copy = result.Result.Entity;
                var response = Request.CreateResponse(HttpStatusCode.OK);
<<<<<<< HEAD
                response.Content = new StringContent(copy.Path, Encoding.UTF8, "text/plain");
                return response;
            }

            switch (result.Result.Result)
=======
                response.Content = new StringContent(copy.Path, Encoding.UTF8, "application/json");
                return response;
            }

            switch (result.Result.StatusType)
>>>>>>> 22f54394
            {
                case MoveOperationStatusType.FailedParentNotFound:
                    return Request.CreateResponse(HttpStatusCode.NotFound);
                case MoveOperationStatusType.FailedCancelledByEvent:
                    //returning an object of INotificationModel will ensure that any pending
                    // notification messages are added to the response.
                    return Request.CreateValidationErrorResponse(new SimpleNotificationModel());
                case MoveOperationStatusType.FailedNotAllowedByPath:
                    var notificationModel = new SimpleNotificationModel();
                    notificationModel.AddErrorNotification(Services.TextService.Localize("moveOrCopy/notAllowedByPath"), "");
                    return Request.CreateValidationErrorResponse(notificationModel);
                default:
                    throw new ArgumentOutOfRangeException();
            }
        }

        /// <summary>
        /// Validates the composition and adds errors to the model state if any are found then throws an error response if there are errors
        /// </summary>
        /// <param name="contentTypeSave"></param>
        /// <param name="composition"></param>
        /// <returns></returns>
<<<<<<< HEAD
        private HttpResponseException CreateCompositionValidationExceptionIfInvalid<TContentTypeSave, TPropertyType, TContentTypeDisplay>(TContentTypeSave contentTypeSave, TContentType composition)
=======
        private HttpResponseException CreateCompositionValidationExceptionIfInvalid<TContentTypeSave, TPropertyType, TContentTypeDisplay>(TContentTypeSave contentTypeSave, IContentTypeComposition composition)
>>>>>>> 22f54394
            where TContentTypeSave : ContentTypeSave<TPropertyType>
            where TPropertyType : PropertyTypeBasic
            where TContentTypeDisplay : ContentTypeCompositionDisplay
        {
<<<<<<< HEAD
            var service = Services.GetContentTypeService<TContentType>();
            var validateAttempt = service.ValidateComposition(composition);
=======
            var validateAttempt = Services.ContentTypeService.ValidateComposition(composition);
>>>>>>> 22f54394
            if (validateAttempt == false)
            {
                //if it's not successful then we need to return some model state for the property aliases that
                // are duplicated
                var invalidPropertyAliases = validateAttempt.Result.Distinct();
                AddCompositionValidationErrors<TContentTypeSave, TPropertyType>(contentTypeSave, invalidPropertyAliases);

                var display = Mapper.Map<TContentTypeDisplay>(composition);
                //map the 'save' data on top
                display = Mapper.Map(contentTypeSave, display);
                display.Errors = ModelState.ToErrorDictionary();
                throw new HttpResponseException(Request.CreateValidationErrorResponse(display));
            }
            return null;
        }

        /// <summary>
        /// Adds errors to the model state if any invalid aliases are found then throws an error response if there are errors
        /// </summary>
        /// <param name="contentTypeSave"></param>
        /// <param name="invalidPropertyAliases"></param>
        /// <returns></returns>
        private void AddCompositionValidationErrors<TContentTypeSave, TPropertyType>(TContentTypeSave contentTypeSave, IEnumerable<string> invalidPropertyAliases)
            where TContentTypeSave : ContentTypeSave<TPropertyType>
            where TPropertyType : PropertyTypeBasic
        {
            foreach (var propertyAlias in invalidPropertyAliases)
            {
                //find the property relating to these
                var prop = contentTypeSave.Groups.SelectMany(x => x.Properties).Single(x => x.Alias == propertyAlias);
                var group = contentTypeSave.Groups.Single(x => x.Properties.Contains(prop));

                var key = string.Format("Groups[{0}].Properties[{1}].Alias", group.SortOrder, prop.SortOrder);
                ModelState.AddModelError(key, "Duplicate property aliases not allowed between compositions");
            }
        }

        /// <summary>
        /// If the exception is an InvalidCompositionException create a response exception to be thrown for validation errors
        /// </summary>
        /// <typeparam name="TContentTypeDisplay"></typeparam>
<<<<<<< HEAD
=======
        /// <typeparam name="TContentType"></typeparam>
>>>>>>> 22f54394
        /// <typeparam name="TContentTypeSave"></typeparam>
        /// <typeparam name="TPropertyType"></typeparam>
        /// <param name="ex"></param>
        /// <param name="contentTypeSave"></param>
        /// <param name="ct"></param>
        /// <param name="ctId"></param>
        /// <returns></returns>
<<<<<<< HEAD
        private HttpResponseException CreateInvalidCompositionResponseException<TContentTypeDisplay, TContentTypeSave, TPropertyType>(
            Exception ex, TContentTypeSave contentTypeSave, TContentType ct, int ctId)
=======
        private HttpResponseException CreateInvalidCompositionResponseException<TContentTypeDisplay, TContentType, TContentTypeSave, TPropertyType>(
            Exception ex, TContentTypeSave contentTypeSave, TContentType ct, int ctId)
            where TContentType : class, IContentTypeComposition
>>>>>>> 22f54394
            where TContentTypeDisplay : ContentTypeCompositionDisplay
            where TContentTypeSave : ContentTypeSave<TPropertyType>
            where TPropertyType : PropertyTypeBasic
        {
            InvalidCompositionException invalidCompositionException = null;
<<<<<<< HEAD
            if (ex is InvalidCompositionException)
            {
                invalidCompositionException = (InvalidCompositionException)ex;
            }
            else if (ex.InnerException is InvalidCompositionException)
            {
                invalidCompositionException = (InvalidCompositionException)ex.InnerException;
=======
            if (ex is AutoMapperMappingException && ex.InnerException is InvalidCompositionException)
            {
                invalidCompositionException = (InvalidCompositionException)ex.InnerException;
            }
            else if (ex.InnerException is InvalidCompositionException)
            {
                invalidCompositionException = (InvalidCompositionException)ex;
>>>>>>> 22f54394
            }
            if (invalidCompositionException != null)
            {
                AddCompositionValidationErrors<TContentTypeSave, TPropertyType>(contentTypeSave, invalidCompositionException.PropertyTypeAliases);
<<<<<<< HEAD
                return CreateModelStateValidationException<TContentTypeSave, TContentTypeDisplay>(ctId, contentTypeSave, ct);
=======
                return CreateModelStateValidationException<TContentTypeSave, TContentTypeDisplay, TContentType>(ctId, contentTypeSave, ct);
>>>>>>> 22f54394
            }
            return null;
        }

        /// <summary>
        /// Used to throw the ModelState validation results when the ModelState is invalid
        /// </summary>
        /// <typeparam name="TContentTypeDisplay"></typeparam>
<<<<<<< HEAD
=======
        /// <typeparam name="TContentType"></typeparam>
>>>>>>> 22f54394
        /// <typeparam name="TContentTypeSave"></typeparam>
        /// <param name="ctId"></param>
        /// <param name="contentTypeSave"></param>
        /// <param name="ct"></param>
<<<<<<< HEAD
        private HttpResponseException CreateModelStateValidationException<TContentTypeSave, TContentTypeDisplay>(int ctId, TContentTypeSave contentTypeSave, TContentType ct)
=======
        private HttpResponseException CreateModelStateValidationException<TContentTypeSave, TContentTypeDisplay, TContentType>(int ctId, TContentTypeSave contentTypeSave, TContentType ct)
            where TContentType : class, IContentTypeComposition
>>>>>>> 22f54394
            where TContentTypeDisplay : ContentTypeCompositionDisplay
            where TContentTypeSave : ContentTypeSave
        {
            TContentTypeDisplay forDisplay;
            if (ctId > 0)
            {
                //Required data is invalid so we cannot continue
                forDisplay = Mapper.Map<TContentTypeDisplay>(ct);
                //map the 'save' data on top
                forDisplay = Mapper.Map(contentTypeSave, forDisplay);
            }
            else
            {
                //map the 'save' data to display
                forDisplay = Mapper.Map<TContentTypeDisplay>(contentTypeSave);
            }

            forDisplay.Errors = ModelState.ToErrorDictionary();
            return new HttpResponseException(Request.CreateValidationErrorResponse(forDisplay));
        }

        private ICultureDictionary CultureDictionary
<<<<<<< HEAD
            => _cultureDictionary ?? (_cultureDictionary = _cultureDictionaryFactory.CreateDictionary());
=======
        {
            get
            {
                return
                    _cultureDictionary ??
                    (_cultureDictionary = CultureDictionaryFactoryResolver.Current.Factory.CreateDictionary());
            }
        }


>>>>>>> 22f54394
    }
}<|MERGE_RESOLUTION|>--- conflicted
+++ resolved
@@ -4,7 +4,6 @@
 using System.Net;
 using System.Net.Http;
 using System.Text;
-<<<<<<< HEAD
 using System.Web.Http;
 using Umbraco.Core;
 using Umbraco.Core.Cache;
@@ -14,26 +13,10 @@
 using Umbraco.Core.Logging;
 using Umbraco.Core.Models;
 using Umbraco.Core.Persistence;
-=======
-using System.Text.RegularExpressions;
-using System.Web.Http;
-using AutoMapper;
-using Newtonsoft.Json;
-using Umbraco.Core;
-using Umbraco.Core.Configuration;
-using Umbraco.Core.Dictionary;
-using Umbraco.Core.Exceptions;
-using Umbraco.Core.Models;
-using Umbraco.Core.PropertyEditors;
->>>>>>> 22f54394
 using Umbraco.Core.Services;
 using Umbraco.Web.Models.ContentEditing;
 using Umbraco.Web.Mvc;
 using Umbraco.Web.WebApi;
-<<<<<<< HEAD
-=======
-using Constants = Umbraco.Core.Constants;
->>>>>>> 22f54394
 
 namespace Umbraco.Web.Editors
 {
@@ -42,7 +25,6 @@
     /// </summary>
     [PluginController("UmbracoApi")]
     [PrefixlessBodyModelValidator]
-<<<<<<< HEAD
     public abstract class ContentTypeControllerBase<TContentType> : UmbracoAuthorizedJsonController
         where TContentType : class, IContentTypeComposition
     {
@@ -56,28 +38,6 @@
         }
 
 
-=======
-    public abstract class ContentTypeControllerBase : UmbracoAuthorizedJsonController
-    {
-        private ICultureDictionary _cultureDictionary;
-
-        /// <summary>
-        /// Constructor
-        /// </summary>
-        protected ContentTypeControllerBase()
-            : this(UmbracoContext.Current)
-        {
-        }
-
-        /// <summary>
-        /// Constructor
-        /// </summary>
-        /// <param name="umbracoContext"></param>
-        protected ContentTypeControllerBase(UmbracoContext umbracoContext)
-            : base(umbracoContext)
-        {
-        }
->>>>>>> 22f54394
 
         /// <summary>
         /// Returns the available composite content types for a given content type
@@ -110,33 +70,19 @@
                 case UmbracoObjectTypes.DocumentType:
                     if (contentTypeId > 0)
                     {
-<<<<<<< HEAD
                         source = Services.ContentTypeService.Get(contentTypeId);
                         if (source == null) throw new HttpResponseException(Request.CreateResponse(HttpStatusCode.NotFound));
                     }
                     allContentTypes = Services.ContentTypeService.GetAll().Cast<IContentTypeComposition>().ToArray();
-=======
-                        source = Services.ContentTypeService.GetContentType(contentTypeId);
-                        if (source == null) throw new HttpResponseException(Request.CreateResponse(HttpStatusCode.NotFound));
-                    }
-                    allContentTypes = Services.ContentTypeService.GetAllContentTypes().Cast<IContentTypeComposition>().ToArray();
->>>>>>> 22f54394
                     break;
 
                 case UmbracoObjectTypes.MediaType:
                     if (contentTypeId > 0)
                     {
-<<<<<<< HEAD
                         source = Services.MediaTypeService.Get(contentTypeId);
                         if (source == null) throw new HttpResponseException(Request.CreateResponse(HttpStatusCode.NotFound));
                     }
                     allContentTypes = Services.MediaTypeService.GetAll().Cast<IContentTypeComposition>().ToArray();
-=======
-                        source = Services.ContentTypeService.GetMediaType(contentTypeId);
-                        if (source == null) throw new HttpResponseException(Request.CreateResponse(HttpStatusCode.NotFound));
-                    }
-                    allContentTypes = Services.ContentTypeService.GetAllMediaTypes().Cast<IContentTypeComposition>().ToArray();
->>>>>>> 22f54394
                     break;
 
                 case UmbracoObjectTypes.MemberType:
@@ -154,28 +100,7 @@
 
             var availableCompositions = Services.ContentTypeService.GetAvailableCompositeContentTypes(source, allContentTypes, filterContentTypes, filterPropertyTypes);
 
-<<<<<<< HEAD
-
-=======
-            Func<IContentTypeComposition, IEnumerable<EntityContainer>> getEntityContainers = contentType =>
-            {
-                if (contentType == null)
-                {
-                    return null;
-                }
-                switch (type)
-                {
-                    case UmbracoObjectTypes.DocumentType:
-                        return Services.ContentTypeService.GetContentTypeContainers(contentType as IContentType);
-                    case UmbracoObjectTypes.MediaType:
-                        return Services.ContentTypeService.GetMediaTypeContainers(contentType as IMediaType);
-                    case UmbracoObjectTypes.MemberType:
-                        return new EntityContainer[0];
-                    default:
-                        throw new ArgumentOutOfRangeException("The entity type was not a content type");
-                }
-            };
->>>>>>> 22f54394
+
 
             var currCompositions = source == null ? new IContentTypeComposition[] { } : source.ContentTypeComposition.ToArray();
             var compAliases = currCompositions.Select(x => x.Alias).ToArray();
@@ -197,11 +122,7 @@
                     x.Item1.Name = TranslateItem(x.Item1.Name);
 
                     var contentType = allContentTypes.FirstOrDefault(c => c.Key == x.Item1.Key);
-<<<<<<< HEAD
                     var containers = GetEntityContainers(contentType, type)?.ToArray();
-=======
-                    var containers = getEntityContainers(contentType)?.ToArray();
->>>>>>> 22f54394
                     var containerPath = $"/{(containers != null && containers.Any() ? $"{string.Join("/", containers.Select(c => c.Name))}/" : null)}";
                     x.Item1.AdditionalData["containerPath"] = containerPath;
 
@@ -210,7 +131,6 @@
                 .ToList();
         }
 
-<<<<<<< HEAD
         private IEnumerable<EntityContainer> GetEntityContainers(IContentTypeComposition contentType, UmbracoObjectTypes type)
         {
             if (contentType == null)
@@ -231,15 +151,12 @@
             }
         }
 
-=======
->>>>>>> 22f54394
         /// <summary>
         /// Returns a list of content types where a particular composition content type is used
         /// </summary>
         /// <param name="type">Type of content Type, eg documentType or mediaType</param>
         /// <param name="contentTypeId">Id of composition content type</param>
         /// <returns></returns>
-<<<<<<< HEAD
         protected IEnumerable<EntityBasic> PerformGetWhereCompositionIsUsedInContentTypes(int contentTypeId, UmbracoObjectTypes type)
         {
             var id = 0;
@@ -273,21 +190,10 @@
             }
 
             IEnumerable<IContentTypeComposition> composedOf;
-=======
-        protected IEnumerable<EntityBasic> PerformGetWhereCompositionIsUsedInContentTypes(int contentTypeId,
-            UmbracoObjectTypes type)
-        {
-            IContentTypeComposition source = null;
-
-            //below is all ported from the old doc type editor and comes with the same weaknesses /insanity / magic
-
-            IContentTypeComposition[] allContentTypes;
->>>>>>> 22f54394
 
             switch (type)
             {
                 case UmbracoObjectTypes.DocumentType:
-<<<<<<< HEAD
                     composedOf = Services.ContentTypeService.GetComposedOf(id);
                     break;
 
@@ -319,56 +225,6 @@
         {
             if (text == null)
                 return null;
-=======
-                    if (contentTypeId > 0)
-                    {
-                        source = Services.ContentTypeService.GetContentType(contentTypeId);
-                        if (source == null) throw new HttpResponseException(Request.CreateResponse(HttpStatusCode.NotFound));
-                    }
-                    allContentTypes = Services.ContentTypeService.GetAllContentTypes().Cast<IContentTypeComposition>().ToArray();
-                    break;
-
-                case UmbracoObjectTypes.MediaType:
-                    if (contentTypeId > 0)
-                    {
-                        source = Services.ContentTypeService.GetMediaType(contentTypeId);
-                        if (source == null) throw new HttpResponseException(Request.CreateResponse(HttpStatusCode.NotFound));
-                    }
-                    allContentTypes = Services.ContentTypeService.GetAllMediaTypes().Cast<IContentTypeComposition>().ToArray();
-                    break;
-
-                case UmbracoObjectTypes.MemberType:
-                    if (contentTypeId > 0)
-                    {
-                        source = Services.MemberTypeService.Get(contentTypeId);
-                        if (source == null) throw new HttpResponseException(Request.CreateResponse(HttpStatusCode.NotFound));
-                    }
-                    allContentTypes = Services.MemberTypeService.GetAll().Cast<IContentTypeComposition>().ToArray();
-                    break;
-
-                default:
-                    throw new ArgumentOutOfRangeException("The entity type was not a content type");
-            }
-
-            var contentTypesWhereCompositionIsUsed = Services.ContentTypeService.GetWhereCompositionIsUsedInContentTypes(source, allContentTypes);
-           return contentTypesWhereCompositionIsUsed
-                .Select(x => Mapper.Map<IContentTypeComposition, EntityBasic>(x))
-                .Select(x =>
-                {
-                    //translate the name
-                    x.Name = TranslateItem(x.Name);
-
-                    return x;
-                })
-                .ToList();
-        }
-        protected string TranslateItem(string text)
-        {
-            if (text == null)
-            {
-                return null;
-            }
->>>>>>> 22f54394
 
             if (text.StartsWith("#") == false)
                 return text;
@@ -377,19 +233,11 @@
             return CultureDictionary[text].IfNullOrWhiteSpace(text);
         }
 
-<<<<<<< HEAD
         protected TContentType PerformPostSave<TContentTypeDisplay, TContentTypeSave, TPropertyType>(
-=======
-        protected TContentType PerformPostSave<TContentType, TContentTypeDisplay, TContentTypeSave, TPropertyType>(
->>>>>>> 22f54394
             TContentTypeSave contentTypeSave,
             Func<int, TContentType> getContentType,
             Action<TContentType> saveContentType,
             Action<TContentTypeSave> beforeCreateNew = null)
-<<<<<<< HEAD
-=======
-            where TContentType : class, IContentTypeComposition
->>>>>>> 22f54394
             where TContentTypeDisplay : ContentTypeCompositionDisplay
             where TContentTypeSave : ContentTypeSave<TPropertyType>
             where TPropertyType : PropertyTypeBasic
@@ -404,30 +252,17 @@
             // works since that is based on aliases.
             var allAliases = Services.ContentTypeService.GetAllContentTypeAliases();
             var exists = allAliases.InvariantContains(contentTypeSave.Alias);
-<<<<<<< HEAD
             if (exists && (ctId == 0 || !ct.Alias.InvariantEquals(contentTypeSave.Alias)))
-=======
-            if (exists && (ctId == 0 || ct.Alias.InvariantEquals(contentTypeSave.Alias) == false))
->>>>>>> 22f54394
             {
                 ModelState.AddModelError("Alias", Services.TextService.Localize("editcontenttype/aliasAlreadyExists"));
             }
 
-<<<<<<< HEAD
             // execute the external validators
             EditorValidator.Validate(ModelState, contentTypeSave);
 
             if (ModelState.IsValid == false)
             {
                 throw CreateModelStateValidationException<TContentTypeSave, TContentTypeDisplay>(ctId, contentTypeSave, ct);
-=======
-            //now let the external validators execute
-            ValidationHelper.ValidateEditorModelWithResolver(ModelState, contentTypeSave);
-
-            if (ModelState.IsValid == false)
-            {
-                throw CreateModelStateValidationException<TContentTypeSave, TContentTypeDisplay, TContentType>(ctId, contentTypeSave, ct);
->>>>>>> 22f54394
             }
 
             //filter out empty properties
@@ -448,11 +283,7 @@
                 }
                 catch (Exception ex)
                 {
-<<<<<<< HEAD
                     var responseEx = CreateInvalidCompositionResponseException<TContentTypeDisplay, TContentTypeSave, TPropertyType>(ex, contentTypeSave, ct, ctId);
-=======
-                    var responseEx = CreateInvalidCompositionResponseException<TContentTypeDisplay, TContentType, TContentTypeSave, TPropertyType>(ex, contentTypeSave, ct, ctId);
->>>>>>> 22f54394
                     if (responseEx != null) throw responseEx;
                 }
 
@@ -473,18 +304,12 @@
                 //check if the type is trying to allow type 0 below itself - id zero refers to the currently unsaved type
                 //always filter these 0 types out
                 var allowItselfAsChild = false;
-<<<<<<< HEAD
-                if (contentTypeSave.AllowedContentTypes != null)
-                {
-                    allowItselfAsChild = contentTypeSave.AllowedContentTypes.Any(x => x == 0);
-=======
                 var allowIfselfAsChildSortOrder = -1;
                 if (contentTypeSave.AllowedContentTypes != null)
                 {
                     allowIfselfAsChildSortOrder = contentTypeSave.AllowedContentTypes.IndexOf(0);
                     allowItselfAsChild = contentTypeSave.AllowedContentTypes.Any(x => x == 0);
 
->>>>>>> 22f54394
                     contentTypeSave.AllowedContentTypes = contentTypeSave.AllowedContentTypes.Where(x => x > 0).ToList();
                 }
 
@@ -498,13 +323,8 @@
                 }
                 catch (Exception ex)
                 {
-<<<<<<< HEAD
                     var responseEx = CreateInvalidCompositionResponseException<TContentTypeDisplay, TContentTypeSave, TPropertyType>(ex, contentTypeSave, ct, ctId);
                     throw responseEx ?? ex;
-=======
-                    var responseEx = CreateInvalidCompositionResponseException<TContentTypeDisplay, TContentType, TContentTypeSave, TPropertyType>(ex, contentTypeSave, ct, ctId);
-                    if (responseEx != null) throw responseEx;
->>>>>>> 22f54394
                 }
 
                 var exResult = CreateCompositionValidationExceptionIfInvalid<TContentTypeSave, TPropertyType, TContentTypeDisplay>(contentTypeSave, newCt);
@@ -518,19 +338,12 @@
                 saveContentType(newCt);
 
                 //we need to save it twice to allow itself under itself.
-<<<<<<< HEAD
-                if (allowItselfAsChild)
-                {
-                    //NOTE: This will throw if the composition isn't right... but it shouldn't be at this stage
-                    newCt.AddContentType(newCt);
-=======
                 if (allowItselfAsChild && newCt != null)
                 {
                     newCt.AllowedContentTypes =
                         newCt.AllowedContentTypes.Union(
                             new []{ new ContentTypeSort(newCt.Id, allowIfselfAsChildSortOrder) }
                         );
->>>>>>> 22f54394
                     saveContentType(newCt);
                 }
                 return newCt;
@@ -544,18 +357,10 @@
         /// <param name="getContentType"></param>
         /// <param name="doMove"></param>
         /// <returns></returns>
-<<<<<<< HEAD
         protected HttpResponseMessage PerformMove(
             MoveOrCopy move,
             Func<int, TContentType> getContentType,
             Func<TContentType, int, Attempt<OperationResult<MoveOperationStatusType>>> doMove)
-=======
-        protected HttpResponseMessage PerformMove<TContentType>(
-            MoveOrCopy move,
-            Func<int, TContentType> getContentType,
-            Func<TContentType, int, Attempt<OperationStatus<MoveOperationStatusType>>> doMove)
-            where TContentType : IContentTypeComposition
->>>>>>> 22f54394
         {
             var toMove = getContentType(move.Id);
             if (toMove == null)
@@ -567,19 +372,11 @@
             if (result.Success)
             {
                 var response = Request.CreateResponse(HttpStatusCode.OK);
-<<<<<<< HEAD
                 response.Content = new StringContent(toMove.Path, Encoding.UTF8, "text/plain");
                 return response;
             }
 
             switch (result.Result.Result)
-=======
-                response.Content = new StringContent(toMove.Path, Encoding.UTF8, "application/json");
-                return response;
-            }
-
-            switch (result.Result.StatusType)
->>>>>>> 22f54394
             {
                 case MoveOperationStatusType.FailedParentNotFound:
                     return Request.CreateResponse(HttpStatusCode.NotFound);
@@ -603,18 +400,10 @@
         /// <param name="getContentType"></param>
         /// <param name="doCopy"></param>
         /// <returns></returns>
-<<<<<<< HEAD
         protected HttpResponseMessage PerformCopy(
             MoveOrCopy move,
             Func<int, TContentType> getContentType,
             Func<TContentType, int, Attempt<OperationResult<MoveOperationStatusType, TContentType>>> doCopy)
-=======
-        protected HttpResponseMessage PerformCopy<TContentType>(
-            MoveOrCopy move,
-            Func<int, TContentType> getContentType,
-            Func<TContentType, int, Attempt<OperationStatus<TContentType, MoveOperationStatusType>>> doCopy)
-            where TContentType : IContentTypeComposition
->>>>>>> 22f54394
         {
             var toMove = getContentType(move.Id);
             if (toMove == null)
@@ -627,19 +416,11 @@
             {
                 var copy = result.Result.Entity;
                 var response = Request.CreateResponse(HttpStatusCode.OK);
-<<<<<<< HEAD
                 response.Content = new StringContent(copy.Path, Encoding.UTF8, "text/plain");
                 return response;
             }
 
             switch (result.Result.Result)
-=======
-                response.Content = new StringContent(copy.Path, Encoding.UTF8, "application/json");
-                return response;
-            }
-
-            switch (result.Result.StatusType)
->>>>>>> 22f54394
             {
                 case MoveOperationStatusType.FailedParentNotFound:
                     return Request.CreateResponse(HttpStatusCode.NotFound);
@@ -662,21 +443,13 @@
         /// <param name="contentTypeSave"></param>
         /// <param name="composition"></param>
         /// <returns></returns>
-<<<<<<< HEAD
         private HttpResponseException CreateCompositionValidationExceptionIfInvalid<TContentTypeSave, TPropertyType, TContentTypeDisplay>(TContentTypeSave contentTypeSave, TContentType composition)
-=======
-        private HttpResponseException CreateCompositionValidationExceptionIfInvalid<TContentTypeSave, TPropertyType, TContentTypeDisplay>(TContentTypeSave contentTypeSave, IContentTypeComposition composition)
->>>>>>> 22f54394
             where TContentTypeSave : ContentTypeSave<TPropertyType>
             where TPropertyType : PropertyTypeBasic
             where TContentTypeDisplay : ContentTypeCompositionDisplay
         {
-<<<<<<< HEAD
             var service = Services.GetContentTypeService<TContentType>();
             var validateAttempt = service.ValidateComposition(composition);
-=======
-            var validateAttempt = Services.ContentTypeService.ValidateComposition(composition);
->>>>>>> 22f54394
             if (validateAttempt == false)
             {
                 //if it's not successful then we need to return some model state for the property aliases that
@@ -718,10 +491,6 @@
         /// If the exception is an InvalidCompositionException create a response exception to be thrown for validation errors
         /// </summary>
         /// <typeparam name="TContentTypeDisplay"></typeparam>
-<<<<<<< HEAD
-=======
-        /// <typeparam name="TContentType"></typeparam>
->>>>>>> 22f54394
         /// <typeparam name="TContentTypeSave"></typeparam>
         /// <typeparam name="TPropertyType"></typeparam>
         /// <param name="ex"></param>
@@ -729,20 +498,13 @@
         /// <param name="ct"></param>
         /// <param name="ctId"></param>
         /// <returns></returns>
-<<<<<<< HEAD
         private HttpResponseException CreateInvalidCompositionResponseException<TContentTypeDisplay, TContentTypeSave, TPropertyType>(
             Exception ex, TContentTypeSave contentTypeSave, TContentType ct, int ctId)
-=======
-        private HttpResponseException CreateInvalidCompositionResponseException<TContentTypeDisplay, TContentType, TContentTypeSave, TPropertyType>(
-            Exception ex, TContentTypeSave contentTypeSave, TContentType ct, int ctId)
-            where TContentType : class, IContentTypeComposition
->>>>>>> 22f54394
             where TContentTypeDisplay : ContentTypeCompositionDisplay
             where TContentTypeSave : ContentTypeSave<TPropertyType>
             where TPropertyType : PropertyTypeBasic
         {
             InvalidCompositionException invalidCompositionException = null;
-<<<<<<< HEAD
             if (ex is InvalidCompositionException)
             {
                 invalidCompositionException = (InvalidCompositionException)ex;
@@ -750,24 +512,11 @@
             else if (ex.InnerException is InvalidCompositionException)
             {
                 invalidCompositionException = (InvalidCompositionException)ex.InnerException;
-=======
-            if (ex is AutoMapperMappingException && ex.InnerException is InvalidCompositionException)
-            {
-                invalidCompositionException = (InvalidCompositionException)ex.InnerException;
-            }
-            else if (ex.InnerException is InvalidCompositionException)
-            {
-                invalidCompositionException = (InvalidCompositionException)ex;
->>>>>>> 22f54394
             }
             if (invalidCompositionException != null)
             {
                 AddCompositionValidationErrors<TContentTypeSave, TPropertyType>(contentTypeSave, invalidCompositionException.PropertyTypeAliases);
-<<<<<<< HEAD
                 return CreateModelStateValidationException<TContentTypeSave, TContentTypeDisplay>(ctId, contentTypeSave, ct);
-=======
-                return CreateModelStateValidationException<TContentTypeSave, TContentTypeDisplay, TContentType>(ctId, contentTypeSave, ct);
->>>>>>> 22f54394
             }
             return null;
         }
@@ -776,20 +525,11 @@
         /// Used to throw the ModelState validation results when the ModelState is invalid
         /// </summary>
         /// <typeparam name="TContentTypeDisplay"></typeparam>
-<<<<<<< HEAD
-=======
-        /// <typeparam name="TContentType"></typeparam>
->>>>>>> 22f54394
         /// <typeparam name="TContentTypeSave"></typeparam>
         /// <param name="ctId"></param>
         /// <param name="contentTypeSave"></param>
         /// <param name="ct"></param>
-<<<<<<< HEAD
         private HttpResponseException CreateModelStateValidationException<TContentTypeSave, TContentTypeDisplay>(int ctId, TContentTypeSave contentTypeSave, TContentType ct)
-=======
-        private HttpResponseException CreateModelStateValidationException<TContentTypeSave, TContentTypeDisplay, TContentType>(int ctId, TContentTypeSave contentTypeSave, TContentType ct)
-            where TContentType : class, IContentTypeComposition
->>>>>>> 22f54394
             where TContentTypeDisplay : ContentTypeCompositionDisplay
             where TContentTypeSave : ContentTypeSave
         {
@@ -812,19 +552,6 @@
         }
 
         private ICultureDictionary CultureDictionary
-<<<<<<< HEAD
             => _cultureDictionary ?? (_cultureDictionary = _cultureDictionaryFactory.CreateDictionary());
-=======
-        {
-            get
-            {
-                return
-                    _cultureDictionary ??
-                    (_cultureDictionary = CultureDictionaryFactoryResolver.Current.Factory.CreateDictionary());
-            }
-        }
-
-
->>>>>>> 22f54394
     }
 }