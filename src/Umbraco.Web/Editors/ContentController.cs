--- conflicted
+++ resolved
@@ -34,15 +34,12 @@
 using Umbraco.Web.Models.Mapping;
 using Umbraco.Web.Mvc;
 using Umbraco.Web.Routing;
-<<<<<<< HEAD
+using Umbraco.Core.Collections;
 using Umbraco.Web.WebApi;
 using Umbraco.Web.WebApi.Filters;
 using Constants = Umbraco.Core.Constants;
 using Umbraco.Core.Strings;
 using Umbraco.Core.Mapping;
-=======
-using Umbraco.Core.Collections;
->>>>>>> 3e11c66d
 
 namespace Umbraco.Web.Editors
 {
@@ -925,8 +922,8 @@
 
                     var savedWithoutErrors = contentItem.Variants
                         .Where(x => x.Save && !variantErrors.Contains((x.Culture, x.Segment)))
-                        .Select(x => (culture: x.Culture, segment: x.Segment));                       
-              
+                        .Select(x => (culture: x.Culture, segment: x.Segment));
+
                     foreach (var (culture, segment) in savedWithoutErrors)
                     {
                         var variantName = GetVariantName(culture, segment);
@@ -1419,7 +1416,7 @@
         }
 
         /// <summary>
-        /// Creates the human readable variant name based on culture and segment                
+        /// Creates the human readable variant name based on culture and segment
         /// </summary>
         /// <param name="culture">Culture</param>
         /// <param name="segment">Segment</param>
