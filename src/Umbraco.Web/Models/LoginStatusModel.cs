<<<<<<< HEAD
﻿using umbraco.cms.businesslogic.member;

namespace Umbraco.Web.Models
{
    public class LoginStatusModel
    {
        public LoginStatusModel()
        {
            //TODO Use new Member API
            if (Member.IsLoggedOn())
            {
                var member = Member.GetCurrentMember();
                if (member != null)
                {
                    this.Name = member.Text;
                    this.Username = member.LoginName;
                    this.Email = member.Email;
                    this.IsLoggedIn = true;
                }
            }
        }

        public string Name { get; set; }
        public string Username { get; set; }
        public string Email { get; set; }
        public bool IsLoggedIn { get; set; }
    }
=======
﻿using System;
using System.ComponentModel.DataAnnotations;
using System.Web;
using Umbraco.Core;
using Umbraco.Web.Security;

namespace Umbraco.Web.Models
{
    /// <summary>
    /// The model representing the status of a logged in member 
    /// </summary>
    public class LoginStatusModel
    {
        /// <summary>
        /// Creates a new empty LoginStatusModel
        /// </summary>
        /// <returns></returns>
        public static LoginStatusModel CreateModel()
        {
            var model = new LoginStatusModel(false);
            return model;
        }

        private LoginStatusModel(bool doLookup)
        {
            if (doLookup && HttpContext.Current != null && ApplicationContext.Current != null)
            {
                var helper = new MembershipHelper(ApplicationContext.Current, new HttpContextWrapper(HttpContext.Current));
                var model = helper.GetCurrentLoginStatus();
                if (model != null)
                {
                    Name = model.Name;
                    Username = model.Username;
                    Email = model.Email;
                    IsLoggedIn = true;
                }
            }
        }

        /// <summary>
        /// This will construct a new LoginStatusModel and perform a lookup for hte curently logged in member
        /// </summary>
        [Obsolete("Do not use this ctor as it will perform business logic lookups. Use the MembershipHelper.GetCurrentLoginStatus or the static LoginStatusModel.CreateModel() to create an empty model.")]
        public LoginStatusModel()
            : this(true)
        {
            
        }

        /// <summary>
        /// The name of the member
        /// </summary>
        [Required]
        public string Name { get; set; }

        /// <summary>
        /// The username of the member
        /// </summary>
        public string Username { get; set; }

        /// <summary>
        /// The email of the member
        /// </summary>
        [Required]
        public string Email { get; set; }

        /// <summary>
        /// True, if the member is currently logged in
        /// </summary>
        public bool IsLoggedIn { get; set; }
    }
>>>>>>> 0a80c399
}<|MERGE_RESOLUTION|>--- conflicted
+++ resolved
@@ -1,102 +1,72 @@
-<<<<<<< HEAD
-﻿using umbraco.cms.businesslogic.member;
-
-namespace Umbraco.Web.Models
-{
-    public class LoginStatusModel
-    {
-        public LoginStatusModel()
-        {
-            //TODO Use new Member API
-            if (Member.IsLoggedOn())
-            {
-                var member = Member.GetCurrentMember();
-                if (member != null)
-                {
-                    this.Name = member.Text;
-                    this.Username = member.LoginName;
-                    this.Email = member.Email;
-                    this.IsLoggedIn = true;
-                }
-            }
-        }
-
-        public string Name { get; set; }
-        public string Username { get; set; }
-        public string Email { get; set; }
-        public bool IsLoggedIn { get; set; }
-    }
-=======
-﻿using System;
-using System.ComponentModel.DataAnnotations;
-using System.Web;
-using Umbraco.Core;
-using Umbraco.Web.Security;
-
-namespace Umbraco.Web.Models
-{
-    /// <summary>
-    /// The model representing the status of a logged in member 
-    /// </summary>
-    public class LoginStatusModel
-    {
-        /// <summary>
-        /// Creates a new empty LoginStatusModel
-        /// </summary>
-        /// <returns></returns>
-        public static LoginStatusModel CreateModel()
-        {
-            var model = new LoginStatusModel(false);
-            return model;
-        }
-
-        private LoginStatusModel(bool doLookup)
-        {
-            if (doLookup && HttpContext.Current != null && ApplicationContext.Current != null)
-            {
-                var helper = new MembershipHelper(ApplicationContext.Current, new HttpContextWrapper(HttpContext.Current));
-                var model = helper.GetCurrentLoginStatus();
-                if (model != null)
-                {
-                    Name = model.Name;
-                    Username = model.Username;
-                    Email = model.Email;
-                    IsLoggedIn = true;
-                }
-            }
-        }
-
-        /// <summary>
-        /// This will construct a new LoginStatusModel and perform a lookup for hte curently logged in member
-        /// </summary>
-        [Obsolete("Do not use this ctor as it will perform business logic lookups. Use the MembershipHelper.GetCurrentLoginStatus or the static LoginStatusModel.CreateModel() to create an empty model.")]
-        public LoginStatusModel()
-            : this(true)
-        {
-            
-        }
-
-        /// <summary>
-        /// The name of the member
-        /// </summary>
-        [Required]
-        public string Name { get; set; }
-
-        /// <summary>
-        /// The username of the member
-        /// </summary>
-        public string Username { get; set; }
-
-        /// <summary>
-        /// The email of the member
-        /// </summary>
-        [Required]
-        public string Email { get; set; }
-
-        /// <summary>
-        /// True, if the member is currently logged in
-        /// </summary>
-        public bool IsLoggedIn { get; set; }
-    }
->>>>>>> 0a80c399
+﻿using System;
+using System.ComponentModel.DataAnnotations;
+using System.Web;
+using Umbraco.Core;
+using Umbraco.Web.Security;
+
+namespace Umbraco.Web.Models
+{
+    /// <summary>
+    /// The model representing the status of a logged in member 
+    /// </summary>
+    public class LoginStatusModel
+    {
+        /// <summary>
+        /// Creates a new empty LoginStatusModel
+        /// </summary>
+        /// <returns></returns>
+        public static LoginStatusModel CreateModel()
+        {
+            var model = new LoginStatusModel(false);
+            return model;
+        }
+
+        private LoginStatusModel(bool doLookup)
+        {
+            if (doLookup && HttpContext.Current != null && ApplicationContext.Current != null)
+            {
+                var helper = new MembershipHelper(ApplicationContext.Current, new HttpContextWrapper(HttpContext.Current));
+                var model = helper.GetCurrentLoginStatus();
+                if (model != null)
+                {
+                    Name = model.Name;
+                    Username = model.Username;
+                    Email = model.Email;
+                    IsLoggedIn = true;
+                }
+            }
+        }
+
+        /// <summary>
+        /// This will construct a new LoginStatusModel and perform a lookup for hte curently logged in member
+        /// </summary>
+        [Obsolete("Do not use this ctor as it will perform business logic lookups. Use the MembershipHelper.GetCurrentLoginStatus or the static LoginStatusModel.CreateModel() to create an empty model.")]
+        public LoginStatusModel()
+            : this(true)
+        {
+            
+        }
+
+        /// <summary>
+        /// The name of the member
+        /// </summary>
+        [Required]
+        public string Name { get; set; }
+
+        /// <summary>
+        /// The username of the member
+        /// </summary>
+        public string Username { get; set; }
+
+        /// <summary>
+        /// The email of the member
+        /// </summary>
+        [Required]
+        public string Email { get; set; }
+
+        /// <summary>
+        /// True, if the member is currently logged in
+        /// </summary>
+        public bool IsLoggedIn { get; set; }
+    }
 }