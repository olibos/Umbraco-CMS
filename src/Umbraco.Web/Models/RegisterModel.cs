--- conflicted
+++ resolved
@@ -1,205 +1,108 @@
-<<<<<<< HEAD
-﻿using System;
-using System.Collections.Generic;
-using System.ComponentModel;
-using System.ComponentModel.DataAnnotations;
-using System.Linq;
-using System.Web;
-using umbraco.cms.businesslogic.member;
-using Umbraco.Core;
-using Umbraco.Web.Security;
-
-namespace Umbraco.Web.Models
-{
-    public class RegisterModel : PostRedirectModel
-    {
-        /// <summary>
-        /// Creates a new empty RegisterModel
-        /// </summary>
-        /// <returns></returns>
-        public static RegisterModel CreateModel()
-        {
-            var model = new RegisterModel(false);
-            return model;
-        }
-
-        private RegisterModel(bool doLookup)
-        {
-            MemberTypeAlias = Constants.Conventions.MemberTypes.DefaultAlias;
-            RedirectOnSucces = false;
-            RedirectUrl = "/";
-            UsernameIsEmail = true;
-            MemberProperties = new List<UmbracoProperty>();
-            LoginOnSuccess = true;
-
-            if (doLookup && HttpContext.Current != null && ApplicationContext.Current != null)
-            {
-                var helper = new MembershipHelper(ApplicationContext.Current, new HttpContextWrapper(HttpContext.Current));
-                var model = helper.CreateRegistrationModel(MemberTypeAlias);
-                MemberProperties = model.MemberProperties;
-            }
-        }
-
-        [Obsolete("Do not use this ctor as it will perform business logic lookups. Use the MembershipHelper.CreateRegistrationModel or the static RegisterModel.CreateModel() to create an empty model.")]
-        public RegisterModel()
-            : this(true)
-        {   
-        }
-
-        [Required]
-        [RegularExpression(@"[a-z0-9!#$%&'*+/=?^_`{|}~-]+(?:\.[a-z0-9!#$%&'*+/=?^_`{|}~-]+)*@(?:[a-z0-9](?:[a-z0-9-]*[a-z0-9])?\.)+[a-z0-9](?:[a-z0-9-]*[a-z0-9])?",
-            ErrorMessage = "Please enter a valid e-mail address")]
-        public string Email { get; set; }
-
-        /// <summary>
-        /// Returns the member properties
-        /// </summary>
-        public List<UmbracoProperty> MemberProperties { get; set; }
-        
-        /// <summary>
-        /// The member type alias to use to register the member
-        /// </summary>
-        public string MemberTypeAlias { get; set; }
-
-        /// <summary>
-        /// The members real name
-        /// </summary>
-        public string Name { get; set; }
-
-        /// <summary>
-        /// The members password
-        /// </summary>
-        [Required]
-        public string Password { get; set; }
-        
-        [ReadOnly(true)]
-        [Obsolete("This is no longer used and will be removed from the codebase in future versions")]
-        public bool RedirectOnSucces { get; set; }
- 
-        /// <summary>
-        /// The username of the model, if UsernameIsEmail is true then this is ignored.
-        /// </summary>
-        public string Username { get; set; }
-
-        /// <summary>
-        /// Flag to determine if the username should be the email address, if true then the Username property is ignored
-        /// </summary>
-        public bool UsernameIsEmail { get; set; }
-        
-        /// <summary>
-        /// Specifies if the member should be logged in if they are succesfully created
-        /// </summary>
-        public bool LoginOnSuccess { get; set; }
-
-    }
-}
-=======
-﻿using System;
-using System.Collections.Generic;
-using System.ComponentModel;
-using System.ComponentModel.DataAnnotations;
-using System.Linq;
-using System.Web;
-using System.Web.Mvc;
-using umbraco.cms.businesslogic.member;
-using Umbraco.Core;
-using Umbraco.Web.Security;
-
-namespace Umbraco.Web.Models
-{
-    [ModelBinder(typeof(RegisterModelBinder))]
-    public class RegisterModel : PostRedirectModel
-    {
-        /// <summary>
-        /// Creates a new empty RegisterModel
-        /// </summary>
-        /// <returns></returns>
-        public static RegisterModel CreateModel()
-        {
-            var model = new RegisterModel(false);
-            return model;
-        }
-
-        private RegisterModel(bool doLookup)
-        {
-            MemberTypeAlias = Constants.Conventions.MemberTypes.Member;
-            RedirectOnSucces = false;
-            RedirectUrl = "/";
-            UsernameIsEmail = true;
-            MemberProperties = new List<UmbracoProperty>();
-            LoginOnSuccess = true;
-
-            if (doLookup && HttpContext.Current != null && ApplicationContext.Current != null)
-            {
-                var helper = new MembershipHelper(ApplicationContext.Current, new HttpContextWrapper(HttpContext.Current));
-                var model = helper.CreateRegistrationModel(MemberTypeAlias);
-                MemberProperties = model.MemberProperties;
-            }
-        }
-
-        [Obsolete("Do not use this ctor as it will perform business logic lookups. Use the MembershipHelper.CreateRegistrationModel or the static RegisterModel.CreateModel() to create an empty model.")]
-        public RegisterModel()
-            : this(true)
-        {   
-        }
-
-        [Required]
-        [RegularExpression(@"[a-z0-9!#$%&'*+/=?^_`{|}~-]+(?:\.[a-z0-9!#$%&'*+/=?^_`{|}~-]+)*@(?:[a-z0-9](?:[a-z0-9-]*[a-z0-9])?\.)+[a-z0-9](?:[a-z0-9-]*[a-z0-9])?",
-            ErrorMessage = "Please enter a valid e-mail address")]
-        public string Email { get; set; }
-
-        /// <summary>
-        /// Returns the member properties
-        /// </summary>
-        public List<UmbracoProperty> MemberProperties { get; set; }
-        
-        /// <summary>
-        /// The member type alias to use to register the member
-        /// </summary>
-        [Editable(false)]
-        public string MemberTypeAlias { get; set; }
-
-        /// <summary>
-        /// The members real name
-        /// </summary>
-        public string Name { get; set; }
-
-        /// <summary>
-        /// The members password
-        /// </summary>
-        [Required]
-        public string Password { get; set; }
-        
-        [ReadOnly(true)]
-        [Obsolete("This is no longer used and will be removed from the codebase in future versions")]
-        public bool RedirectOnSucces { get; set; }
- 
-        /// <summary>
-        /// The username of the model, if UsernameIsEmail is true then this is ignored.
-        /// </summary>
-        public string Username { get; set; }
-
-        /// <summary>
-        /// Flag to determine if the username should be the email address, if true then the Username property is ignored
-        /// </summary>
-        public bool UsernameIsEmail { get; set; }
-        
-        /// <summary>
-        /// Specifies if the member should be logged in if they are succesfully created
-        /// </summary>
-        public bool LoginOnSuccess { get; set; }
-
-        /// <summary>
-        /// A custom model binder for MVC because the default ctor performs a lookup!
-        /// </summary>
-        internal class RegisterModelBinder : DefaultModelBinder
-        {
-            protected override object CreateModel(ControllerContext controllerContext, ModelBindingContext bindingContext, Type modelType)
-            {
-                return RegisterModel.CreateModel();
-            }
-        }
-
-    }
-}
->>>>>>> 221bfa5f
+﻿using System;
+using System.Collections.Generic;
+using System.ComponentModel;
+using System.ComponentModel.DataAnnotations;
+using System.Linq;
+using System.Web;
+using System.Web.Mvc;
+using umbraco.cms.businesslogic.member;
+using Umbraco.Core;
+using Umbraco.Web.Security;
+
+namespace Umbraco.Web.Models
+{
+    [ModelBinder(typeof(RegisterModelBinder))]
+    public class RegisterModel : PostRedirectModel
+    {
+        /// <summary>
+        /// Creates a new empty RegisterModel
+        /// </summary>
+        /// <returns></returns>
+        public static RegisterModel CreateModel()
+        {
+            var model = new RegisterModel(false);
+            return model;
+        }
+
+        private RegisterModel(bool doLookup)
+        {
+            MemberTypeAlias = Constants.Conventions.MemberTypes.DefaultAlias;
+            RedirectOnSucces = false;
+            RedirectUrl = "/";
+            UsernameIsEmail = true;
+            MemberProperties = new List<UmbracoProperty>();
+            LoginOnSuccess = true;
+
+            if (doLookup && HttpContext.Current != null && ApplicationContext.Current != null)
+            {
+                var helper = new MembershipHelper(ApplicationContext.Current, new HttpContextWrapper(HttpContext.Current));
+                var model = helper.CreateRegistrationModel(MemberTypeAlias);
+                MemberProperties = model.MemberProperties;
+            }
+        }
+
+        [Obsolete("Do not use this ctor as it will perform business logic lookups. Use the MembershipHelper.CreateRegistrationModel or the static RegisterModel.CreateModel() to create an empty model.")]
+        public RegisterModel()
+            : this(true)
+        {   
+        }
+
+        [Required]
+        [RegularExpression(@"[a-z0-9!#$%&'*+/=?^_`{|}~-]+(?:\.[a-z0-9!#$%&'*+/=?^_`{|}~-]+)*@(?:[a-z0-9](?:[a-z0-9-]*[a-z0-9])?\.)+[a-z0-9](?:[a-z0-9-]*[a-z0-9])?",
+            ErrorMessage = "Please enter a valid e-mail address")]
+        public string Email { get; set; }
+
+        /// <summary>
+        /// Returns the member properties
+        /// </summary>
+        public List<UmbracoProperty> MemberProperties { get; set; }
+        
+        /// <summary>
+        /// The member type alias to use to register the member
+        /// </summary>
+        [Editable(false)]
+        public string MemberTypeAlias { get; set; }
+
+        /// <summary>
+        /// The members real name
+        /// </summary>
+        public string Name { get; set; }
+
+        /// <summary>
+        /// The members password
+        /// </summary>
+        [Required]
+        public string Password { get; set; }
+        
+        [ReadOnly(true)]
+        [Obsolete("This is no longer used and will be removed from the codebase in future versions")]
+        public bool RedirectOnSucces { get; set; }
+ 
+        /// <summary>
+        /// The username of the model, if UsernameIsEmail is true then this is ignored.
+        /// </summary>
+        public string Username { get; set; }
+
+        /// <summary>
+        /// Flag to determine if the username should be the email address, if true then the Username property is ignored
+        /// </summary>
+        public bool UsernameIsEmail { get; set; }
+        
+        /// <summary>
+        /// Specifies if the member should be logged in if they are succesfully created
+        /// </summary>
+        public bool LoginOnSuccess { get; set; }
+
+        /// <summary>
+        /// A custom model binder for MVC because the default ctor performs a lookup!
+        /// </summary>
+        internal class RegisterModelBinder : DefaultModelBinder
+        {
+            protected override object CreateModel(ControllerContext controllerContext, ModelBindingContext bindingContext, Type modelType)
+            {
+                return RegisterModel.CreateModel();
+            }
+        }
+
+    }
+}