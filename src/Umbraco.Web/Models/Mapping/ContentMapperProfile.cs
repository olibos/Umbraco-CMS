﻿using System.Linq;
using AutoMapper;
using Umbraco.Core;
using Umbraco.Core.Logging;
using Umbraco.Core.Models;
using Umbraco.Core.PropertyEditors;
using Umbraco.Core.Services;
using Umbraco.Web.Models.ContentEditing;
using Umbraco.Web.Trees;

namespace Umbraco.Web.Models.Mapping
{
    /// <summary>
    /// Declares how model mappings for content
    /// </summary>
    internal class ContentMapperProfile : Profile
    {
        public ContentMapperProfile(
<<<<<<< HEAD
=======
            ContentUrlResolver contentUrlResolver,
            ContentTreeNodeUrlResolver<IContent, ContentTreeController> contentTreeNodeUrlResolver,
            TabsAndPropertiesResolver<IContent, ContentItemDisplay> tabsAndPropertiesResolver,
>>>>>>> 1f1bb37a
            IUserService userService,
            ILocalizedTextService textService,
            IContentService contentService,
            IContentTypeService contentTypeService,
            IDataTypeService dataTypeService,
            ILocalizationService localizationService,
<<<<<<< HEAD
            PropertyEditorCollection propertyEditors,
=======
>>>>>>> 1f1bb37a
            ILogger logger)
        {
            // create, capture, cache
            var contentOwnerResolver = new OwnerResolver<IContent>(userService);
            var creatorResolver = new CreatorResolver(userService);
            var actionButtonsResolver = new ActionButtonsResolver(userService, contentService);
<<<<<<< HEAD
            var tabsAndPropertiesResolver = new TabsAndPropertiesResolver<IContent, ContentVariantDisplay>(textService);
=======
>>>>>>> 1f1bb37a
            var childOfListViewResolver = new ContentChildOfListViewResolver(contentService, contentTypeService);
            var contentTypeBasicResolver = new ContentTypeBasicResolver<IContent, ContentItemDisplay>();
            var defaultTemplateResolver = new DefaultTemplateResolver();
<<<<<<< HEAD
            var contentUrlResolver = new ContentUrlResolver(textService, contentService, logger);
            var variantResolver = new ContentVariantResolver(localizationService, textService);
            var contentAppResolver = new ContentAppResolver(dataTypeService, propertyEditors);
=======
            var variantResolver = new ContentItemDisplayVariationResolver(localizationService);
>>>>>>> 1f1bb37a

            //FROM IContent TO ContentItemDisplay
            CreateMap<IContent, ContentItemDisplay>()
                .ForMember(dest => dest.Udi, opt => opt.MapFrom(src => Udi.Create(src.Blueprint ? Constants.UdiEntityType.DocumentBlueprint : Constants.UdiEntityType.Document, src.Key)))
                .ForMember(dest => dest.Owner, opt => opt.ResolveUsing(src => contentOwnerResolver.Resolve(src)))
                .ForMember(dest => dest.Updater, opt => opt.ResolveUsing(src => creatorResolver.Resolve(src)))
                .ForMember(dest => dest.ContentVariants, opt => opt.ResolveUsing(variantResolver))
                .ForMember(dest => dest.ContentApps, opt => opt.ResolveUsing(contentAppResolver))
                .ForMember(dest => dest.Icon, opt => opt.MapFrom(src => src.ContentType.Icon))
                .ForMember(dest => dest.ContentTypeAlias, opt => opt.MapFrom(src => src.ContentType.Alias))
                .ForMember(dest => dest.ContentTypeName, opt => opt.MapFrom(src => src.ContentType.Name))
                .ForMember(dest => dest.IsContainer, opt => opt.MapFrom(src => src.ContentType.IsContainer))
                .ForMember(dest => dest.IsBlueprint, opt => opt.MapFrom(src => src.Blueprint))
                .ForMember(dest => dest.IsChildOfListView, opt => opt.ResolveUsing(childOfListViewResolver))
                .ForMember(dest => dest.Trashed, opt => opt.MapFrom(src => src.Trashed))
                .ForMember(dest => dest.TemplateAlias, opt => opt.ResolveUsing(defaultTemplateResolver))
                .ForMember(dest => dest.Urls, opt => opt.ResolveUsing(contentUrlResolver))
                .ForMember(dest => dest.AllowPreview, opt => opt.Ignore())
                .ForMember(dest => dest.TreeNodeUrl, opt => opt.ResolveUsing(contentTreeNodeUrlResolver))
                .ForMember(dest => dest.Notifications, opt => opt.Ignore())
                .ForMember(dest => dest.Errors, opt => opt.Ignore())
                .ForMember(dest => dest.DocumentType, opt => opt.ResolveUsing(contentTypeBasicResolver))
                .ForMember(dest => dest.AllowedTemplates, opt =>
                    opt.MapFrom(content => content.ContentType.AllowedTemplates
                        .Where(t => t.Alias.IsNullOrWhiteSpace() == false && t.Name.IsNullOrWhiteSpace() == false)
                        .ToDictionary(t => t.Alias, t => t.Name)))                
                .ForMember(dest => dest.AllowedActions, opt => opt.ResolveUsing(src => actionButtonsResolver.Resolve(src)))
                .ForMember(dest => dest.AdditionalData, opt => opt.Ignore());

            CreateMap<IContent, ContentVariantDisplay>()
                .ForMember(dest => dest.PublishDate, opt => opt.MapFrom(src => src.PublishDate))
                .ForMember(dest => dest.Properties, opt => opt.Ignore())
                .ForMember(dest => dest.Exists, opt => opt.Ignore())
                .ForMember(dest => dest.Segment, opt => opt.Ignore())
                .ForMember(dest => dest.Language, opt => opt.Ignore())
                .ForMember(dest => dest.IsEdited, opt => opt.Ignore())
                .ForMember(dest => dest.Tabs, opt => opt.ResolveUsing(tabsAndPropertiesResolver));

            //FROM IContent TO ContentItemBasic<ContentPropertyBasic, IContent>
            CreateMap<IContent, ContentItemBasic<ContentPropertyBasic, IContent>>()
                .ForMember(dest => dest.Udi, opt => opt.MapFrom(src =>
                    Udi.Create(src.Blueprint ? Constants.UdiEntityType.DocumentBlueprint : Constants.UdiEntityType.Document, src.Key)))
                .ForMember(dest => dest.Owner, opt => opt.ResolveUsing(src => contentOwnerResolver.Resolve(src)))
                .ForMember(dest => dest.Updater, opt => opt.ResolveUsing(src => creatorResolver.Resolve(src)))
                .ForMember(dest => dest.Icon, opt => opt.MapFrom(src => src.ContentType.Icon))
                .ForMember(dest => dest.Trashed, opt => opt.MapFrom(src => src.Trashed))
                .ForMember(dest => dest.ContentTypeAlias, opt => opt.MapFrom(src => src.ContentType.Alias))
                .ForMember(dest => dest.Alias, opt => opt.Ignore())
                .ForMember(dest => dest.AdditionalData, opt => opt.Ignore());

            //FROM IContent TO ContentItemDto<IContent>
            CreateMap<IContent, ContentItemDto<IContent>>()
                .ForMember(dest => dest.Udi, opt => opt.MapFrom(src =>
                    Udi.Create(src.Blueprint ? Constants.UdiEntityType.DocumentBlueprint : Constants.UdiEntityType.Document, src.Key)))
                .ForMember(dest => dest.Owner, opt => opt.ResolveUsing(src => contentOwnerResolver.Resolve(src)))
                .ForMember(dest => dest.Updater, opt => opt.Ignore())
                .ForMember(dest => dest.Icon, opt => opt.Ignore())
                .ForMember(dest => dest.Alias, opt => opt.Ignore())
                .ForMember(dest => dest.AdditionalData, opt => opt.Ignore());
        }
    }
}<|MERGE_RESOLUTION|>--- conflicted
+++ resolved
@@ -16,42 +16,26 @@
     internal class ContentMapperProfile : Profile
     {
         public ContentMapperProfile(
-<<<<<<< HEAD
-=======
             ContentUrlResolver contentUrlResolver,
             ContentTreeNodeUrlResolver<IContent, ContentTreeController> contentTreeNodeUrlResolver,
-            TabsAndPropertiesResolver<IContent, ContentItemDisplay> tabsAndPropertiesResolver,
->>>>>>> 1f1bb37a
+            TabsAndPropertiesResolver<IContent, ContentVariantDisplay> tabsAndPropertiesResolver,
             IUserService userService,
             ILocalizedTextService textService,
             IContentService contentService,
             IContentTypeService contentTypeService,
             IDataTypeService dataTypeService,
             ILocalizationService localizationService,
-<<<<<<< HEAD
-            PropertyEditorCollection propertyEditors,
-=======
->>>>>>> 1f1bb37a
             ILogger logger)
         {
             // create, capture, cache
             var contentOwnerResolver = new OwnerResolver<IContent>(userService);
             var creatorResolver = new CreatorResolver(userService);
             var actionButtonsResolver = new ActionButtonsResolver(userService, contentService);
-<<<<<<< HEAD
-            var tabsAndPropertiesResolver = new TabsAndPropertiesResolver<IContent, ContentVariantDisplay>(textService);
-=======
->>>>>>> 1f1bb37a
             var childOfListViewResolver = new ContentChildOfListViewResolver(contentService, contentTypeService);
             var contentTypeBasicResolver = new ContentTypeBasicResolver<IContent, ContentItemDisplay>();
             var defaultTemplateResolver = new DefaultTemplateResolver();
-<<<<<<< HEAD
-            var contentUrlResolver = new ContentUrlResolver(textService, contentService, logger);
             var variantResolver = new ContentVariantResolver(localizationService, textService);
             var contentAppResolver = new ContentAppResolver(dataTypeService, propertyEditors);
-=======
-            var variantResolver = new ContentItemDisplayVariationResolver(localizationService);
->>>>>>> 1f1bb37a
 
             //FROM IContent TO ContentItemDisplay
             CreateMap<IContent, ContentItemDisplay>()
