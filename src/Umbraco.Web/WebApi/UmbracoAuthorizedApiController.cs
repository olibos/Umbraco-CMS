<<<<<<< HEAD
﻿using Umbraco.Core;
using Umbraco.Core.Cache;
using Umbraco.Core.Configuration;
using Umbraco.Core.Logging;
using Umbraco.Web.WebApi.Filters;
using Umbraco.Core.Models.Identity;
using Umbraco.Core.Persistence;
using Umbraco.Core.Security;
using Umbraco.Core.Services;

namespace Umbraco.Web.WebApi
{
    /// <summary>
    /// Provides a base class for autorized auto-routed Umbraco API controllers.
    /// </summary>
    /// <remarks>
    /// This controller will also append a custom header to the response if the user is logged in using forms authentication
    /// which indicates the seconds remaining before their timeout expires.
    /// </remarks>
    [IsBackOffice]
    [UmbracoUserTimeoutFilter]
    [UmbracoAuthorize]
    [DisableBrowserCache]
    [UmbracoWebApiRequireHttps]
    [CheckIfUserTicketDataIsStale]
    [UnhandedExceptionLoggerConfiguration]
    [EnableDetailedErrors]
    public abstract class UmbracoAuthorizedApiController : UmbracoApiController
    {
        private BackOfficeUserManager<BackOfficeIdentityUser> _userManager;

        protected BackOfficeUserManager<BackOfficeIdentityUser> UserManager
            => _userManager ?? (_userManager = TryGetOwinContext().Result.GetBackOfficeUserManager());

        protected UmbracoAuthorizedApiController()
        {
        }

        protected UmbracoAuthorizedApiController(IGlobalSettings globalSettings, UmbracoContext umbracoContext, ISqlContext sqlContext, ServiceContext services, CacheHelper applicationCache, ILogger logger, ProfilingLogger profilingLogger, IRuntimeState runtimeState)
            : base(globalSettings, umbracoContext, sqlContext, services, applicationCache, logger, profilingLogger, runtimeState)
        {
        }
    }
}
=======
﻿using Umbraco.Web.WebApi.Filters;
using Umbraco.Core.Models.Identity;
using Umbraco.Core.Security;

namespace Umbraco.Web.WebApi
{
    /// <summary>
    /// Provides a base class for autorized auto-routed Umbraco API controllers.
    /// </summary>
    /// <remarks>
    /// This controller will also append a custom header to the response if the user is logged in using forms authentication
    /// which indicates the seconds remaining before their timeout expires.
    /// </remarks>
    [IsBackOffice]
    [UmbracoUserTimeoutFilter]
    [UmbracoAuthorize]
    [DisableBrowserCache]
    [UmbracoWebApiRequireHttps]
    [CheckIfUserTicketDataIsStale]
    [UnhandedExceptionLoggerConfiguration]
    [EnableDetailedErrors]
    public abstract class UmbracoAuthorizedApiController : UmbracoApiController
    {
        private BackOfficeUserManager<BackOfficeIdentityUser> _userManager;

        protected BackOfficeUserManager<BackOfficeIdentityUser> UserManager
            => _userManager ?? (_userManager = TryGetOwinContext().Result.GetBackOfficeUserManager());
    }
}
>>>>>>> 2bae3e2e
<|MERGE_RESOLUTION|>--- conflicted
+++ resolved
@@ -1,4 +1,3 @@
-<<<<<<< HEAD
 ﻿using Umbraco.Core;
 using Umbraco.Core.Cache;
 using Umbraco.Core.Configuration;
@@ -42,35 +41,4 @@
         {
         }
     }
-}
-=======
-﻿using Umbraco.Web.WebApi.Filters;
-using Umbraco.Core.Models.Identity;
-using Umbraco.Core.Security;
-
-namespace Umbraco.Web.WebApi
-{
-    /// <summary>
-    /// Provides a base class for autorized auto-routed Umbraco API controllers.
-    /// </summary>
-    /// <remarks>
-    /// This controller will also append a custom header to the response if the user is logged in using forms authentication
-    /// which indicates the seconds remaining before their timeout expires.
-    /// </remarks>
-    [IsBackOffice]
-    [UmbracoUserTimeoutFilter]
-    [UmbracoAuthorize]
-    [DisableBrowserCache]
-    [UmbracoWebApiRequireHttps]
-    [CheckIfUserTicketDataIsStale]
-    [UnhandedExceptionLoggerConfiguration]
-    [EnableDetailedErrors]
-    public abstract class UmbracoAuthorizedApiController : UmbracoApiController
-    {
-        private BackOfficeUserManager<BackOfficeIdentityUser> _userManager;
-
-        protected BackOfficeUserManager<BackOfficeIdentityUser> UserManager
-            => _userManager ?? (_userManager = TryGetOwinContext().Result.GetBackOfficeUserManager());
-    }
-}
->>>>>>> 2bae3e2e
+}