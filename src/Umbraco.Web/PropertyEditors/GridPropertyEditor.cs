﻿using Newtonsoft.Json;
using System;
using System.Collections.Generic;
using System.Linq;
using Umbraco.Core;
using Umbraco.Core.Logging;
using Umbraco.Core.Models;
using Umbraco.Core.Models.Editors;
using Umbraco.Core.PropertyEditors;
using Umbraco.Core.Services;
using Umbraco.Web.Templates;

namespace Umbraco.Web.PropertyEditors
{

    /// <summary>
    /// Represents a grid property and parameter editor.
    /// </summary>
    [DataEditor(
        Constants.PropertyEditors.Aliases.Grid,
        "Grid layout",
        "grid",
        HideLabel = true,
        ValueType = ValueTypes.Json,
        Icon = "icon-layout",
        Group = Constants.PropertyEditors.Groups.RichContent)]
    public class GridPropertyEditor : DataEditor
    {
        private IUmbracoContextAccessor _umbracoContextAccessor;
<<<<<<< HEAD
        private readonly IDataTypeService _dataTypeService;
        private readonly ILocalizationService _localizationService;
        private ILogger _logger;

        public GridPropertyEditor(ILogger logger, IMediaService mediaService, IContentTypeBaseServiceProvider contentTypeBaseServiceProvider, IUmbracoContextAccessor umbracoContextAccessor, IDataTypeService dataTypeService, ILocalizationService localizationService)
=======
        private readonly HtmlImageSourceParser _imageSourceParser;
        private readonly RichTextEditorPastedImages _pastedImages;
        private readonly HtmlLocalLinkParser _localLinkParser;

        public GridPropertyEditor(ILogger logger,
            IUmbracoContextAccessor umbracoContextAccessor,
            HtmlImageSourceParser imageSourceParser,
            RichTextEditorPastedImages pastedImages,
            HtmlLocalLinkParser localLinkParser)
>>>>>>> 4d78a2c8
            : base(logger)
        {
            _umbracoContextAccessor = umbracoContextAccessor;
<<<<<<< HEAD
            _dataTypeService = dataTypeService;
            _localizationService = localizationService;
            _logger = logger;
=======
            _imageSourceParser = imageSourceParser;
            _pastedImages = pastedImages;
            _localLinkParser = localLinkParser;
>>>>>>> 4d78a2c8
        }

        public override IPropertyIndexValueFactory PropertyIndexValueFactory => new GridPropertyIndexValueFactory();

        /// <summary>
        /// Overridden to ensure that the value is validated
        /// </summary>
        /// <returns></returns>
<<<<<<< HEAD
        protected override IDataValueEditor CreateValueEditor() => new GridPropertyValueEditor(Attribute, _mediaService, _contentTypeBaseServiceProvider, _umbracoContextAccessor, _logger, _dataTypeService, _localizationService);
=======
        protected override IDataValueEditor CreateValueEditor() => new GridPropertyValueEditor(Attribute, _umbracoContextAccessor, _imageSourceParser, _pastedImages, _localLinkParser);
>>>>>>> 4d78a2c8

        protected override IConfigurationEditor CreateConfigurationEditor() => new GridConfigurationEditor();

        internal class GridPropertyValueEditor : DataValueEditor, IDataValueReference
        {
<<<<<<< HEAD
            private IMediaService _mediaService;
            private IContentTypeBaseServiceProvider _contentTypeBaseServiceProvider;
            private IUmbracoContextAccessor _umbracoContextAccessor;
            private ILogger _logger;

            public GridPropertyValueEditor(DataEditorAttribute attribute, IMediaService mediaService, IContentTypeBaseServiceProvider contentTypeBaseServiceProvider, IUmbracoContextAccessor umbracoContextAccessor, ILogger logger, IDataTypeService dataTypeService, ILocalizationService localizationService)
                : base(dataTypeService, localizationService, attribute)
=======
            private readonly IUmbracoContextAccessor _umbracoContextAccessor;
            private readonly HtmlImageSourceParser _imageSourceParser;
            private readonly RichTextEditorPastedImages _pastedImages;
            private readonly RichTextPropertyEditor.RichTextPropertyValueEditor _richTextPropertyValueEditor;
            private readonly MediaPickerPropertyEditor.MediaPickerPropertyValueEditor _mediaPickerPropertyValueEditor;

            public GridPropertyValueEditor(DataEditorAttribute attribute,
                IUmbracoContextAccessor umbracoContextAccessor,
                HtmlImageSourceParser imageSourceParser,
                RichTextEditorPastedImages pastedImages,
                HtmlLocalLinkParser localLinkParser)
                : base(attribute)
>>>>>>> 4d78a2c8
            {
                _umbracoContextAccessor = umbracoContextAccessor;
                _imageSourceParser = imageSourceParser;
                _pastedImages = pastedImages;
                _richTextPropertyValueEditor = new RichTextPropertyEditor.RichTextPropertyValueEditor(attribute, umbracoContextAccessor, imageSourceParser, localLinkParser, pastedImages);
                _mediaPickerPropertyValueEditor = new MediaPickerPropertyEditor.MediaPickerPropertyValueEditor(attribute);
            }

            /// <summary>
            /// Format the data for persistence
            /// This to ensure if a RTE is used in a Grid cell/control that we parse it for tmp stored images
            /// to persist to the media library when we go to persist this to the DB
            /// </summary>
            /// <param name="editorValue"></param>
            /// <param name="currentValue"></param>
            /// <returns></returns>
            public override object FromEditor(ContentPropertyData editorValue, object currentValue)
            {
                if (editorValue.Value == null)
                    return null;

                // editorValue.Value is a JSON string of the grid
                var rawJson = editorValue.Value.ToString();
                if (rawJson.IsNullOrWhiteSpace())
                    return null;

                var config = editorValue.DataTypeConfiguration as GridConfiguration;
                var mediaParent = config?.MediaParentId;
                var mediaParentId = mediaParent == null ? Guid.Empty : mediaParent.Guid;

                var grid = DeserializeGridValue(rawJson, out var rtes, out _);

                var userId = _umbracoContextAccessor.UmbracoContext?.Security?.CurrentUser?.Id ?? Constants.Security.SuperUserId;

                // Process the rte values
                foreach (var rte in rtes)
                {
                    // Parse the HTML
                    var html = rte.Value?.ToString();

                    var parseAndSavedTempImages = _pastedImages.FindAndPersistPastedTempImages(html, mediaParentId, userId);
                    var editorValueWithMediaUrlsRemoved = _imageSourceParser.RemoveImageSources(parseAndSavedTempImages);

                    rte.Value = editorValueWithMediaUrlsRemoved;
                }

                // Convert back to raw JSON for persisting
                return JsonConvert.SerializeObject(grid);
            }

            /// <summary>
            /// Ensures that the rich text editor values are processed within the grid
            /// </summary>
            /// <param name="property"></param>
            /// <param name="dataTypeService"></param>
            /// <param name="culture"></param>
            /// <param name="segment"></param>
            /// <returns></returns>
            public override object ToEditor(IProperty property, string culture = null, string segment = null)
            {
                var val = property.GetValue(culture, segment);
                if (val == null) return string.Empty;

                var grid = DeserializeGridValue(val.ToString(), out var rtes, out _);

                //process the rte values
                foreach (var rte in rtes.ToList())
                {
                    var html = rte.Value?.ToString();

                    var propertyValueWithMediaResolved = _imageSourceParser.EnsureImageSources(html);
                    rte.Value = propertyValueWithMediaResolved;
                }

                return grid;
            }

            private GridValue DeserializeGridValue(string rawJson, out IEnumerable<GridValue.GridControl> richTextValues, out IEnumerable<GridValue.GridControl> mediaValues)
            {
                var grid = JsonConvert.DeserializeObject<GridValue>(rawJson);

                // Find all controls that use the RTE editor
                var controls = grid.Sections.SelectMany(x => x.Rows.SelectMany(r => r.Areas).SelectMany(a => a.Controls)).ToArray();
                richTextValues = controls.Where(x => x.Editor.Alias.ToLowerInvariant() == "rte");
                mediaValues = controls.Where(x => x.Editor.Alias.ToLowerInvariant() == "media");

                return grid;
            }

            /// <summary>
            /// Resolve references from <see cref="IDataValueEditor"/> values
            /// </summary>
            /// <param name="value"></param>
            /// <returns></returns>
            public IEnumerable<UmbracoEntityReference> GetReferences(object value)
            {
                var rawJson = value == null ? string.Empty : value is string str ? str : value.ToString();
                DeserializeGridValue(rawJson, out var richTextEditorValues, out var mediaValues);

                foreach (var umbracoEntityReference in richTextEditorValues.SelectMany(x =>
                    _richTextPropertyValueEditor.GetReferences(x.Value)))
                    yield return umbracoEntityReference;

                foreach (var umbracoEntityReference in mediaValues.SelectMany(x =>
                    _mediaPickerPropertyValueEditor.GetReferences(x.Value["udi"])))
                    yield return umbracoEntityReference;
            }
        }
    }
}<|MERGE_RESOLUTION|>--- conflicted
+++ resolved
@@ -27,35 +27,31 @@
     public class GridPropertyEditor : DataEditor
     {
         private IUmbracoContextAccessor _umbracoContextAccessor;
-<<<<<<< HEAD
         private readonly IDataTypeService _dataTypeService;
         private readonly ILocalizationService _localizationService;
         private ILogger _logger;
-
-        public GridPropertyEditor(ILogger logger, IMediaService mediaService, IContentTypeBaseServiceProvider contentTypeBaseServiceProvider, IUmbracoContextAccessor umbracoContextAccessor, IDataTypeService dataTypeService, ILocalizationService localizationService)
-=======
+        private readonly IMediaService _mediaService;
+        private readonly IContentTypeBaseServiceProvider _contentTypeBaseServiceProvider;
         private readonly HtmlImageSourceParser _imageSourceParser;
         private readonly RichTextEditorPastedImages _pastedImages;
         private readonly HtmlLocalLinkParser _localLinkParser;
 
         public GridPropertyEditor(ILogger logger,
-            IUmbracoContextAccessor umbracoContextAccessor,
+            IMediaService mediaService, IContentTypeBaseServiceProvider contentTypeBaseServiceProvider, IUmbracoContextAccessor umbracoContextAccessor, IDataTypeService dataTypeService, ILocalizationService localizationService,
             HtmlImageSourceParser imageSourceParser,
             RichTextEditorPastedImages pastedImages,
             HtmlLocalLinkParser localLinkParser)
->>>>>>> 4d78a2c8
             : base(logger)
         {
             _umbracoContextAccessor = umbracoContextAccessor;
-<<<<<<< HEAD
             _dataTypeService = dataTypeService;
             _localizationService = localizationService;
             _logger = logger;
-=======
+            _mediaService = mediaService;
+            _contentTypeBaseServiceProvider = contentTypeBaseServiceProvider;
             _imageSourceParser = imageSourceParser;
             _pastedImages = pastedImages;
             _localLinkParser = localLinkParser;
->>>>>>> 4d78a2c8
         }
 
         public override IPropertyIndexValueFactory PropertyIndexValueFactory => new GridPropertyIndexValueFactory();
@@ -64,44 +60,36 @@
         /// Overridden to ensure that the value is validated
         /// </summary>
         /// <returns></returns>
-<<<<<<< HEAD
-        protected override IDataValueEditor CreateValueEditor() => new GridPropertyValueEditor(Attribute, _mediaService, _contentTypeBaseServiceProvider, _umbracoContextAccessor, _logger, _dataTypeService, _localizationService);
-=======
-        protected override IDataValueEditor CreateValueEditor() => new GridPropertyValueEditor(Attribute, _umbracoContextAccessor, _imageSourceParser, _pastedImages, _localLinkParser);
->>>>>>> 4d78a2c8
+        protected override IDataValueEditor CreateValueEditor() => new GridPropertyValueEditor(Attribute, _mediaService, _contentTypeBaseServiceProvider, _umbracoContextAccessor, _logger, _dataTypeService, _localizationService, _imageSourceParser, _pastedImages, _localLinkParser);
 
         protected override IConfigurationEditor CreateConfigurationEditor() => new GridConfigurationEditor();
 
         internal class GridPropertyValueEditor : DataValueEditor, IDataValueReference
         {
-<<<<<<< HEAD
-            private IMediaService _mediaService;
-            private IContentTypeBaseServiceProvider _contentTypeBaseServiceProvider;
-            private IUmbracoContextAccessor _umbracoContextAccessor;
-            private ILogger _logger;
-
-            public GridPropertyValueEditor(DataEditorAttribute attribute, IMediaService mediaService, IContentTypeBaseServiceProvider contentTypeBaseServiceProvider, IUmbracoContextAccessor umbracoContextAccessor, ILogger logger, IDataTypeService dataTypeService, ILocalizationService localizationService)
-                : base(dataTypeService, localizationService, attribute)
-=======
             private readonly IUmbracoContextAccessor _umbracoContextAccessor;
             private readonly HtmlImageSourceParser _imageSourceParser;
             private readonly RichTextEditorPastedImages _pastedImages;
             private readonly RichTextPropertyEditor.RichTextPropertyValueEditor _richTextPropertyValueEditor;
             private readonly MediaPickerPropertyEditor.MediaPickerPropertyValueEditor _mediaPickerPropertyValueEditor;
 
-            public GridPropertyValueEditor(DataEditorAttribute attribute,
+            public GridPropertyValueEditor(
+                DataEditorAttribute attribute,
+                IMediaService mediaService,
+                IContentTypeBaseServiceProvider contentTypeBaseServiceProvider,
                 IUmbracoContextAccessor umbracoContextAccessor,
+                ILogger logger,
+                IDataTypeService dataTypeService,
+                ILocalizationService localizationService,
                 HtmlImageSourceParser imageSourceParser,
                 RichTextEditorPastedImages pastedImages,
                 HtmlLocalLinkParser localLinkParser)
-                : base(attribute)
->>>>>>> 4d78a2c8
+                : base(dataTypeService, localizationService, attribute)
             {
                 _umbracoContextAccessor = umbracoContextAccessor;
                 _imageSourceParser = imageSourceParser;
                 _pastedImages = pastedImages;
-                _richTextPropertyValueEditor = new RichTextPropertyEditor.RichTextPropertyValueEditor(attribute, umbracoContextAccessor, imageSourceParser, localLinkParser, pastedImages);
-                _mediaPickerPropertyValueEditor = new MediaPickerPropertyEditor.MediaPickerPropertyValueEditor(attribute);
+                _richTextPropertyValueEditor = new RichTextPropertyEditor.RichTextPropertyValueEditor(attribute, mediaService, contentTypeBaseServiceProvider, umbracoContextAccessor,logger, dataTypeService, localizationService, imageSourceParser, localLinkParser, pastedImages);
+                _mediaPickerPropertyValueEditor = new MediaPickerPropertyEditor.MediaPickerPropertyValueEditor(dataTypeService, localizationService, attribute);
             }
 
             /// <summary>
