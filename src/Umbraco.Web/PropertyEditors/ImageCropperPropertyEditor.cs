--- conflicted
+++ resolved
@@ -16,13 +16,8 @@
 
 namespace Umbraco.Web.PropertyEditors
 {
-<<<<<<< HEAD
-    [PropertyEditor(Constants.PropertyEditors.ImageCropperAlias, "Image Cropper", "imagecropper", ValueType = "JSON", HideLabel = false, Group="media", Icon="icon-crop")]
+    [PropertyEditor(Constants.PropertyEditors.ImageCropperAlias, "Image Cropper", "imagecropper", ValueType = PropertyEditorValueTypes.Json, HideLabel = false, Group="media", Icon="icon-crop")]
     public class ImageCropperPropertyEditor : PropertyEditor, IApplicationEventHandler
-=======
-    [PropertyEditor(Constants.PropertyEditors.ImageCropperAlias, "Image Cropper", "imagecropper", ValueType = PropertyEditorValueTypes.Json, HideLabel = false, Group="media", Icon="icon-crop")]
-    public class ImageCropperPropertyEditor : PropertyEditor
->>>>>>> cff7dbc8
     {
         private readonly MediaFileSystem _mediaFileSystem;
         private readonly IContentSection _contentSettings;
