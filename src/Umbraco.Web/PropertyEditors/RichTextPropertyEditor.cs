--- conflicted
+++ resolved
@@ -1,12 +1,8 @@
 ﻿using System;
 using System.Collections.Generic;
 using Umbraco.Core;
-<<<<<<< HEAD
 using Umbraco.Web.Composing;
 using Umbraco.Core.IO;
-=======
-using Umbraco.Core.Composing;
->>>>>>> 43094891
 using Umbraco.Core.Logging;
 using Umbraco.Core.Models;
 using Umbraco.Core.Models.Editors;
@@ -36,17 +32,12 @@
         private readonly HtmlImageSourceParser _imageSourceParser;
         private readonly HtmlLocalLinkParser _localLinkParser;
         private readonly RichTextEditorPastedImages _pastedImages;
-<<<<<<< HEAD
         private readonly IIOHelper _ioHelper;
-=======
         private readonly IImageUrlGenerator _imageUrlGenerator;
-
->>>>>>> 43094891
 
         /// <summary>
         /// The constructor will setup the property editor based on the attribute if one is found
         /// </summary>
-<<<<<<< HEAD
         public RichTextPropertyEditor(
             ILogger logger,
             IMediaService mediaService,
@@ -59,42 +50,23 @@
             RichTextEditorPastedImages pastedImages,
             IShortStringHelper shortStringHelper,
             IIOHelper ioHelper,
-            ILocalizedTextService localizedTextService)
+            ILocalizedTextService localizedTextService,
+            IImageUrlGenerator imageUrlGenerator)
             : base(logger, dataTypeService, localizationService, localizedTextService, shortStringHelper)
-=======
-        [Obsolete("Use the constructor which takes an IImageUrlGenerator")]
-        public RichTextPropertyEditor(ILogger logger, IUmbracoContextAccessor umbracoContextAccessor, HtmlImageSourceParser imageSourceParser, HtmlLocalLinkParser localLinkParser, RichTextEditorPastedImages pastedImages)
-            : this(logger, umbracoContextAccessor, imageSourceParser, localLinkParser, pastedImages, Current.ImageUrlGenerator)
-        {
-        }
-
-        /// <summary>
-        /// The constructor will setup the property editor based on the attribute if one is found
-        /// </summary>
-        public RichTextPropertyEditor(ILogger logger, IUmbracoContextAccessor umbracoContextAccessor, HtmlImageSourceParser imageSourceParser, HtmlLocalLinkParser localLinkParser, RichTextEditorPastedImages pastedImages, IImageUrlGenerator imageUrlGenerator)
-            : base(logger)
->>>>>>> 43094891
         {
             _umbracoContextAccessor = umbracoContextAccessor;
             _imageSourceParser = imageSourceParser;
             _localLinkParser = localLinkParser;
             _pastedImages = pastedImages;
-<<<<<<< HEAD
             _ioHelper = ioHelper;
-=======
             _imageUrlGenerator = imageUrlGenerator;
->>>>>>> 43094891
         }
 
         /// <summary>
         /// Create a custom value editor
         /// </summary>
         /// <returns></returns>
-<<<<<<< HEAD
-        protected override IDataValueEditor CreateValueEditor() => new RichTextPropertyValueEditor(Attribute, _umbracoContextAccessor, DataTypeService, LocalizationService, LocalizedTextService, ShortStringHelper, _imageSourceParser, _localLinkParser, _pastedImages);
-=======
-        protected override IDataValueEditor CreateValueEditor() => new RichTextPropertyValueEditor(Attribute, _umbracoContextAccessor, _imageSourceParser, _localLinkParser, _pastedImages, _imageUrlGenerator);
->>>>>>> 43094891
+        protected override IDataValueEditor CreateValueEditor() => new RichTextPropertyValueEditor(Attribute, _umbracoContextAccessor, DataTypeService, LocalizationService, LocalizedTextService, ShortStringHelper, _imageSourceParser, _localLinkParser, _pastedImages, _imageUrlGenerator);
 
         protected override IConfigurationEditor CreateConfigurationEditor() => new RichTextConfigurationEditor(_ioHelper);
 
@@ -111,7 +83,6 @@
             private readonly RichTextEditorPastedImages _pastedImages;
             private readonly IImageUrlGenerator _imageUrlGenerator;
 
-<<<<<<< HEAD
             public RichTextPropertyValueEditor(
                 DataEditorAttribute attribute,
                 IUmbracoContextAccessor umbracoContextAccessor,
@@ -121,12 +92,9 @@
                 IShortStringHelper shortStringHelper,
                 HtmlImageSourceParser imageSourceParser,
                 HtmlLocalLinkParser localLinkParser,
-                RichTextEditorPastedImages pastedImages)
+                RichTextEditorPastedImages pastedImages,
+                IImageUrlGenerator imageUrlGenerator)
                 : base(dataTypeService, localizationService,localizedTextService, shortStringHelper, attribute)
-=======
-            public RichTextPropertyValueEditor(DataEditorAttribute attribute, IUmbracoContextAccessor umbracoContextAccessor, HtmlImageSourceParser imageSourceParser, HtmlLocalLinkParser localLinkParser, RichTextEditorPastedImages pastedImages, IImageUrlGenerator imageUrlGenerator)
-                : base(attribute)
->>>>>>> 43094891
             {
                 _umbracoContextAccessor = umbracoContextAccessor;
                 _imageSourceParser = imageSourceParser;
