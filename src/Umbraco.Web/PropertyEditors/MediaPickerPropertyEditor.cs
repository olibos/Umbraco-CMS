<<<<<<< HEAD
﻿using Umbraco.Core;
using Umbraco.Core.IO;
=======
﻿using System.Collections.Generic;
using Umbraco.Core;
>>>>>>> 76e1f305
using Umbraco.Core.Logging;
using Umbraco.Core.Models.Editors;
using Umbraco.Core.PropertyEditors;
using Umbraco.Core.Services;

namespace Umbraco.Web.PropertyEditors
{
    /// <summary>
    /// Represents a media picker property editor.
    /// </summary>
    [DataEditor(
        Constants.PropertyEditors.Aliases.MediaPicker,
        EditorType.PropertyValue | EditorType.MacroParameter,
        "Media Picker",
        "mediapicker",
        ValueType = ValueTypes.Text,
        Group = Constants.PropertyEditors.Groups.Media,
        Icon = Constants.Icons.MediaImage)]
    public class MediaPickerPropertyEditor : DataEditor
    {
<<<<<<< HEAD
        private readonly IIOHelper _ioHelper;
=======
        private readonly IDataTypeService _dataTypeService;
        private readonly ILocalizationService _localizationService;
>>>>>>> 76e1f305

        /// <summary>
        /// Initializes a new instance of the <see cref="MediaPickerPropertyEditor"/> class.
        /// </summary>
<<<<<<< HEAD
        public MediaPickerPropertyEditor(ILogger logger, IIOHelper ioHelper)
            : base(logger)
        {
            _ioHelper = ioHelper;
        }

        /// <inheritdoc />
        protected override IConfigurationEditor CreateConfigurationEditor() => new MediaPickerConfigurationEditor(_ioHelper);
=======
        public MediaPickerPropertyEditor(ILogger logger, IDataTypeService dataTypeService, ILocalizationService localizationService)
            : base(logger)
        {
            _dataTypeService = dataTypeService;
            _localizationService = localizationService;
        }

        /// <inheritdoc />
        protected override IConfigurationEditor CreateConfigurationEditor() => new MediaPickerConfigurationEditor();

        protected override IDataValueEditor CreateValueEditor() => new MediaPickerPropertyValueEditor(_dataTypeService, _localizationService, Attribute);

        internal class MediaPickerPropertyValueEditor : DataValueEditor, IDataValueReference
        {
            public MediaPickerPropertyValueEditor(IDataTypeService dataTypeService, ILocalizationService localizationService, DataEditorAttribute attribute) : base(dataTypeService,localizationService, attribute)
            {
            }

            public IEnumerable<UmbracoEntityReference> GetReferences(object value)
            {
                var asString = value is string str ? str : value?.ToString();

                if (string.IsNullOrEmpty(asString)) yield break;


                if (UdiParser.TryParse(asString, out var udi))
                    yield return new UmbracoEntityReference(udi);
            }
        }
>>>>>>> 76e1f305
    }


}<|MERGE_RESOLUTION|>--- conflicted
+++ resolved
@@ -1,10 +1,6 @@
-<<<<<<< HEAD
-﻿using Umbraco.Core;
-using Umbraco.Core.IO;
-=======
 ﻿using System.Collections.Generic;
 using Umbraco.Core;
->>>>>>> 76e1f305
+using Umbraco.Core.IO;
 using Umbraco.Core.Logging;
 using Umbraco.Core.Models.Editors;
 using Umbraco.Core.PropertyEditors;
@@ -25,35 +21,27 @@
         Icon = Constants.Icons.MediaImage)]
     public class MediaPickerPropertyEditor : DataEditor
     {
-<<<<<<< HEAD
-        private readonly IIOHelper _ioHelper;
-=======
         private readonly IDataTypeService _dataTypeService;
         private readonly ILocalizationService _localizationService;
->>>>>>> 76e1f305
+        private readonly IIOHelper _ioHelper;
 
         /// <summary>
         /// Initializes a new instance of the <see cref="MediaPickerPropertyEditor"/> class.
         /// </summary>
-<<<<<<< HEAD
-        public MediaPickerPropertyEditor(ILogger logger, IIOHelper ioHelper)
+        public MediaPickerPropertyEditor(
+            ILogger logger,
+            IDataTypeService dataTypeService,
+            ILocalizationService localizationService,
+            IIOHelper ioHelper)
             : base(logger)
         {
+            _dataTypeService = dataTypeService;
+            _localizationService = localizationService;
             _ioHelper = ioHelper;
         }
 
         /// <inheritdoc />
         protected override IConfigurationEditor CreateConfigurationEditor() => new MediaPickerConfigurationEditor(_ioHelper);
-=======
-        public MediaPickerPropertyEditor(ILogger logger, IDataTypeService dataTypeService, ILocalizationService localizationService)
-            : base(logger)
-        {
-            _dataTypeService = dataTypeService;
-            _localizationService = localizationService;
-        }
-
-        /// <inheritdoc />
-        protected override IConfigurationEditor CreateConfigurationEditor() => new MediaPickerConfigurationEditor();
 
         protected override IDataValueEditor CreateValueEditor() => new MediaPickerPropertyValueEditor(_dataTypeService, _localizationService, Attribute);
 
@@ -74,7 +62,6 @@
                     yield return new UmbracoEntityReference(udi);
             }
         }
->>>>>>> 76e1f305
     }
 
 
