﻿using System.Collections.Generic;
using Umbraco.Core;
using Umbraco.Core.Composing;
using Umbraco.Core.IO;
using Umbraco.Core.Logging;
using Umbraco.Core.Models.Editors;
using Umbraco.Core.PropertyEditors;
using Umbraco.Core.Services;

namespace Umbraco.Web.PropertyEditors
{
    /// <summary>
    /// Content property editor that stores UDI
    /// </summary>
    [DataEditor(
        Constants.PropertyEditors.Aliases.ContentPicker,
        EditorType.PropertyValue | EditorType.MacroParameter,
        "Content Picker",
        "contentpicker",
        ValueType = ValueTypes.String,
        Group = Constants.PropertyEditors.Groups.Pickers)]
    public class ContentPickerPropertyEditor : DataEditor
    {
<<<<<<< HEAD
        private readonly IIOHelper _ioHelper;

        public ContentPickerPropertyEditor(ILogger logger, IIOHelper ioHelper)
            : base(logger, Current.Services.DataTypeService, Current.Services.LocalizationService, Current.ShortStringHelper)
        {
            _ioHelper = ioHelper;
=======
        private readonly IDataTypeService _dataTypeService;
        private readonly ILocalizationService _localizationService;

        public ContentPickerPropertyEditor(IDataTypeService dataTypeService, ILocalizationService localizationService, ILogger logger)
            : base(logger)
        {
            _dataTypeService = dataTypeService;
            _localizationService = localizationService;
>>>>>>> 76e1f305
        }

        protected override IConfigurationEditor CreateConfigurationEditor()
        {
            return new ContentPickerConfigurationEditor(_ioHelper);
        }

        protected override IDataValueEditor CreateValueEditor() => new ContentPickerPropertyValueEditor(_dataTypeService, _localizationService, Attribute);

        internal class ContentPickerPropertyValueEditor  : DataValueEditor, IDataValueReference
        {
            public ContentPickerPropertyValueEditor(IDataTypeService dataTypeService, ILocalizationService localizationService, DataEditorAttribute attribute) : base(dataTypeService, localizationService, attribute)
            {
            }

            public IEnumerable<UmbracoEntityReference> GetReferences(object value)
            {
                var asString = value is string str ? str : value?.ToString();

                if (string.IsNullOrEmpty(asString)) yield break;

                if (UdiParser.TryParse(asString, out var udi))
                    yield return new UmbracoEntityReference(udi);
            }
        }
    }
}<|MERGE_RESOLUTION|>--- conflicted
+++ resolved
@@ -21,23 +21,20 @@
         Group = Constants.PropertyEditors.Groups.Pickers)]
     public class ContentPickerPropertyEditor : DataEditor
     {
-<<<<<<< HEAD
+        private readonly IDataTypeService _dataTypeService;
+        private readonly ILocalizationService _localizationService;
         private readonly IIOHelper _ioHelper;
 
-        public ContentPickerPropertyEditor(ILogger logger, IIOHelper ioHelper)
-            : base(logger, Current.Services.DataTypeService, Current.Services.LocalizationService, Current.ShortStringHelper)
-        {
-            _ioHelper = ioHelper;
-=======
-        private readonly IDataTypeService _dataTypeService;
-        private readonly ILocalizationService _localizationService;
-
-        public ContentPickerPropertyEditor(IDataTypeService dataTypeService, ILocalizationService localizationService, ILogger logger)
-            : base(logger)
+        public ContentPickerPropertyEditor(
+            IDataTypeService dataTypeService,
+            ILocalizationService localizationService,
+            ILogger logger,
+            IIOHelper ioHelper)
+            : base(logger, Current.Services.DataTypeService, Current.Services.LocalizationService,Current.Services.TextService, Current.ShortStringHelper)
         {
             _dataTypeService = dataTypeService;
             _localizationService = localizationService;
->>>>>>> 76e1f305
+            _ioHelper = ioHelper;
         }
 
         protected override IConfigurationEditor CreateConfigurationEditor()
@@ -49,7 +46,7 @@
 
         internal class ContentPickerPropertyValueEditor  : DataValueEditor, IDataValueReference
         {
-            public ContentPickerPropertyValueEditor(IDataTypeService dataTypeService, ILocalizationService localizationService, DataEditorAttribute attribute) : base(dataTypeService, localizationService, attribute)
+            public ContentPickerPropertyValueEditor(IDataTypeService dataTypeService, ILocalizationService localizationService, DataEditorAttribute attribute) : base(dataTypeService, localizationService,Current.Services.TextService, Current.ShortStringHelper, attribute)
             {
             }
 
