--- conflicted
+++ resolved
@@ -20,23 +20,16 @@
         Group = Constants.PropertyEditors.Groups.Pickers)]
     public class ContentPickerPropertyEditor : DataEditor
     {
-<<<<<<< HEAD
+        private readonly IDataTypeService _dataTypeService;
+        private readonly ILocalizationService _localizationService;
         private readonly IIOHelper _ioHelper;
 
-        public ContentPickerPropertyEditor(ILogger logger, IIOHelper ioHelper)
-            : base(logger)
-        {
-            _ioHelper = ioHelper;
-=======
-        private readonly IDataTypeService _dataTypeService;
-        private readonly ILocalizationService _localizationService;
-
-        public ContentPickerPropertyEditor(IDataTypeService dataTypeService, ILocalizationService localizationService, ILogger logger)
+        public ContentPickerPropertyEditor(IDataTypeService dataTypeService, ILocalizationService localizationService, ILogger logger, IIOHelper ioHelper)
             : base(logger)
         {
             _dataTypeService = dataTypeService;
             _localizationService = localizationService;
->>>>>>> 76e1f305
+            _ioHelper = ioHelper;
         }
 
         protected override IConfigurationEditor CreateConfigurationEditor()
