﻿using System;
using System.Collections.Generic;
using System.Drawing;
using System.IO;
using System.Linq;
using Newtonsoft.Json.Linq;
<<<<<<< HEAD
using Umbraco.Core.Configuration.UmbracoSettings;
=======
>>>>>>> 8fa1499a
using Umbraco.Core.IO;
using Umbraco.Core.Models.Editors;
using Umbraco.Core.PropertyEditors;
using Umbraco.Web.Models.ContentEditing;

namespace Umbraco.Web.PropertyEditors
{
    /// <summary>
    /// The value editor for the file upload property editor.
    /// </summary>
    internal class FileUploadPropertyValueEditor : PropertyValueEditorWrapper
    {
        private readonly MediaFileSystem _mediaFileSystem;

        public FileUploadPropertyValueEditor(PropertyValueEditor wrapped, MediaFileSystem mediaFileSystem)
            : base(wrapped)
        {
<<<<<<< HEAD
            if (mediaFileSystem == null) throw new ArgumentNullException(nameof(mediaFileSystem));
=======
>>>>>>> 8fa1499a
            _mediaFileSystem = mediaFileSystem;
        }

        /// <summary>
        /// Converts the value received from the editor into the value can be stored in the database.
        /// </summary>
        /// <param name="editorValue">The value received from the editor.</param>
        /// <param name="currentValue">The current value of the property</param>
        /// <returns>The converted value.</returns>
        /// <remarks>
        /// <para>The <paramref name="currentValue"/> is used to re-use the folder, if possible.</para>
        /// <para>The <paramref name="editorValue"/> is value passed in from the editor. We normally don't care what
        /// the editorValue.Value is set to because we are more interested in the files collection associated with it,
        /// however we do care about the value if we are clearing files. By default the editorValue.Value will just
        /// be set to the name of the file - but again, we just ignore this and deal with the file collection in
        /// editorValue.AdditionalData.ContainsKey("files")</para>
        /// <para>We only process ONE file. We understand that the current value may contain more than one file,
        /// and that more than one file may be uploaded, so we take care of them all, but we only store ONE file.
        /// Other places (FileUploadPropertyEditor...) do NOT deal with multiple files, and our logic for reusing
        /// folders would NOT work, etc.</para>
        /// </remarks>
        public override object ConvertEditorToDb(ContentPropertyData editorValue, object currentValue)
        {
            currentValue = currentValue ?? string.Empty;

            // at that point,
            // currentValue is either empty or "/media/path/to/img.jpg"
            // editorValue.Value is { "clearFiles": true } or { "selectedFiles": "img1.jpg,img2.jpg" }
            // comparing them makes little sense

            // check the editorValue value to see whether we need to clear files
            var editorJsonValue = editorValue.Value as JObject;
            var clears = editorJsonValue != null && editorJsonValue["clearFiles"] != null && editorJsonValue["clearFiles"].Value<bool>();
            var uploads = editorValue.AdditionalData.ContainsKey("files") && editorValue.AdditionalData["files"] is IEnumerable<ContentItemFile>;

            // nothing = no changes, return what we have already (leave existing files intact)
            if (clears == false && uploads == false)
                return currentValue;

            // get the current file paths
<<<<<<< HEAD
            var fs = _mediaFileSystem;
=======
>>>>>>> 8fa1499a
            var currentPaths = currentValue.ToString()
                .Split(new[] { ',' }, StringSplitOptions.RemoveEmptyEntries)
                .Select(x => _mediaFileSystem.GetRelativePath(x)) // get the fs-relative path
                .ToArray();

            // if clearing, remove these files and return
            if (clears)
            {
                foreach (var pathToRemove in currentPaths)
                    _mediaFileSystem.DeleteFile(pathToRemove, true);
                return string.Empty; // no more files
            }

            // ensure we have the required guids
            if (editorValue.AdditionalData.ContainsKey("cuid") == false // for the content item
                || editorValue.AdditionalData.ContainsKey("puid") == false) // and the property type
                throw new Exception("Missing cuid/puid additional data.");
            var cuido = editorValue.AdditionalData["cuid"];
            var puido = editorValue.AdditionalData["puid"];
            if ((cuido is Guid) == false || (puido is Guid) == false)
                throw new Exception("Invalid cuid/puid additional data.");
            var cuid = (Guid) cuido;
            var puid = (Guid) puido;
            if (cuid == Guid.Empty || puid == Guid.Empty)
                throw new Exception("Invalid cuid/puid additional data.");

            // process the files
            var files = ((IEnumerable<ContentItemFile>) editorValue.AdditionalData["files"]).ToArray();

            var newPaths = new List<string>();
            const int maxLength = 1; // we only process ONE file
            for (var i = 0; i < maxLength /*files.Length*/; i++)
            {
                var file = files[i];

                // skip invalid files
                if (UploadFileTypeValidator.ValidateFileExtension(file.FileName) == false)
                    continue;

                // get the filepath
                // in case we are using the old path scheme, try to re-use numbers (bah...)
                var reuse = i < currentPaths.Length ? currentPaths[i] : null; // this would be WRONG with many files
                var filepath = _mediaFileSystem.GetMediaPath(file.FileName, reuse, cuid, puid); // fs-relative path

                using (var filestream = File.OpenRead(file.TempFilePath))
                {
                    _mediaFileSystem.AddFile(filepath, filestream, true); // must overwrite!

<<<<<<< HEAD
                    var ext = fs.GetExtension(filepath);
=======
                    var ext = _mediaFileSystem.GetExtension(filepath);
>>>>>>> 8fa1499a
                    if (_mediaFileSystem.IsImageFile(ext))
                    {
                        var preValues = editorValue.PreValues.FormatAsDictionary();
                        var sizes = preValues.Any() ? preValues.First().Value.Value : string.Empty;
                        using (var image = Image.FromStream(filestream))
                            _mediaFileSystem.GenerateThumbnails(image, filepath, sizes);
                    }

                    // all related properties (auto-fill) are managed by FileUploadPropertyEditor
                    // when the content is saved (through event handlers)

                    newPaths.Add(filepath);
                }
            }

            // remove all temp files
            foreach (var file in files)
                File.Delete(file.TempFilePath);

            // remove files that are not there anymore
            foreach (var pathToRemove in currentPaths.Except(newPaths))
                _mediaFileSystem.DeleteFile(pathToRemove, true);


            return string.Join(",", newPaths.Select(x => _mediaFileSystem.GetUrl(x)));
        }
    }
}<|MERGE_RESOLUTION|>--- conflicted
+++ resolved
@@ -1,156 +1,142 @@
-﻿using System;
-using System.Collections.Generic;
-using System.Drawing;
-using System.IO;
-using System.Linq;
-using Newtonsoft.Json.Linq;
-<<<<<<< HEAD
-using Umbraco.Core.Configuration.UmbracoSettings;
-=======
->>>>>>> 8fa1499a
-using Umbraco.Core.IO;
-using Umbraco.Core.Models.Editors;
-using Umbraco.Core.PropertyEditors;
-using Umbraco.Web.Models.ContentEditing;
-
-namespace Umbraco.Web.PropertyEditors
-{
-    /// <summary>
-    /// The value editor for the file upload property editor.
-    /// </summary>
-    internal class FileUploadPropertyValueEditor : PropertyValueEditorWrapper
-    {
-        private readonly MediaFileSystem _mediaFileSystem;
-
-        public FileUploadPropertyValueEditor(PropertyValueEditor wrapped, MediaFileSystem mediaFileSystem)
-            : base(wrapped)
-        {
-<<<<<<< HEAD
-            if (mediaFileSystem == null) throw new ArgumentNullException(nameof(mediaFileSystem));
-=======
->>>>>>> 8fa1499a
-            _mediaFileSystem = mediaFileSystem;
-        }
-
-        /// <summary>
-        /// Converts the value received from the editor into the value can be stored in the database.
-        /// </summary>
-        /// <param name="editorValue">The value received from the editor.</param>
-        /// <param name="currentValue">The current value of the property</param>
-        /// <returns>The converted value.</returns>
-        /// <remarks>
-        /// <para>The <paramref name="currentValue"/> is used to re-use the folder, if possible.</para>
-        /// <para>The <paramref name="editorValue"/> is value passed in from the editor. We normally don't care what
-        /// the editorValue.Value is set to because we are more interested in the files collection associated with it,
-        /// however we do care about the value if we are clearing files. By default the editorValue.Value will just
-        /// be set to the name of the file - but again, we just ignore this and deal with the file collection in
-        /// editorValue.AdditionalData.ContainsKey("files")</para>
-        /// <para>We only process ONE file. We understand that the current value may contain more than one file,
-        /// and that more than one file may be uploaded, so we take care of them all, but we only store ONE file.
-        /// Other places (FileUploadPropertyEditor...) do NOT deal with multiple files, and our logic for reusing
-        /// folders would NOT work, etc.</para>
-        /// </remarks>
-        public override object ConvertEditorToDb(ContentPropertyData editorValue, object currentValue)
-        {
-            currentValue = currentValue ?? string.Empty;
-
-            // at that point,
-            // currentValue is either empty or "/media/path/to/img.jpg"
-            // editorValue.Value is { "clearFiles": true } or { "selectedFiles": "img1.jpg,img2.jpg" }
-            // comparing them makes little sense
-
-            // check the editorValue value to see whether we need to clear files
-            var editorJsonValue = editorValue.Value as JObject;
-            var clears = editorJsonValue != null && editorJsonValue["clearFiles"] != null && editorJsonValue["clearFiles"].Value<bool>();
-            var uploads = editorValue.AdditionalData.ContainsKey("files") && editorValue.AdditionalData["files"] is IEnumerable<ContentItemFile>;
-
-            // nothing = no changes, return what we have already (leave existing files intact)
-            if (clears == false && uploads == false)
-                return currentValue;
-
-            // get the current file paths
-<<<<<<< HEAD
-            var fs = _mediaFileSystem;
-=======
->>>>>>> 8fa1499a
-            var currentPaths = currentValue.ToString()
-                .Split(new[] { ',' }, StringSplitOptions.RemoveEmptyEntries)
-                .Select(x => _mediaFileSystem.GetRelativePath(x)) // get the fs-relative path
-                .ToArray();
-
-            // if clearing, remove these files and return
-            if (clears)
-            {
-                foreach (var pathToRemove in currentPaths)
-                    _mediaFileSystem.DeleteFile(pathToRemove, true);
-                return string.Empty; // no more files
-            }
-
-            // ensure we have the required guids
-            if (editorValue.AdditionalData.ContainsKey("cuid") == false // for the content item
-                || editorValue.AdditionalData.ContainsKey("puid") == false) // and the property type
-                throw new Exception("Missing cuid/puid additional data.");
-            var cuido = editorValue.AdditionalData["cuid"];
-            var puido = editorValue.AdditionalData["puid"];
-            if ((cuido is Guid) == false || (puido is Guid) == false)
-                throw new Exception("Invalid cuid/puid additional data.");
-            var cuid = (Guid) cuido;
-            var puid = (Guid) puido;
-            if (cuid == Guid.Empty || puid == Guid.Empty)
-                throw new Exception("Invalid cuid/puid additional data.");
-
-            // process the files
-            var files = ((IEnumerable<ContentItemFile>) editorValue.AdditionalData["files"]).ToArray();
-
-            var newPaths = new List<string>();
-            const int maxLength = 1; // we only process ONE file
-            for (var i = 0; i < maxLength /*files.Length*/; i++)
-            {
-                var file = files[i];
-
-                // skip invalid files
-                if (UploadFileTypeValidator.ValidateFileExtension(file.FileName) == false)
-                    continue;
-
-                // get the filepath
-                // in case we are using the old path scheme, try to re-use numbers (bah...)
-                var reuse = i < currentPaths.Length ? currentPaths[i] : null; // this would be WRONG with many files
-                var filepath = _mediaFileSystem.GetMediaPath(file.FileName, reuse, cuid, puid); // fs-relative path
-
-                using (var filestream = File.OpenRead(file.TempFilePath))
-                {
-                    _mediaFileSystem.AddFile(filepath, filestream, true); // must overwrite!
-
-<<<<<<< HEAD
-                    var ext = fs.GetExtension(filepath);
-=======
-                    var ext = _mediaFileSystem.GetExtension(filepath);
->>>>>>> 8fa1499a
-                    if (_mediaFileSystem.IsImageFile(ext))
-                    {
-                        var preValues = editorValue.PreValues.FormatAsDictionary();
-                        var sizes = preValues.Any() ? preValues.First().Value.Value : string.Empty;
-                        using (var image = Image.FromStream(filestream))
-                            _mediaFileSystem.GenerateThumbnails(image, filepath, sizes);
-                    }
-
-                    // all related properties (auto-fill) are managed by FileUploadPropertyEditor
-                    // when the content is saved (through event handlers)
-
-                    newPaths.Add(filepath);
-                }
-            }
-
-            // remove all temp files
-            foreach (var file in files)
-                File.Delete(file.TempFilePath);
-
-            // remove files that are not there anymore
-            foreach (var pathToRemove in currentPaths.Except(newPaths))
-                _mediaFileSystem.DeleteFile(pathToRemove, true);
-
-
-            return string.Join(",", newPaths.Select(x => _mediaFileSystem.GetUrl(x)));
-        }
-    }
+﻿using System;
+using System.Collections.Generic;
+using System.Drawing;
+using System.IO;
+using System.Linq;
+using Newtonsoft.Json.Linq;
+using Umbraco.Core.Configuration.UmbracoSettings;
+using Umbraco.Core.IO;
+using Umbraco.Core.Models.Editors;
+using Umbraco.Core.PropertyEditors;
+using Umbraco.Web.Models.ContentEditing;
+
+namespace Umbraco.Web.PropertyEditors
+{
+    /// <summary>
+    /// The value editor for the file upload property editor.
+    /// </summary>
+    internal class FileUploadPropertyValueEditor : PropertyValueEditorWrapper
+    {
+        private readonly MediaFileSystem _mediaFileSystem;
+
+        public FileUploadPropertyValueEditor(PropertyValueEditor wrapped, MediaFileSystem mediaFileSystem)
+            : base(wrapped)
+        {
+            if (mediaFileSystem == null) throw new ArgumentNullException(nameof(mediaFileSystem));
+            _mediaFileSystem = mediaFileSystem;
+        }
+
+        /// <summary>
+        /// Converts the value received from the editor into the value can be stored in the database.
+        /// </summary>
+        /// <param name="editorValue">The value received from the editor.</param>
+        /// <param name="currentValue">The current value of the property</param>
+        /// <returns>The converted value.</returns>
+        /// <remarks>
+        /// <para>The <paramref name="currentValue"/> is used to re-use the folder, if possible.</para>
+        /// <para>The <paramref name="editorValue"/> is value passed in from the editor. We normally don't care what
+        /// the editorValue.Value is set to because we are more interested in the files collection associated with it,
+        /// however we do care about the value if we are clearing files. By default the editorValue.Value will just
+        /// be set to the name of the file - but again, we just ignore this and deal with the file collection in
+        /// editorValue.AdditionalData.ContainsKey("files")</para>
+        /// <para>We only process ONE file. We understand that the current value may contain more than one file,
+        /// and that more than one file may be uploaded, so we take care of them all, but we only store ONE file.
+        /// Other places (FileUploadPropertyEditor...) do NOT deal with multiple files, and our logic for reusing
+        /// folders would NOT work, etc.</para>
+        /// </remarks>
+        public override object ConvertEditorToDb(ContentPropertyData editorValue, object currentValue)
+        {
+            currentValue = currentValue ?? string.Empty;
+
+            // at that point,
+            // currentValue is either empty or "/media/path/to/img.jpg"
+            // editorValue.Value is { "clearFiles": true } or { "selectedFiles": "img1.jpg,img2.jpg" }
+            // comparing them makes little sense
+
+            // check the editorValue value to see whether we need to clear files
+            var editorJsonValue = editorValue.Value as JObject;
+            var clears = editorJsonValue != null && editorJsonValue["clearFiles"] != null && editorJsonValue["clearFiles"].Value<bool>();
+            var uploads = editorValue.AdditionalData.ContainsKey("files") && editorValue.AdditionalData["files"] is IEnumerable<ContentItemFile>;
+
+            // nothing = no changes, return what we have already (leave existing files intact)
+            if (clears == false && uploads == false)
+                return currentValue;
+
+            // get the current file paths
+            var currentPaths = currentValue.ToString()
+                .Split(new[] { ',' }, StringSplitOptions.RemoveEmptyEntries)
+                .Select(x => _mediaFileSystem.GetRelativePath(x)) // get the fs-relative path
+                .ToArray();
+
+            // if clearing, remove these files and return
+            if (clears)
+            {
+                foreach (var pathToRemove in currentPaths)
+                    _mediaFileSystem.DeleteFile(pathToRemove, true);
+                return string.Empty; // no more files
+            }
+
+            // ensure we have the required guids
+            if (editorValue.AdditionalData.ContainsKey("cuid") == false // for the content item
+                || editorValue.AdditionalData.ContainsKey("puid") == false) // and the property type
+                throw new Exception("Missing cuid/puid additional data.");
+            var cuido = editorValue.AdditionalData["cuid"];
+            var puido = editorValue.AdditionalData["puid"];
+            if ((cuido is Guid) == false || (puido is Guid) == false)
+                throw new Exception("Invalid cuid/puid additional data.");
+            var cuid = (Guid) cuido;
+            var puid = (Guid) puido;
+            if (cuid == Guid.Empty || puid == Guid.Empty)
+                throw new Exception("Invalid cuid/puid additional data.");
+
+            // process the files
+            var files = ((IEnumerable<ContentItemFile>) editorValue.AdditionalData["files"]).ToArray();
+
+            var newPaths = new List<string>();
+            const int maxLength = 1; // we only process ONE file
+            for (var i = 0; i < maxLength /*files.Length*/; i++)
+            {
+                var file = files[i];
+
+                // skip invalid files
+                if (UploadFileTypeValidator.ValidateFileExtension(file.FileName) == false)
+                    continue;
+
+                // get the filepath
+                // in case we are using the old path scheme, try to re-use numbers (bah...)
+                var reuse = i < currentPaths.Length ? currentPaths[i] : null; // this would be WRONG with many files
+                var filepath = _mediaFileSystem.GetMediaPath(file.FileName, reuse, cuid, puid); // fs-relative path
+
+                using (var filestream = File.OpenRead(file.TempFilePath))
+                {
+                    _mediaFileSystem.AddFile(filepath, filestream, true); // must overwrite!
+
+                    var ext = _mediaFileSystem.GetExtension(filepath);
+                    if (_mediaFileSystem.IsImageFile(ext))
+                    {
+                        var preValues = editorValue.PreValues.FormatAsDictionary();
+                        var sizes = preValues.Any() ? preValues.First().Value.Value : string.Empty;
+                        using (var image = Image.FromStream(filestream))
+                            _mediaFileSystem.GenerateThumbnails(image, filepath, sizes);
+                    }
+
+                    // all related properties (auto-fill) are managed by FileUploadPropertyEditor
+                    // when the content is saved (through event handlers)
+
+                    newPaths.Add(filepath);
+                }
+            }
+
+            // remove all temp files
+            foreach (var file in files)
+                File.Delete(file.TempFilePath);
+
+            // remove files that are not there anymore
+            foreach (var pathToRemove in currentPaths.Except(newPaths))
+                _mediaFileSystem.DeleteFile(pathToRemove, true);
+
+
+            return string.Join(",", newPaths.Select(x => _mediaFileSystem.GetUrl(x)));
+        }
+    }
 }