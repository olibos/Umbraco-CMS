﻿using System.Threading;
using System.Web;
using Umbraco.Core;
using Umbraco.Core.Cache;
using Umbraco.Core.Runtime;
using Umbraco.Core.Configuration;
using Umbraco.Core.Hosting;
using Umbraco.Core.IO;
using Umbraco.Core.Logging;
using Umbraco.Web.Runtime;

namespace Umbraco.Web
{
    /// <summary>
    /// Represents the Umbraco global.asax class.
    /// </summary>
    public class UmbracoApplication : UmbracoApplicationBase
    {
        protected override IRuntime GetRuntime(Configs configs, IUmbracoVersion umbracoVersion, IIOHelper ioHelper, ILogger logger, IProfiler profiler, IHostingEnvironment hostingEnvironment, IBackOfficeInfo backOfficeInfo)
        {

            var connectionStringConfig = configs.ConnectionStrings()[Constants.System.UmbracoConnectionName];

            var dbProviderFactoryCreator = new UmbracoDbProviderFactoryCreator(connectionStringConfig?.ProviderName);

            var globalSettings = configs.Global();
            var connectionStrings = configs.ConnectionStrings();

            // Determine if we should use the sql main dom or the default
            var appSettingMainDomLock = globalSettings.MainDomLock;
            var mainDomLock = appSettingMainDomLock == "SqlMainDomLock"
                ? (IMainDomLock)new SqlMainDomLock(logger, globalSettings, connectionStrings, dbProviderFactoryCreator)
                : new MainDomSemaphoreLock(logger, hostingEnvironment);

            var mainDom = new MainDom(logger, hostingEnvironment, mainDomLock);

<<<<<<< HEAD
            return new WebRuntime(configs, umbracoVersion, ioHelper, logger, profiler, hostingEnvironment, backOfficeInfo, dbProviderFactoryCreator, mainDom, GetTypeFinder());
=======
            var requestCache = new HttpRequestAppCache(() => HttpContext.Current?.Items);
            var umbracoBootPermissionChecker = new AspNetUmbracoBootPermissionChecker();
            return new WebRuntime(configs, umbracoVersion, ioHelper, logger, profiler, hostingEnvironment, backOfficeInfo, dbProviderFactoryCreator, mainDom, requestCache, umbracoBootPermissionChecker);
>>>>>>> 91ae2d63
        }
    }
}<|MERGE_RESOLUTION|>--- conflicted
+++ resolved
@@ -34,13 +34,9 @@
 
             var mainDom = new MainDom(logger, hostingEnvironment, mainDomLock);
 
-<<<<<<< HEAD
-            return new WebRuntime(configs, umbracoVersion, ioHelper, logger, profiler, hostingEnvironment, backOfficeInfo, dbProviderFactoryCreator, mainDom, GetTypeFinder());
-=======
             var requestCache = new HttpRequestAppCache(() => HttpContext.Current?.Items);
             var umbracoBootPermissionChecker = new AspNetUmbracoBootPermissionChecker();
-            return new WebRuntime(configs, umbracoVersion, ioHelper, logger, profiler, hostingEnvironment, backOfficeInfo, dbProviderFactoryCreator, mainDom, requestCache, umbracoBootPermissionChecker);
->>>>>>> 91ae2d63
+            return new WebRuntime(configs, umbracoVersion, ioHelper, logger, profiler, hostingEnvironment, backOfficeInfo, dbProviderFactoryCreator, mainDom, GetTypeFinder(), requestCache, umbracoBootPermissionChecker);
         }
     }
 }