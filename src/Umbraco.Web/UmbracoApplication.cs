﻿using System.Collections;
using System.Collections.Generic;
using System.Linq;
using System.Threading;
using System.Web;
using Umbraco.Core;
<<<<<<< HEAD
using Umbraco.Core.Cache;
=======
using Umbraco.Core.Logging;
using Umbraco.Core.Logging.Serilog;
>>>>>>> 71fbf276
using Umbraco.Core.Runtime;
using Umbraco.Core.Configuration;
using Umbraco.Core.Hosting;
using Umbraco.Core.IO;
using Umbraco.Core.Logging;
using Umbraco.Web.Runtime;

namespace Umbraco.Web
{
    /// <summary>
    /// Represents the Umbraco global.asax class.
    /// </summary>
    public class UmbracoApplication : UmbracoApplicationBase
    {
        protected override IRuntime GetRuntime(Configs configs, IUmbracoVersion umbracoVersion, IIOHelper ioHelper, ILogger logger, IProfiler profiler, IHostingEnvironment hostingEnvironment, IBackOfficeInfo backOfficeInfo)
        {

<<<<<<< HEAD
            var connectionStringConfig = configs.ConnectionStrings()[Constants.System.UmbracoConnectionName];

            var dbProviderFactoryCreator = new UmbracoDbProviderFactoryCreator(connectionStringConfig?.ProviderName);
=======
            var runtime = new WebRuntime(this, logger, GetMainDom(logger));

            return runtime;
        }

        /// <summary>
        /// Returns a new MainDom
        /// </summary>
        protected IMainDom GetMainDom(ILogger logger)
        {
            // Determine if we should use the sql main dom or the default
            var appSettingMainDomLock = ConfigurationManager.AppSettings[Constants.AppSettings.MainDomLock];

            var mainDomLock = appSettingMainDomLock == "SqlMainDomLock"
                ? (IMainDomLock)new SqlMainDomLock(logger)
                : new MainDomSemaphoreLock(logger);

            return new MainDom(logger, mainDomLock);
        }
>>>>>>> 71fbf276

            var globalSettings = configs.Global();
            var connectionStrings = configs.ConnectionStrings();

            // Determine if we should use the sql main dom or the default
            var appSettingMainDomLock = globalSettings.MainDomLock;
            var mainDomLock = appSettingMainDomLock == "SqlMainDomLock"
                ? (IMainDomLock)new SqlMainDomLock(logger, globalSettings, connectionStrings, dbProviderFactoryCreator)
                : new MainDomSemaphoreLock(logger, hostingEnvironment);

            var mainDom = new MainDom(logger, mainDomLock);

            var requestCache = new HttpRequestAppCache(() => HttpContext.Current != null ? HttpContext.Current.Items : null);
            var umbracoBootPermissionChecker = new AspNetUmbracoBootPermissionChecker();
            return new CoreRuntime(configs, umbracoVersion, ioHelper, logger, profiler, umbracoBootPermissionChecker, hostingEnvironment, backOfficeInfo, dbProviderFactoryCreator, mainDom,
                GetTypeFinder(hostingEnvironment, logger, profiler), requestCache);
        }


    }
}<|MERGE_RESOLUTION|>--- conflicted
+++ resolved
@@ -4,12 +4,9 @@
 using System.Threading;
 using System.Web;
 using Umbraco.Core;
-<<<<<<< HEAD
 using Umbraco.Core.Cache;
-=======
 using Umbraco.Core.Logging;
 using Umbraco.Core.Logging.Serilog;
->>>>>>> 71fbf276
 using Umbraco.Core.Runtime;
 using Umbraco.Core.Configuration;
 using Umbraco.Core.Hosting;
@@ -27,31 +24,9 @@
         protected override IRuntime GetRuntime(Configs configs, IUmbracoVersion umbracoVersion, IIOHelper ioHelper, ILogger logger, IProfiler profiler, IHostingEnvironment hostingEnvironment, IBackOfficeInfo backOfficeInfo)
         {
 
-<<<<<<< HEAD
             var connectionStringConfig = configs.ConnectionStrings()[Constants.System.UmbracoConnectionName];
 
             var dbProviderFactoryCreator = new UmbracoDbProviderFactoryCreator(connectionStringConfig?.ProviderName);
-=======
-            var runtime = new WebRuntime(this, logger, GetMainDom(logger));
-
-            return runtime;
-        }
-
-        /// <summary>
-        /// Returns a new MainDom
-        /// </summary>
-        protected IMainDom GetMainDom(ILogger logger)
-        {
-            // Determine if we should use the sql main dom or the default
-            var appSettingMainDomLock = ConfigurationManager.AppSettings[Constants.AppSettings.MainDomLock];
-
-            var mainDomLock = appSettingMainDomLock == "SqlMainDomLock"
-                ? (IMainDomLock)new SqlMainDomLock(logger)
-                : new MainDomSemaphoreLock(logger);
-
-            return new MainDom(logger, mainDomLock);
-        }
->>>>>>> 71fbf276
 
             var globalSettings = configs.Global();
             var connectionStrings = configs.ConnectionStrings();
@@ -59,7 +34,7 @@
             // Determine if we should use the sql main dom or the default
             var appSettingMainDomLock = globalSettings.MainDomLock;
             var mainDomLock = appSettingMainDomLock == "SqlMainDomLock"
-                ? (IMainDomLock)new SqlMainDomLock(logger, globalSettings, connectionStrings, dbProviderFactoryCreator)
+                ? (IMainDomLock)new SqlMainDomLock(logger, globalSettings, connectionStrings, dbProviderFactoryCreator, hostingEnvironment)
                 : new MainDomSemaphoreLock(logger, hostingEnvironment);
 
             var mainDom = new MainDom(logger, mainDomLock);
