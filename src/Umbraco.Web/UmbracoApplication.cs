--- conflicted
+++ resolved
@@ -3,10 +3,6 @@
 using Microsoft.Extensions.Logging;
 using Umbraco.Core;
 using Umbraco.Core.Cache;
-<<<<<<< HEAD
-using Umbraco.Core.Runtime;
-=======
->>>>>>> d7ab7d3d
 using Umbraco.Core.Configuration;
 using Umbraco.Core.Configuration.Models;
 using Umbraco.Core.Hosting;
@@ -14,11 +10,8 @@
 using Umbraco.Core.Logging;
 using Umbraco.Core.Runtime;
 using Umbraco.Web.Runtime;
-<<<<<<< HEAD
+using ConnectionStrings = Umbraco.Core.Configuration.Models.ConnectionStrings;
 using ILogger = Microsoft.Extensions.Logging.ILogger;
-=======
-using ConnectionStrings = Umbraco.Core.Configuration.Models.ConnectionStrings;
->>>>>>> d7ab7d3d
 
 namespace Umbraco.Web
 {
@@ -27,11 +20,7 @@
     /// </summary>
     public class UmbracoApplication : UmbracoApplicationBase
     {
-<<<<<<< HEAD
-        protected override IRuntime GetRuntime(Configs configs, IUmbracoVersion umbracoVersion, IIOHelper ioHelper, ILogger logger, ILoggerFactory loggerFactory, IProfiler profiler, IHostingEnvironment hostingEnvironment, IBackOfficeInfo backOfficeInfo)
-=======
-        protected override IRuntime GetRuntime(GlobalSettings globalSettings, ConnectionStrings connectionStrings, IUmbracoVersion umbracoVersion, IIOHelper ioHelper, ILogger logger, IProfiler profiler, IHostingEnvironment hostingEnvironment, IBackOfficeInfo backOfficeInfo)
->>>>>>> d7ab7d3d
+        protected override IRuntime GetRuntime(GlobalSettings globalSettings, ConnectionStrings connectionStrings, IUmbracoVersion umbracoVersion, IIOHelper ioHelper, ILogger logger, ILoggerFactory loggerFactory, IProfiler profiler, IHostingEnvironment hostingEnvironment, IBackOfficeInfo backOfficeInfo)
         {
             var dbProviderFactoryCreator = new UmbracoDbProviderFactoryCreator();
 
@@ -53,11 +42,7 @@
                 new IsolatedCaches(type => new DeepCloneAppCache(new ObjectCacheAppCache())));
 
             var umbracoBootPermissionChecker = new AspNetUmbracoBootPermissionChecker();
-<<<<<<< HEAD
-            return new CoreRuntime(configs, umbracoVersion, ioHelper, logger, loggerFactory, profiler, umbracoBootPermissionChecker, hostingEnvironment, backOfficeInfo, dbProviderFactoryCreator, mainDom,
-=======
-            return new CoreRuntime(globalSettings, connectionStrings,umbracoVersion, ioHelper, logger, profiler, umbracoBootPermissionChecker, hostingEnvironment, backOfficeInfo, dbProviderFactoryCreator, mainDom,
->>>>>>> d7ab7d3d
+            return new CoreRuntime(globalSettings, connectionStrings,umbracoVersion, ioHelper, logger, loggerFactory, profiler, umbracoBootPermissionChecker, hostingEnvironment, backOfficeInfo, dbProviderFactoryCreator, mainDom,
                 GetTypeFinder(hostingEnvironment, logger, profiler), appCaches);
         }
 
