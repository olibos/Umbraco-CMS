using System;
using System.Collections.Generic;
using System.Configuration;
using System.Linq;
using Umbraco.Core;
using Umbraco.Core.Configuration;
using Umbraco.Core.Logging;
using Umbraco.Core.Persistence.Migrations;
using Umbraco.Web.Install.Models;

namespace Umbraco.Web.Install.InstallSteps
{
    [InstallSetupStep(InstallationType.Upgrade | InstallationType.NewInstall,
        "DatabaseUpgrade", 12, "")]
    internal class DatabaseUpgradeStep : InstallSetupStep<object>
    {
        private readonly ApplicationContext _applicationContext;
        
        public DatabaseUpgradeStep(ApplicationContext applicationContext)
        {
            _applicationContext = applicationContext;
        }

        public override InstallSetupResult Execute(object model)
        {
            var installSteps = InstallStatusTracker.GetStatus().ToArray();            
            var previousStep = installSteps.Single(x => x.Name == "DatabaseInstall");
            var upgrade = previousStep.AdditionalData.ContainsKey("upgrade");

            if (upgrade)
            {
                LogHelper.Info<DatabaseUpgradeStep>("Running 'Upgrade' service");

<<<<<<< HEAD
                var result = _applicationContext.DatabaseContext.UpgradeSchemaAndData(MigrationResolver.Current);
=======
                var result = _applicationContext.DatabaseContext.UpgradeSchemaAndData(_applicationContext.Services.MigrationEntryService);
>>>>>>> cdce2a11

                if (result.Success == false)
                {
                    throw new InstallException("The database failed to upgrade. ERROR: " + result.Message);
                }

                DatabaseInstallStep.HandleConnectionStrings();
            }

            return null;
        }

        public override bool RequiresExecution(object model)
        {
            //if it's properly configured (i.e. the versions match) then no upgrade necessary
            if (_applicationContext.IsConfigured)
            {
                return false;
            }

            var installSteps = InstallStatusTracker.GetStatus().ToArray();
            //this step relies on the previous one completed - because it has stored some information we need
            if (installSteps.Any(x => x.Name == "DatabaseInstall" && x.AdditionalData.ContainsKey("upgrade")) == false)
            {
                return false;
            }
            
            var databaseSettings = ConfigurationManager.ConnectionStrings[GlobalSettings.UmbracoConnectionName];

            if (_applicationContext.DatabaseContext.IsConnectionStringConfigured(databaseSettings))
            {
                //Since a connection string was present we verify whether this is an upgrade or an empty db
                var result = _applicationContext.DatabaseContext.ValidateDatabaseSchema();

                var determinedVersion = result.DetermineInstalledVersion();
                if (determinedVersion.Equals(new Version(0, 0, 0)))
                {
                    //Fresh install
                    return false;
                }

                //Upgrade
                return true;
            }

            //no connection string configured, probably a fresh install
            return false;
        }
    }
}<|MERGE_RESOLUTION|>--- conflicted
+++ resolved
@@ -31,11 +31,7 @@
             {
                 LogHelper.Info<DatabaseUpgradeStep>("Running 'Upgrade' service");
 
-<<<<<<< HEAD
-                var result = _applicationContext.DatabaseContext.UpgradeSchemaAndData(MigrationResolver.Current);
-=======
                 var result = _applicationContext.DatabaseContext.UpgradeSchemaAndData(_applicationContext.Services.MigrationEntryService);
->>>>>>> cdce2a11
 
                 if (result.Success == false)
                 {
