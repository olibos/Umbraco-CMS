﻿using System;
using System.Collections.Generic;
using System.Linq;
using System.Reflection;
using System.Threading.Tasks;
using System.Web.Http;
using Newtonsoft.Json.Linq;
using Umbraco.Core;
using Umbraco.Core.Logging;
using Umbraco.Core.Migrations.Install;
using Umbraco.Web.Install.Models;
using Umbraco.Web.WebApi;

namespace Umbraco.Web.Install.Controllers
{
    [AngularJsonOnlyConfiguration]
    [HttpInstallAuthorize]
    public class InstallApiController : ApiController
    {
        private readonly DatabaseBuilder _databaseBuilder;
        private readonly IProfilingLogger _proflog;
        private readonly InstallStepCollection _installSteps;
        private readonly InstallStatusTracker _installStatusTracker;
        private readonly ILogger _logger;

        public InstallApiController(DatabaseBuilder databaseBuilder, IProfilingLogger proflog, InstallHelper installHelper, InstallStepCollection installSteps, InstallStatusTracker installStatusTracker)
        {
            _databaseBuilder = databaseBuilder ?? throw new ArgumentNullException(nameof(databaseBuilder));
            _proflog = proflog ?? throw new ArgumentNullException(nameof(proflog));
            _installSteps = installSteps;
            _installStatusTracker = installStatusTracker;
            InstallHelper = installHelper;
            _logger = _proflog;
        }

        internal InstallHelper InstallHelper { get; }

        public bool PostValidateDatabaseConnection(DatabaseModel model)
        {
            var canConnect = _databaseBuilder.CanConnect(model.DatabaseType.ToString(), model.ConnectionString, model.Server, model.DatabaseName, model.Login, model.Password, model.IntegratedAuth);
            return canConnect;
        }

        /// <summary>
        /// Gets the install setup.
        /// </summary>
        public InstallSetup GetSetup()
        {
            var setup = new InstallSetup();

            // TODO: Check for user/site token

            var steps = new List<InstallSetupStep>();

            var installSteps = _installSteps.GetStepsForCurrentInstallType().ToArray();

            //only get the steps that are targeting the current install type
            steps.AddRange(installSteps);
            setup.Steps = steps;

            _installStatusTracker.Initialize(setup.InstallId, installSteps);

            return setup;
        }

        public IEnumerable<Package> GetPackages()
        {
            var starterKits = InstallHelper.GetStarterKits();
            return starterKits;
        }

        /// <summary>
        /// Installs.
        /// </summary>
        public async Task<InstallProgressResultModel> PostPerformInstall(InstallInstructions installModel)
        {
            if (installModel == null) throw new ArgumentNullException(nameof(installModel));

            var status = InstallStatusTracker.GetStatus().ToArray();
            //there won't be any statuses returned if the app pool has restarted so we need to re-read from file.
            if (status.Any() == false)
            {
                status = _installStatusTracker.InitializeFromFile(installModel.InstallId).ToArray();
            }

            //create a new queue of the non-finished ones
            var queue = new Queue<InstallTrackingItem>(status.Where(x => x.IsComplete == false));
            while (queue.Count > 0)
            {
                var item = queue.Dequeue();
                var step = _installSteps.GetAllSteps().Single(x => x.Name == item.Name);

                // if this step has any instructions then extract them
                installModel.Instructions.TryGetValue(item.Name, out var instruction); // else null

                // if this step doesn't require execution then continue to the next one, this is just a fail-safe check.
                if (StepRequiresExecution(step, instruction) == false)
                {
                    // set this as complete and continue
                    _installStatusTracker.SetComplete(installModel.InstallId, item.Name);
                    continue;
                }

                try
                {
                    var setupData = await ExecuteStepAsync(step, instruction);

                    // update the status
                    _installStatusTracker.SetComplete(installModel.InstallId, step.Name, setupData?.SavedStepData);

                    // determine's the next step in the queue and dequeue's any items that don't need to execute
                    var nextStep = IterateSteps(step, queue, installModel.InstallId, installModel);

                    // check if there's a custom view to return for this step
                    if (setupData != null && setupData.View.IsNullOrWhiteSpace() == false)
                    {
                        return new InstallProgressResultModel(false, step.Name, nextStep, setupData.View, setupData.ViewModel);
                    }

                    return new InstallProgressResultModel(false, step.Name, nextStep);
                }
                catch (Exception ex)
                {

                    _logger.Error<InstallApiController>(ex, "An error occurred during installation step {Step}", step.Name);

                    if (ex is TargetInvocationException && ex.InnerException != null)
                    {
                        ex = ex.InnerException;
                    }

                    var installException = ex as InstallException;
                    if (installException != null)
                    {
                        throw new HttpResponseException(Request.CreateValidationErrorResponse(new
                        {
                            view = installException.View,
                            model = installException.ViewModel,
                            message = installException.Message
                        }));
                    }

                    throw new HttpResponseException(Request.CreateValidationErrorResponse(new
                    {
                        step = step.Name,
                        view = "error",
                        message = ex.Message
                    }));
                }
            }

            _installStatusTracker.Reset();
            return new InstallProgressResultModel(true, "", "");
        }

        /// <summary>
        /// We'll peek ahead and check if it's RequiresExecution is returning true. If it
        /// is not, we'll dequeue that step and peek ahead again (recurse)
        /// </summary>
        /// <param name="current"></param>
        /// <param name="queue"></param>
        /// <param name="installId"></param>
        /// <param name="installModel"></param>
        /// <returns></returns>
        private string IterateSteps(InstallSetupStep current, Queue<InstallTrackingItem> queue, Guid installId, InstallInstructions installModel)
        {
            while (queue.Count > 0)
            {
                var item = queue.Peek();

                // if the current step restarts the app pool then we must simply return the next one in the queue,
                // we cannot peek ahead as the next step might rely on the app restart and therefore RequiresExecution
                // will rely on that too.
                if (current.PerformsAppRestart)
                    return item.Name;

                var step = _installSteps.GetAllSteps().Single(x => x.Name == item.Name);

                // if this step has any instructions then extract them
                object instruction;
                installModel.Instructions.TryGetValue(item.Name, out instruction); // else null

                // if the step requires execution then return its name
                if (StepRequiresExecution(step, instruction))
                    return step.Name;

                // no longer requires execution, could be due to a new config change during installation
                // dequeue
                queue.Dequeue();

                // complete
                _installStatusTracker.SetComplete(installId, step.Name);

                // and continue
                current = step;
            }

            return string.Empty;
        }

        // determines whether the step requires execution
        internal bool StepRequiresExecution(InstallSetupStep step, object instruction)
        {
<<<<<<< HEAD
            var model = Convert.ChangeType(instruction, step.StepType);
=======
            if (step == null) throw new ArgumentNullException(nameof(step));

            var modelAttempt = instruction.TryConvertTo(step.StepType);
            if (!modelAttempt.Success)
            {
                throw new InvalidCastException($"Cannot cast/convert {step.GetType().FullName} into {step.StepType.FullName}");
            }

            var model = modelAttempt.Result;
>>>>>>> 06af62d8
            var genericStepType = typeof(InstallSetupStep<>);
            Type[] typeArgs = { step.StepType };
            var typedStepType = genericStepType.MakeGenericType(typeArgs);
            try
            {
                var method = typedStepType.GetMethods().Single(x => x.Name == "RequiresExecution");
                return (bool) method.Invoke(step, new[] { model });
            }
            catch (Exception ex)
            {
                _logger.Error<InstallApiController>(ex, "Checking if step requires execution ({Step}) failed.", step.Name);
                throw;
            }
        }

        // executes the step
        internal async Task<InstallSetupResult> ExecuteStepAsync(InstallSetupStep step, object instruction)
        {
            using (_proflog.TraceDuration<InstallApiController>($"Executing installation step: '{step.Name}'.", "Step completed"))
            {
                var model = Convert.ChangeType(instruction, step.StepType);
                var genericStepType = typeof(InstallSetupStep<>);
                Type[] typeArgs = { step.StepType };
                var typedStepType = genericStepType.MakeGenericType(typeArgs);
                try
                {
                    var method = typedStepType.GetMethods().Single(x => x.Name == "ExecuteAsync");
                    var task = (Task<InstallSetupResult>) method.Invoke(step, new[] { model });
                    return await task;
                }
                catch (Exception ex)
                {
                    _logger.Error<InstallApiController>(ex, "Installation step {Step} failed.", step.Name);
                    throw;
                }
            }
        }
    }
}<|MERGE_RESOLUTION|>--- conflicted
+++ resolved
@@ -201,9 +201,6 @@
         // determines whether the step requires execution
         internal bool StepRequiresExecution(InstallSetupStep step, object instruction)
         {
-<<<<<<< HEAD
-            var model = Convert.ChangeType(instruction, step.StepType);
-=======
             if (step == null) throw new ArgumentNullException(nameof(step));
 
             var modelAttempt = instruction.TryConvertTo(step.StepType);
@@ -213,7 +210,6 @@
             }
 
             var model = modelAttempt.Result;
->>>>>>> 06af62d8
             var genericStepType = typeof(InstallSetupStep<>);
             Type[] typeArgs = { step.StepType };
             var typedStepType = genericStepType.MakeGenericType(typeArgs);
