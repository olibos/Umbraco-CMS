--- conflicted
+++ resolved
@@ -28,11 +28,10 @@
         private static IPublishedSnapshot PublishedSnapshot => Current.PublishedSnapshot;
         private static IUmbracoContext UmbracoContext => Current.UmbracoContext;
         private static ISiteDomainHelper SiteDomainHelper => Current.Factory.GetInstance<ISiteDomainHelper>();
-<<<<<<< HEAD
         private static IVariationContextAccessor VariationContextAccessor => Current.VariationContextAccessor;
         private static IExamineManager ExamineManager => Current.Factory.GetInstance<IExamineManager>();
         private static IUserService UserService => Current.Services.UserService;
-=======
+
 
         #region Creator/Writer Names
 
@@ -62,7 +61,6 @@
         }
 
         #endregion
->>>>>>> f8b5083a
 
         #region Template
 
