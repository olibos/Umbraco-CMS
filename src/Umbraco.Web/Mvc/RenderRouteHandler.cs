--- conflicted
+++ resolved
@@ -1,377 +1,371 @@
-using System;
-using System.Linq;
-using System.Text;
-using System.Web;
-using System.Web.Mvc;
-using System.Web.Routing;
-using Umbraco.Core;
-using Umbraco.Core.Logging;
-using Umbraco.Core.Models;
-using Umbraco.Web.Models;
-using Umbraco.Web.Routing;
-using umbraco.cms.businesslogic.template;
-using System.Collections.Generic;
-
-namespace Umbraco.Web.Mvc
-{
-	public class RenderRouteHandler : IRouteHandler
-	{
-		// Define reserved dictionary keys for controller, action and area specified in route additional values data
-		private static class ReservedAdditionalKeys
-		{
-			internal const string Controller = "c";
-			internal const string Action = "a";
-			internal const string Area = "ar";
-		}
-
-		public RenderRouteHandler(IControllerFactory controllerFactory)
-		{
-			if (controllerFactory == null) throw new ArgumentNullException("controllerFactory");			
-			_controllerFactory = controllerFactory;
-		}
-
-		/// <summary>
-		/// Contructor generally used for unit testing
-		/// </summary>
-		/// <param name="controllerFactory"></param>
-		/// <param name="umbracoContext"></param>
-		internal RenderRouteHandler(IControllerFactory controllerFactory, UmbracoContext umbracoContext)
-		{
-			if (controllerFactory == null) throw new ArgumentNullException("controllerFactory");
-			if (umbracoContext == null) throw new ArgumentNullException("umbracoContext");
-			_controllerFactory = controllerFactory;
-			_umbracoContext = umbracoContext;
-		}
-
-		private readonly IControllerFactory _controllerFactory;
-		private readonly UmbracoContext _umbracoContext;
-		
-		/// <summary>
-		/// Returns the current UmbracoContext
-		/// </summary>
-		public UmbracoContext UmbracoContext
-		{
-			get { return _umbracoContext ?? UmbracoContext.Current; }			
-		}
-
-		#region IRouteHandler Members
-
-		/// <summary>
-		/// Assigns the correct controller based on the Umbraco request and returns a standard MvcHandler to prcess the response,
-		/// this also stores the render model into the data tokens for the current RouteData.
-		/// </summary>
-		/// <param name="requestContext"></param>
-		/// <returns></returns>
-		public IHttpHandler GetHttpHandler(RequestContext requestContext)
-		{			
-			if (UmbracoContext == null)
-			{			
-				throw new NullReferenceException("There is not current UmbracoContext, it must be initialized before the RenderRouteHandler executes");
-			}
-			var docRequest = UmbracoContext.PublishedContentRequest;
-			if (docRequest == null)
-			{
-				throw new NullReferenceException("There is not current PublishedContentRequest, it must be initialized before the RenderRouteHandler executes");
-			}
-			
-			SetupRouteDataForRequest(
-				new RenderModel(docRequest.PublishedContent, docRequest.Culture),
-				requestContext,
-				docRequest);
-
-			return GetHandlerForRoute(requestContext, docRequest);
-			
-		}
-
-		#endregion
-
-		/// <summary>
-		/// Ensures that all of the correct DataTokens are added to the route values which are all required for rendering front-end umbraco views
-		/// </summary>
-		/// <param name="renderModel"></param>
-		/// <param name="requestContext"></param>
-		/// <param name="docRequest"></param>
-		internal void SetupRouteDataForRequest(RenderModel renderModel, RequestContext requestContext, PublishedContentRequest docRequest)
-		{
-			//put essential data into the data tokens, the 'umbraco' key is required to be there for the view engine
-			requestContext.RouteData.DataTokens.Add("umbraco", renderModel); //required for the RenderModelBinder and view engine
-			requestContext.RouteData.DataTokens.Add("umbraco-doc-request", docRequest); //required for RenderMvcController
-			requestContext.RouteData.DataTokens.Add("umbraco-context", UmbracoContext); //required for UmbracoTemplatePage
-		}
-
-		/// <summary>
-		/// Checks the request and query strings to see if it matches the definition of having a Surface controller
-		/// posted value, if so, then we return a PostedDataProxyInfo object with the correct information.
-		/// </summary>
-		/// <param name="requestContext"></param>
-		/// <returns></returns>
-		private static PostedDataProxyInfo GetPostedFormInfo(RequestContext requestContext)
-		{
-			if (requestContext.HttpContext.Request.RequestType != "POST")
-				return null;
-
-			//this field will contain a base64 encoded version of the surface route vals 
-			if (requestContext.HttpContext.Request["uformpostroutevals"].IsNullOrWhiteSpace())
-				return null;
-
-			var encodedVal = requestContext.HttpContext.Request["uformpostroutevals"];
-			var decryptedString = encodedVal.DecryptWithMachineKey();
-			var parsedQueryString = HttpUtility.ParseQueryString(decryptedString);
-
-			var decodedParts = new Dictionary<string, string>();
-
-			foreach (var key in parsedQueryString.AllKeys)
-			{
-				decodedParts[key] = parsedQueryString[key];
-			}
-
-			//validate all required keys exist
-
-			//the controller
-			if (!decodedParts.Any(x => x.Key == ReservedAdditionalKeys.Controller))
-				return null;
-			//the action
-			if (!decodedParts.Any(x => x.Key == ReservedAdditionalKeys.Action))
-				return null;
-			//the area
-			if (!decodedParts.Any(x => x.Key == ReservedAdditionalKeys.Area))
-				return null;
-
-			////the controller type, if it contains this then it is a plugin controller, not locally declared.
-			//if (decodedParts.Any(x => x.Key == "t"))
-			//{
-			//    return new PostedDataProxyInfo
-			//    {
-			//        ControllerName = requestContext.HttpContext.Server.UrlDecode(decodedParts.Single(x => x.Key == "c").Value),
-			//        ActionName = requestContext.HttpContext.Server.UrlDecode(decodedParts.Single(x => x.Key == "a").Value),
-			//        Area = requestContext.HttpContext.Server.UrlDecode(decodedParts.Single(x => x.Key == "ar").Value),
-			//        ControllerType = requestContext.HttpContext.Server.UrlDecode(decodedParts.Single(x => x.Key == "t").Value)
-			//    };				
-			//}
-
-			foreach (var item in decodedParts.Where(x => !new string[] { 
-				ReservedAdditionalKeys.Controller, 
-				ReservedAdditionalKeys.Action, 
-				ReservedAdditionalKeys.Area }.Contains(x.Key)))
-			{
-				// Populate route with additional values which aren't reserved values so they eventually to action parameters
-				requestContext.RouteData.Values.Add(item.Key, item.Value);
-			}
-
-			//return the proxy info without the surface id... could be a local controller.
-			return new PostedDataProxyInfo
-			{
-				ControllerName = requestContext.HttpContext.Server.UrlDecode(decodedParts.Single(x => x.Key == ReservedAdditionalKeys.Controller).Value),
-				ActionName = requestContext.HttpContext.Server.UrlDecode(decodedParts.Single(x => x.Key == ReservedAdditionalKeys.Action).Value),
-				Area = requestContext.HttpContext.Server.UrlDecode(decodedParts.Single(x => x.Key == ReservedAdditionalKeys.Area).Value),
-			};
-		}
-
-		/// <summary>
-		/// Handles a posted form to an Umbraco Url and ensures the correct controller is routed to and that
-		/// the right DataTokens are set.
-		/// </summary>
-		/// <param name="requestContext"></param>
-		/// <param name="postedInfo"></param>
-		/// <param name="routeDefinition">The original route definition that would normally be used to route if it were not a POST</param>
-		private IHttpHandler HandlePostedValues(RequestContext requestContext, PostedDataProxyInfo postedInfo, RouteDefinition routeDefinition)
-		{
-			var standardArea = Umbraco.Core.Configuration.GlobalSettings.UmbracoMvcArea;
-
-			//set the standard route values/tokens
-			requestContext.RouteData.Values["controller"] = postedInfo.ControllerName;
-			requestContext.RouteData.Values["action"] = postedInfo.ActionName;
-			requestContext.RouteData.DataTokens["area"] = postedInfo.Area;
-
-			IHttpHandler handler = new MvcHandler(requestContext);
-
-			//ensure the controllerType is set if found, meaning it is a plugin, not locally declared
-			if (postedInfo.Area != standardArea)
-			{
-				//requestContext.RouteData.Values["controllerType"] = postedInfo.ControllerType;
-				//find the other data tokens for this route and merge... things like Namespace will be included here
-				using (RouteTable.Routes.GetReadLock())
-				{
-					var surfaceRoute = RouteTable.Routes.OfType<Route>()
-						.SingleOrDefault(x => x.Defaults != null &&
-						                      x.Defaults.ContainsKey("controller") &&
-						                      x.Defaults["controller"].ToString() == postedInfo.ControllerName &&
-						                      x.DataTokens.ContainsKey("area") &&
-						                      x.DataTokens["area"].ToString() == postedInfo.Area);
-					if (surfaceRoute == null)
-						throw new InvalidOperationException("Could not find a Surface controller route in the RouteTable for controller name " + postedInfo.ControllerName + " and within the area of " + postedInfo.Area);
-					//set the 'Namespaces' token so the controller factory knows where to look to construct it
-					if (surfaceRoute.DataTokens.ContainsKey("Namespaces"))
-					{
-						requestContext.RouteData.DataTokens["Namespaces"] = surfaceRoute.DataTokens["Namespaces"];
-					}
-					handler = surfaceRoute.RouteHandler.GetHttpHandler(requestContext);
-				}
-
-			}
-
-			//store the original URL this came in on
-			requestContext.RouteData.DataTokens["umbraco-item-url"] = requestContext.HttpContext.Request.Url.AbsolutePath;
-			//store the original route definition
-			requestContext.RouteData.DataTokens["umbraco-route-def"] = routeDefinition;
-
-			return handler;
-		}
-
-		/// <summary>
-		/// Returns a RouteDefinition object based on the current renderModel
-		/// </summary>
-		/// <param name="requestContext"></param>
-		/// <param name="publishedContentRequest"></param>
-		/// <returns></returns>
-		internal virtual RouteDefinition GetUmbracoRouteDefinition(RequestContext requestContext, PublishedContentRequest publishedContentRequest)
-		{
-			var defaultControllerName = ControllerExtensions.GetControllerName<RenderMvcController>();
-			//creates the default route definition which maps to the 'UmbracoController' controller
-			var def = new RouteDefinition
-				{
-					ControllerName = defaultControllerName,
-					Controller = new RenderMvcController(),
-					PublishedContentRequest = publishedContentRequest,
-					ActionName = ((Route)requestContext.RouteData.Route).Defaults["action"].ToString(),
-					HasHijackedRoute = false
-				};
-
-			//check if there's a custom controller assigned, base on the document type alias.
-			var controller = _controllerFactory.CreateController(requestContext, publishedContentRequest.PublishedContent.DocumentTypeAlias);
-
-
-			//check if that controller exists
-			if (controller != null)
-			{
-
-				//ensure the controller is of type 'RenderMvcController'
-				if (controller is RenderMvcController)
-				{
-					//set the controller and name to the custom one
-					def.Controller = (ControllerBase)controller;
-					def.ControllerName = ControllerExtensions.GetControllerName(controller.GetType());
-					if (def.ControllerName != defaultControllerName)
-					{
-						def.HasHijackedRoute = true;	
-					}
-				}
-				else
-				{
-					LogHelper.Warn<RenderRouteHandler>(
-						"The current Document Type {0} matches a locally declared controller of type {1}. Custom Controllers for Umbraco routing must inherit from '{2}'.",
-						() => publishedContentRequest.PublishedContent.DocumentTypeAlias,
-						() => controller.GetType().FullName,
-						() => typeof(RenderMvcController).FullName);
-					//exit as we cannnot route to the custom controller, just route to the standard one.
-					return def;
-				}
-
-				//check that a template is defined), if it doesn't and there is a hijacked route it will just route
-				// to the index Action
-				if (publishedContentRequest.HasTemplate)
-				{
-<<<<<<< HEAD
-					//check if the custom controller has an action with the same name as the template name (we convert ToUmbracoAlias since the template name might have invalid chars).
-					//NOTE: This also means that all custom actions MUST be PascalCase.. but that should be standard.
-					var templateName = publishedContentRequest.Template.Split('.')[0].ToUmbracoAlias(StringAliasCaseType.PascalCase);
-=======
-					//the template Alias should always be already saved with a safe name.
-                    //if there are hyphens in the name and there is a hijacked route, then the Action will need to be attributed
-                    // with the action name attribute.
-                    var templateName = publishedContentRequest.Template.Alias.Split('.')[0];
->>>>>>> ea805a7a
-					def.ActionName = templateName;
-				}
-	
-			}
-			
-
-			return def;
-		}
-
-		internal IHttpHandler GetHandlerOnMissingTemplate(PublishedContentRequest pcr)
-		{
-            // missing template, so we're in a 404 here
-            // so the content, if any, is a custom 404 page of some sort
-
-			if (!pcr.HasPublishedContent)
-				// means the builder could not find a proper document to handle 404
-				return new PublishedContentNotFoundHandler();
-
-			if (!pcr.HasTemplate)
-				// means the engine could find a proper document, but the document has no template
-				// at that point there isn't much we can do and there is no point returning
-				// to Mvc since Mvc can't do much
-				return new PublishedContentNotFoundHandler("In addition, no template exists to render the custom 404.");
-
-            // so we have a template, so we should have a rendering engine
-            if (pcr.RenderingEngine == RenderingEngine.WebForms) // back to webforms ?                
-                return (global::umbraco.UmbracoDefault)System.Web.Compilation.BuildManager.CreateInstanceFromVirtualPath("~/default.aspx", typeof(global::umbraco.UmbracoDefault));
-            else if (pcr.RenderingEngine != RenderingEngine.Mvc) // else ?
-                return new PublishedContentNotFoundHandler("In addition, no rendering engine exists to render the custom 404.");
-
-			return null;
-		}
-
-		/// <summary>
-		/// this will determine the controller and set the values in the route data
-		/// </summary>
-		/// <param name="requestContext"></param>
-		/// <param name="publishedContentRequest"></param>
-		internal IHttpHandler GetHandlerForRoute(RequestContext requestContext, PublishedContentRequest publishedContentRequest)
-		{
-			var routeDef = GetUmbracoRouteDefinition(requestContext, publishedContentRequest);
-
-			//Need to check for a special case if there is form data being posted back to an Umbraco URL
-			var postedInfo = GetPostedFormInfo(requestContext);
-			if (postedInfo != null)
-			{
-				return HandlePostedValues(requestContext, postedInfo, routeDef);
-			}
-
-			//here we need to check if there is no hijacked route and no template assigned, if this is the case
-			//we want to return a blank page, but we'll leave that up to the NoTemplateHandler.
-			if (!publishedContentRequest.HasTemplate && !routeDef.HasHijackedRoute)
-			{
-				publishedContentRequest.UpdateOnMissingTemplate(); // will go 404
-				if (publishedContentRequest.IsRedirect)
-				{
-					requestContext.HttpContext.Response.Redirect(publishedContentRequest.RedirectUrl, true);
-					return null;
-				}
-				if (publishedContentRequest.Is404) // should always be the case
-					requestContext.HttpContext.Response.StatusCode = 404;
-				var handler = GetHandlerOnMissingTemplate(publishedContentRequest);
-
-				// if it's not null it can be either the PublishedContentNotFoundHandler (no document was
-				// found to handle 404, or document with no template was found) or the WebForms handler 
-				// (a document was found and its template is WebForms)
-
-				// if it's null it means that a document was found and its template is Mvc
-
-				// if we have a handler, return now
-				if (handler != null)
-					return handler;
-
-				// else we are running Mvc
-				// update the route definition
-				routeDef = GetUmbracoRouteDefinition(requestContext, publishedContentRequest);
-			}
-
-			//no post values, just route to the controller/action requried (local)
-
-			requestContext.RouteData.Values["controller"] = routeDef.ControllerName;
-			if (!string.IsNullOrWhiteSpace(routeDef.ActionName))
-			{
-				requestContext.RouteData.Values["action"] = routeDef.ActionName;
-			}
-
-			// reset the friendly path so in the controllers and anything occuring after this point in time,
-			//the URL is reset back to the original request.
-			requestContext.HttpContext.RewritePath(UmbracoContext.OriginalRequestUrl.PathAndQuery);
-
-			return new MvcHandler(requestContext);
-		}
-	}
+using System;
+using System.Linq;
+using System.Text;
+using System.Web;
+using System.Web.Mvc;
+using System.Web.Routing;
+using Umbraco.Core;
+using Umbraco.Core.Logging;
+using Umbraco.Core.Models;
+using Umbraco.Web.Models;
+using Umbraco.Web.Routing;
+using umbraco.cms.businesslogic.template;
+using System.Collections.Generic;
+
+namespace Umbraco.Web.Mvc
+{
+	public class RenderRouteHandler : IRouteHandler
+	{
+		// Define reserved dictionary keys for controller, action and area specified in route additional values data
+		private static class ReservedAdditionalKeys
+		{
+			internal const string Controller = "c";
+			internal const string Action = "a";
+			internal const string Area = "ar";
+		}
+
+		public RenderRouteHandler(IControllerFactory controllerFactory)
+		{
+			if (controllerFactory == null) throw new ArgumentNullException("controllerFactory");			
+			_controllerFactory = controllerFactory;
+		}
+
+		/// <summary>
+		/// Contructor generally used for unit testing
+		/// </summary>
+		/// <param name="controllerFactory"></param>
+		/// <param name="umbracoContext"></param>
+		internal RenderRouteHandler(IControllerFactory controllerFactory, UmbracoContext umbracoContext)
+		{
+			if (controllerFactory == null) throw new ArgumentNullException("controllerFactory");
+			if (umbracoContext == null) throw new ArgumentNullException("umbracoContext");
+			_controllerFactory = controllerFactory;
+			_umbracoContext = umbracoContext;
+		}
+
+		private readonly IControllerFactory _controllerFactory;
+		private readonly UmbracoContext _umbracoContext;
+		
+		/// <summary>
+		/// Returns the current UmbracoContext
+		/// </summary>
+		public UmbracoContext UmbracoContext
+		{
+			get { return _umbracoContext ?? UmbracoContext.Current; }			
+		}
+
+		#region IRouteHandler Members
+
+		/// <summary>
+		/// Assigns the correct controller based on the Umbraco request and returns a standard MvcHandler to prcess the response,
+		/// this also stores the render model into the data tokens for the current RouteData.
+		/// </summary>
+		/// <param name="requestContext"></param>
+		/// <returns></returns>
+		public IHttpHandler GetHttpHandler(RequestContext requestContext)
+		{			
+			if (UmbracoContext == null)
+			{			
+				throw new NullReferenceException("There is not current UmbracoContext, it must be initialized before the RenderRouteHandler executes");
+			}
+			var docRequest = UmbracoContext.PublishedContentRequest;
+			if (docRequest == null)
+			{
+				throw new NullReferenceException("There is not current PublishedContentRequest, it must be initialized before the RenderRouteHandler executes");
+			}
+			
+			SetupRouteDataForRequest(
+				new RenderModel(docRequest.PublishedContent, docRequest.Culture),
+				requestContext,
+				docRequest);
+
+			return GetHandlerForRoute(requestContext, docRequest);
+			
+		}
+
+		#endregion
+
+		/// <summary>
+		/// Ensures that all of the correct DataTokens are added to the route values which are all required for rendering front-end umbraco views
+		/// </summary>
+		/// <param name="renderModel"></param>
+		/// <param name="requestContext"></param>
+		/// <param name="docRequest"></param>
+		internal void SetupRouteDataForRequest(RenderModel renderModel, RequestContext requestContext, PublishedContentRequest docRequest)
+		{
+			//put essential data into the data tokens, the 'umbraco' key is required to be there for the view engine
+			requestContext.RouteData.DataTokens.Add("umbraco", renderModel); //required for the RenderModelBinder and view engine
+			requestContext.RouteData.DataTokens.Add("umbraco-doc-request", docRequest); //required for RenderMvcController
+			requestContext.RouteData.DataTokens.Add("umbraco-context", UmbracoContext); //required for UmbracoTemplatePage
+		}
+
+		/// <summary>
+		/// Checks the request and query strings to see if it matches the definition of having a Surface controller
+		/// posted value, if so, then we return a PostedDataProxyInfo object with the correct information.
+		/// </summary>
+		/// <param name="requestContext"></param>
+		/// <returns></returns>
+		private static PostedDataProxyInfo GetPostedFormInfo(RequestContext requestContext)
+		{
+			if (requestContext.HttpContext.Request.RequestType != "POST")
+				return null;
+
+			//this field will contain a base64 encoded version of the surface route vals 
+			if (requestContext.HttpContext.Request["uformpostroutevals"].IsNullOrWhiteSpace())
+				return null;
+
+			var encodedVal = requestContext.HttpContext.Request["uformpostroutevals"];
+			var decryptedString = encodedVal.DecryptWithMachineKey();
+			var parsedQueryString = HttpUtility.ParseQueryString(decryptedString);
+
+			var decodedParts = new Dictionary<string, string>();
+
+			foreach (var key in parsedQueryString.AllKeys)
+			{
+				decodedParts[key] = parsedQueryString[key];
+			}
+
+			//validate all required keys exist
+
+			//the controller
+			if (!decodedParts.Any(x => x.Key == ReservedAdditionalKeys.Controller))
+				return null;
+			//the action
+			if (!decodedParts.Any(x => x.Key == ReservedAdditionalKeys.Action))
+				return null;
+			//the area
+			if (!decodedParts.Any(x => x.Key == ReservedAdditionalKeys.Area))
+				return null;
+
+			////the controller type, if it contains this then it is a plugin controller, not locally declared.
+			//if (decodedParts.Any(x => x.Key == "t"))
+			//{
+			//    return new PostedDataProxyInfo
+			//    {
+			//        ControllerName = requestContext.HttpContext.Server.UrlDecode(decodedParts.Single(x => x.Key == "c").Value),
+			//        ActionName = requestContext.HttpContext.Server.UrlDecode(decodedParts.Single(x => x.Key == "a").Value),
+			//        Area = requestContext.HttpContext.Server.UrlDecode(decodedParts.Single(x => x.Key == "ar").Value),
+			//        ControllerType = requestContext.HttpContext.Server.UrlDecode(decodedParts.Single(x => x.Key == "t").Value)
+			//    };				
+			//}
+
+			foreach (var item in decodedParts.Where(x => !new string[] { 
+				ReservedAdditionalKeys.Controller, 
+				ReservedAdditionalKeys.Action, 
+				ReservedAdditionalKeys.Area }.Contains(x.Key)))
+			{
+				// Populate route with additional values which aren't reserved values so they eventually to action parameters
+				requestContext.RouteData.Values.Add(item.Key, item.Value);
+			}
+
+			//return the proxy info without the surface id... could be a local controller.
+			return new PostedDataProxyInfo
+			{
+				ControllerName = requestContext.HttpContext.Server.UrlDecode(decodedParts.Single(x => x.Key == ReservedAdditionalKeys.Controller).Value),
+				ActionName = requestContext.HttpContext.Server.UrlDecode(decodedParts.Single(x => x.Key == ReservedAdditionalKeys.Action).Value),
+				Area = requestContext.HttpContext.Server.UrlDecode(decodedParts.Single(x => x.Key == ReservedAdditionalKeys.Area).Value),
+			};
+		}
+
+		/// <summary>
+		/// Handles a posted form to an Umbraco Url and ensures the correct controller is routed to and that
+		/// the right DataTokens are set.
+		/// </summary>
+		/// <param name="requestContext"></param>
+		/// <param name="postedInfo"></param>
+		/// <param name="routeDefinition">The original route definition that would normally be used to route if it were not a POST</param>
+		private IHttpHandler HandlePostedValues(RequestContext requestContext, PostedDataProxyInfo postedInfo, RouteDefinition routeDefinition)
+		{
+			var standardArea = Umbraco.Core.Configuration.GlobalSettings.UmbracoMvcArea;
+
+			//set the standard route values/tokens
+			requestContext.RouteData.Values["controller"] = postedInfo.ControllerName;
+			requestContext.RouteData.Values["action"] = postedInfo.ActionName;
+			requestContext.RouteData.DataTokens["area"] = postedInfo.Area;
+
+			IHttpHandler handler = new MvcHandler(requestContext);
+
+			//ensure the controllerType is set if found, meaning it is a plugin, not locally declared
+			if (postedInfo.Area != standardArea)
+			{
+				//requestContext.RouteData.Values["controllerType"] = postedInfo.ControllerType;
+				//find the other data tokens for this route and merge... things like Namespace will be included here
+				using (RouteTable.Routes.GetReadLock())
+				{
+					var surfaceRoute = RouteTable.Routes.OfType<Route>()
+						.SingleOrDefault(x => x.Defaults != null &&
+						                      x.Defaults.ContainsKey("controller") &&
+						                      x.Defaults["controller"].ToString() == postedInfo.ControllerName &&
+						                      x.DataTokens.ContainsKey("area") &&
+						                      x.DataTokens["area"].ToString() == postedInfo.Area);
+					if (surfaceRoute == null)
+						throw new InvalidOperationException("Could not find a Surface controller route in the RouteTable for controller name " + postedInfo.ControllerName + " and within the area of " + postedInfo.Area);
+					//set the 'Namespaces' token so the controller factory knows where to look to construct it
+					if (surfaceRoute.DataTokens.ContainsKey("Namespaces"))
+					{
+						requestContext.RouteData.DataTokens["Namespaces"] = surfaceRoute.DataTokens["Namespaces"];
+					}
+					handler = surfaceRoute.RouteHandler.GetHttpHandler(requestContext);
+				}
+
+			}
+
+			//store the original URL this came in on
+			requestContext.RouteData.DataTokens["umbraco-item-url"] = requestContext.HttpContext.Request.Url.AbsolutePath;
+			//store the original route definition
+			requestContext.RouteData.DataTokens["umbraco-route-def"] = routeDefinition;
+
+			return handler;
+		}
+
+		/// <summary>
+		/// Returns a RouteDefinition object based on the current renderModel
+		/// </summary>
+		/// <param name="requestContext"></param>
+		/// <param name="publishedContentRequest"></param>
+		/// <returns></returns>
+		internal virtual RouteDefinition GetUmbracoRouteDefinition(RequestContext requestContext, PublishedContentRequest publishedContentRequest)
+		{
+			var defaultControllerName = ControllerExtensions.GetControllerName<RenderMvcController>();
+			//creates the default route definition which maps to the 'UmbracoController' controller
+			var def = new RouteDefinition
+				{
+					ControllerName = defaultControllerName,
+					Controller = new RenderMvcController(),
+					PublishedContentRequest = publishedContentRequest,
+					ActionName = ((Route)requestContext.RouteData.Route).Defaults["action"].ToString(),
+					HasHijackedRoute = false
+				};
+
+			//check if there's a custom controller assigned, base on the document type alias.
+			var controller = _controllerFactory.CreateController(requestContext, publishedContentRequest.PublishedContent.DocumentTypeAlias);
+
+
+			//check if that controller exists
+			if (controller != null)
+			{
+
+				//ensure the controller is of type 'RenderMvcController'
+				if (controller is RenderMvcController)
+				{
+					//set the controller and name to the custom one
+					def.Controller = (ControllerBase)controller;
+					def.ControllerName = ControllerExtensions.GetControllerName(controller.GetType());
+					if (def.ControllerName != defaultControllerName)
+					{
+						def.HasHijackedRoute = true;	
+					}
+				}
+				else
+				{
+					LogHelper.Warn<RenderRouteHandler>(
+						"The current Document Type {0} matches a locally declared controller of type {1}. Custom Controllers for Umbraco routing must inherit from '{2}'.",
+						() => publishedContentRequest.PublishedContent.DocumentTypeAlias,
+						() => controller.GetType().FullName,
+						() => typeof(RenderMvcController).FullName);
+					//exit as we cannnot route to the custom controller, just route to the standard one.
+					return def;
+				}
+
+				//check that a template is defined), if it doesn't and there is a hijacked route it will just route
+				// to the index Action
+				if (publishedContentRequest.HasTemplate)
+				{
+					//the template Alias should always be already saved with a safe name.
+                    //if there are hyphens in the name and there is a hijacked route, then the Action will need to be attributed
+                    // with the action name attribute.
+					var templateName = publishedContentRequest.Template.Split('.')[0];
+					def.ActionName = templateName;
+				}
+	
+			}
+			
+
+			return def;
+		}
+
+		internal IHttpHandler GetHandlerOnMissingTemplate(PublishedContentRequest pcr)
+		{
+            // missing template, so we're in a 404 here
+            // so the content, if any, is a custom 404 page of some sort
+
+			if (!pcr.HasPublishedContent)
+				// means the builder could not find a proper document to handle 404
+				return new PublishedContentNotFoundHandler();
+
+			if (!pcr.HasTemplate)
+				// means the engine could find a proper document, but the document has no template
+				// at that point there isn't much we can do and there is no point returning
+				// to Mvc since Mvc can't do much
+				return new PublishedContentNotFoundHandler("In addition, no template exists to render the custom 404.");
+
+            // so we have a template, so we should have a rendering engine
+            if (pcr.RenderingEngine == RenderingEngine.WebForms) // back to webforms ?                
+                return (global::umbraco.UmbracoDefault)System.Web.Compilation.BuildManager.CreateInstanceFromVirtualPath("~/default.aspx", typeof(global::umbraco.UmbracoDefault));
+            else if (pcr.RenderingEngine != RenderingEngine.Mvc) // else ?
+                return new PublishedContentNotFoundHandler("In addition, no rendering engine exists to render the custom 404.");
+
+			return null;
+		}
+
+		/// <summary>
+		/// this will determine the controller and set the values in the route data
+		/// </summary>
+		/// <param name="requestContext"></param>
+		/// <param name="publishedContentRequest"></param>
+		internal IHttpHandler GetHandlerForRoute(RequestContext requestContext, PublishedContentRequest publishedContentRequest)
+		{
+			var routeDef = GetUmbracoRouteDefinition(requestContext, publishedContentRequest);
+
+			//Need to check for a special case if there is form data being posted back to an Umbraco URL
+			var postedInfo = GetPostedFormInfo(requestContext);
+			if (postedInfo != null)
+			{
+				return HandlePostedValues(requestContext, postedInfo, routeDef);
+			}
+
+			//here we need to check if there is no hijacked route and no template assigned, if this is the case
+			//we want to return a blank page, but we'll leave that up to the NoTemplateHandler.
+			if (!publishedContentRequest.HasTemplate && !routeDef.HasHijackedRoute)
+			{
+				publishedContentRequest.UpdateOnMissingTemplate(); // will go 404
+				if (publishedContentRequest.IsRedirect)
+				{
+					requestContext.HttpContext.Response.Redirect(publishedContentRequest.RedirectUrl, true);
+					return null;
+				}
+				if (publishedContentRequest.Is404) // should always be the case
+					requestContext.HttpContext.Response.StatusCode = 404;
+				var handler = GetHandlerOnMissingTemplate(publishedContentRequest);
+
+				// if it's not null it can be either the PublishedContentNotFoundHandler (no document was
+				// found to handle 404, or document with no template was found) or the WebForms handler 
+				// (a document was found and its template is WebForms)
+
+				// if it's null it means that a document was found and its template is Mvc
+
+				// if we have a handler, return now
+				if (handler != null)
+					return handler;
+
+				// else we are running Mvc
+				// update the route definition
+				routeDef = GetUmbracoRouteDefinition(requestContext, publishedContentRequest);
+			}
+
+			//no post values, just route to the controller/action requried (local)
+
+			requestContext.RouteData.Values["controller"] = routeDef.ControllerName;
+			if (!string.IsNullOrWhiteSpace(routeDef.ActionName))
+			{
+				requestContext.RouteData.Values["action"] = routeDef.ActionName;
+			}
+
+			// reset the friendly path so in the controllers and anything occuring after this point in time,
+			//the URL is reset back to the original request.
+			requestContext.HttpContext.RewritePath(UmbracoContext.OriginalRequestUrl.PathAndQuery);
+
+			return new MvcHandler(requestContext);
+		}
+	}
 }