using System;
using System.Data;
using System.Configuration;
using System.Threading;
using System.Web;
using System.Web.Security;
using System.Web.UI;
using System.Web.UI.WebControls;
using System.Web.UI.WebControls.WebParts;
using System.Web.UI.HtmlControls;
using System.Collections.Generic;
using Umbraco.Core;
using Umbraco.Core.Logging;
using Umbraco.Web;
using umbraco.interfaces;
using umbraco.BusinessLogic.Utils;
using umbraco.BusinessLogic;
using umbraco.BasePages;

namespace umbraco.cms.presentation.Trees
{
    /// <summary>
    /// A collection of TreeDefinitions found in any loaded assembly.
    /// </summary>
    public class TreeDefinitionCollection : List<TreeDefinition>
    {

        //create singleton
        private static readonly TreeDefinitionCollection instance = new TreeDefinitionCollection();

    	private static readonly ReaderWriterLockSlim Lock = new ReaderWriterLockSlim();
	
        public static TreeDefinitionCollection Instance
        {
            get 
            {
				instance.EnsureTreesRegistered();
                return instance; 
            }
        }

        /// <summary>
        /// Find the TreeDefinition object based on the ITree
        /// </summary>
        /// <param name="tree"></param>
        /// <returns></returns>
        public TreeDefinition FindTree(ITree tree)
        {
			EnsureTreesRegistered();

            var foundTree = this.Find(
            	t => t.TreeType == tree.GetType()
            	);
            if (foundTree != null)
                return foundTree;

            return null;
        }

        /// <summary>
        /// Finds the TreeDefinition with the generic type specified
        /// </summary>
        /// <typeparam name="T"></typeparam>
        /// <returns></returns>
        public TreeDefinition FindTree<T>() where T : ITree
        {
			EnsureTreesRegistered();

            var foundTree = this.Find(
               delegate(TreeDefinition t)
               {
                   // zb-00002 #29929 : use IsAssignableFrom instead of Equal, otherwise you can't override build-in
                   // trees because for ex. PermissionEditor.aspx.cs OnInit calls FindTree<loadContent>()
                   return typeof(T).IsAssignableFrom(t.TreeType);
               }
           );
            if (foundTree != null)
                return foundTree;

            return null;
        }

        /// <summary>
        /// Return the TreeDefinition object based on the tree alias and application it belongs to
        /// </summary>
        /// <param name="alias"></param>
        /// <returns></returns>
        public TreeDefinition FindTree(string alias)
        {
			EnsureTreesRegistered();

            var foundTree = this.Find(
            	t => t.Tree.Alias.ToLower() == alias.ToLower()
            	);
            if (foundTree != null)
                return foundTree;

            return null;
        }

        /// <summary>
        /// Return a list of TreeDefinition's with the appAlias specified
        /// </summary>
        /// <param name="appAlias"></param>
        /// <returns></returns>
        public List<TreeDefinition> FindTrees(string appAlias)
        {
			EnsureTreesRegistered();

            return this.FindAll(
            	tree => (tree.App != null && tree.App.alias.ToLower() == appAlias.ToLower())
            	);
        }

        /// <summary>
        /// Return a list of TreeDefinition's with the appAlias specified
        /// </summary>
        /// <param name="appAlias"></param>
        /// <returns></returns>
        public List<TreeDefinition> FindActiveTrees(string appAlias)
        {
			EnsureTreesRegistered();

            return this.FindAll(
            	tree => (tree.App != null && tree.App.alias.ToLower() == appAlias.ToLower() && tree.Tree.Initialize)
            	);
        }

        public void ReRegisterTrees()
        {
            EnsureTreesRegistered(true);
        }

        /// <summary>
        /// Finds all instances of ITree in loaded assemblies, then finds their associated ApplicationTree and Application objects
        /// and stores them together in a TreeDefinition class and adds the definition to our list.
        /// This will also store an instance of each tree object in the TreeDefinition class which should be 
        /// used when referencing all tree classes.
        /// </summary>
        private void EnsureTreesRegistered(bool clearFirst = false)
        {
			using (var l = new UpgradeableReadLock(Lock))
			{
				if (clearFirst)
				{
					this.Clear();
				}

				//if we already have tree, exit
				if (this.Count > 0)
					return;

				l.UpgradeToWriteLock();


				var foundITrees = PluginManager.Current.ResolveTrees();

				var objTrees = ApplicationTree.getAll();
				var appTrees = new List<ApplicationTree>();
				appTrees.AddRange(objTrees);

				var apps = Application.getAll();

				foreach (var type in foundITrees)
				{

					//find the Application tree's who's combination of assembly name and tree type is equal to 
					//the Type that was found's full name.
					//Since a tree can exist in multiple applications we'll need to register them all.
					
					//The logic of this has changed in 6.0: http://issues.umbraco.org/issue/U4-1360
					// we will support the old legacy way but the normal way is to match on assembly qualified names

<<<<<<< HEAD
				    var appTreesForType = appTrees.FindAll(
				        tree =>
				            {
				                //match the type on assembly qualified name if the assembly attribute is empty or if the
				                // tree type contains a comma (meaning it is assembly qualified)
				                if (tree.AssemblyName.IsNullOrWhiteSpace() || tree.Type.Contains(","))
				                {
				                    var clrType = Type.GetType(tree.Type);
				                    if (clrType == null)
				                    {
				                        LogHelper.Warn<TreeDefinitionCollection>("The tree definition: " + tree.Type + " could not be resolved to a .Net object type");
				                        return false;
				                    }

				                    return clrType == type;
				                }

				                //otherwise match using legacy match rules
				                return (string.Format("{0}.{1}", tree.AssemblyName, tree.Type).InvariantEquals(type.FullName));
				            }
				        );
=======
					var appTreesForType = appTrees.FindAll(
						tree =>
							{
								//match the type on assembly qualified name if the assembly attribute is empty or if the
								// tree type contains a comma (meaning it is assembly qualified)
								if (tree.AssemblyName.IsNullOrWhiteSpace() || tree.Type.Contains(","))
								{									
									return tree.GetRuntimeType() == type;
								}

								//otherwise match using legacy match rules
								return (string.Format("{0}.{1}", tree.AssemblyName, tree.Type).InvariantEquals(type.FullName));									
							}
						);
>>>>>>> 82ba1a24

					foreach (var appTree in appTreesForType)
					{
						//find the Application object whos name is the same as our appTree ApplicationAlias
						var app = apps.Find(
							a => (a.alias == appTree.ApplicationAlias)
							);

						var def = new TreeDefinition(type, appTree, app);
						this.Add(def);
					}
				}
				//sort our trees with the sort order definition
				this.Sort((t1, t2) => t1.Tree.SortOrder.CompareTo(t2.Tree.SortOrder));
			
			}
        }
       
    }
}
<|MERGE_RESOLUTION|>--- conflicted
+++ resolved
@@ -1,231 +1,207 @@
-using System;
-using System.Data;
-using System.Configuration;
-using System.Threading;
-using System.Web;
-using System.Web.Security;
-using System.Web.UI;
-using System.Web.UI.WebControls;
-using System.Web.UI.WebControls.WebParts;
-using System.Web.UI.HtmlControls;
-using System.Collections.Generic;
-using Umbraco.Core;
-using Umbraco.Core.Logging;
-using Umbraco.Web;
-using umbraco.interfaces;
-using umbraco.BusinessLogic.Utils;
-using umbraco.BusinessLogic;
-using umbraco.BasePages;
-
-namespace umbraco.cms.presentation.Trees
-{
-    /// <summary>
-    /// A collection of TreeDefinitions found in any loaded assembly.
-    /// </summary>
-    public class TreeDefinitionCollection : List<TreeDefinition>
-    {
-
-        //create singleton
-        private static readonly TreeDefinitionCollection instance = new TreeDefinitionCollection();
-
-    	private static readonly ReaderWriterLockSlim Lock = new ReaderWriterLockSlim();
-	
-        public static TreeDefinitionCollection Instance
-        {
-            get 
-            {
-				instance.EnsureTreesRegistered();
-                return instance; 
-            }
-        }
-
-        /// <summary>
-        /// Find the TreeDefinition object based on the ITree
-        /// </summary>
-        /// <param name="tree"></param>
-        /// <returns></returns>
-        public TreeDefinition FindTree(ITree tree)
-        {
-			EnsureTreesRegistered();
-
-            var foundTree = this.Find(
-            	t => t.TreeType == tree.GetType()
-            	);
-            if (foundTree != null)
-                return foundTree;
-
-            return null;
-        }
-
-        /// <summary>
-        /// Finds the TreeDefinition with the generic type specified
-        /// </summary>
-        /// <typeparam name="T"></typeparam>
-        /// <returns></returns>
-        public TreeDefinition FindTree<T>() where T : ITree
-        {
-			EnsureTreesRegistered();
-
-            var foundTree = this.Find(
-               delegate(TreeDefinition t)
-               {
-                   // zb-00002 #29929 : use IsAssignableFrom instead of Equal, otherwise you can't override build-in
-                   // trees because for ex. PermissionEditor.aspx.cs OnInit calls FindTree<loadContent>()
-                   return typeof(T).IsAssignableFrom(t.TreeType);
-               }
-           );
-            if (foundTree != null)
-                return foundTree;
-
-            return null;
-        }
-
-        /// <summary>
-        /// Return the TreeDefinition object based on the tree alias and application it belongs to
-        /// </summary>
-        /// <param name="alias"></param>
-        /// <returns></returns>
-        public TreeDefinition FindTree(string alias)
-        {
-			EnsureTreesRegistered();
-
-            var foundTree = this.Find(
-            	t => t.Tree.Alias.ToLower() == alias.ToLower()
-            	);
-            if (foundTree != null)
-                return foundTree;
-
-            return null;
-        }
-
-        /// <summary>
-        /// Return a list of TreeDefinition's with the appAlias specified
-        /// </summary>
-        /// <param name="appAlias"></param>
-        /// <returns></returns>
-        public List<TreeDefinition> FindTrees(string appAlias)
-        {
-			EnsureTreesRegistered();
-
-            return this.FindAll(
-            	tree => (tree.App != null && tree.App.alias.ToLower() == appAlias.ToLower())
-            	);
-        }
-
-        /// <summary>
-        /// Return a list of TreeDefinition's with the appAlias specified
-        /// </summary>
-        /// <param name="appAlias"></param>
-        /// <returns></returns>
-        public List<TreeDefinition> FindActiveTrees(string appAlias)
-        {
-			EnsureTreesRegistered();
-
-            return this.FindAll(
-            	tree => (tree.App != null && tree.App.alias.ToLower() == appAlias.ToLower() && tree.Tree.Initialize)
-            	);
-        }
-
-        public void ReRegisterTrees()
-        {
-            EnsureTreesRegistered(true);
-        }
-
-        /// <summary>
-        /// Finds all instances of ITree in loaded assemblies, then finds their associated ApplicationTree and Application objects
-        /// and stores them together in a TreeDefinition class and adds the definition to our list.
-        /// This will also store an instance of each tree object in the TreeDefinition class which should be 
-        /// used when referencing all tree classes.
-        /// </summary>
-        private void EnsureTreesRegistered(bool clearFirst = false)
-        {
-			using (var l = new UpgradeableReadLock(Lock))
-			{
-				if (clearFirst)
-				{
-					this.Clear();
-				}
-
-				//if we already have tree, exit
-				if (this.Count > 0)
-					return;
-
-				l.UpgradeToWriteLock();
-
-
-				var foundITrees = PluginManager.Current.ResolveTrees();
-
-				var objTrees = ApplicationTree.getAll();
-				var appTrees = new List<ApplicationTree>();
-				appTrees.AddRange(objTrees);
-
-				var apps = Application.getAll();
-
-				foreach (var type in foundITrees)
-				{
-
-					//find the Application tree's who's combination of assembly name and tree type is equal to 
-					//the Type that was found's full name.
-					//Since a tree can exist in multiple applications we'll need to register them all.
-					
-					//The logic of this has changed in 6.0: http://issues.umbraco.org/issue/U4-1360
-					// we will support the old legacy way but the normal way is to match on assembly qualified names
-
-<<<<<<< HEAD
-				    var appTreesForType = appTrees.FindAll(
-				        tree =>
-				            {
-				                //match the type on assembly qualified name if the assembly attribute is empty or if the
-				                // tree type contains a comma (meaning it is assembly qualified)
-				                if (tree.AssemblyName.IsNullOrWhiteSpace() || tree.Type.Contains(","))
-				                {
-				                    var clrType = Type.GetType(tree.Type);
-				                    if (clrType == null)
-				                    {
-				                        LogHelper.Warn<TreeDefinitionCollection>("The tree definition: " + tree.Type + " could not be resolved to a .Net object type");
-				                        return false;
-				                    }
-
-				                    return clrType == type;
-				                }
-
-				                //otherwise match using legacy match rules
-				                return (string.Format("{0}.{1}", tree.AssemblyName, tree.Type).InvariantEquals(type.FullName));
-				            }
-				        );
-=======
-					var appTreesForType = appTrees.FindAll(
-						tree =>
-							{
-								//match the type on assembly qualified name if the assembly attribute is empty or if the
-								// tree type contains a comma (meaning it is assembly qualified)
-								if (tree.AssemblyName.IsNullOrWhiteSpace() || tree.Type.Contains(","))
-								{									
-									return tree.GetRuntimeType() == type;
-								}
-
-								//otherwise match using legacy match rules
-								return (string.Format("{0}.{1}", tree.AssemblyName, tree.Type).InvariantEquals(type.FullName));									
-							}
-						);
->>>>>>> 82ba1a24
-
-					foreach (var appTree in appTreesForType)
-					{
-						//find the Application object whos name is the same as our appTree ApplicationAlias
-						var app = apps.Find(
-							a => (a.alias == appTree.ApplicationAlias)
-							);
-
-						var def = new TreeDefinition(type, appTree, app);
-						this.Add(def);
-					}
-				}
-				//sort our trees with the sort order definition
-				this.Sort((t1, t2) => t1.Tree.SortOrder.CompareTo(t2.Tree.SortOrder));
-			
-			}
-        }
-       
-    }
-}
+using System;
+using System.Data;
+using System.Configuration;
+using System.Threading;
+using System.Web;
+using System.Web.Security;
+using System.Web.UI;
+using System.Web.UI.WebControls;
+using System.Web.UI.WebControls.WebParts;
+using System.Web.UI.HtmlControls;
+using System.Collections.Generic;
+using Umbraco.Core;
+using Umbraco.Core.Logging;
+using Umbraco.Web;
+using umbraco.interfaces;
+using umbraco.BusinessLogic.Utils;
+using umbraco.BusinessLogic;
+using umbraco.BasePages;
+
+namespace umbraco.cms.presentation.Trees
+{
+    /// <summary>
+    /// A collection of TreeDefinitions found in any loaded assembly.
+    /// </summary>
+    public class TreeDefinitionCollection : List<TreeDefinition>
+    {
+
+        //create singleton
+        private static readonly TreeDefinitionCollection instance = new TreeDefinitionCollection();
+
+    	private static readonly ReaderWriterLockSlim Lock = new ReaderWriterLockSlim();
+	
+        public static TreeDefinitionCollection Instance
+        {
+            get 
+            {
+				instance.EnsureTreesRegistered();
+                return instance; 
+            }
+        }
+
+        /// <summary>
+        /// Find the TreeDefinition object based on the ITree
+        /// </summary>
+        /// <param name="tree"></param>
+        /// <returns></returns>
+        public TreeDefinition FindTree(ITree tree)
+        {
+			EnsureTreesRegistered();
+
+            var foundTree = this.Find(
+            	t => t.TreeType == tree.GetType()
+            	);
+            if (foundTree != null)
+                return foundTree;
+
+            return null;
+        }
+
+        /// <summary>
+        /// Finds the TreeDefinition with the generic type specified
+        /// </summary>
+        /// <typeparam name="T"></typeparam>
+        /// <returns></returns>
+        public TreeDefinition FindTree<T>() where T : ITree
+        {
+			EnsureTreesRegistered();
+
+            var foundTree = this.Find(
+               delegate(TreeDefinition t)
+               {
+                   // zb-00002 #29929 : use IsAssignableFrom instead of Equal, otherwise you can't override build-in
+                   // trees because for ex. PermissionEditor.aspx.cs OnInit calls FindTree<loadContent>()
+                   return typeof(T).IsAssignableFrom(t.TreeType);
+               }
+           );
+            if (foundTree != null)
+                return foundTree;
+
+            return null;
+        }
+
+        /// <summary>
+        /// Return the TreeDefinition object based on the tree alias and application it belongs to
+        /// </summary>
+        /// <param name="alias"></param>
+        /// <returns></returns>
+        public TreeDefinition FindTree(string alias)
+        {
+			EnsureTreesRegistered();
+
+            var foundTree = this.Find(
+            	t => t.Tree.Alias.ToLower() == alias.ToLower()
+            	);
+            if (foundTree != null)
+                return foundTree;
+
+            return null;
+        }
+
+        /// <summary>
+        /// Return a list of TreeDefinition's with the appAlias specified
+        /// </summary>
+        /// <param name="appAlias"></param>
+        /// <returns></returns>
+        public List<TreeDefinition> FindTrees(string appAlias)
+        {
+			EnsureTreesRegistered();
+
+            return this.FindAll(
+            	tree => (tree.App != null && tree.App.alias.ToLower() == appAlias.ToLower())
+            	);
+        }
+
+        /// <summary>
+        /// Return a list of TreeDefinition's with the appAlias specified
+        /// </summary>
+        /// <param name="appAlias"></param>
+        /// <returns></returns>
+        public List<TreeDefinition> FindActiveTrees(string appAlias)
+        {
+			EnsureTreesRegistered();
+
+            return this.FindAll(
+            	tree => (tree.App != null && tree.App.alias.ToLower() == appAlias.ToLower() && tree.Tree.Initialize)
+            	);
+        }
+
+        public void ReRegisterTrees()
+        {
+            EnsureTreesRegistered(true);
+        }
+
+        /// <summary>
+        /// Finds all instances of ITree in loaded assemblies, then finds their associated ApplicationTree and Application objects
+        /// and stores them together in a TreeDefinition class and adds the definition to our list.
+        /// This will also store an instance of each tree object in the TreeDefinition class which should be 
+        /// used when referencing all tree classes.
+        /// </summary>
+        private void EnsureTreesRegistered(bool clearFirst = false)
+        {
+			using (var l = new UpgradeableReadLock(Lock))
+			{
+				if (clearFirst)
+				{
+					this.Clear();
+				}
+
+				//if we already have tree, exit
+				if (this.Count > 0)
+					return;
+
+				l.UpgradeToWriteLock();
+
+
+				var foundITrees = PluginManager.Current.ResolveTrees();
+
+				var objTrees = ApplicationTree.getAll();
+				var appTrees = new List<ApplicationTree>();
+				appTrees.AddRange(objTrees);
+
+				var apps = Application.getAll();
+
+				foreach (var type in foundITrees)
+				{
+
+					//find the Application tree's who's combination of assembly name and tree type is equal to 
+					//the Type that was found's full name.
+					//Since a tree can exist in multiple applications we'll need to register them all.
+					
+					//The logic of this has changed in 6.0: http://issues.umbraco.org/issue/U4-1360
+					// we will support the old legacy way but the normal way is to match on assembly qualified names
+
+				    var appTreesForType = appTrees.FindAll(
+				        tree =>
+				            {
+				                //match the type on assembly qualified name if the assembly attribute is empty or if the
+				                // tree type contains a comma (meaning it is assembly qualified)
+				                if (tree.AssemblyName.IsNullOrWhiteSpace() || tree.Type.Contains(","))
+				                {
+									return tree.GetRuntimeType() == type;
+								}
+
+				                //otherwise match using legacy match rules
+				                return (string.Format("{0}.{1}", tree.AssemblyName, tree.Type).InvariantEquals(type.FullName));
+				            }
+				        );
+
+					foreach (var appTree in appTreesForType)
+					{
+						//find the Application object whos name is the same as our appTree ApplicationAlias
+						var app = apps.Find(
+							a => (a.alias == appTree.ApplicationAlias)
+							);
+
+						var def = new TreeDefinition(type, appTree, app);
+						this.Add(def);
+					}
+				}
+				//sort our trees with the sort order definition
+				this.Sort((t1, t2) => t1.Tree.SortOrder.CompareTo(t2.Tree.SortOrder));
+			
+			}
+        }
+       
+    }
+}