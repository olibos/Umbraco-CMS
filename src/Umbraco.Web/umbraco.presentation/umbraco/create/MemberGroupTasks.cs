<<<<<<< HEAD
using System.Web.Security;
using Umbraco.Core;
using Umbraco.Web.Composing;
using Umbraco.Web._Legacy.UI;
=======
using System.Linq;
using System.Web.Security;
using umbraco.BusinessLogic;
using umbraco.cms.businesslogic.member;
using Umbraco.Web.UI;
>>>>>>> 71602060

namespace Umbraco.Web.umbraco.presentation.umbraco.create
{
    public class MemberGroupTasks : LegacyDialogTask
    {
        public override bool PerformSave()
        {
            Roles.CreateRole(Alias);
            _returnUrl = $"members/EditMemberGroup.aspx?id={System.Web.HttpContext.Current.Server.UrlEncode(Alias)}";
            return true;
        }

        public override bool PerformDelete()
        {
            var roleDeleted = false;

            // only built-in roles can be deleted
            if (Roles.Provider.Name == Constants.Conventions.Member.UmbracoRoleProviderName)
            {
<<<<<<< HEAD
                var group = Current.Services.MemberGroupService.GetByName(Alias);
                if (group != null)
                {
                    Current.Services.MemberGroupService.Delete(group);
                }
                return true;
            }
            return false;
=======
                roleDeleted = Roles.DeleteRole(Alias);
            }

            // Need to delete the member group from any content item that has it assigned in public access settings
            var publicAccessService = UmbracoContext.Current.Application.Services.PublicAccessService;
            var allPublicAccessRules = publicAccessService.GetAll();

            // Find only rules which have the current role name (alias) assigned to them
            var rulesWithDeletedRoles = allPublicAccessRules.Where(x => x.Rules.Any(r => r.RuleValue == Alias));

            var contentService = UmbracoContext.Current.Application.Services.ContentService;
            foreach (var publicAccessEntry in rulesWithDeletedRoles)
            {
                var contentItem = contentService.GetById(publicAccessEntry.ProtectedNodeId);
                var rulesToDelete = publicAccessEntry.Rules.ToList();
                foreach (var rule in rulesToDelete)
                    publicAccessService.RemoveRule(contentItem, rule.RuleType, rule.RuleValue);
            }

            return roleDeleted;
>>>>>>> 71602060
        }

        private string _returnUrl = "";

        public override string ReturnUrl => _returnUrl;

<<<<<<< HEAD
        public override string AssignedApp
        {
            get { return Constants.Applications.Members.ToString(); }
        }
=======
        public override string AssignedApp => DefaultApps.member.ToString();
>>>>>>> 71602060
    }
}
<|MERGE_RESOLUTION|>--- conflicted
+++ resolved
@@ -1,78 +1,57 @@
-<<<<<<< HEAD
-using System.Web.Security;
-using Umbraco.Core;
-using Umbraco.Web.Composing;
-using Umbraco.Web._Legacy.UI;
-=======
-using System.Linq;
-using System.Web.Security;
-using umbraco.BusinessLogic;
-using umbraco.cms.businesslogic.member;
-using Umbraco.Web.UI;
->>>>>>> 71602060
-
-namespace Umbraco.Web.umbraco.presentation.umbraco.create
-{
-    public class MemberGroupTasks : LegacyDialogTask
-    {
-        public override bool PerformSave()
-        {
-            Roles.CreateRole(Alias);
-            _returnUrl = $"members/EditMemberGroup.aspx?id={System.Web.HttpContext.Current.Server.UrlEncode(Alias)}";
-            return true;
-        }
-
-        public override bool PerformDelete()
-        {
-            var roleDeleted = false;
-
-            // only built-in roles can be deleted
-            if (Roles.Provider.Name == Constants.Conventions.Member.UmbracoRoleProviderName)
-            {
-<<<<<<< HEAD
-                var group = Current.Services.MemberGroupService.GetByName(Alias);
-                if (group != null)
-                {
-                    Current.Services.MemberGroupService.Delete(group);
-                }
-                return true;
-            }
-            return false;
-=======
-                roleDeleted = Roles.DeleteRole(Alias);
-            }
-
-            // Need to delete the member group from any content item that has it assigned in public access settings
-            var publicAccessService = UmbracoContext.Current.Application.Services.PublicAccessService;
-            var allPublicAccessRules = publicAccessService.GetAll();
-
-            // Find only rules which have the current role name (alias) assigned to them
-            var rulesWithDeletedRoles = allPublicAccessRules.Where(x => x.Rules.Any(r => r.RuleValue == Alias));
-
-            var contentService = UmbracoContext.Current.Application.Services.ContentService;
-            foreach (var publicAccessEntry in rulesWithDeletedRoles)
-            {
-                var contentItem = contentService.GetById(publicAccessEntry.ProtectedNodeId);
-                var rulesToDelete = publicAccessEntry.Rules.ToList();
-                foreach (var rule in rulesToDelete)
-                    publicAccessService.RemoveRule(contentItem, rule.RuleType, rule.RuleValue);
-            }
-
-            return roleDeleted;
->>>>>>> 71602060
-        }
-
-        private string _returnUrl = "";
-
-        public override string ReturnUrl => _returnUrl;
-
-<<<<<<< HEAD
-        public override string AssignedApp
-        {
-            get { return Constants.Applications.Members.ToString(); }
-        }
-=======
-        public override string AssignedApp => DefaultApps.member.ToString();
->>>>>>> 71602060
-    }
-}
+using System.Linq;
+using System.Web.Security;
+using Umbraco.Core;
+using Umbraco.Web.Composing;
+using Umbraco.Web._Legacy.UI;
+
+namespace Umbraco.Web.umbraco.presentation.umbraco.create
+{
+    public class MemberGroupTasks : LegacyDialogTask
+    {
+        public override bool PerformSave()
+        {
+            Roles.CreateRole(Alias);
+            _returnUrl = $"members/EditMemberGroup.aspx?id={System.Web.HttpContext.Current.Server.UrlEncode(Alias)}";
+            return true;
+        }
+
+        public override bool PerformDelete()
+        {
+            var roleDeleted = false;
+
+            // only built-in roles can be deleted
+            if (Roles.Provider.Name == Constants.Conventions.Member.UmbracoRoleProviderName)
+            {
+                var group = Current.Services.MemberGroupService.GetByName(Alias);
+                if (group != null)
+                {
+                    Current.Services.MemberGroupService.Delete(group);
+                }
+            }
+
+            // Need to delete the member group from any content item that has it assigned in public access settings
+            var publicAccessService = UmbracoContext.Current.Application.Services.PublicAccessService;
+            var allPublicAccessRules = publicAccessService.GetAll();
+
+            // Find only rules which have the current role name (alias) assigned to them
+            var rulesWithDeletedRoles = allPublicAccessRules.Where(x => x.Rules.Any(r => r.RuleValue == Alias));
+
+            var contentService = UmbracoContext.Current.Application.Services.ContentService;
+            foreach (var publicAccessEntry in rulesWithDeletedRoles)
+            {
+                var contentItem = contentService.GetById(publicAccessEntry.ProtectedNodeId);
+                var rulesToDelete = publicAccessEntry.Rules.ToList();
+                foreach (var rule in rulesToDelete)
+                    publicAccessService.RemoveRule(contentItem, rule.RuleType, rule.RuleValue);
+            }
+
+            return roleDeleted;
+        }
+
+        private string _returnUrl = "";
+
+        public override string ReturnUrl => _returnUrl;
+
+        public override string AssignedApp => Constants.Applications.Members.ToString();
+    }
+}