--- conflicted
+++ resolved
@@ -1,11 +1,10 @@
-<<<<<<< HEAD
-﻿using Umbraco.Core;
+﻿using System.Net.Http;
+using Umbraco.Core;
 using Umbraco.Core.Logging;
 using Umbraco.Web;
 using Umbraco.Web.UI.Pages;
 using System;
 using System.Linq;
-using System.Net;
 using System.Net.Mime;
 using Umbraco.Core.IO;
 using Umbraco.Core.Xml;
@@ -14,66 +13,6 @@
 namespace dashboardUtilities
 {
 
-
-    public partial class FeedProxy : UmbracoEnsuredPage
-    {
-        protected void Page_Load(object sender, EventArgs e)
-        {
-            try
-            {
-                if (Request.QueryString.AllKeys.Contains("url") && Request.QueryString["url"] != null)
-                {
-                    var url = Request.QueryString["url"];
-                    if (!string.IsNullOrWhiteSpace(url) && !url.StartsWith("/"))
-                    {
-                        Uri requestUri;
-                        if (Uri.TryCreate(url, UriKind.Absolute, out requestUri))
-                        {
-                            var feedProxyXml = XmlHelper.OpenAsXmlDocument(IOHelper.MapPath(SystemFiles.FeedProxyConfig));
-                            if (feedProxyXml != null
-                                && feedProxyXml.SelectSingleNode(string.Concat("//allow[@host = '", requestUri.Host, "']")) != null
-                                && requestUri.Port == 80)
-                            {
-                                using (var client = new WebClient())
-                                {
-                                    var response = client.DownloadString(requestUri);
-
-                                    if (string.IsNullOrEmpty(response) == false)
-                                    {
-                                        Response.Clear();
-                                        Response.ContentType = Request.CleanForXss("type") ?? MediaTypeNames.Text.Xml;
-                                        Response.Write(response);
-                                    }
-                                }
-                            }
-                            else
-                            {
-                                Current.Logger.Debug<FeedProxy>("Access to unallowed feedproxy attempted: {RequestUrl}", requestUri);
-                            }
-                        }
-                    }
-                }
-            }
-            catch (Exception ex)
-            {
-                Current.Logger.Error<FeedProxy>(ex, "Exception occurred");
-            }
-        }
-    }
-}
-=======
-﻿using System.Net.Http;
-using Umbraco.Core;
-using Umbraco.Core.Logging;
-using Umbraco.Web;
-
-namespace dashboardUtilities
-{
-    using System;
-    using System.Linq;
-    using System.Net.Mime;
-    using umbraco.BasePages;
-    using Umbraco.Core.IO;
 
     public partial class FeedProxy : UmbracoEnsuredPage
     {
@@ -114,14 +53,13 @@
                 }
                 else
                 {
-                    LogHelper.Debug<FeedProxy>($"Access to unallowed feedproxy attempted: {requestUri}");
+                                Current.Logger.Debug<FeedProxy>("Access to unallowed feedproxy attempted: {RequestUrl}", requestUri);
                 }
             }
             catch (Exception ex)
             {
-                LogHelper.Error<FeedProxy>("Exception occurred", ex);
+                Current.Logger.Error<FeedProxy>(ex, "Exception occurred");
             }
         }
     }
-}
->>>>>>> 328b4b15
+}