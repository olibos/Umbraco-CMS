﻿using System;
using System.Web.UI;
using System.Web.UI.WebControls;
using System.Xml;
using Umbraco.Core;
using umbraco.cms.businesslogic.datatype.controls;
using System.Collections.Generic;
using System.Linq;
using System.IO;
using Umbraco.Core.IO;
using umbraco.cms.businesslogic.property;
using Umbraco.Core;

namespace umbraco.cms.presentation
{
<<<<<<< HEAD
    /// <summary>
    /// Summary description for editMedia.
    /// </summary>
    public partial class editMedia : BasePages.UmbracoEnsuredPage
    {
        private uicontrols.Pane mediaPropertiesPane = new uicontrols.Pane();
        private LiteralControl updateDateLiteral = new LiteralControl();
        private LiteralControl mediaFileLinksLiteral = new LiteralControl();
=======
	/// <summary>
	/// Summary description for editMedia.
	/// </summary>
	public partial class editMedia : BasePages.UmbracoEnsuredPage
	{
        private readonly uicontrols.Pane _mediaPropertiesPane = new uicontrols.Pane();
        private readonly LiteralControl _updateDateLiteral = new LiteralControl();
        private readonly LiteralControl _mediaFileLinksLiteral = new LiteralControl();
>>>>>>> e9a496df

        public editMedia()
        {
            CurrentApp = BusinessLogic.DefaultApps.media.ToString();
        }

<<<<<<< HEAD
        protected uicontrols.TabView TabView1;
        protected System.Web.UI.WebControls.TextBox documentName;
        private cms.businesslogic.media.Media _media;
        controls.ContentControl tmp;

        //protected System.Web.UI.WebControls.Literal SyncPath;

=======
		protected uicontrols.TabView TabView1;
		protected TextBox documentName;
		private businesslogic.media.Media _media;
		controls.ContentControl _contentControl;
        
>>>>>>> e9a496df
        override protected void OnInit(EventArgs e)
        {
            base.OnInit(e);

            int id = int.Parse(Request.QueryString["id"]);

            //Loading Media via new public service to ensure that the Properties are loaded correct
            var media = ApplicationContext.Current.Services.MediaService.GetById(id);
            _media = new cms.businesslogic.media.Media(media);

            // Save media on first load
            bool exists = SqlHelper.ExecuteScalar<int>("SELECT COUNT(nodeId) FROM cmsContentXml WHERE nodeId = @nodeId",
                                       SqlHelper.CreateParameter("@nodeId", _media.Id)) > 0;
            if (!exists)
            {
                _media.XmlGenerate(new XmlDocument());
            }

            _contentControl = new controls.ContentControl(_media, controls.ContentControl.publishModes.NoPublish, "TabView1");
            _contentControl.Width = Unit.Pixel(666);
            _contentControl.Height = Unit.Pixel(666);

            //this must be set to false as we don't want to proceed to save anything if the page is invalid
            _contentControl.SavePropertyDataWhenInvalid = false;

            plc.Controls.Add(_contentControl);

            _contentControl.Save += new System.EventHandler(Save);

            this._updateDateLiteral.ID = "updateDate";
            this._updateDateLiteral.Text = _media.VersionDate.ToShortDateString() + " " + _media.VersionDate.ToShortTimeString();

            this._mediaFileLinksLiteral.ID = "mediaFileLinks";
            _mediaPropertiesPane.addProperty(ui.Text("content", "updateDate", base.getUser()), this._updateDateLiteral);

            this.UpdateMediaFileLinksLiteral();
            _mediaPropertiesPane.addProperty(ui.Text("content", "mediaLinks"), this._mediaFileLinksLiteral);

            // add the property pane to the page rendering
<<<<<<< HEAD
            tmp.tpProp.Controls.AddAt(1, mediaPropertiesPane);
        }

        protected void Page_Load(object sender, System.EventArgs e)
        {
            //if (!IsPostBack) 
            //{
            //    SyncPath.Text = _media.Path;
            //    newName.Text = _media.Text.Replace("'", "\\'");
            //}
            if (!IsPostBack)
            {
                ClientTools.SyncTree(_media.Path, false);
            }
        }

        protected void Save(object sender, System.EventArgs e)
        {
            // error handling test
=======
            _contentControl.tpProp.Controls.AddAt(1, _mediaPropertiesPane);                       
        }

		protected void Page_Load(object sender, EventArgs e)
		{
			if (!IsPostBack)
			{
				ClientTools.SyncTree(_media.Path, false);
			}			
		}

		protected void Save(object sender, EventArgs e) 
		{
            // do not continue saving anything if the page is invalid!
            // http://issues.umbraco.org/issue/U4-227
>>>>>>> e9a496df
            if (!Page.IsValid)
            {
                foreach (uicontrols.TabPage tp in _contentControl.GetPanels())
                {
                    tp.ErrorControl.Visible = true;
                    tp.ErrorHeader = ui.Text("errorHandling", "errorHeader");
                    tp.CloseCaption = ui.Text("close");
                }
            }
            else
            {
                if (Page.IsPostBack)
                {
                    // hide validation summaries
                    foreach (uicontrols.TabPage tp in _contentControl.GetPanels())
                    {
                        tp.ErrorControl.Visible = false;
                    }
                }    

            //The value of the properties has been set on IData through IDataEditor in the ContentControl
            //so we need to 'retrieve' that value and set it on the property of the new IContent object.
            //NOTE This is a workaround for the legacy approach to saving values through the DataType instead of the Property 
            //- (The DataType shouldn't be responsible for saving the value - especically directly to the db).
            foreach (var item in _contentControl.DataTypes)
            {
                _media.getProperty(item.Key).Value = item.Value.Data.Value;
            }

                _media.Save();

                this._updateDateLiteral.Text = _media.VersionDate.ToShortDateString() + " " + _media.VersionDate.ToShortTimeString();
                this.UpdateMediaFileLinksLiteral();

<<<<<<< HEAD
            _media.XmlGenerate(new XmlDocument());
            ClientTools.ShowSpeechBubble(speechBubbleIcon.save, ui.Text("speechBubbles", "editMediaSaved"), ui.Text("editMediaSavedText"));
            ClientTools.SyncTree(_media.Path, true);
        }
=======
                _media.XmlGenerate(new XmlDocument());
                ClientTools.ShowSpeechBubble(speechBubbleIcon.save, ui.Text("speechBubbles", "editMediaSaved"), ui.Text("editMediaSavedText"));
                ClientTools.SyncTree(_media.Path, true);
            }                               
		}
>>>>>>> e9a496df

        private void UpdateMediaFileLinksLiteral()
        {
            var uploadField = new Factory().GetNewObject(new Guid(Constants.PropertyEditors.UploadField));

            // always clear, incase the upload file was removed
            this._mediaFileLinksLiteral.Text = string.Empty;

            try
            {
                var uploadProperties = _media.GenericProperties
                    .Where(p => p.PropertyType.DataTypeDefinition.DataType.Id == uploadField.Id
                                && p.Value.ToString() != ""
                                && File.Exists(IOHelper.MapPath(p.Value.ToString())));

                var properties = uploadProperties as List<Property> ?? uploadProperties.ToList();

                if (properties.Any())
                {
                    this._mediaFileLinksLiteral.Text += "<table>";

                    foreach (var property in properties)
                    {
                        this._mediaFileLinksLiteral.Text += string.Format("<tr><td>{0}&nbsp;</td><td><a href=\"{1}\" target=\"_blank\">{1}</a></td></tr>", property.PropertyType.Name, property.Value);
                    }
<<<<<<< HEAD

                    this.mediaFileLinksLiteral.Text += "</table>";
=======
                    
                    this._mediaFileLinksLiteral.Text += "</table>";
>>>>>>> e9a496df
                }
            }
            catch
            {
                //the data type definition may not exist anymore at this point because another thread may
                //have deleted it.
            }
        }

        /// <summary>
        /// plc control.
        /// </summary>
        /// <remarks>
        /// Auto-generated field.
        /// To modify move field declaration from designer file to code-behind file.
        /// </remarks>
        protected global::System.Web.UI.WebControls.PlaceHolder plc;

        /// <summary>
        /// doSave control.
        /// </summary>
        /// <remarks>
        /// Auto-generated field.
        /// To modify move field declaration from designer file to code-behind file.
        /// </remarks>
        protected global::System.Web.UI.HtmlControls.HtmlInputHidden doSave;

        /// <summary>
        /// doPublish control.
        /// </summary>
        /// <remarks>
        /// Auto-generated field.
        /// To modify move field declaration from designer file to code-behind file.
        /// </remarks>
        protected global::System.Web.UI.HtmlControls.HtmlInputHidden doPublish;
    }
}
<|MERGE_RESOLUTION|>--- conflicted
+++ resolved
@@ -1,246 +1,191 @@
-﻿using System;
-using System.Web.UI;
-using System.Web.UI.WebControls;
-using System.Xml;
-using Umbraco.Core;
-using umbraco.cms.businesslogic.datatype.controls;
-using System.Collections.Generic;
-using System.Linq;
-using System.IO;
-using Umbraco.Core.IO;
-using umbraco.cms.businesslogic.property;
-using Umbraco.Core;
-
-namespace umbraco.cms.presentation
-{
-<<<<<<< HEAD
-    /// <summary>
-    /// Summary description for editMedia.
-    /// </summary>
-    public partial class editMedia : BasePages.UmbracoEnsuredPage
-    {
-        private uicontrols.Pane mediaPropertiesPane = new uicontrols.Pane();
-        private LiteralControl updateDateLiteral = new LiteralControl();
-        private LiteralControl mediaFileLinksLiteral = new LiteralControl();
-=======
-	/// <summary>
-	/// Summary description for editMedia.
-	/// </summary>
-	public partial class editMedia : BasePages.UmbracoEnsuredPage
-	{
-        private readonly uicontrols.Pane _mediaPropertiesPane = new uicontrols.Pane();
-        private readonly LiteralControl _updateDateLiteral = new LiteralControl();
-        private readonly LiteralControl _mediaFileLinksLiteral = new LiteralControl();
->>>>>>> e9a496df
-
-        public editMedia()
-        {
-            CurrentApp = BusinessLogic.DefaultApps.media.ToString();
-        }
-
-<<<<<<< HEAD
-        protected uicontrols.TabView TabView1;
-        protected System.Web.UI.WebControls.TextBox documentName;
-        private cms.businesslogic.media.Media _media;
-        controls.ContentControl tmp;
-
-        //protected System.Web.UI.WebControls.Literal SyncPath;
-
-=======
-		protected uicontrols.TabView TabView1;
-		protected TextBox documentName;
-		private businesslogic.media.Media _media;
-		controls.ContentControl _contentControl;
-        
->>>>>>> e9a496df
-        override protected void OnInit(EventArgs e)
-        {
-            base.OnInit(e);
-
-            int id = int.Parse(Request.QueryString["id"]);
-
-            //Loading Media via new public service to ensure that the Properties are loaded correct
-            var media = ApplicationContext.Current.Services.MediaService.GetById(id);
-            _media = new cms.businesslogic.media.Media(media);
-
-            // Save media on first load
-            bool exists = SqlHelper.ExecuteScalar<int>("SELECT COUNT(nodeId) FROM cmsContentXml WHERE nodeId = @nodeId",
-                                       SqlHelper.CreateParameter("@nodeId", _media.Id)) > 0;
-            if (!exists)
-            {
-                _media.XmlGenerate(new XmlDocument());
-            }
-
-            _contentControl = new controls.ContentControl(_media, controls.ContentControl.publishModes.NoPublish, "TabView1");
-            _contentControl.Width = Unit.Pixel(666);
-            _contentControl.Height = Unit.Pixel(666);
-
-            //this must be set to false as we don't want to proceed to save anything if the page is invalid
-            _contentControl.SavePropertyDataWhenInvalid = false;
-
-            plc.Controls.Add(_contentControl);
-
-            _contentControl.Save += new System.EventHandler(Save);
-
-            this._updateDateLiteral.ID = "updateDate";
-            this._updateDateLiteral.Text = _media.VersionDate.ToShortDateString() + " " + _media.VersionDate.ToShortTimeString();
-
-            this._mediaFileLinksLiteral.ID = "mediaFileLinks";
-            _mediaPropertiesPane.addProperty(ui.Text("content", "updateDate", base.getUser()), this._updateDateLiteral);
-
-            this.UpdateMediaFileLinksLiteral();
-            _mediaPropertiesPane.addProperty(ui.Text("content", "mediaLinks"), this._mediaFileLinksLiteral);
-
-            // add the property pane to the page rendering
-<<<<<<< HEAD
-            tmp.tpProp.Controls.AddAt(1, mediaPropertiesPane);
-        }
-
-        protected void Page_Load(object sender, System.EventArgs e)
-        {
-            //if (!IsPostBack) 
-            //{
-            //    SyncPath.Text = _media.Path;
-            //    newName.Text = _media.Text.Replace("'", "\\'");
-            //}
-            if (!IsPostBack)
-            {
-                ClientTools.SyncTree(_media.Path, false);
-            }
-        }
-
-        protected void Save(object sender, System.EventArgs e)
-        {
-            // error handling test
-=======
-            _contentControl.tpProp.Controls.AddAt(1, _mediaPropertiesPane);                       
-        }
-
-		protected void Page_Load(object sender, EventArgs e)
-		{
-			if (!IsPostBack)
-			{
-				ClientTools.SyncTree(_media.Path, false);
-			}			
-		}
-
-		protected void Save(object sender, EventArgs e) 
-		{
-            // do not continue saving anything if the page is invalid!
-            // http://issues.umbraco.org/issue/U4-227
->>>>>>> e9a496df
-            if (!Page.IsValid)
-            {
-                foreach (uicontrols.TabPage tp in _contentControl.GetPanels())
-                {
-                    tp.ErrorControl.Visible = true;
-                    tp.ErrorHeader = ui.Text("errorHandling", "errorHeader");
-                    tp.CloseCaption = ui.Text("close");
-                }
-            }
-            else
-            {
-                if (Page.IsPostBack)
-                {
-                    // hide validation summaries
-                    foreach (uicontrols.TabPage tp in _contentControl.GetPanels())
-                    {
-                        tp.ErrorControl.Visible = false;
-                    }
-                }    
-
-            //The value of the properties has been set on IData through IDataEditor in the ContentControl
-            //so we need to 'retrieve' that value and set it on the property of the new IContent object.
-            //NOTE This is a workaround for the legacy approach to saving values through the DataType instead of the Property 
-            //- (The DataType shouldn't be responsible for saving the value - especically directly to the db).
-            foreach (var item in _contentControl.DataTypes)
-            {
-                _media.getProperty(item.Key).Value = item.Value.Data.Value;
-            }
-
-                _media.Save();
-
-                this._updateDateLiteral.Text = _media.VersionDate.ToShortDateString() + " " + _media.VersionDate.ToShortTimeString();
-                this.UpdateMediaFileLinksLiteral();
-
-<<<<<<< HEAD
-            _media.XmlGenerate(new XmlDocument());
-            ClientTools.ShowSpeechBubble(speechBubbleIcon.save, ui.Text("speechBubbles", "editMediaSaved"), ui.Text("editMediaSavedText"));
-            ClientTools.SyncTree(_media.Path, true);
-        }
-=======
-                _media.XmlGenerate(new XmlDocument());
-                ClientTools.ShowSpeechBubble(speechBubbleIcon.save, ui.Text("speechBubbles", "editMediaSaved"), ui.Text("editMediaSavedText"));
-                ClientTools.SyncTree(_media.Path, true);
-            }                               
-		}
->>>>>>> e9a496df
-
-        private void UpdateMediaFileLinksLiteral()
-        {
-            var uploadField = new Factory().GetNewObject(new Guid(Constants.PropertyEditors.UploadField));
-
-            // always clear, incase the upload file was removed
-            this._mediaFileLinksLiteral.Text = string.Empty;
-
-            try
-            {
-                var uploadProperties = _media.GenericProperties
-                    .Where(p => p.PropertyType.DataTypeDefinition.DataType.Id == uploadField.Id
-                                && p.Value.ToString() != ""
-                                && File.Exists(IOHelper.MapPath(p.Value.ToString())));
-
-                var properties = uploadProperties as List<Property> ?? uploadProperties.ToList();
-
-                if (properties.Any())
-                {
-                    this._mediaFileLinksLiteral.Text += "<table>";
-
-                    foreach (var property in properties)
-                    {
-                        this._mediaFileLinksLiteral.Text += string.Format("<tr><td>{0}&nbsp;</td><td><a href=\"{1}\" target=\"_blank\">{1}</a></td></tr>", property.PropertyType.Name, property.Value);
-                    }
-<<<<<<< HEAD
-
-                    this.mediaFileLinksLiteral.Text += "</table>";
-=======
-                    
-                    this._mediaFileLinksLiteral.Text += "</table>";
->>>>>>> e9a496df
-                }
-            }
-            catch
-            {
-                //the data type definition may not exist anymore at this point because another thread may
-                //have deleted it.
-            }
-        }
-
-        /// <summary>
-        /// plc control.
-        /// </summary>
-        /// <remarks>
-        /// Auto-generated field.
-        /// To modify move field declaration from designer file to code-behind file.
-        /// </remarks>
-        protected global::System.Web.UI.WebControls.PlaceHolder plc;
-
-        /// <summary>
-        /// doSave control.
-        /// </summary>
-        /// <remarks>
-        /// Auto-generated field.
-        /// To modify move field declaration from designer file to code-behind file.
-        /// </remarks>
-        protected global::System.Web.UI.HtmlControls.HtmlInputHidden doSave;
-
-        /// <summary>
-        /// doPublish control.
-        /// </summary>
-        /// <remarks>
-        /// Auto-generated field.
-        /// To modify move field declaration from designer file to code-behind file.
-        /// </remarks>
-        protected global::System.Web.UI.HtmlControls.HtmlInputHidden doPublish;
-    }
-}
+﻿using System;
+using System.Web.UI;
+using System.Web.UI.WebControls;
+using System.Xml;
+using Umbraco.Core;
+using umbraco.cms.businesslogic.datatype.controls;
+using System.Collections.Generic;
+using System.Linq;
+using System.IO;
+using Umbraco.Core.IO;
+using umbraco.cms.businesslogic.property;
+using Umbraco.Core;
+
+namespace umbraco.cms.presentation
+{
+    /// <summary>
+    /// Summary description for editMedia.
+    /// </summary>
+    public partial class editMedia : BasePages.UmbracoEnsuredPage
+    {
+        private readonly uicontrols.Pane _mediaPropertiesPane = new uicontrols.Pane();
+        private readonly LiteralControl _updateDateLiteral = new LiteralControl();
+        private readonly LiteralControl _mediaFileLinksLiteral = new LiteralControl();
+
+        public editMedia()
+        {
+            CurrentApp = BusinessLogic.DefaultApps.media.ToString();
+        }
+
+        protected uicontrols.TabView TabView1;
+		protected TextBox documentName;
+		private businesslogic.media.Media _media;
+		controls.ContentControl _contentControl;
+        
+        override protected void OnInit(EventArgs e)
+        {
+            base.OnInit(e);
+
+            int id = int.Parse(Request.QueryString["id"]);
+
+            //Loading Media via new public service to ensure that the Properties are loaded correct
+            var media = ApplicationContext.Current.Services.MediaService.GetById(id);
+            _media = new cms.businesslogic.media.Media(media);
+
+            // Save media on first load
+            bool exists = SqlHelper.ExecuteScalar<int>("SELECT COUNT(nodeId) FROM cmsContentXml WHERE nodeId = @nodeId",
+                                       SqlHelper.CreateParameter("@nodeId", _media.Id)) > 0;
+            if (!exists)
+            {
+                _media.XmlGenerate(new XmlDocument());
+            }
+
+            _contentControl = new controls.ContentControl(_media, controls.ContentControl.publishModes.NoPublish, "TabView1");
+            _contentControl.Width = Unit.Pixel(666);
+            _contentControl.Height = Unit.Pixel(666);
+
+            //this must be set to false as we don't want to proceed to save anything if the page is invalid
+            _contentControl.SavePropertyDataWhenInvalid = false;
+
+            plc.Controls.Add(_contentControl);
+
+            _contentControl.Save += new System.EventHandler(Save);
+
+            this._updateDateLiteral.ID = "updateDate";
+            this._updateDateLiteral.Text = _media.VersionDate.ToShortDateString() + " " + _media.VersionDate.ToShortTimeString();
+
+            this._mediaFileLinksLiteral.ID = "mediaFileLinks";
+            _mediaPropertiesPane.addProperty(ui.Text("content", "updateDate", base.getUser()), this._updateDateLiteral);
+
+            this.UpdateMediaFileLinksLiteral();
+            _mediaPropertiesPane.addProperty(ui.Text("content", "mediaLinks"), this._mediaFileLinksLiteral);
+
+            // add the property pane to the page rendering
+            _contentControl.tpProp.Controls.AddAt(1, _mediaPropertiesPane);                       
+        }
+
+        protected void Page_Load(object sender, System.EventArgs e)
+        {
+            if (!IsPostBack)
+            {
+                ClientTools.SyncTree(_media.Path, false);
+            }
+        }
+
+		protected void Save(object sender, EventArgs e) 
+        {
+            // do not continue saving anything if the page is invalid!
+            // http://issues.umbraco.org/issue/U4-227
+            if (!Page.IsValid)
+            {
+                foreach (uicontrols.TabPage tp in _contentControl.GetPanels())
+                {
+                    tp.ErrorControl.Visible = true;
+                    tp.ErrorHeader = ui.Text("errorHandling", "errorHeader");
+                    tp.CloseCaption = ui.Text("close");
+                }
+            }
+            else
+            {
+                if (Page.IsPostBack)
+                {
+                    // hide validation summaries
+                    foreach (uicontrols.TabPage tp in _contentControl.GetPanels())
+                    {
+                        tp.ErrorControl.Visible = false;
+                    }
+                }    
+
+            //The value of the properties has been set on IData through IDataEditor in the ContentControl
+            //so we need to 'retrieve' that value and set it on the property of the new IContent object.
+            //NOTE This is a workaround for the legacy approach to saving values through the DataType instead of the Property 
+            //- (The DataType shouldn't be responsible for saving the value - especically directly to the db).
+            foreach (var item in _contentControl.DataTypes)
+            {
+                _media.getProperty(item.Key).Value = item.Value.Data.Value;
+            }
+
+                _media.Save();
+
+                this._updateDateLiteral.Text = _media.VersionDate.ToShortDateString() + " " + _media.VersionDate.ToShortTimeString();
+                this.UpdateMediaFileLinksLiteral();
+
+                _media.XmlGenerate(new XmlDocument());
+                ClientTools.ShowSpeechBubble(speechBubbleIcon.save, ui.Text("speechBubbles", "editMediaSaved"), ui.Text("editMediaSavedText"));
+                ClientTools.SyncTree(_media.Path, true);
+            }                               
+		}
+
+        private void UpdateMediaFileLinksLiteral()
+        {
+            var uploadField = new Factory().GetNewObject(new Guid(Constants.PropertyEditors.UploadField));
+
+            // always clear, incase the upload file was removed
+            this._mediaFileLinksLiteral.Text = string.Empty;
+
+            try
+            {
+                var uploadProperties = _media.GenericProperties
+                    .Where(p => p.PropertyType.DataTypeDefinition.DataType.Id == uploadField.Id
+                                && p.Value.ToString() != ""
+                                && File.Exists(IOHelper.MapPath(p.Value.ToString())));
+
+                var properties = uploadProperties as List<Property> ?? uploadProperties.ToList();
+
+                if (properties.Any())
+                {
+                    this._mediaFileLinksLiteral.Text += "<table>";
+
+                    foreach (var property in properties)
+                    {
+                        this._mediaFileLinksLiteral.Text += string.Format("<tr><td>{0}&nbsp;</td><td><a href=\"{1}\" target=\"_blank\">{1}</a></td></tr>", property.PropertyType.Name, property.Value);
+                    }
+
+                    this._mediaFileLinksLiteral.Text += "</table>";
+                }
+            }
+            catch
+            {
+                //the data type definition may not exist anymore at this point because another thread may
+                //have deleted it.
+            }
+        }
+
+        /// <summary>
+        /// plc control.
+        /// </summary>
+        /// <remarks>
+        /// Auto-generated field.
+        /// To modify move field declaration from designer file to code-behind file.
+        /// </remarks>
+        protected global::System.Web.UI.WebControls.PlaceHolder plc;
+
+        /// <summary>
+        /// doSave control.
+        /// </summary>
+        /// <remarks>
+        /// Auto-generated field.
+        /// To modify move field declaration from designer file to code-behind file.
+        /// </remarks>
+        protected global::System.Web.UI.HtmlControls.HtmlInputHidden doSave;
+
+        /// <summary>
+        /// doPublish control.
+        /// </summary>
+        /// <remarks>
+        /// Auto-generated field.
+        /// To modify move field declaration from designer file to code-behind file.
+        /// </remarks>
+        protected global::System.Web.UI.HtmlControls.HtmlInputHidden doPublish;
+    }
+}