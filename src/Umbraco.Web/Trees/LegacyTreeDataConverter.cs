﻿using System;
using System.Collections.Generic;
using System.Linq;
using System.Net.Http.Formatting;
using System.Web.Http.Routing;
using umbraco.cms.presentation.Trees;
using Umbraco.Core;
using Umbraco.Core.Configuration;
using Umbraco.Core.Logging;
using Umbraco.Core.Services;
using Umbraco.Web._Legacy.Actions;
using Umbraco.Web.Composing;
using Umbraco.Web.Models.Trees;

namespace Umbraco.Web.Trees
{
    /// <summary>
    /// Converts the legacy tree data to the new format
    /// </summary>
    internal class LegacyTreeDataConverter
    {
        internal static BaseTree GetLegacyTreeForLegacyServices(Core.Models.ApplicationTree appTree)
        {
            if (appTree == null) throw new ArgumentNullException("appTree");

            BaseTree tree;

            var controllerAttempt = appTree.TryGetControllerTree();
            if (controllerAttempt.Success)
            {
                Current.Logger.Warn<LegacyTreeDataConverter>("Cannot render tree: " + appTree.Alias + ". Cannot render a " + typeof(TreeController) + " tree type with the legacy web services.");
                return null;

                //var legacyAtt = controllerAttempt.Result.GetCustomAttribute<LegacyBaseTreeAttribute>(false);
                //if (legacyAtt == null)
                //{
                //    Current.Logger.Warn<LegacyTreeDataConverter>("Cannot render tree: " + appTree.Alias + ". Cannot render a " + typeof(TreeController) + " tree type with the legacy web services unless attributed with " + typeof(LegacyBaseTreeAttribute));
                //    return null;
                //}

                //var treeDef = new TreeDefinition(
                //    legacyAtt.BaseTreeType,
                //    new ApplicationTree(true, appTree.SortOrder, appTree.ApplicationAlias, appTree.Alias, appTree.Title, appTree.IconClosed, appTree.IconOpened, legacyAtt.BaseTreeType.GetFullNameWithAssembly()),
                //    new Section(appTree.Alias, appTree.Alias, "", 0));

                //tree = treeDef.CreateInstance();
                //tree.TreeAlias = appTree.Alias;

            }
            else
            {
                //get the tree that we need to render
                var treeDef = TreeDefinitionCollection.Instance.FindTree(appTree.Alias);
                if (treeDef == null)
                {
                    return null;
                }
                tree = treeDef.CreateInstance();
            }

            return tree;
        }

        /// <summary>
        /// This is used by any legacy services that require rendering a BaseTree, if a new controller tree is detected it will try to invoke it's legacy predecessor.
        /// </summary>
        /// <param name="appTreeService"></param>
        /// <param name="treeType"></param>
        /// <returns></returns>
        internal static BaseTree GetLegacyTreeForLegacyServices(IApplicationTreeService appTreeService, string treeType)
        {
            if (appTreeService == null) throw new ArgumentNullException("appTreeService");
            if (treeType == null) throw new ArgumentNullException("treeType");

            //first get the app tree definition so we can then figure out if we need to load by legacy or new
            //now we'll look up that tree
            var appTree = appTreeService.GetByAlias(treeType);
            if (appTree == null)
                throw new InvalidOperationException("No tree found with alias " + treeType);

            return GetLegacyTreeForLegacyServices(appTree);
        }

        /// <summary>
        /// Gets the menu item collection from a legacy tree node based on it's parent node's child collection
        /// </summary>
        /// <param name="nodeId">The node id</param>
        /// <param name="xmlTree">The node collection that contains the node id</param>
        /// <param name="currentSection"></param>
        /// <returns></returns>
        internal static MenuItemCollection ConvertFromLegacyMenu(string nodeId, XmlTree xmlTree, string currentSection)
        {
            var xmlTreeNode = xmlTree.treeCollection.FirstOrDefault(x => x.NodeID == nodeId);
            if (xmlTreeNode == null)
            {
                return null;
            }

            return ConvertFromLegacyMenu(xmlTreeNode, currentSection);
        }

        /// <summary>
        /// Gets the menu item collection from a legacy tree node
        /// </summary>
        /// <param name="xmlTreeNode"></param>
        /// <param name="currentSection"></param>
        /// <returns></returns>
        internal static MenuItemCollection ConvertFromLegacyMenu(XmlTreeNode xmlTreeNode, string currentSection)
        {
            var collection = new MenuItemCollection();

            var menuItems = xmlTreeNode.Menu.ToArray();
            var numAdded = 0;
            var seperators = new List<int>();
            foreach (var t in menuItems)
            {
                if (t is ContextMenuSeperator && numAdded > 0)
                {
                    //store the index for which the seperator should be placed
                    seperators.Add(collection.Items.Count());
                }
                else
                {
                    var menuItem = collection.Items.Add(t, Current.Services.TextService.Localize("actions", t.Alias));

                    var currentAction = t;

                    // try to get a URL/title from the legacy action
                    var attempt = GetUrlAndTitleFromLegacyAction(currentAction, xmlTreeNode.NodeID, xmlTreeNode.NodeType, xmlTreeNode.Text, currentSection);
                    if (attempt)
                    {
                        var action = attempt.Result;
                        menuItem.LaunchDialogUrl(action.Url, action.DialogTitle);
                    }
                    else
                    {
                        // if that doesn't work, try to get the legacy confirm view
                        var attempt2 = GetLegacyConfirmView(currentAction);
                        if (attempt2)
                        {
                            var view = attempt2.Result;
                            var textService = Current.Services.TextService;
                            menuItem.LaunchDialogView(view, textService.Localize("defaultdialogs/confirmdelete") + " '" + xmlTreeNode.Text + "' ?");
                        }
                        else
                        {
                            // if that doesn't work and there's no jsAction in there already then add the legacy js method call
                            if (menuItem.AdditionalData.ContainsKey(MenuItem.JsActionKey) == false)
                                menuItem.ExecuteLegacyJs(menuItem.Action.JsFunctionName);
                        }
                    }

                    numAdded++;
                }
            }
            var length = collection.Items.Count();
            foreach (var s in seperators)
            {
                if (length >= s)
                {
                    collection.Items.ElementAt(s).SeperatorBefore = true;
                }
            }

            return collection;
        }



        /// <summary>
        /// This will look at the legacy IAction's JsFunctionName and convert it to a confirmation dialog view if possible
        /// </summary>
        /// <param name="action"></param>
        /// <returns></returns>
        internal static Attempt<string> GetLegacyConfirmView(IAction action)
        {
            if (action.JsFunctionName.IsNullOrWhiteSpace())
            {
                return Attempt<string>.Fail();
            }

            switch (action.JsFunctionName)
            {
                case "UmbClientMgr.appActions().actionDelete()":
                    return Attempt.Succeed(
                        UmbracoConfig.For.GlobalSettings().Path.EnsureEndsWith('/') + "views/common/dialogs/legacydelete.html");
            }

            return Attempt<string>.Fail();
        }

        /// <summary>
        /// This will look at a legacy IAction's JsFunctionName and convert it to a URL if possible.
        /// </summary>
        /// <param name="action"></param>
        /// <param name="nodeName"></param>
        /// <param name="currentSection"></param>
        /// <param name="nodeId"></param>
        /// <param name="nodeType"></param>
        internal static Attempt<LegacyUrlAction> GetUrlAndTitleFromLegacyAction(IAction action, string nodeId, string nodeType, string nodeName, string currentSection)
        {
            if (action.JsFunctionName.IsNullOrWhiteSpace())
            {
                return Attempt<LegacyUrlAction>.Fail();
            }

            switch (action.JsFunctionName)
            {
                case "UmbClientMgr.appActions().actionNew()":
                    return Attempt.Succeed(
                        new LegacyUrlAction(
                            "create.aspx?nodeId=" + nodeId + "&nodeType=" + nodeType + "&nodeName=" + nodeName + "&rnd=" + DateTime.UtcNow.Ticks,
                            Current.Services.TextService.Localize("actions/create")));
                case "UmbClientMgr.appActions().actionNewFolder()":
                    return Attempt.Succeed(
                        new LegacyUrlAction(
                            "createFolder.aspx?nodeId=" + nodeId + "&nodeType=" + nodeType + "&nodeName=" + nodeName + "&rnd=" + DateTime.UtcNow.Ticks,
                            Current.Services.TextService.Localize("actions/create")));
                case "UmbClientMgr.appActions().actionProtect()":
                    return Attempt.Succeed(
                        new LegacyUrlAction(
                            "dialogs/protectPage.aspx?mode=cut&nodeId=" + nodeId + "&rnd=" + DateTime.UtcNow.Ticks,
                            Current.Services.TextService.Localize("actions/protect")));
                case "UmbClientMgr.appActions().actionRollback()":
                    return Attempt.Succeed(
                        new LegacyUrlAction(
                            "dialogs/rollback.aspx?nodeId=" + nodeId + "&rnd=" + DateTime.UtcNow.Ticks,
                            Current.Services.TextService.Localize("actions/rollback")));
                case "UmbClientMgr.appActions().actionNotify()":
                    return Attempt.Succeed(
                        new LegacyUrlAction(
                            "dialogs/notifications.aspx?id=" + nodeId + "&rnd=" + DateTime.UtcNow.Ticks,
                            Current.Services.TextService.Localize("actions/notify")));
                case "UmbClientMgr.appActions().actionPublish()":
                    return Attempt.Succeed(
                        new LegacyUrlAction(
                            "dialogs/publish.aspx?id=" + nodeId + "&rnd=" + DateTime.UtcNow.Ticks,
                            Current.Services.TextService.Localize("actions/publish")));
                case "UmbClientMgr.appActions().actionChangeDocType()":
                    return Attempt.Succeed(
                        new LegacyUrlAction(
                            "dialogs/ChangeDocType.aspx?id=" + nodeId + "&rnd=" + DateTime.UtcNow.Ticks,
                            Current.Services.TextService.Localize("actions/changeDocType")));
                case "UmbClientMgr.appActions().actionToPublish()":
                    return Attempt.Succeed(
                        new LegacyUrlAction(
                            "dialogs/SendPublish.aspx?id=" + nodeId + "&rnd=" + DateTime.UtcNow.Ticks,
                            Current.Services.TextService.Localize("actions/sendtopublish")));
                case "UmbClientMgr.appActions().actionRePublish()":
                    return Attempt.Succeed(
                        new LegacyUrlAction(
                            "dialogs/republish.aspx?rnd=" + DateTime.UtcNow.Ticks,
                            Current.Services.TextService.Localize("actions/republish")));
                case "UmbClientMgr.appActions().actionSendToTranslate()":
                    return Attempt.Succeed(
                        new LegacyUrlAction(
                            "dialogs/sendToTranslation.aspx?id=" + nodeId + "&rnd=" + DateTime.UtcNow.Ticks,
                            Current.Services.TextService.Localize("actions/sendToTranslate")));
<<<<<<< HEAD

                case "UmbClientMgr.appActions().actionImport()":
                    return Attempt.Succeed(
                        new LegacyUrlAction(
                            "dialogs/importDocumentType.aspx",
                            Current.Services.TextService.Localize("actions/importDocumentType")));
=======
                case "UmbClientMgr.appActions().actionAudit()":
                    return Attempt.Succeed(
                        new LegacyUrlAction(
                            "dialogs/viewAuditTrail.aspx?nodeId=" + nodeId + "&rnd=" + DateTime.UtcNow.Ticks,
                            Current.Services.TextService.Localize("actions/auditTrail")));
>>>>>>> 01b37479

            }
            return Attempt<LegacyUrlAction>.Fail();
        }

        /// <summary>
        /// Converts a legacy XmlTreeNode to a new TreeNode
        /// </summary>
        /// <param name="parentId"></param>
        /// <param name="xmlTreeNode"></param>
        /// <param name="urlHelper"></param>
        /// <param name="currentSection"></param>
        /// <param name="currentQueryStrings">
        /// The current query strings for the request - this is used to append the query strings to the menu URL of the item being rendered since the menu
        /// actually belongs to this same node (request) the query strings need to exist so the menu can be rendered in some cases.
        /// </param>
        /// <param name="isRoot"></param>
        /// <returns></returns>
        internal static TreeNode ConvertFromLegacy(string parentId, XmlTreeNode xmlTreeNode, UrlHelper urlHelper, string currentSection, FormDataCollection currentQueryStrings, bool isRoot = false)
        {
            //  /umbraco/tree.aspx?rnd=d0d0ff11a1c347dabfaa0fc75effcc2a&id=1046&treeType=content&contextMenu=false&isDialog=false

            //we need to convert the node source to our legacy tree controller
            var childNodesSource = urlHelper.GetUmbracoApiService<LegacyTreeController>("GetNodes");

            var childQuery = (xmlTreeNode.Source.IsNullOrWhiteSpace() || xmlTreeNode.Source.IndexOf('?') == -1)
                ? ""
                : xmlTreeNode.Source.Substring(xmlTreeNode.Source.IndexOf('?'));

            //append the query strings
            childNodesSource = childNodesSource.AppendQueryStringToUrl(childQuery);

            //for the menu source we need to detect if this is a root node since we'll need to set the parentId and id to -1
            // for which we'll handle correctly on the server side.
            //if there are no menu items, then this will be empty
            var menuSource = "";
            if (xmlTreeNode.Menu != null && xmlTreeNode.Menu.Any())
            {
                menuSource = urlHelper.GetUmbracoApiService<LegacyTreeController>("GetMenu");
                //these are the absolute required query strings
                var menuQueryStrings = new Dictionary<string, object>
                    {
                        {"id", (isRoot ? "-1" : xmlTreeNode.NodeID)},
                        {"treeType", xmlTreeNode.TreeType},
                        {"parentId", (isRoot ? "-1" : parentId)},
                        {"section", currentSection}
                    };
                //append the extra ones on this request
                foreach (var i in currentQueryStrings.Where(x => menuQueryStrings.Keys.Contains(x.Key) == false))
                {
                    menuQueryStrings.Add(i.Key, i.Value);
                }

                menuSource = menuSource.AppendQueryStringToUrl(menuQueryStrings.ToQueryString());
            }


            //TODO: Might need to add stuff to additional attributes

            var node = new TreeNode(xmlTreeNode.NodeID, isRoot ? null : parentId, childNodesSource, menuSource)
            {
                HasChildren = xmlTreeNode.HasChildren,
                Icon = xmlTreeNode.Icon,
                Name = xmlTreeNode.Text,
                NodeType = xmlTreeNode.NodeType
            };
            if (isRoot)
            {
                node.AdditionalData.Add("treeAlias", xmlTreeNode.TreeType);
            }

            foreach (var appliedClass in xmlTreeNode.Style.AppliedClasses)
            {
                node.CssClasses.Add(appliedClass);
            }

            //This is a special case scenario, we know that content/media works based on the normal Belle routing/editing so we'll ensure we don't
            // pass in the legacy JS handler so we do it the new way, for all other trees (Currently, this is a WIP), we'll render
            // the legacy js callback,.
            var knownNonLegacyNodeTypes = new[] { "content", "contentRecycleBin", "mediaRecyleBin", "media" };
            if (knownNonLegacyNodeTypes.InvariantContains(xmlTreeNode.NodeType) == false)
            {
                node.AssignLegacyJsCallback(xmlTreeNode.Action);
            }
            return node;
        }

        internal static TreeNodeCollection ConvertFromLegacy(string parentId, XmlTree xmlTree, UrlHelper urlHelper, string currentSection, FormDataCollection currentQueryStrings)
        {
            //TODO: Once we get the editor URL stuff working we'll need to figure out how to convert
            // that over to use the old school ui.xml stuff for these old trees and however the old menu items worked.

            var collection = new TreeNodeCollection();
            foreach (var x in xmlTree.treeCollection)
            {
                collection.Add(ConvertFromLegacy(parentId, x, urlHelper, currentSection, currentQueryStrings));
            }
            return collection;
        }

        internal class LegacyUrlAction
        {
            public LegacyUrlAction(string url, string dialogTitle)
                : this(url, dialogTitle, ActionUrlMethod.Dialog)
            {

            }

            public LegacyUrlAction(string url, string dialogTitle, ActionUrlMethod actionMethod)
            {
                Url = url;
                ActionMethod = actionMethod;
                DialogTitle = dialogTitle;
            }

            public string Url { get; private set; }
            public ActionUrlMethod ActionMethod { get; private set; }
            public string DialogTitle { get; private set; }
        }

    }
}<|MERGE_RESOLUTION|>--- conflicted
+++ resolved
@@ -256,20 +256,6 @@
                         new LegacyUrlAction(
                             "dialogs/sendToTranslation.aspx?id=" + nodeId + "&rnd=" + DateTime.UtcNow.Ticks,
                             Current.Services.TextService.Localize("actions/sendToTranslate")));
-<<<<<<< HEAD
-
-                case "UmbClientMgr.appActions().actionImport()":
-                    return Attempt.Succeed(
-                        new LegacyUrlAction(
-                            "dialogs/importDocumentType.aspx",
-                            Current.Services.TextService.Localize("actions/importDocumentType")));
-=======
-                case "UmbClientMgr.appActions().actionAudit()":
-                    return Attempt.Succeed(
-                        new LegacyUrlAction(
-                            "dialogs/viewAuditTrail.aspx?nodeId=" + nodeId + "&rnd=" + DateTime.UtcNow.Ticks,
-                            Current.Services.TextService.Localize("actions/auditTrail")));
->>>>>>> 01b37479
 
             }
             return Attempt<LegacyUrlAction>.Fail();
