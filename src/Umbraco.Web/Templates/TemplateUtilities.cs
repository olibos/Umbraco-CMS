--- conflicted
+++ resolved
@@ -1,120 +1,109 @@
-﻿using System;
-using System.Text.RegularExpressions;
-using Umbraco.Core;
-using Umbraco.Core.Configuration;
-using Umbraco.Core.IO;
-using Umbraco.Core.Logging;
-
-namespace Umbraco.Web.Templates
-{
-	//NOTE: I realize there is only one class in this namespace but I'm pretty positive that there will be more classes in 
-	//this namespace once we start migrating and cleaning up more code.
-
-	/// <summary>
-	/// Utility class used for templates
-	/// </summary>
-	public static class TemplateUtilities
-	{
-        internal static string ParseInternalLinks(string text, bool preview)
-	    {
-            // save and set for url provider
-            var inPreviewMode = UmbracoContext.Current.InPreviewMode;
-            UmbracoContext.Current.InPreviewMode = preview;
-
-<<<<<<< HEAD
-            text = ParseInternalLinks(text);
-
-            // restore
-            UmbracoContext.Current.InPreviewMode = inPreviewMode;
-=======
-            try
-            {
-                text = ParseInternalLinks(text);
-            }
-            finally
-            {
-                // restore
-                UmbracoContext.Current.InPreviewMode = inPreviewMode;
-            }
->>>>>>> bfa7ab78
-
-            return text;
-	    }
-
-	    /// <summary>
-	    /// Parses the string looking for the {localLink} syntax and updates them to their correct links.
-	    /// </summary>
-	    /// <param name="text"></param>
-	    /// <returns></returns>
-	    public static string ParseInternalLinks(string text)
-		{
-			//don't attempt to proceed without a context as we cannot lookup urls without one
-			if (UmbracoContext.Current == null || UmbracoContext.Current.RoutingContext == null)
-			{
-				return text;
-			}
-
-			var urlProvider = UmbracoContext.Current.UrlProvider;
-
-			// Parse internal links
-			var tags = Regex.Matches(text, @"href=""[/]?(?:\{|\%7B)localLink:([0-9]+)(?:\}|\%7D)", RegexOptions.IgnoreCase | RegexOptions.IgnorePatternWhitespace);
-			foreach (Match tag in tags)
-				if (tag.Groups.Count > 0)
-				{
-					var id = tag.Groups[1].Value; //.Remove(tag.Groups[1].Value.Length - 1, 1);
-					var newLink = urlProvider.GetUrl(int.Parse(id));
-					text = text.Replace(tag.Value, "href=\"" + newLink);
-				}
-
-            return text;
-		}
-
-		// static compiled regex for faster performance
-		private readonly static Regex ResolveUrlPattern = new Regex("(=[\"\']?)(\\W?\\~(?:.(?![\"\']?\\s+(?:\\S+)=|[>\"\']))+.)[\"\']?", RegexOptions.Compiled | RegexOptions.IgnoreCase | RegexOptions.IgnorePatternWhitespace);
-
-	    /// <summary>
-	    /// The RegEx matches any HTML attribute values that start with a tilde (~), those that match are passed to ResolveUrl to replace the tilde with the application path.
-	    /// </summary>
-	    /// <param name="text"></param>
-	    /// <param name="preview"></param>
-	    /// <returns></returns>
-	    /// <remarks>
-	    /// When used with a Virtual-Directory set-up, this would resolve all URLs correctly.
-	    /// The recommendation is that the "ResolveUrlsFromTextString" option (in umbracoSettings.config) is set to false for non-Virtual-Directory installs.
-	    /// </remarks>
-	    public static string ResolveUrlsFromTextString(string text)
-		{
-<<<<<<< HEAD
-            if (UmbracoConfig.For.UmbracoSettings().Content.ResolveUrlsFromTextString == false) return text;
-=======
-		    if (UmbracoSettings.ResolveUrlsFromTextString == false) return text;
->>>>>>> bfa7ab78
-
-		    using (var timer = DisposableTimer.DebugDuration(typeof(IOHelper), "ResolveUrlsFromTextString starting", "ResolveUrlsFromTextString complete"))
-		    {
-		        // find all relative urls (ie. urls that contain ~)
-		        var tags = ResolveUrlPattern.Matches(text);
-		        LogHelper.Debug(typeof(IOHelper), "After regex: " + timer.Stopwatch.ElapsedMilliseconds + " matched: " + tags.Count);
-		        foreach (Match tag in tags)
-		        {
-		            var url = "";
-		            if (tag.Groups[1].Success)
-		                url = tag.Groups[1].Value;
-
-		            // The richtext editor inserts a slash in front of the url. That's why we need this little fix
-		            //                if (url.StartsWith("/"))
-		            //                    text = text.Replace(url, ResolveUrl(url.Substring(1)));
-		            //                else
-		            if (String.IsNullOrEmpty(url) == false)
-		            {
-		                var resolvedUrl = (url.Substring(0, 1) == "/") ? IOHelper.ResolveUrl(url.Substring(1)) : IOHelper.ResolveUrl(url);
-		                text = text.Replace(url, resolvedUrl);
-		            }
-		        }
-		    }
-
-		    return text;
-		}
-
-	}
-}
+﻿using System;
+using System.Text.RegularExpressions;
+using Umbraco.Core;
+using Umbraco.Core.Configuration;
+using Umbraco.Core.IO;
+using Umbraco.Core.Logging;
+
+namespace Umbraco.Web.Templates
+{
+	//NOTE: I realize there is only one class in this namespace but I'm pretty positive that there will be more classes in 
+	//this namespace once we start migrating and cleaning up more code.
+
+	/// <summary>
+	/// Utility class used for templates
+	/// </summary>
+	public static class TemplateUtilities
+	{
+        internal static string ParseInternalLinks(string text, bool preview)
+	    {
+            // save and set for url provider
+            var inPreviewMode = UmbracoContext.Current.InPreviewMode;
+            UmbracoContext.Current.InPreviewMode = preview;
+
+            try
+            {
+                text = ParseInternalLinks(text);
+            }
+            finally
+            {
+                // restore
+                UmbracoContext.Current.InPreviewMode = inPreviewMode;
+            }
+
+            return text;
+	    }
+
+	    /// <summary>
+	    /// Parses the string looking for the {localLink} syntax and updates them to their correct links.
+	    /// </summary>
+	    /// <param name="text"></param>
+	    /// <returns></returns>
+	    public static string ParseInternalLinks(string text)
+		{
+			//don't attempt to proceed without a context as we cannot lookup urls without one
+			if (UmbracoContext.Current == null || UmbracoContext.Current.RoutingContext == null)
+			{
+				return text;
+			}
+
+			var urlProvider = UmbracoContext.Current.UrlProvider;
+
+			// Parse internal links
+			var tags = Regex.Matches(text, @"href=""[/]?(?:\{|\%7B)localLink:([0-9]+)(?:\}|\%7D)", RegexOptions.IgnoreCase | RegexOptions.IgnorePatternWhitespace);
+			foreach (Match tag in tags)
+				if (tag.Groups.Count > 0)
+				{
+					var id = tag.Groups[1].Value; //.Remove(tag.Groups[1].Value.Length - 1, 1);
+					var newLink = urlProvider.GetUrl(int.Parse(id));
+					text = text.Replace(tag.Value, "href=\"" + newLink);
+				}
+
+            return text;
+		}
+
+		// static compiled regex for faster performance
+		private readonly static Regex ResolveUrlPattern = new Regex("(=[\"\']?)(\\W?\\~(?:.(?![\"\']?\\s+(?:\\S+)=|[>\"\']))+.)[\"\']?", RegexOptions.Compiled | RegexOptions.IgnoreCase | RegexOptions.IgnorePatternWhitespace);
+
+	    /// <summary>
+	    /// The RegEx matches any HTML attribute values that start with a tilde (~), those that match are passed to ResolveUrl to replace the tilde with the application path.
+	    /// </summary>
+	    /// <param name="text"></param>
+	    /// <param name="preview"></param>
+	    /// <returns></returns>
+	    /// <remarks>
+	    /// When used with a Virtual-Directory set-up, this would resolve all URLs correctly.
+	    /// The recommendation is that the "ResolveUrlsFromTextString" option (in umbracoSettings.config) is set to false for non-Virtual-Directory installs.
+	    /// </remarks>
+	    public static string ResolveUrlsFromTextString(string text)
+		{
+            if (UmbracoConfig.For.UmbracoSettings().Content.ResolveUrlsFromTextString == false) return text;
+
+		    using (var timer = DisposableTimer.DebugDuration(typeof(IOHelper), "ResolveUrlsFromTextString starting", "ResolveUrlsFromTextString complete"))
+		    {
+		        // find all relative urls (ie. urls that contain ~)
+		        var tags = ResolveUrlPattern.Matches(text);
+		        LogHelper.Debug(typeof(IOHelper), "After regex: " + timer.Stopwatch.ElapsedMilliseconds + " matched: " + tags.Count);
+		        foreach (Match tag in tags)
+		        {
+		            var url = "";
+		            if (tag.Groups[1].Success)
+		                url = tag.Groups[1].Value;
+
+		            // The richtext editor inserts a slash in front of the url. That's why we need this little fix
+		            //                if (url.StartsWith("/"))
+		            //                    text = text.Replace(url, ResolveUrl(url.Substring(1)));
+		            //                else
+		            if (String.IsNullOrEmpty(url) == false)
+		            {
+		                var resolvedUrl = (url.Substring(0, 1) == "/") ? IOHelper.ResolveUrl(url.Substring(1)) : IOHelper.ResolveUrl(url);
+		                text = text.Replace(url, resolvedUrl);
+		            }
+		        }
+		    }
+
+		    return text;
+		}
+
+	}
+}