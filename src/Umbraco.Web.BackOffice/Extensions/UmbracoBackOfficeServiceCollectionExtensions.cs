﻿using Microsoft.AspNetCore.Identity;
using Microsoft.Extensions.DependencyInjection;
using Microsoft.Extensions.DependencyInjection.Extensions;
using Umbraco.Core;
using Umbraco.Core.BackOffice;
using Umbraco.Core.Configuration;
using Umbraco.Core.Security;
using Umbraco.Core.Serialization;
using Umbraco.Net;
using Umbraco.Web.BackOffice.Security;
using Umbraco.Web.Common.AspNetCore;
using Umbraco.Web.Common.Security;

namespace Umbraco.Extensions
{
    public static class UmbracoBackOfficeServiceCollectionExtensions
    {
        /// <summary>
        /// Adds the services required for running the Umbraco back office
        /// </summary>
        /// <param name="services"></param>
        public static void AddUmbracoBackOffice(this IServiceCollection services)
        {
            services.AddAntiforgery();

            // TODO: We had this check in v8 where we don't enable these unless we can run...
            //if (runtimeState.Level != RuntimeLevel.Upgrade && runtimeState.Level != RuntimeLevel.Run) return app;

            services
                .AddAuthentication(Constants.Security.BackOfficeAuthenticationType)
                .AddCookie(Constants.Security.BackOfficeAuthenticationType);
            // TODO: Need to add more cookie options, see https://github.com/dotnet/aspnetcore/blob/3.0/src/Identity/Core/src/IdentityServiceCollectionExtensions.cs#L45

            services.ConfigureOptions<ConfigureBackOfficeCookieOptions>();
        }

        /// <summary>
        /// Adds the services required for using Umbraco back office Identity
        /// </summary>
        /// <param name="services"></param>
        public static void AddUmbracoBackOfficeIdentity(this IServiceCollection services)
        {
            services.AddDataProtection();

            services.TryAddScoped<IIpResolver, AspNetCoreIpResolver>();

            services.BuildUmbracoBackOfficeIdentity()
                .AddDefaultTokenProviders()
                .AddUserStore<BackOfficeUserStore>()
                .AddUserManager<BackOfficeUserManager>()
                .AddSignInManager<BackOfficeSignInManager>()
                .AddClaimsPrincipalFactory<BackOfficeClaimsPrincipalFactory<BackOfficeIdentityUser>>();

            // Configure the options specifically for the UmbracoBackOfficeIdentityOptions instance
            services.ConfigureOptions<ConfigureBackOfficeIdentityOptions>();
            services.ConfigureOptions<ConfigureBackOfficeSecurityStampValidatorOptions>();
<<<<<<< HEAD
        }
=======
          }
>>>>>>> a7097831

        private static IdentityBuilder BuildUmbracoBackOfficeIdentity(this IServiceCollection services)
        {
            // Borrowed from https://github.com/dotnet/aspnetcore/blob/master/src/Identity/Extensions.Core/src/IdentityServiceCollectionExtensions.cs#L33
            // The reason we need our own is because the Identity system doesn't cater easily for multiple identity systems and particularly being
            // able to configure IdentityOptions to a specific provider since there is no named options. So we have strongly typed options
            // and strongly typed ILookupNormalizer and IdentityErrorDescriber since those are 'global' and we need to be unintrusive.

            // TODO: Could move all of this to BackOfficeComposer?

            // Services used by identity
            services.TryAddScoped<IUserValidator<BackOfficeIdentityUser>, UserValidator<BackOfficeIdentityUser>>();
            services.TryAddScoped<IPasswordValidator<BackOfficeIdentityUser>, PasswordValidator<BackOfficeIdentityUser>>();
            services.TryAddScoped<IPasswordHasher<BackOfficeIdentityUser>>(
                services => new BackOfficePasswordHasher(
                    new LegacyPasswordSecurity(services.GetRequiredService<IUserPasswordConfiguration>()),
                    services.GetRequiredService<IJsonSerializer>()));
            services.TryAddScoped<IUserConfirmation<BackOfficeIdentityUser>, DefaultUserConfirmation<BackOfficeIdentityUser>>();
            services.TryAddScoped<IUserClaimsPrincipalFactory<BackOfficeIdentityUser>, UserClaimsPrincipalFactory<BackOfficeIdentityUser>>();
            services.TryAddScoped<UserManager<BackOfficeIdentityUser>>();

            // CUSTOM:
            services.TryAddScoped<BackOfficeLookupNormalizer>();
            services.TryAddScoped<BackOfficeIdentityErrorDescriber>();

            return new IdentityBuilder(typeof(BackOfficeIdentityUser), services);
        }
    }
}<|MERGE_RESOLUTION|>--- conflicted
+++ resolved
@@ -54,11 +54,7 @@
             // Configure the options specifically for the UmbracoBackOfficeIdentityOptions instance
             services.ConfigureOptions<ConfigureBackOfficeIdentityOptions>();
             services.ConfigureOptions<ConfigureBackOfficeSecurityStampValidatorOptions>();
-<<<<<<< HEAD
-        }
-=======
           }
->>>>>>> a7097831
 
         private static IdentityBuilder BuildUmbracoBackOfficeIdentity(this IServiceCollection services)
         {
