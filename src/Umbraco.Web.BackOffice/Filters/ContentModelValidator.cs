﻿using Newtonsoft.Json;
using System;
using System.Collections.Generic;
using System.ComponentModel.DataAnnotations;
using System.Linq;
using Microsoft.AspNetCore.Mvc;
using Microsoft.AspNetCore.Mvc.Filters;
using Microsoft.AspNetCore.Mvc.ModelBinding;
using Microsoft.Extensions.Logging;
using Umbraco.Core.Models;
using Umbraco.Core.PropertyEditors;
using Umbraco.Core.Services;
using Umbraco.Extensions;
using Umbraco.Web.Models.ContentEditing;
using Umbraco.Web.Security;

namespace Umbraco.Web.BackOffice.Filters
{
    /// <summary>
    /// A base class purely used for logging without generics
    /// </summary>
    internal abstract class ContentModelValidator
    {

        protected IBackofficeSecurity BackofficeSecurity { get; }
        public IPropertyValidationService PropertyValidationService { get; }
        protected ILogger<ContentModelValidator> Logger { get; }

<<<<<<< HEAD
        protected ContentModelValidator(ILogger<ContentModelValidator> logger, IWebSecurity webSecurity, IPropertyValidationService propertyValidationService)
=======
        protected ContentModelValidator(ILogger logger, IBackofficeSecurity backofficeSecurity, IPropertyValidationService propertyValidationService)
>>>>>>> a80de910
        {
            Logger = logger ?? throw new ArgumentNullException(nameof(logger));
            BackofficeSecurity = backofficeSecurity ?? throw new ArgumentNullException(nameof(backofficeSecurity));
            PropertyValidationService = propertyValidationService ?? throw new ArgumentNullException(nameof(propertyValidationService));
        }
    }

    /// <summary>
    /// A validation helper class used with ContentItemValidationFilterAttribute to be shared between content, media, etc...
    /// </summary>
    /// <typeparam name="TPersisted"></typeparam>
    /// <typeparam name="TModelSave"></typeparam>
    /// <typeparam name="TModelWithProperties"></typeparam>
    /// <remarks>
    /// If any severe errors occur then the response gets set to an error and execution will not continue. Property validation
    /// errors will just be added to the ModelState.
    /// </remarks>
    internal abstract class ContentModelValidator<TPersisted, TModelSave, TModelWithProperties>: ContentModelValidator
        where TPersisted : class, IContentBase
        where TModelSave: IContentSave<TPersisted>
        where TModelWithProperties : IContentProperties<ContentPropertyBasic>
    {
        private readonly ILocalizedTextService _textService;

        protected ContentModelValidator(
<<<<<<< HEAD
            ILogger<ContentModelValidator> logger,
            IWebSecurity webSecurity,
=======
            ILogger logger,
            IBackofficeSecurity backofficeSecurity,
>>>>>>> a80de910
            ILocalizedTextService textService,
            IPropertyValidationService propertyValidationService)
            : base(logger, backofficeSecurity, propertyValidationService)
        {
            _textService = textService ?? throw new ArgumentNullException(nameof(textService));
        }

        /// <summary>
        /// Ensure the content exists
        /// </summary>
        /// <param name="postedItem"></param>
        /// <param name="actionContext"></param>
        /// <returns></returns>
        public virtual bool ValidateExistingContent(TModelSave postedItem, ActionExecutingContext actionContext)
        {
            var persistedContent = postedItem.PersistedContent;
            if (persistedContent == null)
            {
                actionContext.Result = new NotFoundObjectResult("content was not found");
                return false;
            }

            return true;
        }

        /// <summary>
        /// Ensure all of the ids in the post are valid
        /// </summary>
        /// <param name="model"></param>
        /// <param name="modelWithProperties"></param>
        /// <param name="actionContext"></param>
        /// <returns></returns>
        public virtual bool ValidateProperties(TModelSave model, IContentProperties<ContentPropertyBasic> modelWithProperties, ActionExecutingContext actionContext)
        {
            var persistedContent = model.PersistedContent;
            return ValidateProperties(modelWithProperties.Properties.ToList(), persistedContent.Properties.ToList(), actionContext);
        }

        /// <summary>
        /// This validates that all of the posted properties exist on the persisted entity
        /// </summary>
        /// <param name="postedProperties"></param>
        /// <param name="persistedProperties"></param>
        /// <param name="actionContext"></param>
        /// <returns></returns>
        protected bool ValidateProperties(List<ContentPropertyBasic> postedProperties, List<IProperty> persistedProperties, ActionExecutingContext actionContext)
        {
            foreach (var p in postedProperties)
            {
                if (persistedProperties.Any(property => property.Alias == p.Alias) == false)
                {
                    // TODO: Do we return errors here ? If someone deletes a property whilst their editing then should we just
                    //save the property data that remains? Or inform them they need to reload... not sure. This problem exists currently too i think.

                    var message = $"property with alias: {p.Alias} was not found";
                    actionContext.Result = new NotFoundObjectResult(new InvalidOperationException(message));
                    return false;
                }

            }
            return true;
        }

        /// <summary>
        /// Validates the data for each property
        /// </summary>
        /// <param name="model"></param>
        /// <param name="modelWithProperties"></param>
        /// <param name="dto"></param>
        /// <param name="modelState"></param>
        /// <returns></returns>
        /// <remarks>
        /// All property data validation goes into the model state with a prefix of "Properties"
        /// </remarks>
        public virtual bool ValidatePropertiesData(
            TModelSave model,
            TModelWithProperties modelWithProperties,
            ContentPropertyCollectionDto dto,
            ModelStateDictionary modelState)
        {
            var properties = modelWithProperties.Properties.ToDictionary(x => x.Alias, x => x);

            foreach (var p in dto.Properties)
            {
                var editor = p.PropertyEditor;

                if (editor == null)
                {
                    var message = $"Could not find property editor \"{p.DataType.EditorAlias}\" for property with id {p.Id}.";

                    Logger.LogWarning(message);
                    continue;
                }

                //get the posted value for this property, this may be null in cases where the property was marked as readonly which means
                //the angular app will not post that value.
                if (!properties.TryGetValue(p.Alias, out var postedProp))
                    continue;

                var postedValue = postedProp.Value;

                ValidatePropertyValue(model, modelWithProperties, editor, p, postedValue, modelState);

            }

            return modelState.IsValid;
        }

        /// <summary>
        /// Validates a property's value and adds the error to model state if found
        /// </summary>
        /// <param name="model"></param>
        /// <param name="modelWithProperties"></param>
        /// <param name="editor"></param>
        /// <param name="property"></param>
        /// <param name="postedValue"></param>
        /// <param name="modelState"></param>
        /// <param name="requiredDefaultMessages"></param>
        /// <param name="formatDefaultMessages"></param>
        protected virtual void ValidatePropertyValue(
            TModelSave model,
            TModelWithProperties modelWithProperties,
            IDataEditor editor,
            ContentPropertyDto property,
            object postedValue,
            ModelStateDictionary modelState)
        {
            if (property is null) throw new ArgumentNullException(nameof(property));
            if (property.DataType is null) throw new InvalidOperationException($"{nameof(property)}.{nameof(property.DataType)} cannot be null");

            foreach (var validationResult in PropertyValidationService.ValidatePropertyValue(
                editor, property.DataType, postedValue, property.IsRequired,
                property.ValidationRegExp, property.IsRequiredMessage, property.ValidationRegExpMessage))
            {
                AddPropertyError(model, modelWithProperties, editor, property, validationResult, modelState);
            }
        }

        protected virtual void AddPropertyError(
            TModelSave model,
            TModelWithProperties modelWithProperties,
            IDataEditor editor,
            ContentPropertyDto property,
            ValidationResult validationResult,
            ModelStateDictionary modelState)
        {
            modelState.AddPropertyError(validationResult, property.Alias, property.Culture, property.Segment);
        }

    }
}<|MERGE_RESOLUTION|>--- conflicted
+++ resolved
@@ -26,11 +26,7 @@
         public IPropertyValidationService PropertyValidationService { get; }
         protected ILogger<ContentModelValidator> Logger { get; }
 
-<<<<<<< HEAD
-        protected ContentModelValidator(ILogger<ContentModelValidator> logger, IWebSecurity webSecurity, IPropertyValidationService propertyValidationService)
-=======
-        protected ContentModelValidator(ILogger logger, IBackofficeSecurity backofficeSecurity, IPropertyValidationService propertyValidationService)
->>>>>>> a80de910
+        protected ContentModelValidator(ILogger<ContentModelValidator> logger, IBackofficeSecurity backofficeSecurity, IPropertyValidationService propertyValidationService)
         {
             Logger = logger ?? throw new ArgumentNullException(nameof(logger));
             BackofficeSecurity = backofficeSecurity ?? throw new ArgumentNullException(nameof(backofficeSecurity));
@@ -56,13 +52,8 @@
         private readonly ILocalizedTextService _textService;
 
         protected ContentModelValidator(
-<<<<<<< HEAD
             ILogger<ContentModelValidator> logger,
-            IWebSecurity webSecurity,
-=======
-            ILogger logger,
             IBackofficeSecurity backofficeSecurity,
->>>>>>> a80de910
             ILocalizedTextService textService,
             IPropertyValidationService propertyValidationService)
             : base(logger, backofficeSecurity, propertyValidationService)
