﻿using System.Linq;
using Microsoft.AspNetCore.Mvc.Filters;
using Umbraco.Core;

namespace Umbraco.Web.BackOffice.Filters
{
<<<<<<< HEAD
    // TODO: This should probably be deleted, anything requiring this should move to a different controller
=======
    // TODO: Need to figure out if we need this and what we should be doing
>>>>>>> 98cf259f
    public class OverrideAuthorizationFilterProvider : IFilterProvider, IFilterMetadata
    {
        public void OnProvidersExecuted(FilterProviderContext context)
        {

        }

        public void OnProvidersExecuting(FilterProviderContext context)
        {
            if (context.ActionContext.ActionDescriptor.FilterDescriptors != null)
            {
                //Does the action have any UmbracoAuthorizeFilter?
                var overrideFilters = context.Results.Where(filterItem => filterItem.Filter is OverrideAuthorizationAttribute).ToArray();
                foreach (var overrideFilter in overrideFilters)
                {
                    context.Results.RemoveAll(filterItem =>
                        //Remove any filter for the type indicated in the UmbracoAuthorizeFilter attribute
                        filterItem.Descriptor.Filter.GetType() == ((OverrideAuthorizationAttribute)overrideFilter.Filter).FiltersToOverride &&
                        //Remove filters with lower scope (ie controller) than the override filter (ie action method)
                        filterItem.Descriptor.Scope < overrideFilter.Descriptor.Scope);
                }
            }
        }

        //all framework providers have negative orders, so ours will come later
        public int Order => 1;
    }
}<|MERGE_RESOLUTION|>--- conflicted
+++ resolved
@@ -4,11 +4,7 @@
 
 namespace Umbraco.Web.BackOffice.Filters
 {
-<<<<<<< HEAD
-    // TODO: This should probably be deleted, anything requiring this should move to a different controller
-=======
-    // TODO: Need to figure out if we need this and what we should be doing
->>>>>>> 98cf259f
+    // TODO: This should be deleted, anything requiring this should move to a different controller
     public class OverrideAuthorizationFilterProvider : IFilterProvider, IFilterMetadata
     {
         public void OnProvidersExecuted(FilterProviderContext context)
