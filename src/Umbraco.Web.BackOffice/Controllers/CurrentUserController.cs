﻿using System;
using System.Collections.Generic;
using System.Globalization;
using System.Linq;
using System.Threading.Tasks;
using Microsoft.AspNetCore.Http;
using Microsoft.AspNetCore.Mvc;
using Microsoft.Extensions.Options;
using Microsoft.Extensions.Logging;
using Newtonsoft.Json;
using Umbraco.Core;
using Umbraco.Core.BackOffice;
using Umbraco.Core.Cache;
using Umbraco.Core.Configuration.Models;
using Umbraco.Core.Hosting;
using Umbraco.Core.IO;
using Umbraco.Core.Mapping;
using Umbraco.Core.Media;
using Umbraco.Core.Security;
using Umbraco.Core.Services;
using Umbraco.Core.Strings;
using Umbraco.Extensions;
using Umbraco.Web.BackOffice.Filters;
using Umbraco.Web.BackOffice.Security;
using Umbraco.Web.Common.Attributes;
using Umbraco.Web.Common.Exceptions;
using Umbraco.Web.Models;
using Umbraco.Web.Models.ContentEditing;
using Umbraco.Web.Security;

namespace Umbraco.Web.BackOffice.Controllers
{
    /// <summary>
    /// Controller to back the User.Resource service, used for fetching user data when already authenticated. user.service is currently used for handling authentication
    /// </summary>
    [PluginController(Constants.Web.Mvc.BackOfficeApiArea)]
    public class CurrentUserController : UmbracoAuthorizedJsonController
    {
        private readonly IMediaFileSystem _mediaFileSystem;
        private readonly ContentSettings _contentSettings;
        private readonly IHostingEnvironment _hostingEnvironment;
        private readonly IImageUrlGenerator _imageUrlGenerator;
        private readonly IBackofficeSecurityAccessor _backofficeSecurityAccessor;
        private readonly IUserService _userService;
        private readonly UmbracoMapper _umbracoMapper;
        private readonly BackOfficeUserManager _backOfficeUserManager;
        private readonly ILoggerFactory _loggerFactory;
        private readonly ILocalizedTextService _localizedTextService;
        private readonly AppCaches _appCaches;
        private readonly IShortStringHelper _shortStringHelper;

        public CurrentUserController(
            IMediaFileSystem mediaFileSystem,
            IOptions<ContentSettings> contentSettings,
            IHostingEnvironment hostingEnvironment,
            IImageUrlGenerator imageUrlGenerator,
            IBackofficeSecurityAccessor backofficeSecurityAccessor,
            IUserService userService,
            UmbracoMapper umbracoMapper,
            BackOfficeUserManager backOfficeUserManager,
            ILoggerFactory loggerFactory,
            ILocalizedTextService localizedTextService,
            AppCaches appCaches,
            IShortStringHelper shortStringHelper)
        {
            _mediaFileSystem = mediaFileSystem;
            _contentSettings = contentSettings.Value;
            _hostingEnvironment = hostingEnvironment;
            _imageUrlGenerator = imageUrlGenerator;
            _backofficeSecurityAccessor = backofficeSecurityAccessor;
            _userService = userService;
            _umbracoMapper = umbracoMapper;
            _backOfficeUserManager = backOfficeUserManager;
            _loggerFactory = loggerFactory;
            _localizedTextService = localizedTextService;
            _appCaches = appCaches;
            _shortStringHelper = shortStringHelper;
        }


        /// <summary>
        /// Returns permissions for all nodes passed in for the current user
        /// </summary>
        /// <param name="nodeIds"></param>
        /// <returns></returns>
        [HttpPost]
        public Dictionary<int, string[]> GetPermissions(int[] nodeIds)
        {
            var permissions = _userService
                .GetPermissions(_backofficeSecurityAccessor.BackofficeSecurity.CurrentUser, nodeIds);

            var permissionsDictionary = new Dictionary<int, string[]>();
            foreach (var nodeId in nodeIds)
            {
                var aggregatePerms = permissions.GetAllPermissions(nodeId).ToArray();
                permissionsDictionary.Add(nodeId, aggregatePerms);
            }

            return permissionsDictionary;
        }

        /// <summary>
        /// Checks a nodes permission for the current user
        /// </summary>
        /// <param name="permissionToCheck"></param>
        /// <param name="nodeId"></param>
        /// <returns></returns>
        [HttpGet]
        public bool HasPermission(string permissionToCheck, int nodeId)
        {
            var p = _userService.GetPermissions(_backofficeSecurityAccessor.BackofficeSecurity.CurrentUser, nodeId).GetAllPermissions();
            if (p.Contains(permissionToCheck.ToString(CultureInfo.InvariantCulture)))
            {
                return true;
            }

            return false;
        }

        /// <summary>
        /// Saves a tour status for the current user
        /// </summary>
        /// <param name="status"></param>
        /// <returns></returns>
        public IEnumerable<UserTourStatus> PostSetUserTour(UserTourStatus status)
        {
            if (status == null) throw new ArgumentNullException(nameof(status));

            List<UserTourStatus> userTours;
            if (_backofficeSecurityAccessor.BackofficeSecurity.CurrentUser.TourData.IsNullOrWhiteSpace())
            {
                userTours = new List<UserTourStatus> { status };
                _backofficeSecurityAccessor.BackofficeSecurity.CurrentUser.TourData = JsonConvert.SerializeObject(userTours);
                _userService.Save(_backofficeSecurityAccessor.BackofficeSecurity.CurrentUser);
                return userTours;
            }

            userTours = JsonConvert.DeserializeObject<IEnumerable<UserTourStatus>>(_backofficeSecurityAccessor.BackofficeSecurity.CurrentUser.TourData).ToList();
            var found = userTours.FirstOrDefault(x => x.Alias == status.Alias);
            if (found != null)
            {
                //remove it and we'll replace it next
                userTours.Remove(found);
            }
            userTours.Add(status);
            _backofficeSecurityAccessor.BackofficeSecurity.CurrentUser.TourData = JsonConvert.SerializeObject(userTours);
            _userService.Save(_backofficeSecurityAccessor.BackofficeSecurity.CurrentUser);
            return userTours;
        }

        /// <summary>
        /// Returns the user's tours
        /// </summary>
        /// <returns></returns>
        public IEnumerable<UserTourStatus> GetUserTours()
        {
            if (_backofficeSecurityAccessor.BackofficeSecurity.CurrentUser.TourData.IsNullOrWhiteSpace())
                return Enumerable.Empty<UserTourStatus>();

            var userTours = JsonConvert.DeserializeObject<IEnumerable<UserTourStatus>>(_backofficeSecurityAccessor.BackofficeSecurity.CurrentUser.TourData);
            return userTours;
        }

        /// <summary>
        /// When a user is invited and they click on the invitation link, they will be partially logged in
        /// where they can set their username/password
        /// </summary>
        /// <param name="newPassword"></param>
        /// <returns></returns>
        /// <remarks>
        /// This only works when the user is logged in (partially)
        /// </remarks>
        [UmbracoAuthorize(redirectToUmbracoLogin: false, requireApproval : true)]
        public async Task<UserDetail> PostSetInvitedUserPassword([FromBody]string newPassword)
        {
            var user = await _backOfficeUserManager.FindByIdAsync(_backofficeSecurityAccessor.BackofficeSecurity.GetUserId().ResultOr(0).ToString());
            if (user == null) throw new InvalidOperationException("Could not find user");

            var result = await _backOfficeUserManager.AddPasswordAsync(user, newPassword);

            if (result.Succeeded == false)
            {
                //it wasn't successful, so add the change error to the model state, we've name the property alias _umb_password on the form
                // so that is why it is being used here.
                ModelState.AddModelError("value", result.Errors.ToErrorMessage());

                throw HttpResponseException.CreateValidationErrorResponse(ModelState);
            }

            //They've successfully set their password, we can now update their user account to be approved
            _backofficeSecurityAccessor.BackofficeSecurity.CurrentUser.IsApproved = true;
            //They've successfully set their password, and will now get fully logged into the back office, so the lastlogindate is set so the backoffice shows they have logged in
            _backofficeSecurityAccessor.BackofficeSecurity.CurrentUser.LastLoginDate = DateTime.UtcNow;
            _userService.Save(_backofficeSecurityAccessor.BackofficeSecurity.CurrentUser);

            //now we can return their full object since they are now really logged into the back office
            var userDisplay = _umbracoMapper.Map<UserDetail>(_backofficeSecurityAccessor.BackofficeSecurity.CurrentUser);

            userDisplay.SecondsUntilTimeout = HttpContext.User.GetRemainingAuthSeconds();
            return userDisplay;
        }

        [AppendUserModifiedHeader]
        public async Task<IActionResult> PostSetAvatar(IList<IFormFile> files)
        {
            //borrow the logic from the user controller
            return await UsersController.PostSetAvatarInternal(files, _userService, _appCaches.RuntimeCache,  _mediaFileSystem, _shortStringHelper, _contentSettings, _hostingEnvironment, _imageUrlGenerator, _backofficeSecurityAccessor.BackofficeSecurity.GetUserId().ResultOr(0));
        }

        /// <summary>
        /// Changes the users password
        /// </summary>
        /// <param name="data"></param>
        /// <returns>
        /// If the password is being reset it will return the newly reset password, otherwise will return an empty value
        /// </returns>
        public async Task<ModelWithNotifications<string>> PostChangePassword(ChangingPasswordModel data)
        {
<<<<<<< HEAD
            var passwordChanger = new PasswordChanger(_loggerFactory.CreateLogger<PasswordChanger>());
            var passwordChangeResult = await passwordChanger.ChangePasswordWithIdentityAsync(_webSecurity.CurrentUser, _webSecurity.CurrentUser, data, _backOfficeUserManager);
=======
            var passwordChanger = new PasswordChanger(_logger);
            var passwordChangeResult = await passwordChanger.ChangePasswordWithIdentityAsync(_backofficeSecurityAccessor.BackofficeSecurity.CurrentUser, _backofficeSecurityAccessor.BackofficeSecurity.CurrentUser, data, _backOfficeUserManager);
>>>>>>> a80de910

            if (passwordChangeResult.Success)
            {
                //even if we weren't resetting this, it is the correct value (null), otherwise if we were resetting then it will contain the new pword
                var result = new ModelWithNotifications<string>(passwordChangeResult.Result.ResetPassword);
                result.AddSuccessNotification(_localizedTextService.Localize("user/password"), _localizedTextService.Localize("user/passwordChanged"));
                return result;
            }

            foreach (var memberName in passwordChangeResult.Result.ChangeError.MemberNames)
            {
                ModelState.AddModelError(memberName, passwordChangeResult.Result.ChangeError.ErrorMessage);
            }

            throw HttpResponseException.CreateValidationErrorResponse(ModelState);
        }

        [UmbracoAuthorize]
        [ValidateAngularAntiForgeryToken]
        public async Task<Dictionary<string, string>> GetCurrentUserLinkedLogins()
        {
            var identityUser = await _backOfficeUserManager.FindByIdAsync(_backofficeSecurityAccessor.BackofficeSecurity.GetUserId().ResultOr(0).ToString());
            return identityUser.Logins.ToDictionary(x => x.LoginProvider, x => x.ProviderKey);
        }
    }
}<|MERGE_RESOLUTION|>--- conflicted
+++ resolved
@@ -216,13 +216,8 @@
         /// </returns>
         public async Task<ModelWithNotifications<string>> PostChangePassword(ChangingPasswordModel data)
         {
-<<<<<<< HEAD
             var passwordChanger = new PasswordChanger(_loggerFactory.CreateLogger<PasswordChanger>());
-            var passwordChangeResult = await passwordChanger.ChangePasswordWithIdentityAsync(_webSecurity.CurrentUser, _webSecurity.CurrentUser, data, _backOfficeUserManager);
-=======
-            var passwordChanger = new PasswordChanger(_logger);
             var passwordChangeResult = await passwordChanger.ChangePasswordWithIdentityAsync(_backofficeSecurityAccessor.BackofficeSecurity.CurrentUser, _backofficeSecurityAccessor.BackofficeSecurity.CurrentUser, data, _backOfficeUserManager);
->>>>>>> a80de910
 
             if (passwordChangeResult.Success)
             {
