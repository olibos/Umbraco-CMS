﻿using System;
using System.Collections.Generic;
using System.Linq;
using System.Net;
using System.Security.Claims;
using System.Threading.Tasks;
using Microsoft.AspNetCore.Authentication;
using Microsoft.AspNetCore.Http;
using Microsoft.AspNetCore.Identity;
using Microsoft.AspNetCore.Mvc;
using Microsoft.AspNetCore.Routing;
using Microsoft.Extensions.Logging;
using Microsoft.Extensions.Options;
using Umbraco.Core;
using Umbraco.Core.BackOffice;
using Umbraco.Core.Configuration.Models;
using Umbraco.Core.Mapping;
using Umbraco.Core.Models;
using Umbraco.Core.Models.Membership;
using Umbraco.Core.Models.Security;
using Umbraco.Core.Security;
using Umbraco.Core.Services;
using Umbraco.Extensions;
using Umbraco.Net;
using Umbraco.Web.BackOffice.Filters;
using Umbraco.Web.BackOffice.Security;
using Umbraco.Web.Common.ActionsResults;
using Umbraco.Web.Common.Attributes;
using Umbraco.Web.Common.Controllers;
using Umbraco.Web.Common.Exceptions;
using Umbraco.Web.Common.Filters;
using Umbraco.Web.Common.Security;
using Umbraco.Web.Models;
using Umbraco.Web.Models.ContentEditing;
using Constants = Umbraco.Core.Constants;
using Microsoft.AspNetCore.Authorization;
using Umbraco.Web.Common.Authorization;

namespace Umbraco.Web.BackOffice.Controllers
{
    // See
    // for a bigger example of this type of controller implementation in netcore:
    // https://github.com/dotnet/AspNetCore.Docs/blob/2efb4554f8f659be97ee7cd5dd6143b871b330a5/aspnetcore/migration/1x-to-2x/samples/AspNetCoreDotNetCore2App/AspNetCoreDotNetCore2App/Controllers/AccountController.cs
    // https://github.com/dotnet/AspNetCore.Docs/blob/ad16f5e1da6c04fa4996ee67b513f2a90fa0d712/aspnetcore/common/samples/WebApplication1/Controllers/AccountController.cs
    // with authenticator app
    // https://github.com/dotnet/AspNetCore.Docs/blob/master/aspnetcore/security/authentication/identity/sample/src/ASPNETCore-IdentityDemoComplete/IdentityDemo/Controllers/AccountController.cs

    [PluginController(Constants.Web.Mvc.BackOfficeApiArea)]  // TODO: Maybe this could be applied with our Application Model conventions
    //[ValidationFilter] // TODO: I don't actually think this is required with our custom Application Model conventions applied
    [AngularJsonOnlyConfiguration] // TODO: This could be applied with our Application Model conventions
    [IsBackOffice]
    public class AuthenticationController : UmbracoApiControllerBase
    {
        private readonly IBackOfficeSecurityAccessor _backofficeSecurityAccessor;
        private readonly IBackOfficeUserManager _userManager;
        private readonly IBackOfficeSignInManager _signInManager;
        private readonly IUserService _userService;
        private readonly ILocalizedTextService _textService;
        private readonly UmbracoMapper _umbracoMapper;
        private readonly GlobalSettings _globalSettings;
        private readonly SecuritySettings _securitySettings;
        private readonly ILogger<AuthenticationController> _logger;
        private readonly IIpResolver _ipResolver;
        private readonly UserPasswordConfigurationSettings _passwordConfiguration;
        private readonly IEmailSender _emailSender;
        private readonly ISmsSender _smsSender;
        private readonly Core.Hosting.IHostingEnvironment _hostingEnvironment;
        private readonly IRequestAccessor _requestAccessor;
        private readonly LinkGenerator _linkGenerator;
        private readonly IBackOfficeExternalLoginProviders _externalAuthenticationOptions;
        private readonly IBackOfficeTwoFactorOptions _backOfficeTwoFactorOptions;

        // TODO: We need to review all _userManager.Raise calls since many/most should be on the usermanager or signinmanager, very few should be here

        public AuthenticationController(
            IBackOfficeSecurityAccessor backofficeSecurityAccessor,
            IBackOfficeUserManager backOfficeUserManager,
            IBackOfficeSignInManager signInManager,
            IUserService userService,
            ILocalizedTextService textService,
            UmbracoMapper umbracoMapper,
            IOptions<GlobalSettings> globalSettings,
            IOptions<SecuritySettings> securitySettings,
            ILogger<AuthenticationController> logger,
            IIpResolver ipResolver,
            IOptions<UserPasswordConfigurationSettings> passwordConfiguration,
            IEmailSender emailSender,
            ISmsSender smsSender,
            Core.Hosting.IHostingEnvironment hostingEnvironment,
            IRequestAccessor requestAccessor,
            LinkGenerator linkGenerator,
            IBackOfficeExternalLoginProviders externalAuthenticationOptions,
            IBackOfficeTwoFactorOptions backOfficeTwoFactorOptions)
        {
            _backofficeSecurityAccessor = backofficeSecurityAccessor;
            _userManager = backOfficeUserManager;
            _signInManager = signInManager;
            _userService = userService;
            _textService = textService;
            _umbracoMapper = umbracoMapper;
            _globalSettings = globalSettings.Value;
            _securitySettings = securitySettings.Value;
            _logger = logger;
            _ipResolver = ipResolver;
            _passwordConfiguration = passwordConfiguration.Value;
            _emailSender = emailSender;
            _smsSender = smsSender;
            _hostingEnvironment = hostingEnvironment;
            _requestAccessor = requestAccessor;
            _linkGenerator = linkGenerator;
            _externalAuthenticationOptions = externalAuthenticationOptions;
            _backOfficeTwoFactorOptions = backOfficeTwoFactorOptions;
        }

        /// <summary>
        /// Returns the configuration for the backoffice user membership provider - used to configure the change password dialog
        /// </summary>
        /// <returns></returns>        
        [Authorize(Policy = AuthorizationPolicies.BackOfficeAccess)]
        public IDictionary<string, object> GetPasswordConfig(int userId)
        {
            return _passwordConfiguration.GetConfiguration(userId != _backofficeSecurityAccessor.BackOfficeSecurity.CurrentUser.Id);
        }

        /// <summary>
        /// Checks if a valid token is specified for an invited user and if so logs the user in and returns the user object
        /// </summary>
        /// <param name="id"></param>
        /// <param name="token"></param>
        /// <returns></returns>
        /// <remarks>
        /// This will also update the security stamp for the user so it can only be used once
        /// </remarks>
        [ValidateAngularAntiForgeryToken]
        [Authorize(Policy = AuthorizationPolicies.DenyLocalLoginIfConfigured)]
        public async Task<ActionResult<UserDisplay>> PostVerifyInvite([FromQuery] int id, [FromQuery] string token)
        {
            if (string.IsNullOrWhiteSpace(token))
                return NotFound();

            var decoded = token.FromUrlBase64();
            if (decoded.IsNullOrWhiteSpace())
                return NotFound();

            var identityUser = await _userManager.FindByIdAsync(id.ToString());
            if (identityUser == null)
                return NotFound();

            var result = await _userManager.ConfirmEmailAsync(identityUser, decoded);

            if (result.Succeeded == false)
            {
                throw HttpResponseException.CreateNotificationValidationErrorResponse(result.Errors.ToErrorMessage());
            }

            await _signInManager.SignOutAsync();

            await _signInManager.SignInAsync(identityUser, false);

            var user = _userService.GetUserById(id);

            return _umbracoMapper.Map<UserDisplay>(user);
        }

        [Authorize(Policy = AuthorizationPolicies.BackOfficeAccess)]
        [ValidateAngularAntiForgeryToken]
        public async Task<IActionResult> PostUnLinkLogin(UnLinkLoginModel unlinkLoginModel)
        {
            var user = await _userManager.FindByIdAsync(User.Identity.GetUserId());
            if (user == null) throw new InvalidOperationException("Could not find user");

            var authType = (await _signInManager.GetExternalAuthenticationSchemesAsync())
               .FirstOrDefault(x => x.Name == unlinkLoginModel.LoginProvider);

            if (authType == null)
            {
                _logger.LogWarning("Could not find external authentication provider registered: {LoginProvider}", unlinkLoginModel.LoginProvider);
            }
            else
            {
                var opt = _externalAuthenticationOptions.Get(authType.Name);
                if (opt == null)
                {
                    return BadRequest($"Could not find external authentication options registered for provider {unlinkLoginModel.LoginProvider}");
                }
                else
                {
                    if (!opt.Options.AutoLinkOptions.AllowManualLinking)
                    {
                        // If AllowManualLinking is disabled for this provider we cannot unlink
                        return BadRequest();
                    }
                }
            }

            var result = await _userManager.RemoveLoginAsync(
                user,
                unlinkLoginModel.LoginProvider,
                unlinkLoginModel.ProviderKey);

            if (result.Succeeded)
            {
                await _signInManager.SignInAsync(user, true);
                return Ok();
            }
            else
            {
                AddModelErrors(result);
                throw HttpResponseException.CreateValidationErrorResponse(ModelState);
            }
        }

        [HttpGet]
        public async Task<double> GetRemainingTimeoutSeconds()
        {
            // force authentication to occur since this is not an authorized endpoint
            var result = await HttpContext.AuthenticateAsync(Constants.Security.BackOfficeAuthenticationType);
            if (!result.Succeeded)
            {
                return 0;
            }

            var remainingSeconds = result.Principal.GetRemainingAuthSeconds();
            if (remainingSeconds <= 30)
            {
                var username = result.Principal.FindFirst(ClaimTypes.Name)?.Value;

                //NOTE: We are using 30 seconds because that is what is coded into angular to force logout to give some headway in
                // the timeout process.

                _logger.LogInformation(
                    "User logged will be logged out due to timeout: {Username}, IP Address: {IPAddress}",
                    username ?? "unknown",
                    _ipResolver.GetCurrentRequestIpAddress());
            }

            return remainingSeconds;
        }

        /// <summary>
        /// Checks if the current user's cookie is valid and if so returns OK or a 400 (BadRequest)
        /// </summary>
        /// <returns></returns>
        [HttpGet]
        public async Task<bool> IsAuthenticated()
        {
            // force authentication to occur since this is not an authorized endpoint
            var result = await HttpContext.AuthenticateAsync(Constants.Security.BackOfficeAuthenticationType);
            return result.Succeeded;
        }

        /// <summary>
        /// Returns the currently logged in Umbraco user
        /// </summary>
        /// <returns></returns>
        /// <remarks>
        /// We have the attribute [SetAngularAntiForgeryTokens] applied because this method is called initially to determine if the user
        /// is valid before the login screen is displayed. The Auth cookie can be persisted for up to a day but the csrf cookies are only session
        /// cookies which means that the auth cookie could be valid but the csrf cookies are no longer there, in that case we need to re-set the csrf cookies.
        /// </remarks>
        [Authorize(Policy = AuthorizationPolicies.BackOfficeAccess)]
        [SetAngularAntiForgeryTokens]
        [CheckIfUserTicketDataIsStale]
        public UserDetail GetCurrentUser()
        {
            var user = _backofficeSecurityAccessor.BackOfficeSecurity.CurrentUser;
            var result = _umbracoMapper.Map<UserDetail>(user);

            //set their remaining seconds
            result.SecondsUntilTimeout = HttpContext.User.GetRemainingAuthSeconds();

            return result;
        }

        /// <summary>
        /// When a user is invited they are not approved but we need to resolve the partially logged on (non approved)
        /// user.
        /// </summary>
        /// <returns></returns>
        /// <remarks>
        /// We cannot user GetCurrentUser since that requires they are approved, this is the same as GetCurrentUser but doesn't require them to be approved
        /// </remarks>
        [Authorize(Policy = AuthorizationPolicies.BackOfficeAccessWithoutApproval)]
        [SetAngularAntiForgeryTokens]
        [Authorize(Policy = AuthorizationPolicies.DenyLocalLoginIfConfigured)]
        public ActionResult<UserDetail> GetCurrentInvitedUser()
        {
            var user = _backofficeSecurityAccessor.BackOfficeSecurity.CurrentUser;

            if (user.IsApproved)
            {
                // if they are approved, than they are no longer invited and we can return an error
                return Forbid();
            }

            var result = _umbracoMapper.Map<UserDetail>(user);

            // set their remaining seconds
            result.SecondsUntilTimeout = HttpContext.User.GetRemainingAuthSeconds();

            return result;
        }

        /// <summary>
        /// Logs a user in
        /// </summary>
        /// <returns></returns>
        [SetAngularAntiForgeryTokens]
<<<<<<< HEAD
        [DenyLocalLoginAuthorization]
        public async Task<ActionResult<UserDetail>> PostLogin(LoginModel loginModel)
=======
        [Authorize(Policy = AuthorizationPolicies.DenyLocalLoginIfConfigured)]
        public async Task<UserDetail> PostLogin(LoginModel loginModel)
>>>>>>> 98cf259f
        {
            // Sign the user in with username/password, this also gives a chance for developers to
            // custom verify the credentials and auto-link user accounts with a custom IBackOfficePasswordChecker
            var result = await _signInManager.PasswordSignInAsync(
                loginModel.Username, loginModel.Password, isPersistent: true, lockoutOnFailure: true);

            if (result.Succeeded)
            {
                // return the user detail
                return GetUserDetail(_userService.GetByUsername(loginModel.Username));
            }

            if (result.RequiresTwoFactor)
            {
                var twofactorView = _backOfficeTwoFactorOptions.GetTwoFactorView(loginModel.Username);
                if (twofactorView.IsNullOrWhiteSpace())
                {
                    return new ValidationErrorResult($"The registered {typeof(IBackOfficeTwoFactorOptions)} of type {_backOfficeTwoFactorOptions.GetType()} did not return a view for two factor auth ");
                }

                var attemptedUser = _userService.GetByUsername(loginModel.Username);

                // create a with information to display a custom two factor send code view
                var verifyResponse = new ObjectResult(new
                {
                    twoFactorView = twofactorView,
                    userId = attemptedUser.Id
                })
                {
                    StatusCode = StatusCodes.Status402PaymentRequired
                };

                return verifyResponse;
            }

            // return BadRequest (400), we don't want to return a 401 because that get's intercepted
            // by our angular helper because it thinks that we need to re-perform the request once we are
            // authorized and we don't want to return a 403 because angular will show a warning message indicating
            // that the user doesn't have access to perform this function, we just want to return a normal invalid message.
            throw new HttpResponseException(HttpStatusCode.BadRequest);
        }

        /// <summary>
        /// Processes a password reset request.  Looks for a match on the provided email address
        /// and if found sends an email with a link to reset it
        /// </summary>
        /// <returns></returns>
        [SetAngularAntiForgeryTokens]
        [Authorize(Policy = AuthorizationPolicies.DenyLocalLoginIfConfigured)]
        public async Task<IActionResult> PostRequestPasswordReset(RequestPasswordResetModel model)
        {
            // If this feature is switched off in configuration the UI will be amended to not make the request to reset password available.
            // So this is just a server-side secondary check.
            if (_securitySettings.AllowPasswordReset == false)
                return BadRequest();

            var identityUser = await _userManager.FindByEmailAsync(model.Email);
            if (identityUser != null)
            {
                var user = _userService.GetByEmail(model.Email);
                if (user != null)
                {
                    var from = _globalSettings.Smtp.From;
                    var code = await _userManager.GeneratePasswordResetTokenAsync(identityUser);
                    var callbackUrl = ConstructCallbackUrl(identityUser.Id, code);

                    var message = _textService.Localize("login/resetPasswordEmailCopyFormat",
                        // Ensure the culture of the found user is used for the email!
                        UmbracoUserExtensions.GetUserCulture(identityUser.Culture, _textService, _globalSettings),
                        new[] { identityUser.UserName, callbackUrl });

                    var subject = _textService.Localize("login/resetPasswordEmailCopySubject",
                        // Ensure the culture of the found user is used for the email!
                        UmbracoUserExtensions.GetUserCulture(identityUser.Culture, _textService, _globalSettings));

                    var mailMessage = new EmailMessage(from, user.Email, subject, message, true);

                    await _emailSender.SendAsync(mailMessage);

                    _userManager.RaiseForgotPasswordRequestedEvent(User, user.Id);
                }
            }

            return Ok();
        }

        /// <summary>
        /// Used to retrieve the 2FA providers for code submission
        /// </summary>
        /// <returns></returns>
        [SetAngularAntiForgeryTokens]
        public async Task<ActionResult<IEnumerable<string>>> Get2FAProviders()
        {
            var user = await _signInManager.GetTwoFactorAuthenticationUserAsync();
            if (user == null)
            {
                _logger.LogWarning("Get2FAProviders :: No verified user found, returning 404");
                return NotFound();
            }

            var userFactors = await _userManager.GetValidTwoFactorProvidersAsync(user);
            return new ObjectResult(userFactors);
        }

        [SetAngularAntiForgeryTokens]
        public async Task<IActionResult> PostSend2FACode([FromBody] string provider)
        {
            if (provider.IsNullOrWhiteSpace())
                return NotFound();

            var user = await _signInManager.GetTwoFactorAuthenticationUserAsync();
            if (user == null)
            {
                _logger.LogWarning("PostSend2FACode :: No verified user found, returning 404");
                return NotFound();
            }

            var from = _globalSettings.Smtp.From;
            // Generate the token and send it
            var code = await _userManager.GenerateTwoFactorTokenAsync(user, provider);
            if (string.IsNullOrWhiteSpace(code))
            {
                _logger.LogWarning("PostSend2FACode :: Could not generate 2FA code");
                return BadRequest("Invalid code");
            }

            var subject = _textService.Localize("login/mfaSecurityCodeSubject",
                       // Ensure the culture of the found user is used for the email!
                       UmbracoUserExtensions.GetUserCulture(user.Culture, _textService, _globalSettings));

            var message = _textService.Localize("login/mfaSecurityCodeMessage",
                // Ensure the culture of the found user is used for the email!
                UmbracoUserExtensions.GetUserCulture(user.Culture, _textService, _globalSettings),
                new[] { code });

            if (provider == "Email")
            {
                var mailMessage = new EmailMessage(from, user.Email, subject, message, true);

                await _emailSender.SendAsync(mailMessage);
            }
            else if (provider == "Phone")
            {
                await _smsSender.SendSmsAsync(await _userManager.GetPhoneNumberAsync(user), message);
            }

            return Ok();
        }

        [SetAngularAntiForgeryTokens]
        public async Task<ActionResult<UserDetail>> PostVerify2FACode(Verify2FACodeModel model)
        {
            if (ModelState.IsValid == false)
            {
                throw HttpResponseException.CreateValidationErrorResponse(ModelState);
            }

            var user = await _signInManager.GetTwoFactorAuthenticationUserAsync();
            if (user == null)
            {
                _logger.LogWarning("PostVerify2FACode :: No verified user found, returning 404");
                return NotFound();
            }

            var result = await _signInManager.TwoFactorSignInAsync(model.Provider, model.Code, model.IsPersistent, model.RememberClient);
            if (result.Succeeded)
            {
                return GetUserDetail(_userService.GetByUsername(user.UserName));
            }

            if (result.IsLockedOut)
            {
                return new ValidationErrorResult("User is locked out");
            }
            if (result.IsNotAllowed)
            {
                return new ValidationErrorResult("User is not allowed");
            }

            return new ValidationErrorResult("Invalid code");
        }

        /// <summary>
        /// Processes a set password request.  Validates the request and sets a new password.
        /// </summary>
        /// <returns></returns>
        [SetAngularAntiForgeryTokens]
        public async Task<IActionResult> PostSetPassword(SetPasswordModel model)
        {
            var identityUser = await _userManager.FindByIdAsync(model.UserId.ToString());

            var result = await _userManager.ResetPasswordAsync(identityUser, model.ResetCode, model.Password);
            if (result.Succeeded)
            {
                var lockedOut = await _userManager.IsLockedOutAsync(identityUser);
                if (lockedOut)
                {
                    _logger.LogInformation("User {UserId} is currently locked out, unlocking and resetting AccessFailedCount", model.UserId);

                    //// var user = await UserManager.FindByIdAsync(model.UserId);
                    var unlockResult = await _userManager.SetLockoutEndDateAsync(identityUser, DateTimeOffset.Now);
                    if (unlockResult.Succeeded == false)
                    {
                        _logger.LogWarning("Could not unlock for user {UserId} - error {UnlockError}", model.UserId, unlockResult.Errors.First().Description);
                    }

                    var resetAccessFailedCountResult = await _userManager.ResetAccessFailedCountAsync(identityUser);
                    if (resetAccessFailedCountResult.Succeeded == false)
                    {
                        _logger.LogWarning("Could not reset access failed count {UserId} - error {UnlockError}", model.UserId, unlockResult.Errors.First().Description);
                    }
                }

                // They've successfully set their password, we can now update their user account to be confirmed
                // if user was only invited, then they have not been approved
                // but a successful forgot password flow (e.g. if their token had expired and they did a forgot password instead of request new invite)
                // means we have verified their email
                if (!await _userManager.IsEmailConfirmedAsync(identityUser))
                {
                    await _userManager.ConfirmEmailAsync(identityUser, model.ResetCode);
                }

                // invited is not approved, never logged in, invited date present
                /*
                if (LastLoginDate == default && IsApproved == false && InvitedDate != null)
                    return UserState.Invited;
                */
                if (identityUser != null && !identityUser.IsApproved)
                {
                    var user = _userService.GetByUsername(identityUser.UserName);
                    // also check InvitedDate and never logged in, otherwise this would allow a disabled user to reactivate their account with a forgot password
                    if (user.LastLoginDate == default && user.InvitedDate != null)
                    {
                        user.IsApproved = true;
                        user.InvitedDate = null;
                        _userService.Save(user);
                    }
                }

                _userManager.RaiseForgotPasswordChangedSuccessEvent(User, model.UserId);
                return Ok();
            }

            return new ValidationErrorResult(result.Errors.Any() ? result.Errors.First().Description : "Set password failed");
        }

        /// <summary>
        /// Logs the current user out
        /// </summary>
        /// <returns></returns>
        [ValidateAngularAntiForgeryToken]
        public async Task<IActionResult> PostLogout()
        {
            // force authentication to occur since this is not an authorized endpoint
            var result = await HttpContext.AuthenticateAsync(Constants.Security.BackOfficeAuthenticationType);
            if (!result.Succeeded) return Ok();

            await _signInManager.SignOutAsync();

            _logger.LogInformation("User {UserName} from IP address {RemoteIpAddress} has logged out", User.Identity == null ? "UNKNOWN" : User.Identity.Name, HttpContext.Connection.RemoteIpAddress);

            var userId = int.Parse(result.Principal.Identity.GetUserId());
            var args = _userManager.RaiseLogoutSuccessEvent(User, userId);
            if (!args.SignOutRedirectUrl.IsNullOrWhiteSpace())
            {
                return new ObjectResult(new
                {
                    signOutRedirectUrl = args.SignOutRedirectUrl
                });
            }

            return Ok();
        }


        /// <summary>
        /// Return the <see cref="UserDetail"/> for the given <see cref="IUser"/>
        /// </summary>
        /// <param name="user"></param>
        /// <param name="principal"></param>
        /// <returns></returns>
        private UserDetail GetUserDetail(IUser user)
        {
            if (user == null) throw new ArgumentNullException(nameof(user));

            var userDetail = _umbracoMapper.Map<UserDetail>(user);
            // update the userDetail and set their remaining seconds
            userDetail.SecondsUntilTimeout = TimeSpan.FromMinutes(_globalSettings.TimeOutInMinutes).TotalSeconds;

            return userDetail;
        }

        private string ConstructCallbackUrl(int userId, string code)
        {
            // Get an mvc helper to get the url
            var action = _linkGenerator.GetPathByAction(nameof(BackOfficeController.ValidatePasswordResetCode), ControllerExtensions.GetControllerName<BackOfficeController>(),
                new
                {
                    area = Constants.Web.Mvc.BackOfficeArea,
                    u = userId,
                    r = code
                });

            // Construct full URL using configured application URL (which will fall back to request)
            var applicationUri = _requestAccessor.GetApplicationUrl();
            var callbackUri = new Uri(applicationUri, action);
            return callbackUri.ToString();
        }

        private void AddModelErrors(IdentityResult result, string prefix = "")
        {
            foreach (var error in result.Errors)
            {
                ModelState.AddModelError(prefix, error.Description);
            }
        }
    }
}<|MERGE_RESOLUTION|>--- conflicted
+++ resolved
@@ -306,13 +306,8 @@
         /// </summary>
         /// <returns></returns>
         [SetAngularAntiForgeryTokens]
-<<<<<<< HEAD
-        [DenyLocalLoginAuthorization]
+        [Authorize(Policy = AuthorizationPolicies.DenyLocalLoginIfConfigured)]
         public async Task<ActionResult<UserDetail>> PostLogin(LoginModel loginModel)
-=======
-        [Authorize(Policy = AuthorizationPolicies.DenyLocalLoginIfConfigured)]
-        public async Task<UserDetail> PostLogin(LoginModel loginModel)
->>>>>>> 98cf259f
         {
             // Sign the user in with username/password, this also gives a chance for developers to
             // custom verify the credentials and auto-link user accounts with a custom IBackOfficePasswordChecker
