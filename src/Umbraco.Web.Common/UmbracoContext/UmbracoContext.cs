using System;
using Microsoft.AspNetCore.Http;
using Microsoft.AspNetCore.Http.Extensions;
using Umbraco.Cms.Core;
using Umbraco.Cms.Core.Hosting;
using Umbraco.Cms.Core.Models.PublishedContent;
using Umbraco.Cms.Core.PublishedCache;
using Umbraco.Cms.Core.Routing;
using Umbraco.Cms.Core.Web;
using Umbraco.Extensions;

namespace Umbraco.Cms.Web.Common.UmbracoContext
{
    /// <summary>
    /// Class that encapsulates Umbraco information of a specific HTTP request
    /// </summary>
    // TODO: When https://github.com/umbraco/Umbraco-CMS/pull/9916 is merged, remove IDisposeOnRequestEnd
    // and just explicitly register the created UmbracoContext with being disposed on end request with
    // the HttpContext.Response
    public class UmbracoContext : DisposableObjectSlim, IDisposeOnRequestEnd, IUmbracoContext
    {
        private readonly IHostingEnvironment _hostingEnvironment;
        private readonly UriUtility _uriUtility;
        private readonly ICookieManager _cookieManager;
        private readonly IHttpContextAccessor _httpContextAccessor;
        private readonly Lazy<IPublishedSnapshot> _publishedSnapshot;
        private string _previewToken;
        private bool? _previewing;
        private readonly UmbracoRequestPaths _umbracoRequestPaths;
        private Uri _requestUrl;
        private Uri _originalRequestUrl;
        private Uri _cleanedUmbracoUrl;

        // initializes a new instance of the UmbracoContext class
        // internal for unit tests
        // otherwise it's used by EnsureContext above
        // warn: does *not* manage setting any IUmbracoContextAccessor
        internal UmbracoContext(
            IPublishedSnapshotService publishedSnapshotService,
            UmbracoRequestPaths umbracoRequestPaths,
            IHostingEnvironment hostingEnvironment,
            IVariationContextAccessor variationContextAccessor,
            UriUtility uriUtility,
            ICookieManager cookieManager,
            IHttpContextAccessor httpContextAccessor)
        {
            if (publishedSnapshotService == null)
            {
                throw new ArgumentNullException(nameof(publishedSnapshotService));
            }

            VariationContextAccessor = variationContextAccessor ?? throw new ArgumentNullException(nameof(variationContextAccessor));
            _uriUtility = uriUtility;
            _hostingEnvironment = hostingEnvironment;
            _cookieManager = cookieManager;
            _httpContextAccessor = httpContextAccessor;
            ObjectCreated = DateTime.Now;
            UmbracoRequestId = Guid.NewGuid();
<<<<<<< HEAD
            _backofficeSecurity = backofficeSecurity;
=======
>>>>>>> 32d75b16
            _umbracoRequestPaths = umbracoRequestPaths;

            // beware - we cannot expect a current user here, so detecting preview mode must be a lazy thing
            _publishedSnapshot = new Lazy<IPublishedSnapshot>(() => publishedSnapshotService.CreatePublishedSnapshot(PreviewToken));
        }

        /// <inheritdoc/>
        public DateTime ObjectCreated { get; }

        /// <summary>
        /// Gets the context Id
        /// </summary>
        /// <remarks>
        /// Used internally for debugging and also used to define anything required to distinguish this request from another.
        /// </remarks>
        internal Guid UmbracoRequestId { get; }

        // lazily get/create a Uri for the current request
        private Uri RequestUrl => _requestUrl ??= _httpContextAccessor.HttpContext is null
            ? null
            : new Uri(_httpContextAccessor.HttpContext.Request.GetEncodedUrl());

        /// <inheritdoc/>
        // set the urls lazily, no need to allocate until they are needed...
        // NOTE: The request will not be available during app startup so we can only set this to an absolute URL of localhost, this
        // is a work around to being able to access the UmbracoContext during application startup and this will also ensure that people
        // 'could' still generate URLs during startup BUT any domain driven URL generation will not work because it is NOT possible to get
        // the current domain during application startup.
        // see: http://issues.umbraco.org/issue/U4-1890
        public Uri OriginalRequestUrl => _originalRequestUrl ?? (_originalRequestUrl = RequestUrl ?? new Uri("http://localhost"));

        /// <inheritdoc/>
        // set the urls lazily, no need to allocate until they are needed...
        public Uri CleanedUmbracoUrl => _cleanedUmbracoUrl ?? (_cleanedUmbracoUrl = _uriUtility.UriToUmbraco(OriginalRequestUrl));

        /// <inheritdoc/>
        public IPublishedSnapshot PublishedSnapshot => _publishedSnapshot.Value;

        /// <inheritdoc/>
        public IPublishedContentCache Content => PublishedSnapshot.Content;

        /// <inheritdoc/>
        public IPublishedMediaCache Media => PublishedSnapshot.Media;

        /// <inheritdoc/>
        public IDomainCache Domains => PublishedSnapshot.Domains;

        /// <inheritdoc/>
        public IPublishedRequest PublishedRequest { get; set; }

        /// <inheritdoc/>
        public IVariationContextAccessor VariationContextAccessor { get; }

        /// <inheritdoc/>
        public bool IsDebug => // NOTE: the request can be null during app startup!
                _hostingEnvironment.IsDebugMode
                       && (string.IsNullOrEmpty(_httpContextAccessor.HttpContext.GetRequestValue("umbdebugshowtrace")) == false
                           || string.IsNullOrEmpty(_httpContextAccessor.HttpContext.GetRequestValue("umbdebug")) == false
                           || string.IsNullOrEmpty(_cookieManager.GetCookieValue("UMB-DEBUG")) == false);

        /// <inheritdoc/>
        public bool InPreviewMode
        {
            get
            {
                if (_previewing.HasValue == false)
                {
                    DetectPreviewMode();
                }

                return _previewing ?? false;
            }
            private set => _previewing = value;
        }

        internal string PreviewToken
        {
            get
            {
                if (_previewing.HasValue == false)
                {
                    DetectPreviewMode();
                }

                return _previewToken;
            }
        }

        private void DetectPreviewMode()
        {
<<<<<<< HEAD
            Uri requestUrl = _requestAccessor.GetRequestUrl();
            if (requestUrl != null
                && _umbracoRequestPaths.IsBackOfficeRequest(requestUrl.AbsolutePath) == false
                && _backofficeSecurity?.CurrentUser != null)
=======
            if (RequestUrl != null
                && _umbracoRequestPaths.IsBackOfficeRequest(RequestUrl.AbsolutePath) == false
                && _httpContextAccessor.HttpContext?.GetCurrentIdentity() != null)
>>>>>>> 32d75b16
            {
                var previewToken = _cookieManager.GetCookieValue(Core.Constants.Web.PreviewCookieName); // may be null or empty
                _previewToken = previewToken.IsNullOrWhiteSpace() ? null : previewToken;
            }

            _previewing = _previewToken.IsNullOrWhiteSpace() == false;
        }

        /// <inheritdoc/>
        public IDisposable ForcedPreview(bool preview)
        {
            // say we render a macro or RTE in a give 'preview' mode that might not be the 'current' one,
            // then due to the way it all works at the moment, the 'current' published snapshot need to be in the proper
            // default 'preview' mode - somehow we have to force it. and that could be recursive.
            InPreviewMode = preview;
            return PublishedSnapshot.ForcedPreview(preview, orig => InPreviewMode = orig);
        }

        /// <inheritdoc/>
        protected override void DisposeResources()
        {
            // DisposableObject ensures that this runs only once

            // help caches release resources
            // (but don't create caches just to dispose them)
            // context is not multi-threaded
            if (_publishedSnapshot.IsValueCreated)
            {
                _publishedSnapshot.Value.Dispose();
            }
        }
    }
}<|MERGE_RESOLUTION|>--- conflicted
+++ resolved
@@ -56,10 +56,6 @@
             _httpContextAccessor = httpContextAccessor;
             ObjectCreated = DateTime.Now;
             UmbracoRequestId = Guid.NewGuid();
-<<<<<<< HEAD
-            _backofficeSecurity = backofficeSecurity;
-=======
->>>>>>> 32d75b16
             _umbracoRequestPaths = umbracoRequestPaths;
 
             // beware - we cannot expect a current user here, so detecting preview mode must be a lazy thing
@@ -150,16 +146,9 @@
 
         private void DetectPreviewMode()
         {
-<<<<<<< HEAD
-            Uri requestUrl = _requestAccessor.GetRequestUrl();
-            if (requestUrl != null
-                && _umbracoRequestPaths.IsBackOfficeRequest(requestUrl.AbsolutePath) == false
-                && _backofficeSecurity?.CurrentUser != null)
-=======
             if (RequestUrl != null
                 && _umbracoRequestPaths.IsBackOfficeRequest(RequestUrl.AbsolutePath) == false
                 && _httpContextAccessor.HttpContext?.GetCurrentIdentity() != null)
->>>>>>> 32d75b16
             {
                 var previewToken = _cookieManager.GetCookieValue(Core.Constants.Web.PreviewCookieName); // may be null or empty
                 _previewToken = previewToken.IsNullOrWhiteSpace() ? null : previewToken;
