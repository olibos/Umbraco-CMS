﻿<?xml version="1.0" encoding="utf-8"?>
<<<<<<< HEAD
<Project ToolsVersion="15.0">
  <Import Project="$(MSBuildExtensionsPath)\$(MSBuildToolsVersion)\Microsoft.Common.props" Condition="Exists('$(MSBuildExtensionsPath)\$(MSBuildToolsVersion)\Microsoft.Common.props')" />
  <PropertyGroup>
    <TargetFrameworkVersion>v4.7.2</TargetFrameworkVersion>
    <EnableDefaultCompileItems>false</EnableDefaultCompileItems>
    <ProjectGuid>{4C4C194C-B5E4-4991-8F87-4373E24CC19F}</ProjectGuid>
    <OutputType>Library</OutputType>
    <AssemblyName>Umbraco.Web.UI</AssemblyName>
    <RootNamespace>Umbraco.Web.UI</RootNamespace>
    <SolutionDir Condition="$(SolutionDir) == '' Or $(SolutionDir) == '*Undefined*'">..\</SolutionDir>
    <ProjectTypeGuids>{349c5851-65df-11da-9384-00065b846f21};{fae04ec0-301f-11d3-bf4b-00c04f79efbc}</ProjectTypeGuids>
    <RunPostBuildEvent>OnBuildSuccess</RunPostBuildEvent>
    <UseIISExpress>true</UseIISExpress>
    <IISExpressSSLPort>44319</IISExpressSSLPort>
    <IISExpressAnonymousAuthentication>enabled</IISExpressAnonymousAuthentication>
    <IISExpressWindowsAuthentication>disabled</IISExpressWindowsAuthentication>
    <IISExpressUseClassicPipelineMode>false</IISExpressUseClassicPipelineMode>
    <UseGlobalApplicationHostFile />
    <NuGetPackageImportStamp>
    </NuGetPackageImportStamp>
    <Use64BitIISExpress />
    <TargetFrameworkProfile />
    <!-- 
      for some weird reason, and because Web.config is created only during BeforeBuild,
      the web.config configuration file would not be picked, and the build system would
      try to use a traditional app.config, thus missing all the binding redirects.
      
      this ensures that the build system things that the config file is web.config.
      
      (see FindAppConfigFile target in detailed build output)
    -->
    <AppConfig>Web.config</AppConfig>
  </PropertyGroup>
  <PropertyGroup Condition=" '$(Configuration)|$(Platform)' == 'Debug|AnyCPU' ">
    <DebugSymbols>true</DebugSymbols>
    <DebugType>full</DebugType>
    <Optimize>false</Optimize>
    <OutputPath>bin\</OutputPath>
    <DefineConstants>TRACE;DEBUG</DefineConstants>
    <ErrorReport>prompt</ErrorReport>
    <WarningLevel>4</WarningLevel>
=======
<Project DefaultTargets="Build" xmlns="http://schemas.microsoft.com/developer/msbuild/2003" ToolsVersion="12.0">
  <Import Project="..\packages\Microsoft.CodeDom.Providers.DotNetCompilerPlatform.2.0.0\build\net45\Microsoft.CodeDom.Providers.DotNetCompilerPlatform.props" Condition="Exists('..\packages\Microsoft.CodeDom.Providers.DotNetCompilerPlatform.2.0.0\build\net45\Microsoft.CodeDom.Providers.DotNetCompilerPlatform.props')" />
  <Import Project="..\packages\Microsoft.Net.Compilers.1.3.2\build\Microsoft.Net.Compilers.props" Condition="Exists('..\packages\Microsoft.Net.Compilers.1.3.2\build\Microsoft.Net.Compilers.props')" />
  <Import Project="$(MSBuildExtensionsPath)\$(MSBuildToolsVersion)\Microsoft.Common.props" Condition="Exists('$(MSBuildExtensionsPath)\$(MSBuildToolsVersion)\Microsoft.Common.props')" />
  <PropertyGroup>
    <ProductVersion>9.0.30729</ProductVersion>
    <SchemaVersion>2.0</SchemaVersion>
    <ProjectGuid>{4C4C194C-B5E4-4991-8F87-4373E24CC19F}</ProjectGuid>
    <ProjectTypeGuids>{349c5851-65df-11da-9384-00065b846f21};{fae04ec0-301f-11d3-bf4b-00c04f79efbc}</ProjectTypeGuids>
    <Configuration Condition=" '$(Configuration)' == '' ">Debug</Configuration>
    <Platform Condition=" '$(Platform)' == '' ">AnyCPU</Platform>
    <ApplicationIcon>
    </ApplicationIcon>
    <AssemblyKeyContainerName>
    </AssemblyKeyContainerName>
    <AssemblyName>Umbraco.Web.UI</AssemblyName>
    <AssemblyOriginatorKeyFile>
    </AssemblyOriginatorKeyFile>
    <DefaultClientScript>JScript</DefaultClientScript>
    <DefaultHTMLPageLayout>Grid</DefaultHTMLPageLayout>
    <DefaultTargetSchema>IE50</DefaultTargetSchema>
    <DelaySign>false</DelaySign>
    <OutputType>Library</OutputType>
    <RootNamespace>Umbraco.Web.UI</RootNamespace>
    <RunPostBuildEvent>OnBuildSuccess</RunPostBuildEvent>
    <StartupObject>
    </StartupObject>
    <FileUpgradeFlags>
    </FileUpgradeFlags>
    <UpgradeBackupLocation>
    </UpgradeBackupLocation>
    <SccProjectName>
    </SccProjectName>
    <SccLocalPath>
    </SccLocalPath>
    <SccAuxPath>
    </SccAuxPath>
    <SccProvider>
    </SccProvider>
    <OldToolsVersion>4.0</OldToolsVersion>
    <TargetFrameworkVersion>v4.5</TargetFrameworkVersion>
    <TargetFrameworkProfile />
    <UseIISExpress>true</UseIISExpress>
    <IISExpressSSLPort>
    </IISExpressSSLPort>
    <IISExpressAnonymousAuthentication>enabled</IISExpressAnonymousAuthentication>
    <IISExpressWindowsAuthentication>disabled</IISExpressWindowsAuthentication>
    <IISExpressUseClassicPipelineMode>false</IISExpressUseClassicPipelineMode>
    <SolutionDir Condition="$(SolutionDir) == '' Or $(SolutionDir) == '*Undefined*'">..\</SolutionDir>
    <RestorePackages>true</RestorePackages>
    <MvcProjectUpgradeChecked>true</MvcProjectUpgradeChecked>
    <UseGlobalApplicationHostFile />
    <Use64BitIISExpress />
    <NuGetPackageImportStamp>
    </NuGetPackageImportStamp>
  </PropertyGroup>
  <PropertyGroup Condition=" '$(Configuration)|$(Platform)' == 'Debug|AnyCPU' ">
    <OutputPath>bin\</OutputPath>
    <AllowUnsafeBlocks>false</AllowUnsafeBlocks>
    <BaseAddress>285212672</BaseAddress>
    <CheckForOverflowUnderflow>false</CheckForOverflowUnderflow>
    <ConfigurationOverrideFile>
    </ConfigurationOverrideFile>
    <DefineConstants>TRACE;DEBUG</DefineConstants>
    <DocumentationFile>
    </DocumentationFile>
    <DebugSymbols>true</DebugSymbols>
    <FileAlignment>4096</FileAlignment>
    <NoStdLib>false</NoStdLib>
    <NoWarn>
    </NoWarn>
    <Optimize>false</Optimize>
    <RegisterForComInterop>false</RegisterForComInterop>
    <RemoveIntegerChecks>false</RemoveIntegerChecks>
    <TreatWarningsAsErrors>false</TreatWarningsAsErrors>
    <WarningLevel>4</WarningLevel>
    <DebugType>full</DebugType>
    <ErrorReport>prompt</ErrorReport>
    <CodeAnalysisRuleSet>AllRules.ruleset</CodeAnalysisRuleSet>
>>>>>>> 328b4b15
    <Prefer32Bit>false</Prefer32Bit>
    <IntermediateOutputPath>..\bin\Debug\</IntermediateOutputPath>
    <PackageAsSingleFile>true</PackageAsSingleFile>
    <DesktopBuildPackageLocation>..\Package\Umbraco.Web.UI.zip</DesktopBuildPackageLocation>
<<<<<<< HEAD
    <LangVersion>latest</LangVersion>
  </PropertyGroup>
  <PropertyGroup Condition=" '$(Configuration)|$(Platform)' == 'Release|AnyCPU' ">
    <DebugSymbols>true</DebugSymbols>
    <DebugType>pdbonly</DebugType>
    <Optimize>true</Optimize>
    <OutputPath>bin\</OutputPath>
    <DefineConstants>TRACE</DefineConstants>
    <ErrorReport>prompt</ErrorReport>
    <WarningLevel>4</WarningLevel>
    <DocumentationFile>bin\Umbraco.Web.UI.xml</DocumentationFile>
    <Prefer32Bit>false</Prefer32Bit>
    <IntermediateOutputPath>..\bin\Release\</IntermediateOutputPath>
    <LangVersion>latest</LangVersion>
  </PropertyGroup>
  <ItemGroup>
    <Reference Include="Microsoft.CSharp" />
    <Reference Include="System.ComponentModel" />
    <Reference Include="System.Data" />
    <Reference Include="System.Drawing" />
    <Reference Include="System.Drawing.Design" />
    <Reference Include="System.IdentityModel" />
    <Reference Include="System.Runtime.Serialization" />
    <Reference Include="System" />
    <Reference Include="System.ComponentModel.Composition" />
    <Reference Include="System.ComponentModel.DataAnnotations" />
    <Reference Include="System.Web" />
    <Reference Include="System.Web.Abstractions" />
    <Reference Include="System.Web.ApplicationServices" />
    <Reference Include="System.Web.Entity" />
    <Reference Include="System.Web.Extensions" />
    <Reference Include="System.Web.Services" />
    <Reference Include="System.Xml" />
  </ItemGroup>
  <ItemGroup>
    <Folder Include="App_Data\" />
    <Folder Include="Views\MacroPartials\" />
  </ItemGroup>
  <ItemGroup>
    <PackageReference Include="AutoMapper" Version="7.0.1" />
    <PackageReference Include="CSharpTest.Net.Collections" Version="14.906.1403.1082" />
    <PackageReference Include="ClientDependency" Version="1.9.6" />
    <PackageReference Include="ClientDependency-Mvc5" Version="1.8.0.0" />
    <PackageReference Include="Examine" Version="1.0.0-beta025" />
    <PackageReference Include="ImageProcessor.Web" Version="4.9.3.25" />
    <PackageReference Include="ImageProcessor.Web.Config" Version="2.4.1.19" />
    <PackageReference Include="Lucene.Net.Contrib" Version="3.0.3" />
    <PackageReference Include="Microsoft.AspNet.Identity.Owin" Version="2.2.2" />
    <PackageReference Include="Microsoft.AspNet.Mvc" Version="5.2.6" />
    <PackageReference Include="Microsoft.AspNet.WebApi" Version="5.2.6" />
    <PackageReference Include="Microsoft.CodeAnalysis.CSharp" Version="2.9.0" />
    <PackageReference Include="Microsoft.CodeDom.Providers.DotNetCompilerPlatform" Version="2.0.0" />
    <PackageReference Include="Microsoft.Net.Compilers" Version="2.9.0">
      <PrivateAssets>all</PrivateAssets>
      <!-- development dependency -->
    </PackageReference>
    <PackageReference Include="Microsoft.Owin.Host.SystemWeb" Version="4.0.0" />
    <PackageReference Include="Microsoft.Owin.Security.Cookies" Version="4.0.0" />
    <PackageReference Include="Microsoft.Owin.Security.OAuth" Version="4.0.0" />
    <PackageReference Include="MiniProfiler" Version="3.2.0.157" />
    <PackageReference Include="MySql.Data" Version="6.10.7" />
    <PackageReference Include="Newtonsoft.Json" Version="11.0.2" />
    <PackageReference Include="Umbraco.ModelsBuilder.Ui">
      <Version>8.0.0-alpha.22</Version>
    </PackageReference>
    <PackageReference Include="Umbraco.SqlServerCE" Version="4.0.0.1" />
  </ItemGroup>
  <ItemGroup>
=======
  </PropertyGroup>
  <PropertyGroup Condition=" '$(Configuration)|$(Platform)' == 'Release|AnyCPU' ">
    <OutputPath>bin\</OutputPath>
    <AllowUnsafeBlocks>false</AllowUnsafeBlocks>
    <BaseAddress>285212672</BaseAddress>
    <CheckForOverflowUnderflow>false</CheckForOverflowUnderflow>
    <ConfigurationOverrideFile>
    </ConfigurationOverrideFile>
    <DefineConstants>TRACE</DefineConstants>
    <DocumentationFile>bin\Umbraco.Web.UI.XML</DocumentationFile>
    <DebugSymbols>true</DebugSymbols>
    <FileAlignment>4096</FileAlignment>
    <NoStdLib>false</NoStdLib>
    <NoWarn>
    </NoWarn>
    <Optimize>true</Optimize>
    <RegisterForComInterop>false</RegisterForComInterop>
    <RemoveIntegerChecks>false</RemoveIntegerChecks>
    <TreatWarningsAsErrors>false</TreatWarningsAsErrors>
    <WarningLevel>4</WarningLevel>
    <DebugType>pdbonly</DebugType>
    <ErrorReport>prompt</ErrorReport>
    <CodeAnalysisRuleSet>AllRules.ruleset</CodeAnalysisRuleSet>
    <Prefer32Bit>false</Prefer32Bit>
    <IntermediateOutputPath>..\bin\Release\</IntermediateOutputPath>
  </PropertyGroup>
  <ItemGroup>
    <ProjectReference Include="..\UmbracoExamine\UmbracoExamine.csproj">
      <Project>{07fbc26b-2927-4a22-8d96-d644c667fecc}</Project>
      <Name>UmbracoExamine</Name>
    </ProjectReference>
    <Reference Include="AutoMapper, Version=3.3.1.0, Culture=neutral, PublicKeyToken=be96cd2c38ef1005, processorArchitecture=MSIL">
      <HintPath>..\packages\AutoMapper.3.3.1\lib\net40\AutoMapper.dll</HintPath>
      <Private>True</Private>
    </Reference>
    <Reference Include="AutoMapper.Net4, Version=3.3.1.0, Culture=neutral, PublicKeyToken=be96cd2c38ef1005, processorArchitecture=MSIL">
      <HintPath>..\packages\AutoMapper.3.3.1\lib\net40\AutoMapper.Net4.dll</HintPath>
      <Private>True</Private>
    </Reference>
    <Reference Include="ClientDependency.Core, Version=1.9.7.0, Culture=neutral, processorArchitecture=MSIL">
      <HintPath>..\packages\ClientDependency.1.9.7\lib\net45\ClientDependency.Core.dll</HintPath>
    </Reference>
    <Reference Include="ClientDependency.Core.Mvc, Version=1.8.0.0, Culture=neutral, processorArchitecture=MSIL">
      <HintPath>..\packages\ClientDependency-Mvc5.1.8.0.0\lib\net45\ClientDependency.Core.Mvc.dll</HintPath>
      <Private>True</Private>
    </Reference>
    <Reference Include="dotless.Core, Version=1.5.2.0, Culture=neutral, PublicKeyToken=96b446c9e63eae34, processorArchitecture=MSIL">
      <HintPath>..\packages\dotless.1.5.2\lib\dotless.Core.dll</HintPath>
    </Reference>
    <Reference Include="Examine, Version=0.1.89.0, Culture=neutral, processorArchitecture=MSIL">
      <HintPath>..\packages\Examine.0.1.89\lib\net45\Examine.dll</HintPath>
    </Reference>
    <Reference Include="ICSharpCode.SharpZipLib, Version=0.86.0.518, Culture=neutral, PublicKeyToken=1b03e6acf1164f73, processorArchitecture=MSIL">
      <HintPath>..\packages\SharpZipLib.0.86.0\lib\20\ICSharpCode.SharpZipLib.dll</HintPath>
    </Reference>
    <Reference Include="ImageProcessor, Version=2.5.6.0, Culture=neutral, processorArchitecture=MSIL">
      <HintPath>..\packages\ImageProcessor.2.5.6\lib\net45\ImageProcessor.dll</HintPath>
    </Reference>
    <Reference Include="ImageProcessor.Web, Version=4.8.7.0, Culture=neutral, processorArchitecture=MSIL">
      <HintPath>..\packages\ImageProcessor.Web.4.8.7\lib\net45\ImageProcessor.Web.dll</HintPath>
    </Reference>
    <Reference Include="log4net, Version=2.0.8.0, Culture=neutral, PublicKeyToken=669e0ddf0bb1aa2a, processorArchitecture=MSIL">
      <HintPath>..\packages\log4net.2.0.8\lib\net45-full\log4net.dll</HintPath>
    </Reference>
    <Reference Include="Lucene.Net, Version=2.9.4.1, Culture=neutral, PublicKeyToken=85089178b9ac3181, processorArchitecture=MSIL">
      <HintPath>..\packages\Lucene.Net.2.9.4.1\lib\net40\Lucene.Net.dll</HintPath>
    </Reference>
    <Reference Include="Microsoft.AspNet.Identity.Core">
      <HintPath>..\packages\Microsoft.AspNet.Identity.Core.2.2.1\lib\net45\Microsoft.AspNet.Identity.Core.dll</HintPath>
      <Private>True</Private>
    </Reference>
    <Reference Include="Microsoft.AspNet.Identity.Owin, Version=2.0.0.0, Culture=neutral, PublicKeyToken=31bf3856ad364e35, processorArchitecture=MSIL">
      <SpecificVersion>False</SpecificVersion>
      <HintPath>..\packages\Microsoft.AspNet.Identity.Owin.2.2.1\lib\net45\Microsoft.AspNet.Identity.Owin.dll</HintPath>
    </Reference>
    <Reference Include="Microsoft.CodeAnalysis, Version=1.0.0.0, Culture=neutral, PublicKeyToken=31bf3856ad364e35, processorArchitecture=MSIL">
      <HintPath>..\packages\Microsoft.CodeAnalysis.Common.1.0.0\lib\net45\Microsoft.CodeAnalysis.dll</HintPath>
    </Reference>
    <Reference Include="Microsoft.CodeAnalysis.CSharp, Version=1.0.0.0, Culture=neutral, PublicKeyToken=31bf3856ad364e35, processorArchitecture=MSIL">
      <HintPath>..\packages\Microsoft.CodeAnalysis.CSharp.1.0.0\lib\net45\Microsoft.CodeAnalysis.CSharp.dll</HintPath>
    </Reference>
    <Reference Include="Microsoft.CodeDom.Providers.DotNetCompilerPlatform, Version=2.0.0.0, Culture=neutral, PublicKeyToken=31bf3856ad364e35, processorArchitecture=MSIL">
      <HintPath>..\packages\Microsoft.CodeDom.Providers.DotNetCompilerPlatform.2.0.0\lib\net45\Microsoft.CodeDom.Providers.DotNetCompilerPlatform.dll</HintPath>
    </Reference>
    <Reference Include="Microsoft.CSharp" />
    <Reference Include="Microsoft.IO.RecyclableMemoryStream, Version=1.2.2.0, Culture=neutral, PublicKeyToken=31bf3856ad364e35, processorArchitecture=MSIL">
      <HintPath>..\packages\Microsoft.IO.RecyclableMemoryStream.1.2.2\lib\net45\Microsoft.IO.RecyclableMemoryStream.dll</HintPath>
    </Reference>
    <Reference Include="Microsoft.Owin, Version=3.1.0.0, Culture=neutral, PublicKeyToken=31bf3856ad364e35, processorArchitecture=MSIL">
      <HintPath>..\packages\Microsoft.Owin.3.1.0\lib\net45\Microsoft.Owin.dll</HintPath>
    </Reference>
    <Reference Include="Microsoft.Owin.Host.SystemWeb, Version=3.1.0.0, Culture=neutral, PublicKeyToken=31bf3856ad364e35, processorArchitecture=MSIL">
      <HintPath>..\packages\Microsoft.Owin.Host.SystemWeb.3.1.0\lib\net45\Microsoft.Owin.Host.SystemWeb.dll</HintPath>
    </Reference>
    <Reference Include="Microsoft.Owin.Security, Version=3.1.0.0, Culture=neutral, PublicKeyToken=31bf3856ad364e35, processorArchitecture=MSIL">
      <HintPath>..\packages\Microsoft.Owin.Security.3.1.0\lib\net45\Microsoft.Owin.Security.dll</HintPath>
    </Reference>
    <Reference Include="Microsoft.Owin.Security.Cookies, Version=3.1.0.0, Culture=neutral, PublicKeyToken=31bf3856ad364e35, processorArchitecture=MSIL">
      <HintPath>..\packages\Microsoft.Owin.Security.Cookies.3.1.0\lib\net45\Microsoft.Owin.Security.Cookies.dll</HintPath>
    </Reference>
    <Reference Include="Microsoft.Owin.Security.OAuth, Version=3.1.0.0, Culture=neutral, PublicKeyToken=31bf3856ad364e35, processorArchitecture=MSIL">
      <HintPath>..\packages\Microsoft.Owin.Security.OAuth.3.1.0\lib\net45\Microsoft.Owin.Security.OAuth.dll</HintPath>
    </Reference>
    <Reference Include="Microsoft.Web.Infrastructure, Version=1.0.0.0, Culture=neutral, PublicKeyToken=31bf3856ad364e35, processorArchitecture=MSIL">
      <Private>True</Private>
      <HintPath>..\packages\Microsoft.Web.Infrastructure.1.0.0.0\lib\net40\Microsoft.Web.Infrastructure.dll</HintPath>
    </Reference>
    <Reference Include="MiniProfiler, Version=2.1.0.0, Culture=neutral, PublicKeyToken=b44f9351044011a3, processorArchitecture=MSIL">
      <SpecificVersion>False</SpecificVersion>
      <HintPath>..\packages\MiniProfiler.2.1.0\lib\net40\MiniProfiler.dll</HintPath>
    </Reference>
    <Reference Include="MySql.Data, Version=6.9.9.0, Culture=neutral, PublicKeyToken=c5687fc88969c44d, processorArchitecture=MSIL">
      <HintPath>..\packages\MySql.Data.6.9.9\lib\net45\MySql.Data.dll</HintPath>
    </Reference>
    <Reference Include="Newtonsoft.Json, Version=10.0.0.0, Culture=neutral, PublicKeyToken=30ad4fe6b2a6aeed, processorArchitecture=MSIL">
      <HintPath>..\packages\Newtonsoft.Json.10.0.2\lib\net45\Newtonsoft.Json.dll</HintPath>
    </Reference>
    <Reference Include="Owin">
      <HintPath>..\packages\Owin.1.0\lib\net40\Owin.dll</HintPath>
      <Private>True</Private>
    </Reference>
    <Reference Include="System">
      <Name>System</Name>
    </Reference>
    <Reference Include="System.Collections.Immutable, Version=1.1.36.0, Culture=neutral, PublicKeyToken=b03f5f7f11d50a3a, processorArchitecture=MSIL">
      <HintPath>..\packages\System.Collections.Immutable.1.1.36\lib\portable-net45+win8+wp8+wpa81\System.Collections.Immutable.dll</HintPath>
    </Reference>
    <Reference Include="System.ComponentModel.DataAnnotations" />
    <Reference Include="System.configuration" />
    <Reference Include="System.Data">
      <Name>System.Data</Name>
    </Reference>
    <Reference Include="System.Data.DataSetExtensions" />
    <Reference Include="System.Data.SqlServerCe, Version=4.0.0.1, Culture=neutral, PublicKeyToken=89845dcd8080cc91, processorArchitecture=MSIL">
      <HintPath>..\packages\SqlServerCE.4.0.0.1\lib\System.Data.SqlServerCe.dll</HintPath>
      <Private>True</Private>
    </Reference>
    <Reference Include="System.Data.SqlServerCe.Entity, Version=4.0.0.1, Culture=neutral, PublicKeyToken=89845dcd8080cc91, processorArchitecture=MSIL">
      <HintPath>..\packages\SqlServerCE.4.0.0.1\lib\System.Data.SqlServerCe.Entity.dll</HintPath>
      <Private>True</Private>
    </Reference>
    <Reference Include="System.Drawing" />
    <Reference Include="System.EnterpriseServices" />
    <Reference Include="System.IdentityModel" />
    <Reference Include="System.Net" />
    <Reference Include="System.Net.Http, Version=4.0.0.0, Culture=neutral, PublicKeyToken=b03f5f7f11d50a3a, processorArchitecture=MSIL">
      <SpecificVersion>False</SpecificVersion>
      <Private>False</Private>
    </Reference>
    <Reference Include="System.Net.Http.Formatting, Version=5.2.3.0, Culture=neutral, PublicKeyToken=31bf3856ad364e35, processorArchitecture=MSIL">
      <SpecificVersion>False</SpecificVersion>
      <HintPath>..\packages\Microsoft.AspNet.WebApi.Client.5.2.3\lib\net45\System.Net.Http.Formatting.dll</HintPath>
    </Reference>
    <Reference Include="System.Net.Http.WebRequest, Version=4.0.0.0, Culture=neutral, PublicKeyToken=b03f5f7f11d50a3a, processorArchitecture=MSIL">
      <SpecificVersion>False</SpecificVersion>
      <Private>False</Private>
    </Reference>
    <Reference Include="System.Reflection.Metadata, Version=1.0.21.0, Culture=neutral, PublicKeyToken=b03f5f7f11d50a3a, processorArchitecture=MSIL">
      <HintPath>..\packages\System.Reflection.Metadata.1.0.21\lib\portable-net45+win8\System.Reflection.Metadata.dll</HintPath>
    </Reference>
    <Reference Include="System.Runtime.Serialization" />
    <Reference Include="System.ServiceModel" />
    <Reference Include="System.Web">
      <Name>System.Web</Name>
    </Reference>
    <Reference Include="System.Web.Abstractions">
      <RequiredTargetFramework>3.5</RequiredTargetFramework>
    </Reference>
    <Reference Include="System.Web.ApplicationServices" />
    <Reference Include="System.Web.DynamicData" />
    <Reference Include="System.Web.Entity" />
    <Reference Include="System.Web.Extensions" />
    <Reference Include="System.Web.Extensions.Design" />
    <Reference Include="System.Web.Helpers, Version=3.0.0.0, Culture=neutral, PublicKeyToken=31bf3856ad364e35, processorArchitecture=MSIL">
      <HintPath>..\packages\Microsoft.AspNet.WebPages.3.2.3\lib\net45\System.Web.Helpers.dll</HintPath>
      <Private>True</Private>
    </Reference>
    <Reference Include="System.Web.Http, Version=5.2.3.0, Culture=neutral, PublicKeyToken=31bf3856ad364e35, processorArchitecture=MSIL">
      <SpecificVersion>False</SpecificVersion>
      <HintPath>..\packages\Microsoft.AspNet.WebApi.Core.5.2.3\lib\net45\System.Web.Http.dll</HintPath>
    </Reference>
    <Reference Include="System.Web.Http.WebHost, Version=5.2.3.0, Culture=neutral, PublicKeyToken=31bf3856ad364e35, processorArchitecture=MSIL">
      <SpecificVersion>False</SpecificVersion>
      <HintPath>..\packages\Microsoft.AspNet.WebApi.WebHost.5.2.3\lib\net45\System.Web.Http.WebHost.dll</HintPath>
    </Reference>
    <Reference Include="System.Web.Mvc, Version=5.2.3.0, Culture=neutral, PublicKeyToken=31bf3856ad364e35, processorArchitecture=MSIL">
      <HintPath>..\packages\Microsoft.AspNet.Mvc.5.2.3\lib\net45\System.Web.Mvc.dll</HintPath>
      <Private>True</Private>
    </Reference>
    <Reference Include="System.Web.Razor, Version=3.0.0.0, Culture=neutral, PublicKeyToken=31bf3856ad364e35, processorArchitecture=MSIL">
      <HintPath>..\packages\Microsoft.AspNet.Razor.3.2.3\lib\net45\System.Web.Razor.dll</HintPath>
      <Private>True</Private>
    </Reference>
    <Reference Include="System.Web.Services">
      <Name>System.Web.Services</Name>
    </Reference>
    <Reference Include="System.Web.WebPages, Version=3.0.0.0, Culture=neutral, PublicKeyToken=31bf3856ad364e35, processorArchitecture=MSIL">
      <HintPath>..\packages\Microsoft.AspNet.WebPages.3.2.3\lib\net45\System.Web.WebPages.dll</HintPath>
      <Private>True</Private>
    </Reference>
    <Reference Include="System.Web.WebPages.Deployment, Version=3.0.0.0, Culture=neutral, PublicKeyToken=31bf3856ad364e35, processorArchitecture=MSIL">
      <HintPath>..\packages\Microsoft.AspNet.WebPages.3.2.3\lib\net45\System.Web.WebPages.Deployment.dll</HintPath>
      <Private>True</Private>
    </Reference>
    <Reference Include="System.Web.WebPages.Razor, Version=3.0.0.0, Culture=neutral, PublicKeyToken=31bf3856ad364e35, processorArchitecture=MSIL">
      <HintPath>..\packages\Microsoft.AspNet.WebPages.3.2.3\lib\net45\System.Web.WebPages.Razor.dll</HintPath>
      <Private>True</Private>
    </Reference>
    <Reference Include="System.Xml">
      <Name>System.XML</Name>
    </Reference>
    <ProjectReference Include="..\SQLCE4Umbraco\SqlCE4Umbraco.csproj">
      <Project>{5BA5425F-27A7-4677-865E-82246498AA2E}</Project>
      <Name>SqlCE4Umbraco</Name>
    </ProjectReference>
>>>>>>> 328b4b15
    <ProjectReference Include="..\Umbraco.Core\Umbraco.Core.csproj">
      <Project>{31785bc3-256c-4613-b2f5-a1b0bdded8c1}</Project>
      <Name>Umbraco.Core</Name>
    </ProjectReference>
<<<<<<< HEAD
    <ProjectReference Include="..\Umbraco.Examine\Umbraco.Examine.csproj">
      <Name>Umbraco.Examine</Name>
      <Project>{07FBC26B-2927-4A22-8D96-D644C667FECC}</Project>
    </ProjectReference>
    <ProjectReference Include="..\Umbraco.Web\Umbraco.Web.csproj">
      <Project>{651e1350-91b6-44b7-bd60-7207006d7003}</Project>
      <Name>Umbraco.Web</Name>
    </ProjectReference>
=======
    <ProjectReference Include="..\umbraco.editorControls\umbraco.editorControls.csproj">
      <Project>{255F5DF1-4E43-4758-AC05-7A0B68EB021B}</Project>
      <Name>umbraco.editorControls</Name>
    </ProjectReference>
    <ProjectReference Include="..\umbraco.MacroEngines\umbraco.MacroEngines.csproj">
      <Project>{89C09045-1064-466B-B94A-DB3AFE2A5853}</Project>
      <Name>umbraco.MacroEngines</Name>
    </ProjectReference>
    <ProjectReference Include="..\umbraco.controls\umbraco.controls.csproj">
      <Project>{6EDD2061-82F2-461B-BB6E-879245A832DE}</Project>
      <Name>umbraco.controls</Name>
    </ProjectReference>
    <ProjectReference Include="..\umbraco.businesslogic\umbraco.businesslogic.csproj">
      <Name>umbraco.businesslogic</Name>
      <Project>{E469A9CE-1BEC-423F-AC44-713CD72457EA}</Project>
      <Package>{FAE04EC0-301F-11D3-BF4B-00C04F79EFBC}</Package>
    </ProjectReference>
    <ProjectReference Include="..\umbraco.cms\umbraco.cms.csproj">
      <Project>{CCD75EC3-63DB-4184-B49D-51C1DD337230}</Project>
      <Name>umbraco.cms</Name>
    </ProjectReference>
    <ProjectReference Include="..\umbraco.datalayer\umbraco.datalayer.csproj">
      <Project>{C7CB79F0-1C97-4B33-BFA7-00731B579AE2}</Project>
      <Name>umbraco.datalayer</Name>
    </ProjectReference>
    <ProjectReference Include="..\umbraco.interfaces\umbraco.interfaces.csproj">
      <Name>umbraco.interfaces</Name>
      <Project>{511F6D8D-7717-440A-9A57-A507E9A8B27F}</Project>
      <Package>{FAE04EC0-301F-11D3-BF4B-00C04F79EFBC}</Package>
    </ProjectReference>
    <ProjectReference Include="..\Umbraco.Web\Umbraco.Web.csproj">
      <Project>{651E1350-91B6-44B7-BD60-7207006D7003}</Project>
      <Name>Umbraco.Web</Name>
    </ProjectReference>
    <ProjectReference Include="..\umbraco.providers\umbraco.providers.csproj">
      <Project>{D7636876-0756-43CB-A192-138C6F0D5E42}</Project>
      <Name>umbraco.providers</Name>
    </ProjectReference>
    <Reference Include="System.Xml.Linq" />
    <Reference Include="Umbraco.ModelsBuilder, Version=3.0.10.102, Culture=neutral, processorArchitecture=MSIL">
      <HintPath>..\packages\Umbraco.ModelsBuilder.3.0.10\lib\Umbraco.ModelsBuilder.dll</HintPath>
    </Reference>
>>>>>>> 328b4b15
  </ItemGroup>
  <ItemGroup>
    <Compile Include="..\SolutionInfo.cs">
      <Link>Properties\SolutionInfo.cs</Link>
    </Compile>
    <Compile Include="Config\splashes\NoNodes.aspx.cs">
      <DependentUpon>noNodes.aspx</DependentUpon>
      <SubType>ASPXCodeBehind</SubType>
    </Compile>
    <Compile Include="Config\splashes\NoNodes.aspx.designer.cs">
      <DependentUpon>noNodes.aspx</DependentUpon>
      <SubType>ASPXCodeBehind</SubType>
    </Compile>
    <Compile Include="Properties\AssemblyInfo.cs" />
    <Compile Include="Properties\Settings.Designer.cs">
      <AutoGen>True</AutoGen>
      <DesignTimeSharedInput>True</DesignTimeSharedInput>
      <DependentUpon>Settings.settings</DependentUpon>
    </Compile>
    <Compile Include="Umbraco\Create.aspx.cs">
      <DependentUpon>create.aspx</DependentUpon>
      <SubType>ASPXCodeBehind</SubType>
    </Compile>
    <Compile Include="Umbraco\Create.aspx.designer.cs">
      <DependentUpon>create.aspx</DependentUpon>
    </Compile>
<<<<<<< HEAD
=======
    <Compile Include="Umbraco\Create\xslt.ascx.cs">
      <DependentUpon>xslt.ascx</DependentUpon>
      <SubType>ASPXCodeBehind</SubType>
    </Compile>
    <Compile Include="Umbraco\Create\xslt.ascx.designer.cs">
      <DependentUpon>xslt.ascx</DependentUpon>
    </Compile>
>>>>>>> 328b4b15
    <Compile Include="Umbraco\Dashboard\UserControlProxy.aspx.cs">
      <DependentUpon>UserControlProxy.aspx</DependentUpon>
      <SubType>ASPXCodeBehind</SubType>
    </Compile>
    <Compile Include="Umbraco\Dashboard\UserControlProxy.aspx.designer.cs">
      <DependentUpon>UserControlProxy.aspx</DependentUpon>
    </Compile>
    <Compile Include="Umbraco\Developer\Macros\EditMacro.aspx.cs">
      <DependentUpon>editMacro.aspx</DependentUpon>
      <SubType>ASPXCodeBehind</SubType>
    </Compile>
    <Compile Include="Umbraco\Developer\Macros\EditMacro.aspx.designer.cs">
      <DependentUpon>editMacro.aspx</DependentUpon>
    </Compile>
    <Compile Include="Umbraco\Developer\Packages\DirectoryBrowser.aspx.cs">
      <DependentUpon>directoryBrowser.aspx</DependentUpon>
      <SubType>ASPXCodeBehind</SubType>
    </Compile>
    <Compile Include="Umbraco\Developer\Packages\DirectoryBrowser.aspx.designer.cs">
      <DependentUpon>directoryBrowser.aspx</DependentUpon>
    </Compile>
    <Compile Include="Umbraco\Dialogs\ChangeDocType.aspx.cs">
      <DependentUpon>ChangeDocType.aspx</DependentUpon>
      <SubType>ASPXCodeBehind</SubType>
    </Compile>
    <Compile Include="Umbraco\Dialogs\ChangeDocType.aspx.designer.cs">
      <DependentUpon>ChangeDocType.aspx</DependentUpon>
    </Compile>
<<<<<<< HEAD
=======
    <Compile Include="Umbraco\Dialogs\EditMacro.aspx.cs">
      <DependentUpon>EditMacro.aspx</DependentUpon>
      <SubType>ASPXCodeBehind</SubType>
    </Compile>
    <Compile Include="Umbraco\dialogs\Sort.aspx.cs">
      <DependentUpon>sort.aspx</DependentUpon>
      <SubType>ASPXCodeBehind</SubType>
    </Compile>
    <Compile Include="Umbraco\dialogs\Sort.aspx.designer.cs">
      <DependentUpon>sort.aspx</DependentUpon>
      <SubType>ASPXCodeBehind</SubType>
    </Compile>
    <Compile Include="Umbraco\Dialogs\EditMacro.aspx.designer.cs">
      <DependentUpon>EditMacro.aspx</DependentUpon>
    </Compile>
    <Compile Include="Umbraco\Dialogs\Publish.aspx.cs">
      <DependentUpon>publish.aspx</DependentUpon>
      <SubType>ASPXCodeBehind</SubType>
    </Compile>
    <Compile Include="Umbraco\Dialogs\Publish.aspx.designer.cs">
      <DependentUpon>publish.aspx</DependentUpon>
    </Compile>
>>>>>>> 328b4b15
    <Compile Include="Umbraco\Masterpages\Default.Master.cs">
      <DependentUpon>default.Master</DependentUpon>
      <SubType>ASPXCodeBehind</SubType>
    </Compile>
    <Compile Include="Umbraco\Masterpages\Default.Master.designer.cs">
      <DependentUpon>default.Master</DependentUpon>
    </Compile>
    <Compile Include="Umbraco\Masterpages\UmbracoDialog.master.cs">
      <SubType>ASPXCodeBehind</SubType>
    </Compile>
    <Compile Include="Umbraco\Masterpages\UmbracoDialog.master.designer.cs">
      <DependentUpon>umbracoDialog.Master</DependentUpon>
    </Compile>
    <Compile Include="Umbraco\Masterpages\UmbracoPage.master.cs">
      <SubType>ASPXCodeBehind</SubType>
    </Compile>
    <Compile Include="Umbraco\Masterpages\UmbracoPage.master.designer.cs">
      <DependentUpon>umbracoPage.Master</DependentUpon>
    </Compile>
<<<<<<< HEAD
=======
    <Compile Include="Umbraco\Search\QuickSearch.ascx.cs">
      <DependentUpon>QuickSearch.ascx</DependentUpon>
      <SubType>ASPXCodeBehind</SubType>
    </Compile>
    <Compile Include="Umbraco\Search\QuickSearch.ascx.designer.cs">
      <DependentUpon>QuickSearch.ascx</DependentUpon>
    </Compile>
    <Compile Include="Umbraco\Settings\Stylesheet\editstylesheet.aspx.cs">
      <DependentUpon>editstylesheet.aspx</DependentUpon>
      <SubType>ASPXCodeBehind</SubType>
    </Compile>
    <Compile Include="Umbraco\Settings\Stylesheet\editstylesheet.aspx.designer.cs">
      <DependentUpon>editstylesheet.aspx</DependentUpon>
    </Compile>
    <Compile Include="Umbraco\Settings\Stylesheet\Property\EditStyleSheetProperty.aspx.cs">
      <DependentUpon>EditStyleSheetProperty.aspx</DependentUpon>
      <SubType>ASPXCodeBehind</SubType>
    </Compile>
    <Compile Include="Umbraco\Settings\Stylesheet\Property\EditStyleSheetProperty.aspx.designer.cs">
      <DependentUpon>EditStyleSheetProperty.aspx</DependentUpon>
    </Compile>
>>>>>>> 328b4b15
    <Compile Include="Umbraco\TreeInit.aspx.cs">
      <DependentUpon>treeInit.aspx</DependentUpon>
      <SubType>ASPXCodeBehind</SubType>
    </Compile>
    <Compile Include="Umbraco\TreeInit.aspx.designer.cs">
      <DependentUpon>treeInit.aspx</DependentUpon>
    </Compile>
    <Content Include="App_Plugins\ModelsBuilder\modelsbuilder.controller.js" />
    <Content Include="App_Plugins\ModelsBuilder\modelsbuilder.htm" />
    <Content Include="App_Plugins\ModelsBuilder\modelsbuilder.resource.js" />
    <Content Include="Config\grid.editors.config.js" />
    <Content Include="Config\Lang\cs-CZ.user.xml" />
    <Content Include="Config\Lang\da-DK.user.xml" />
    <Content Include="Config\Lang\de-DE.user.xml" />
    <Content Include="Config\Lang\en-GB.user.xml" />
    <Content Include="Config\Lang\en-US.user.xml" />
    <Content Include="Config\Lang\es-ES.user.xml" />
    <Content Include="Config\Lang\fr-FR.user.xml" />
    <Content Include="Config\Lang\he-IL.user.xml" />
    <Content Include="Config\Lang\it-IT.user.xml" />
    <Content Include="Config\Lang\ja-JP.user.xml" />
    <Content Include="Config\Lang\ko-KR.user.xml" />
    <Content Include="Config\Lang\nl-NL.user.xml" />
    <Content Include="Config\Lang\nb-NO.user.xml" />
    <Content Include="Config\Lang\pl-PL.user.xml" />
    <Content Include="Config\Lang\pt-BR.user.xml" />
    <Content Include="Config\Lang\ru-RU.user.xml" />
    <Content Include="Config\Lang\sv-SE.user.xml" />
    <Content Include="Config\Lang\zh-CN.user.xml" />
    <Content Include="Umbraco\Config\Lang\cs.xml" />
    <Content Include="Umbraco\ClientRedirect.aspx" />
    <Content Include="Umbraco\Config\Lang\tr.xml" />
    <Content Include="Umbraco\Config\Lang\zh_tw.xml" />
    <Content Include="Umbraco\create.aspx" />
    <Content Include="Umbraco\Developer\Packages\installer.aspx" />
<<<<<<< HEAD
    <Content Include="Umbraco\umbraco.aspx" />
=======
    <Content Include="Umbraco\Logout.aspx" />
    <Content Include="Umbraco\umbraco.aspx" />
    <Content Include="Umbraco_Client\Application\JQuery\jquery.unobtrusive-ajax.min.js" />
>>>>>>> 328b4b15
    <Compile Include="Umbraco\umbraco.aspx.cs">
      <DependentUpon>umbraco.aspx</DependentUpon>
      <SubType>ASPXCodeBehind</SubType>
    </Compile>
    <Compile Include="Umbraco\umbraco.aspx.designer.cs">
      <DependentUpon>umbraco.aspx</DependentUpon>
    </Compile>
    <Content Include="Config\Splashes\booting.aspx" />
    <Content Include="Config\Splashes\noNodes.aspx" />
    <Content Include="Umbraco\Dashboard\UserControlProxy.aspx" />
<<<<<<< HEAD
=======
    <Content Include="Umbraco\Xslt\Web.config">
      <SubType>
      </SubType>
    </Content>
>>>>>>> 328b4b15
    <Content Include="Umbraco\Install\Views\Web.config" />
    <Content Include="App_Plugins\ModelsBuilder\package.manifest" />
    <None Include="Config\404handlers.Release.config">
      <DependentUpon>404handlers.config</DependentUpon>
    </None>
<<<<<<< HEAD
=======
    <Content Include="Config\BackOfficeTours\getting-started.json" />
>>>>>>> 328b4b15
    <None Include="Config\ClientDependency.Release.config">
      <DependentUpon>ClientDependency.config</DependentUpon>
      <SubType>Designer</SubType>
    </None>
<<<<<<< HEAD
=======
    <Content Include="Config\BaseRestExtensions.config">
      <SubType>Designer</SubType>
    </Content>
    <None Include="Config\BaseRestExtensions.Release.config">
      <DependentUpon>BaseRestExtensions.config</DependentUpon>
    </None>
>>>>>>> 328b4b15
    <Content Include="Config\imageprocessor\security.config" />
    <Content Include="Config\imageprocessor\processing.config" />
    <Content Include="Config\imageprocessor\cache.config">
      <SubType>Designer</SubType>
    </Content>
<<<<<<< HEAD
=======
    <None Include="Config\log4net.Release.config">
      <DependentUpon>log4net.config</DependentUpon>
    </None>
>>>>>>> 328b4b15
    <None Include="Config\FileSystemProviders.Release.config">
      <DependentUpon>FileSystemProviders.config</DependentUpon>
    </None>
    <None Include="Config\EmbeddedMedia.Release.config">
      <DependentUpon>EmbeddedMedia.config</DependentUpon>
    </None>
    <Content Include="Config\HealthChecks.config">
      <SubType>Designer</SubType>
    </Content>
    <None Include="Config\HealthChecks.Release.config">
      <DependentUpon>HealthChecks.config</DependentUpon>
      <SubType>Designer</SubType>
    </None>
<<<<<<< HEAD
    <Content Include="Config\serilog.user.config">
      <SubType>Designer</SubType>
    </Content>
    <Content Include="Config\serilog.config">
      <SubType>Designer</SubType>
    </Content>
=======
>>>>>>> 328b4b15
    <None Include="Config\umbracoSettings.Release.config">
      <DependentUpon>umbracoSettings.config</DependentUpon>
      <SubType>Designer</SubType>
    </None>
    <None Include="Config\trees.Release.config">
      <DependentUpon>trees.config</DependentUpon>
    </None>
    <None Include="Config\tinyMceConfig.Release.config">
      <DependentUpon>tinyMceConfig.config</DependentUpon>
      <SubType>Designer</SubType>
    </None>
    <None Include="Config\scripting.Release.config">
      <DependentUpon>scripting.config</DependentUpon>
    </None>
    <None Include="Config\ExamineSettings.Release.config">
      <DependentUpon>ExamineSettings.config</DependentUpon>
    </None>
    <None Include="Config\feedProxy.Release.config">
      <DependentUpon>feedProxy.config</DependentUpon>
    </None>
    <None Include="Config\ExamineIndex.Release.config">
      <DependentUpon>ExamineIndex.config</DependentUpon>
      <SubType>Designer</SubType>
    </None>
    <None Include="Config\Dashboard.Release.config">
      <DependentUpon>Dashboard.config</DependentUpon>
      <SubType>Designer</SubType>
    </None>
    <Content Include="Umbraco\Install\Views\Index.cshtml" />
    <Content Include="Media\Web.config" />
<<<<<<< HEAD
=======
    <None Include="packages.config">
      <SubType>Designer</SubType>
    </None>
>>>>>>> 328b4b15
    <Content Include="Properties\Settings.settings">
      <Generator>SettingsSingleFileGenerator</Generator>
      <LastGenOutput>Settings.Designer.cs</LastGenOutput>
    </Content>
    <None Include="Umbraco\Config\Create\UI.Release.xml">
      <DependentUpon>UI.xml</DependentUpon>
<<<<<<< HEAD
      <SubType>Designer</SubType>
    </None>
    <Content Include="Global.asax" />
    <Content Include="Umbraco\Config\Lang\en_us.xml">
      <SubType>Designer</SubType>
    </Content>
=======
    </None>
    <Content Include="Global.asax" />
    <Content Include="Umbraco\Config\Lang\en_us.xml" />
>>>>>>> 328b4b15
    <Content Include="Umbraco\Config\Lang\he.xml" />
    <Content Include="Umbraco\Config\Lang\ja.xml" />
    <Content Include="Umbraco\Config\Lang\pl.xml" />
    <Content Include="Umbraco\Config\Lang\pt.xml" />
    <Content Include="Umbraco\Config\Lang\ru.xml" />
    <Content Include="Umbraco\Config\Lang\zh.xml" />
    <Content Include="Umbraco\Controls\Tree\CustomTreeService.asmx" />
    <Content Include="Umbraco\Developer\RelationTypes\EditRelationType.aspx" />
    <Content Include="Umbraco\Developer\RelationTypes\Images\Bidirectional.png" />
    <Content Include="Umbraco\Developer\RelationTypes\Images\ParentToChild.png" />
    <Content Include="Umbraco\Developer\RelationTypes\Images\Refresh.gif" />
    <Content Include="Umbraco\Developer\RelationTypes\NewRelationType.aspx" />
    <Content Include="Umbraco\Developer\RelationTypes\RelationTypesWebService.asmx" />
    <Content Include="Umbraco\Developer\RelationTypes\TreeMenu\ActionDeleteRelationType.js" />
    <Content Include="Umbraco\Developer\RelationTypes\TreeMenu\ActionNewRelationType.js" />
<<<<<<< HEAD
    <Content Include="Umbraco\Dialogs\ChangeDocType.aspx">
      <SubType>ASPXCodeBehind</SubType>
    </Content>
    <Content Include="Umbraco\Config\Lang\ko.xml" />
    <Content Include="Umbraco\Dashboard\FeedProxy.aspx" />
    <Content Include="Umbraco\endPreview.aspx" />
    <Content Include="Umbraco\Controls\Tree\TreeControl.ascx" />
    <Content Include="default.aspx" />
=======
    <Content Include="Umbraco\Dialogs\AssignDomain2.aspx" />
    <Content Include="Umbraco\Dialogs\ChangeDocType.aspx">
      <SubType>ASPXCodeBehind</SubType>
    </Content>
    <Content Include="Umbraco\Dialogs\EditMacro.aspx" />
    <Content Include="Umbraco_Client\Application\Extensions.js" />
    <Content Include="Umbraco_Client\Application\JQuery\jquery.validate.min.js" />
    <Content Include="Umbraco_Client\Application\JQuery\jquery.validate.unobtrusive.min.js" />
    <Content Include="Umbraco_Client\ContextMenu\Css\jquery.contextMenu.css" />
    <Content Include="Umbraco_Client\ContextMenu\Js\jquery.contextMenu.js" />
    <Content Include="Umbraco_Client\Dialogs\SortDialog.css" />
    <Content Include="Umbraco_client\Dialogs\SortDialog.js" />
    <Content Include="Umbraco_Client\Dialogs\AssignDomain2.js" />
    <Content Include="Umbraco_Client\Dialogs\AssignDomain2.css" />
    <Content Include="Umbraco_Client\Dialogs\CreateDialog.css" />
    <Content Include="Umbraco_Client\Dialogs\EditMacro.css" />
    <Content Include="Umbraco_Client\Dialogs\EditMacro.js" />
    <Content Include="Umbraco_Client\Dialogs\PublishDialog.css" />
    <Content Include="Umbraco_Client\Dialogs\PublishDialog.js" />
    <Content Include="Umbraco_Client\Dialogs\UmbracoField.js" />
    <Content Include="Umbraco_Client\Editors\EditXslt.css" />
    <Content Include="Umbraco_Client\Editors\EditXslt.js" />
    <Content Include="Umbraco_Client\Editors\DirectoryBrowser.css" />
    <Content Include="Umbraco_Client\Editors\EditMacro.css" />
    <Content Include="Umbraco_Client\Editors\EditStyleSheet.js" />
    <Content Include="Umbraco_Client\Editors\EditTemplate.js" />
    <Content Include="Umbraco_Client\Editors\EditView.js" />
    <Content Include="Umbraco_Client\FileUploader\Js\jquery.fileUploader.js" />
    <Content Include="Umbraco_Client\FolderBrowser\Css\folderbrowser.css" />
    <Content Include="Umbraco_Client\FolderBrowser\Js\folderbrowser.js" />
    <Content Include="Umbraco_Client\PunyCode\punycode.min.js" />
    <Content Include="Umbraco_Client\Splitbutton\InsertMacroSplitButton.js" />
    <Content Include="Umbraco_Client\Tablesorting\img\asc.gif" />
    <Content Include="Umbraco_Client\Tablesorting\img\desc.gif" />
    <Content Include="Umbraco_Client\Tablesorting\jquery.tablesorter.min.js" />
    <Content Include="Umbraco_Client\Splitbutton\jquery.splitbutton.js" />
    <Content Include="Umbraco_Client\Application\JQuery\jquery.hotkeys.js" />
    <Content Include="Umbraco_Client\MaskedInput\jquery.maskedinput-1.3.min.js" />
    <Content Include="Umbraco_Client\Splitbutton\Images\splitbutton_hover.png" />
    <Content Include="Umbraco_Client\Splitbutton\Images\splitbutton_downarrow.png" />
    <Content Include="Umbraco_Client\Splitbutton\splitbutton.css" />
    <Content Include="Umbraco_Client\Modal\jquery.simplemodal.1.4.1.custom.js" />
    <Content Include="Umbraco\Config\Lang\ko.xml" />
    <Content Include="Umbraco\Dashboard\FeedProxy.aspx" />
    <Content Include="Umbraco\Members\MemberSearch.ascx" />
    <Content Include="Umbraco_Client\Application\JQuery\jquery.idle-timer.js" />
    <Content Include="Umbraco_Client\MacroContainer\macroContainer.css" />
    <Content Include="Umbraco_Client\Ui\base2.js" />
    <Content Include="Umbraco_Client\Ui\jquery.alphanumeric.js" />
    <Content Include="Umbraco_Client\Ui\jquery.tooltip.min.js" />
    <Content Include="Umbraco_Client\Ui\json2.js" />
    <Content Include="Umbraco_Client\Ui\knockout.js" />
    <Content Include="Umbraco_Client\Ui\knockout.mapping.js" />
    <Content Include="Umbraco\endPreview.aspx" />
    <Content Include="Umbraco_Client\Application\HistoryManager.js" />
    <Content Include="Umbraco_Client\Application\JQuery\jquery.ba-bbq.min.js" />
    <Content Include="Umbraco_Client\Preview\previewModeBadge.png" />
    <Content Include="Umbraco_Client\Preview\umbracoPreview.css" />
    <Content Include="Umbraco_Client\Tree\Themes\Umbraco\arrows.png" />
    <Content Include="Umbraco_Client\Ui\dd.css" />
    <Content Include="Umbraco_Client\Ui\dd_arrow.gif" />
    <Content Include="Umbraco_Client\Ui\jquery.dd.js" />
    <Content Include="Umbraco\Xslt\Templates\Schema2\Breadcrumb.xslt" />
    <Content Include="Umbraco\Xslt\Templates\Schema2\Clean.xslt" />
    <Content Include="Umbraco\Xslt\Templates\Schema2\ListSubPagesAsThumbnails.xslt" />
    <Content Include="Umbraco\Xslt\Templates\Schema2\ListSubPagesByDateAndLimit.xslt" />
    <Content Include="Umbraco\Xslt\Templates\Schema2\ListSubPagesByDocumentType.xslt" />
    <Content Include="Umbraco\Xslt\Templates\Schema2\ListSubPagesByLevel.xslt" />
    <Content Include="Umbraco\Xslt\Templates\Schema2\ListSubPagesFromAChangableSource.xslt" />
    <Content Include="Umbraco\Xslt\Templates\Schema2\ListSubPagesFromCurrentPage.xslt" />
    <Content Include="Umbraco\Xslt\Templates\Schema2\ListThumbnailsFromCurrentPage.xslt" />
    <Content Include="Umbraco\Xslt\Templates\Schema2\ListWholeStructureFromCurrentPage.xslt" />
    <Content Include="Umbraco\Xslt\Templates\Schema2\NavigationPrototype.xslt" />
    <Content Include="Umbraco\Xslt\Templates\Schema2\RelatedLinks.xslt" />
    <Content Include="Umbraco\Xslt\Templates\Schema2\RSSFeed.xslt" />
    <Content Include="Umbraco\Xslt\Templates\Schema2\Sitemap.xslt" />
    <Content Include="Umbraco\Xslt\Templates\Schema2\TablePrototype.xslt" />
    <Content Include="Umbraco\Dialogs\Preview.aspx" />
    <Content Include="Umbraco_Client\DateTimePicker\Images\calSprite.png" />
    <Content Include="Umbraco_Client\DateTimePicker\Images\ui-icons_666666_256x240.png" />
    <Content Include="Umbraco_Client\DateTimePicker\Images\ui-icons_999999_256x240.png" />
    <Content Include="Umbraco_Client\DateTimePicker\umbDateTimePicker.js" />
    <Content Include="Umbraco\Controls\ProgressBar.ascx" />
    <Content Include="Umbraco_Client\DateTimePicker\datetimepicker.css" />
    <Content Include="Umbraco_Client\DateTimePicker\timepicker.js" />
    <Content Include="Umbraco_Client\Tree\sprites.png" />
    <Content Include="Umbraco\Controls\Tree\TreeControl.ascx" />
    <Content Include="Umbraco\Js\UmbracoSpeechBubbleInit.js" />
    <Content Include="Umbraco\Search\QuickSearch.ascx" />
    <Content Include="Umbraco_Client\Application\JQuery\jquery.noconflict-invoke.js" />
    <Content Include="Umbraco_Client\Application\JQuery\VerticalAlign.js" />
    <Content Include="Umbraco_Client\Application\UrlEncoder.js" />
    <Content Include="Umbraco_Client\CodeArea\UmbracoEditor.js" />
    <Content Include="Umbraco_Client\Tree\UmbracoContext.js" />
    <Content Include="Umbraco_Client\Tree\jquery.tree.checkbox.js" />
    <Content Include="Umbraco_Client\Tree\jquery.tree.contextmenu.js" />
    <Content Include="Umbraco_Client\Tree\jquery.tree.js" />
    <Content Include="Umbraco_Client\Tree\jquery.tree.metadata.js" />
    <Content Include="Umbraco_Client\Tree\Themes\Default\dot_for_ie.gif" />
    <Content Include="Umbraco_Client\Tree\Themes\Default\icons.png" />
    <Content Include="Umbraco_Client\Tree\Themes\Umbraco\icons.png" />
    <Content Include="default.aspx" />
    <Content Include="Umbraco\Actions\delete.aspx" />
    <Content Include="Umbraco\Actions\editContent.aspx" />
    <Content Include="Umbraco\Actions\preview.aspx" />
    <Content Include="Umbraco\Actions\publish.aspx" />
>>>>>>> 328b4b15
    <Content Include="Umbraco\Config\Lang\da.xml" />
    <Content Include="Umbraco\Config\Lang\de.xml" />
    <Content Include="Umbraco\Config\Lang\es.xml" />
    <Content Include="Umbraco\Config\Lang\fr.xml" />
    <Content Include="Umbraco\Config\Lang\it.xml" />
    <Content Include="Umbraco\Config\Lang\nl.xml" />
    <Content Include="Umbraco\Config\Lang\nb.xml" />
    <Content Include="Umbraco\Config\Lang\sv.xml" />
<<<<<<< HEAD
    <Content Include="Umbraco\Dialogs\empty.htm" />
    <Content Include="Umbraco\Dialogs\republish.aspx" />
    <Content Include="Umbraco\Dialogs\SendPublish.aspx" />
    <Content Include="Umbraco\Translation\details.aspx" />
    <Content Include="Umbraco\Developer\Packages\directoryBrowser.aspx" />
    <Content Include="Umbraco\Developer\Packages\editPackage.aspx" />
    <Content Include="Umbraco\Dialogs\create.aspx" />
    <Content Include="Umbraco\Dialogs\protectPage.aspx" />
    <Content Include="Umbraco\Dialogs\rollBack.aspx" />
    <Content Include="Umbraco\Dialogs\sendToTranslation.aspx" />
    <Content Include="Umbraco\Dialogs\treePicker.aspx" />
=======
    <Content Include="Umbraco\Webservices\MacroContainerService.asmx" />
    <Content Include="Umbraco_Client\Application\JQuery\jquery.cookie.js" />
    <Content Include="Umbraco_Client\Tablesorting\Img\bg.gif" />
    <Content Include="Umbraco_Client\Tree\menuIcons.css" />
    <Content Include="Umbraco_Client\Tree\Themes\Default\style.css" />
    <Content Include="Umbraco_Client\Tree\Themes\Default\throbber.gif" />
    <Content Include="Umbraco_Client\Tree\Themes\Umbraco\check_0.png" />
    <Content Include="Umbraco_Client\Tree\Themes\Umbraco\check_1.png" />
    <Content Include="Umbraco_Client\Tree\Themes\Umbraco\check_2.png" />
    <Content Include="Umbraco_Client\Tree\Themes\Umbraco\style.css" />
    <Content Include="Umbraco_Client\Tree\Themes\Umbraco\throbber.gif" />
    <Content Include="Umbraco\Developer\Xslt\xsltVisualize.aspx" />
    <Content Include="Umbraco\Dialogs\empty.htm" />
    <Content Include="Umbraco\Dialogs\republish.aspx" />
    <Content Include="Umbraco\Dialogs\search.aspx" />
    <Content Include="Umbraco\Dialogs\SendPublish.aspx" />
    <Content Include="Umbraco_Client\Tree\treeIcons.css" />
    <Content Include="Umbraco_Client\Tree\Themes\Umbraco\contextMenuBg.gif" />
    <Content Include="Umbraco_Client\Application\JQuery\jquery-fieldselection.js" />
    <Content Include="Umbraco_Client\Application\JQuery\jquery.metadata.min.js" />
    <Content Include="Umbraco_Client\Application\UmbracoUtils.js" />
    <Content Include="Umbraco_Client\Application\UmbracoApplicationActions.js" />
    <Content Include="Umbraco_Client\Tree\NodeDefinition.js" />
    <Content Include="Umbraco_Client\Tree\UmbracoTree.js" />
    <Content Include="Umbraco_Client\Application\UmbracoClientManager.js" />
    <Content Include="Umbraco\Webservices\TreeClientService.asmx" />
    <Content Include="Umbraco_Client\Application\NamespaceManager.js" />
    <Content Include="Umbraco_Client\Ui\jQueryWresize.js" />
    <Content Include="Umbraco\Search\quickSearch.js" />
    <Content Include="Umbraco\Members\search.aspx" />
    <Content Include="Umbraco\Translation\details.aspx" />
    <Content Include="Umbraco_Client\Modal\modalBackground.gif" />
    <Content Include="Umbraco_Client\Modal\modalGradiant.gif" />
    <Content Include="Umbraco_Client\Application\JQuery\jquery.autocomplete.js" />
    <Content Include="Umbraco\Developer\Packages\directoryBrowser.aspx" />
    <Content Include="Umbraco\Developer\Packages\editPackage.aspx" />
    <Content Include="Umbraco\Dialogs\create.aspx" />
    <Content Include="Umbraco\Dialogs\exportDocumenttype.aspx" />
    <Content Include="Umbraco\Dialogs\importDocumenttype.aspx" />
    <Content Include="Umbraco\Dialogs\protectPage.aspx" />
    <Content Include="Umbraco\Dialogs\publish.aspx" />
    <Content Include="Umbraco\Dialogs\rollBack.aspx" />
    <Content Include="Umbraco\Dialogs\sendToTranslation.aspx" />
    <Content Include="Umbraco\Dialogs\treePicker.aspx" />
    <Content Include="Umbraco\Dialogs\umbracoField.aspx" />
    <Content Include="Umbraco\Dialogs\viewAuditTrail.aspx" />
>>>>>>> 328b4b15
    <Content Include="Umbraco\Config\Create\UI.xml" />
    <Content Include="Umbraco\Config\Lang\en.xml">
      <SubType>Designer</SubType>
    </Content>
<<<<<<< HEAD
    <Content Include="Umbraco\Js\UmbracoSpeechBubbleBackEnd.js" />
=======
    <Content Include="Umbraco\Js\UmbracoSpeechBubble.js" />
    <Content Include="Umbraco\Js\UmbracoSpeechBubbleBackEnd.js" />
    <Content Include="Umbraco\Js\umbracoUpgradeChecker.js" />
    <Content Include="Umbraco\Members\ViewMembers.aspx" />
    <Content Include="Umbraco\Plugins\Tinymce3\tinymce3tinymceCompress.aspx" />
>>>>>>> 328b4b15
    <Content Include="Config\ClientDependency.config">
      <SubType>Designer</SubType>
    </Content>
    <Content Include="Config\ExamineSettings.config" />
    <Content Include="Config\ExamineIndex.config">
      <SubType>Designer</SubType>
    </Content>
    <Content Include="Config\scripting.config" />
    <Content Include="Config\feedProxy.config" />
    <Content Include="Config\applications.config" />
    <Content Include="Config\trees.config">
      <SubType>Designer</SubType>
    </Content>
    <None Include="Config\applications.Release.config">
      <DependentUpon>applications.config</DependentUpon>
      <SubType>Designer</SubType>
    </None>
    <Content Include="Umbraco\Views\Default.cshtml" />
    <Content Include="Umbraco\PartialViewMacros\Templates\EditProfile.cshtml" />
    <Content Include="Umbraco\PartialViewMacros\Templates\Empty.cshtml" />
    <Content Include="Umbraco\PartialViewMacros\Templates\Login.cshtml" />
    <Content Include="Umbraco\PartialViewMacros\Templates\LoginStatus.cshtml" />
    <Content Include="Umbraco\PartialViewMacros\Templates\RegisterMember.cshtml" />
<<<<<<< HEAD
=======
    <Content Include="Umbraco\PartialViewMacros\Templates\Empty %28ForUseWithCustomViews%29.cshtml">
      <SubType>Code</SubType>
    </Content>
>>>>>>> 328b4b15
    <Content Include="Umbraco\PartialViewMacros\Templates\ListAncestorsFromCurrentPage.cshtml" />
    <Content Include="Umbraco\PartialViewMacros\Templates\Breadcrumb.cshtml" />
    <Content Include="Umbraco\PartialViewMacros\Templates\Gallery.cshtml" />
    <Content Include="Umbraco\PartialViewMacros\Templates\ListChildPagesFromChangeableSource.cshtml" />
    <Content Include="Umbraco\PartialViewMacros\Templates\ListChildPagesFromCurrentPage.cshtml">
      <SubType>Code</SubType>
    </Content>
    <Content Include="Umbraco\PartialViewMacros\Templates\ListChildPagesOrderedByDate.cshtml" />
    <Content Include="Umbraco\PartialViewMacros\Templates\ListChildPagesOrderedByName.cshtml" />
    <Content Include="Umbraco\PartialViewMacros\Templates\ListChildPagesOrderedByProperty.cshtml" />
    <Content Include="Umbraco\PartialViewMacros\Templates\ListChildPagesWithDoctype.cshtml" />
    <Content Include="Umbraco\PartialViewMacros\Templates\ListDescendantsFromCurrentPage.cshtml" />
    <Content Include="Umbraco\PartialViewMacros\Templates\ListImagesFromMediaFolder.cshtml" />
    <Content Include="Umbraco\PartialViewMacros\Templates\MultinodeTree-picker.cshtml" />
    <Content Include="Umbraco\PartialViewMacros\Templates\Navigation.cshtml" />
    <Content Include="Umbraco\PartialViewMacros\Templates\SiteMap.cshtml" />
    <Content Include="Umbraco\Views\AuthorizeUpgrade.cshtml" />
    <Content Include="Umbraco\Translation\translationTasks.dtd" />
    <Content Include="Views\Web.config">
      <SubType>Designer</SubType>
    </Content>
    <Content Include="Web.config">
      <SubType>Designer</SubType>
    </Content>
    <Content Include="Views\Partials\Grid\Bootstrap3.cshtml" />
    <Content Include="Views\Partials\Grid\Editors\Embed.cshtml" />
    <Content Include="Views\Partials\Grid\Editors\Macro.cshtml" />
    <Content Include="Views\Partials\Grid\Editors\Media.cshtml" />
    <Content Include="Views\Partials\Grid\Editors\Rte.cshtml" />
    <Content Include="Views\Partials\Grid\Editors\Textstring.cshtml" />
    <Content Include="Views\Partials\Grid\Bootstrap2.cshtml" />
    <Content Include="Views\Partials\Grid\Editors\Base.cshtml" />
    <Content Include="Views\Partials\Grid\Bootstrap3-Fluid.cshtml" />
    <Content Include="Views\Partials\Grid\Bootstrap2-Fluid.cshtml" />
<<<<<<< HEAD
    <Content Include="Umbraco\Views\Preview\Index.cshtml" />
    <Content Include="Umbraco\Views\web.config" />
=======
    <Content Include="Umbraco\Views\Preview\Background.cshtml" />
    <Content Include="Umbraco\Views\Preview\Border.cshtml" />
    <Content Include="Umbraco\Views\Preview\Color.cshtml" />
    <Content Include="Umbraco\Views\Preview\Googlefontpicker.cshtml" />
    <Content Include="Umbraco\Views\Preview\GridRow.cshtml" />
    <Content Include="Umbraco\Views\Preview\Index.cshtml" />
    <Content Include="Umbraco\Views\Preview\Layout.cshtml" />
    <Content Include="Umbraco\Views\Preview\Margin.cshtml" />
    <Content Include="Umbraco\Views\Preview\Padding.cshtml" />
    <Content Include="Umbraco\Views\Preview\Radius.cshtml" />
    <Content Include="Umbraco\Views\Preview\Shadow.cshtml" />
    <Content Include="Umbraco\Views\Preview\Slider.cshtml" />
    <Content Include="Umbraco\Views\Preview\web.config" />
>>>>>>> 328b4b15
    <None Include="Web.Debug.config.transformed" />
    <None Include="web.Template.Debug.config">
      <DependentUpon>Web.Template.config</DependentUpon>
      <SubType>Designer</SubType>
    </None>
    <None Include="web.Template.Release.config">
      <DependentUpon>Web.Template.config</DependentUpon>
      <SubType>Designer</SubType>
    </None>
    <Content Include="Umbraco\Masterpages\umbracoPage.Master" />
    <Content Include="Umbraco\Masterpages\umbracoDialog.Master" />
<<<<<<< HEAD
    <Content Include="Umbraco\Webservices\CheckForUpgrade.asmx" />
    <Content Include="Umbraco\Translation\default.aspx" />
    <Content Include="Umbraco\Translation\preview.aspx" />
    <Content Include="Umbraco\Translation\xml.aspx" />
    <Content Include="Umbraco\Create\simple.ascx" />
    <Content Include="Umbraco\Developer\Macros\editMacro.aspx" />
    <Content Include="Umbraco\Js\dualSelectBox.js" />
    <Content Include="Umbraco\Js\guiFunctions.js" />
    <Content Include="Umbraco\Js\umbracoCheckKeys.js" />
    <Content Include="Umbraco\ping.aspx">
      <SubType>Form</SubType>
    </Content>
    <Content Include="Umbraco\treeInit.aspx" />
    <!--<Content Include="Umbraco\users\PermissionEditor.aspx" />-->
    <Content Include="Umbraco\Webservices\ajax.js" />
    <Content Include="Umbraco\Webservices\codeEditorSave.asmx" />
    <Content Include="Umbraco\Webservices\legacyAjaxCalls.asmx" />
    <Content Include="Umbraco\Webservices\nodeSorter.asmx" />
    <Content Include="Umbraco\Masterpages\default.Master" />
=======
    <Content Include="Umbraco\Search\QuickSearchHandler.ashx" />
    <Content Include="Umbraco\Webservices\CheckForUpgrade.asmx" />
    <Content Include="Umbraco\Xslt\searchResult.xslt" />
    <Content Include="Umbraco\Xslt\Templates\RelatedLinks.xslt" />
    <Content Include="Umbraco\Xslt\Templates\RSSFeed.xslt" />
    <Content Include="Umbraco_Client\Images\progressbar.gif" />
    <Content Include="Umbraco\Settings\DictionaryItemList.aspx" />
    <Content Include="Umbraco\Translation\default.aspx" />
    <Content Include="Umbraco\Translation\preview.aspx" />
    <Content Include="Umbraco\Translation\xml.aspx" />
    <Content Include="Umbraco\Create\language.ascx">
      <SubType>UserControl</SubType>
    </Content>
    <Content Include="Umbraco\Create\simple.ascx" />
    <Content Include="Umbraco\Create\xslt.ascx">
      <SubType>UserControl</SubType>
    </Content>
    <Content Include="Umbraco\Developer\Macros\assemblyBrowser.aspx" />
    <Content Include="Umbraco\Developer\Macros\editMacro.aspx" />
    <Content Include="Umbraco\Developer\Xslt\editXslt.aspx" />
    <Content Include="Umbraco\Developer\Xslt\getXsltStatus.asmx" />
    <Content Include="Umbraco\Developer\Xslt\xsltChooseExtension.aspx" />
    <Content Include="Umbraco\Developer\Xslt\xsltInsertValueOf.aspx" />
    <Content Include="Umbraco_Client\Tree\Themes\Umbraco\newVersion_overlay.png" />
    <Content Include="Umbraco_Client\Tree\Themes\Umbraco\protect_overlay.gif" />
    <Content Include="Umbraco\Js\dualSelectBox.js" />
    <Content Include="Umbraco\Js\guiFunctions.js" />
    <Content Include="Umbraco\Js\umbracoCheckKeys.js" />
    <Content Include="Umbraco\Js\xmlextras.js" />
    <Content Include="Umbraco\Js\xmlRequest.js" />
    <Content Include="Umbraco\macroResultWrapper.aspx">
      <SubType>Form</SubType>
    </Content>
    <Content Include="Umbraco\Members\EditMemberGroup.aspx">
      <SubType>Form</SubType>
    </Content>
    <Content Include="Umbraco\ping.aspx">
      <SubType>Form</SubType>
    </Content>
    <Content Include="Umbraco\publishStatus.aspx" />
    <Content Include="Umbraco\Settings\EditDictionaryItem.aspx" />
    <Content Include="Umbraco\Settings\editLanguage.aspx" />
    <Content Include="Umbraco\Settings\Modals\ShowUmbracoTags.aspx" />
    <Content Include="Umbraco\Settings\Stylesheet\editstylesheet.aspx" />
    <Content Include="Umbraco\Settings\Stylesheet\Property\EditStyleSheetProperty.aspx" />
    <Content Include="Umbraco\Dialogs\sort.aspx" />
    <Content Include="Umbraco\tree.aspx" />
    <Content Include="Umbraco\treeInit.aspx" />
    <!--<Content Include="Umbraco\users\PermissionEditor.aspx" />-->
    <Content Include="Umbraco\Webservices\ajax.js" />
    <Content Include="Umbraco\Webservices\CacheRefresher.asmx">
      <SubType>Form</SubType>
    </Content>
    <Content Include="Umbraco\Webservices\CMSNode.asmx" />
    <Content Include="Umbraco\Webservices\codeEditorSave.asmx" />
    <Content Include="Umbraco\Webservices\legacyAjaxCalls.asmx" />
    <Content Include="Umbraco\Webservices\nodeSorter.asmx" />
    <Content Include="Umbraco\Webservices\progressStatus.asmx">
      <SubType>Form</SubType>
    </Content>
    <Content Include="Umbraco\Webservices\publication.asmx" />
    <Content Include="Umbraco\Webservices\wsdl.xslt" />
    <Content Include="Umbraco\Xslt\macroGetCurrent.xsl" />
    <Content Include="Umbraco\Xslt\macroGetSubs.xsl" />
    <Content Include="Umbraco\Xslt\sqlNodeHierachy.xslt" />
    <Content Include="Umbraco\Xslt\Templates\Breadcrumb.xslt" />
    <Content Include="Umbraco\Xslt\Templates\Clean.xslt" />
    <Content Include="Umbraco\Xslt\Templates\ListSubPagesAsThumbnails.xslt" />
    <Content Include="Umbraco\Xslt\Templates\ListSubPagesByDateAndLimit.xslt" />
    <Content Include="Umbraco\Xslt\Templates\ListSubPagesByDocumentType.xslt" />
    <Content Include="Umbraco\Xslt\Templates\ListSubPagesByLevel.xslt" />
    <Content Include="Umbraco\Xslt\Templates\ListSubPagesFromAChangableSource.xslt" />
    <Content Include="Umbraco\Xslt\Templates\ListSubPagesFromCurrentPage.xslt" />
    <Content Include="Umbraco\Xslt\Templates\ListThumbnailsFromCurrentPage.xslt" />
    <Content Include="Umbraco\Xslt\Templates\ListWholeStructureFromCurrentPage.xslt" />
    <Content Include="Umbraco\Xslt\Templates\NavigationPrototype.xslt" />
    <Content Include="Umbraco\Xslt\Templates\Sitemap.xslt" />
    <Content Include="Umbraco\Xslt\Templates\TablePrototype.xslt" />
    <Content Include="Umbraco_Client\CodeArea\javascript.js" />
    <Content Include="Umbraco_Client\CodeArea\styles.css" />
    <Content Include="Umbraco_Client\Datepicker\Aqua\theme.css" />
    <Content Include="Umbraco_Client\Menuicon\Images\buttonbg.gif" />
    <Content Include="Umbraco_Client\Menuicon\Images\buttonbgdown.gif" />
    <Content Include="Umbraco_Client\Menuicon\Images\split.gif" />
    <Content Include="Umbraco_Client\Menuicon\style.css" />
    <Content Include="Umbraco_Client\Modal\modal.js" />
    <Content Include="Umbraco_Client\Modal\style.css" />
    <Content Include="Umbraco_Client\Panel\Images\panel_bg.gif" />
    <Content Include="Umbraco_Client\Panel\Images\panel_boxfooter_bg.gif" />
    <Content Include="Umbraco_Client\Panel\Images\panel_boxfooter_statusBar_bg.gif" />
    <Content Include="Umbraco_Client\Panel\Images\panel_boxfooter_statusBar_h2_bg.gif" />
    <Content Include="Umbraco_Client\Panel\Images\panel_boxhead_bg.gif" />
    <Content Include="Umbraco_Client\Panel\Images\panel_boxhead_h2_bg.gif" />
    <Content Include="Umbraco_Client\Panel\javascript.js" />
    <Content Include="Umbraco_Client\Panel\style.css" />
    <Content Include="Umbraco_Client\ProgressBar\Images\container_left.gif" />
    <Content Include="Umbraco_Client\ProgressBar\Images\container_right.gif" />
    <Content Include="Umbraco_Client\ProgressBar\Images\indicator.gif" />
    <Content Include="Umbraco_Client\ProgressBar\javascript.js" />
    <Content Include="Umbraco_Client\ProgressBar\style.css" />
    <Content Include="Umbraco_Client\Propertypane\Images\propertyBackground.gif" />
    <Content Include="Umbraco_Client\Propertypane\style.css" />
    <Content Include="Umbraco_Client\Scrollingmenu\javascript.js" />
    <Content Include="Umbraco_Client\Scrollingmenu\style.css" />
    <Content Include="Umbraco_Client\Tablesorting\tableDragAndDrop.js" />
    <Content Include="Umbraco_Client\Tablesorting\tableFilterUtill.js" />
    <Content Include="Umbraco_Client\Tablesorting\tableFilter.js" />
    <Content Include="Umbraco_Client\Tabview\Images\background.gif" />
    <Content Include="Umbraco_Client\Tabview\Images\bg.gif" />
    <Content Include="Umbraco_Client\Tabview\Images\footer_bg.gif" />
    <Content Include="Umbraco_Client\Tabview\Images\footer_statusBar_bg.gif" />
    <Content Include="Umbraco_Client\Tabview\Images\footer_statusBar_h2_bg.gif" />
    <Content Include="Umbraco_Client\Tabview\Images\left_both.gif" />
    <Content Include="Umbraco_Client\Tabview\Images\right_both.gif" />
    <Content Include="Umbraco_Client\Tabview\javascript.js" />
    <Content Include="Umbraco_Client\Tabview\oldstyle.css" />
    <Content Include="Umbraco_Client\Tabview\style.css" />
    <Content Include="Umbraco_Client\Ui\default.css" />
    <Content Include="Umbraco_Client\Ui\default.js" />
    <Content Include="Umbraco_Client\Ui\jquery.js" />
    <Content Include="Umbraco_Client\Ui\jqueryui.js" />
    <Content Include="App_Browsers\w3cvalidator.browser" />
    <Content Include="App_Browsers\Form.browser" />
    <Content Include="Umbraco\Masterpages\default.Master" />
    <Content Include="Umbraco\Webservices\TreeDataService.ashx" />
    <Content Include="Umbraco\Webservices\TagsAutoCompleteHandler.ashx" />
>>>>>>> 328b4b15
    <None Include="web.Template.config">
      <SubType>Designer</SubType>
    </None>
    <Content Include="Config\404handlers.config" />
    <Content Include="Config\Dashboard.config">
      <SubType>Designer</SubType>
    </Content>
    <Content Include="Config\tinyMceConfig.config">
      <SubType>Designer</SubType>
    </Content>
    <Content Include="Config\umbracoSettings.config">
      <SubType>Designer</SubType>
    </Content>
<<<<<<< HEAD
    <Content Include="Config\FileSystemProviders.config" />
    <Content Include="Config\EmbeddedMedia.config" />
    <Content Include="Config\BackOfficeTours\getting-started.json" />
  </ItemGroup>
  <!-- determine VSToolsPath -->
=======
    <Content Include="Config\log4net.config" />
    <Content Include="Config\FileSystemProviders.config" />
    <Content Include="Config\EmbeddedMedia.config" />
  </ItemGroup>
  <ItemGroup>
    <Folder Include="App_Data\" />
    <Folder Include="Views\MacroPartials\" />
  </ItemGroup>
  <ItemGroup>
    <Analyzer Include="..\packages\Microsoft.CodeAnalysis.Analyzers.1.0.0\analyzers\dotnet\cs\Microsoft.CodeAnalysis.Analyzers.dll" />
    <Analyzer Include="..\packages\Microsoft.CodeAnalysis.Analyzers.1.0.0\analyzers\dotnet\cs\Microsoft.CodeAnalysis.CSharp.Analyzers.dll" />
  </ItemGroup>
>>>>>>> 328b4b15
  <PropertyGroup>
    <VisualStudioVersion Condition="'$(VisualStudioVersion)' == ''">11.0</VisualStudioVersion>
    <VSToolsPath Condition="exists('$(MSBuildExtensionsPath32)\Microsoft\VisualStudio\v11.0\WebApplications\Microsoft.WebApplication.targets')">$(MSBuildExtensionsPath32)\Microsoft\VisualStudio\v11.0</VSToolsPath>
    <VSToolsPath Condition="exists('$(MSBuildExtensionsPath32)\Microsoft\VisualStudio\v12.0\WebApplications\Microsoft.WebApplication.targets')">$(MSBuildExtensionsPath32)\Microsoft\VisualStudio\v12.0</VSToolsPath>
    <VSToolsPath Condition="exists('$(MSBuildExtensionsPath32)\Microsoft\VisualStudio\v14.0\WebApplications\Microsoft.WebApplication.targets')">$(MSBuildExtensionsPath32)\Microsoft\VisualStudio\v14.0</VSToolsPath>
    <VSToolsPath Condition="exists('$(MSBuildExtensionsPath32)\Microsoft\VisualStudio\v15.0\WebApplications\Microsoft.WebApplication.targets')">$(MSBuildExtensionsPath32)\Microsoft\VisualStudio\v15.0</VSToolsPath>
  </PropertyGroup>
<<<<<<< HEAD
  <!-- determine WebPublishingTasks -->
  <PropertyGroup>
    <WebPublishingTasks Condition="exists('$(MSBuildExtensionsPath)\Microsoft\VisualStudio\v10.0\Web\Microsoft.Web.Publishing.Tasks.dll')">$(MSBuildExtensionsPath)\Microsoft\VisualStudio\v10.0\Web\Microsoft.Web.Publishing.Tasks.dll</WebPublishingTasks>
    <WebPublishingTasks Condition="exists('$(MSBuildExtensionsPath)\Microsoft\VisualStudio\v11.0\Web\Microsoft.Web.Publishing.Tasks.dll')">$(MSBuildExtensionsPath)\Microsoft\VisualStudio\v11.0\Web\Microsoft.Web.Publishing.Tasks.dll</WebPublishingTasks>
    <WebPublishingTasks Condition="exists('$(MSBuildExtensionsPath)\Microsoft\VisualStudio\v12.0\Web\Microsoft.Web.Publishing.Tasks.dll')">$(MSBuildExtensionsPath)\Microsoft\VisualStudio\v12.0\Web\Microsoft.Web.Publishing.Tasks.dll</WebPublishingTasks>
    <WebPublishingTasks Condition="exists('$(MSBuildExtensionsPath)\Microsoft\VisualStudio\v14.0\Web\Microsoft.Web.Publishing.Tasks.dll')">$(MSBuildExtensionsPath)\Microsoft\VisualStudio\v14.0\Web\Microsoft.Web.Publishing.Tasks.dll</WebPublishingTasks>
    <WebPublishingTasks Condition="exists('$(MSBuildExtensionsPath)\Microsoft\VisualStudio\v15.0\Web\Microsoft.Web.Publishing.Tasks.dll')">$(MSBuildExtensionsPath)\Microsoft\VisualStudio\v15.0\Web\Microsoft.Web.Publishing.Tasks.dll</WebPublishingTasks>
  </PropertyGroup>
  <!-- get TransformXml task from WebPublishingtasks -->
  <UsingTask TaskName="TransformXml" AssemblyFile="$(WebPublishingTasks)" Condition="'$(WebPublishingTasks)' != ''" />
  <!-- get NuGet packages directory -->
  <PropertyGroup>
    <NuGetPackages>$(NuGetPackageFolders.Split(';')[0])</NuGetPackages>
  </PropertyGroup>
  <!-- import targets -->
  <Import Project="$(MSBuildBinPath)\Microsoft.CSharp.targets" />
  <Import Project="$(VSToolsPath)\WebApplications\Microsoft.WebApplication.targets" Condition="'$(VSToolsPath)' != ''" />
  <!-- web project -->
=======
  <Import Project="$(MSBuildBinPath)\Microsoft.CSharp.targets" />
  <PropertyGroup>
    <PreBuildEvent>xcopy "$(ProjectDir)"..\packages\SqlServerCE.4.0.0.1\amd64\*.* "$(TargetDir)amd64\" /Y /F /E /I /C /D
xcopy "$(ProjectDir)"..\packages\SqlServerCE.4.0.0.1\x86\*.* "$(TargetDir)x86\" /Y /F /E /I /C /D</PreBuildEvent>
    <PostBuildEvent>
    </PostBuildEvent>
  </PropertyGroup>
  <Import Project="$(VSToolsPath)\WebApplications\Microsoft.WebApplication.targets" Condition="'$(VSToolsPath)' != ''" />
  <Import Project="$(MSBuildExtensionsPath32)\Microsoft\VisualStudio\v10.0\WebApplications\Microsoft.WebApplication.targets" Condition="false" />
>>>>>>> 328b4b15
  <ProjectExtensions>
    <VisualStudio>
      <FlavorProperties GUID="{349c5851-65df-11da-9384-00065b846f21}">
        <WebProjectProperties>
<<<<<<< HEAD
          <UseIIS>False</UseIIS>
          <AutoAssignPort>True</AutoAssignPort>
          <DevelopmentServerPort>8000</DevelopmentServerPort>
          <DevelopmentServerVPath>/</DevelopmentServerVPath>
          <IISUrl>http://localhost:8000</IISUrl>
=======
          <UseIIS>True</UseIIS>
          <AutoAssignPort>True</AutoAssignPort>
          <DevelopmentServerPort>7130</DevelopmentServerPort>
          <DevelopmentServerVPath>/</DevelopmentServerVPath>
          <IISUrl>http://localhost:7130</IISUrl>
>>>>>>> 328b4b15
          <NTLMAuthentication>False</NTLMAuthentication>
          <UseCustomServer>False</UseCustomServer>
          <CustomServerUrl>
          </CustomServerUrl>
          <SaveServerSettingsInUserFile>False</SaveServerSettingsInUserFile>
        </WebProjectProperties>
      </FlavorProperties>
    </VisualStudio>
  </ProjectExtensions>
<<<<<<< HEAD
  <Target Name="BeforeBuild">
    <Message Text="-BeforeBuild-" Importance="high" />
    <Message Text="MSBuildExtensionsPath: $(MSBuildExtensionsPath)" Importance="high" />
    <Message Text="WebPublishingTasks:    $(WebPublishingTasks)" Importance="high" />
    <Message Text="NuGetPackageFolders:   $(NuGetPackageFolders)" Importance="high" />
    <Message Text="NuGetPackages:         $(NuGetPackages)" Importance="high" />
    <!-- Create web.config file from Template if it doesn't exist -->
    <Message Text="Copy Web.Template.config to Web.config" Importance="high" Condition="!Exists('$(ProjectDir)Web.config')" />
    <Copy SourceFiles="$(ProjectDir)web.Template.config" DestinationFiles="$(ProjectDir)Web.config" OverwriteReadOnlyFiles="true" SkipUnchangedFiles="false" Condition="!Exists('$(ProjectDir)Web.config')" />
    <!-- Transform the local Web.config file in Visual Studio -->
    <Message Text="Transform Web.config with web.Template.$(Configuration).config into Web.$(Configuration).config.transformed (this is Visual Studio)" Importance="high" Condition="$(BuildingInsideVisualStudio) == true" />
    <TransformXml Source="$(ProjectDir)Web.config" Transform="$(ProjectDir)web.Template.$(Configuration).config" Destination="$(ProjectDir)Web.$(Configuration).config.transformed" Condition="$(BuildingInsideVisualStudio) == true" />
    <!-- Always transform the Template file when not in VS (ie: build.bat) -->
    <Message Text="Transform Web.Template.config with web.Template.$(Configuration).config into Web.$(Configuration).config.transformed (this is not Visual Studio)" Importance="high" Condition="$(BuildingInsideVisualStudio) != true" />
    <TransformXml Source="$(ProjectDir)Web.Template.config" Transform="$(ProjectDir)web.Template.$(Configuration).config" Destination="Web.$(Configuration).config.transformed" Condition="$(BuildingInsideVisualStudio) != true" />
    <!-- Create ClientDependency.config file from Template if it doesn't exist -->
    <Message Text="Copy ClientDependency.$(Configuration).config to ClientDependency.config" Importance="high" Condition="!Exists('$(ProjectDir)Config\ClientDependency.config')" />
    <Copy SourceFiles="$(ProjectDir)Config\ClientDependency.Release.config" DestinationFiles="$(ProjectDir)Config\ClientDependency.config" OverwriteReadOnlyFiles="true" SkipUnchangedFiles="false" Condition="!Exists('$(ProjectDir)Config\ClientDependency.config')" />
    <!-- Build Belle, if building is Visual Studio and the build folder does not exist yet -->
    <Message Text="Skip Belle because UmbracoBuild is '$(UmbracoBuild)' (this is not Visual Studio)." Importance="High" Condition="'$(UmbracoBuild)' != ''" />
    <Message Text="Skip Belle because $(ProjectDir)Umbraco\lib exists." Importance="High" Condition="Exists('$(ProjectDir)Umbraco\lib')" />
    <Message Text="Build Belle because UmbracoBuild is empty (this is Visual Studio), and $(ProjectDir)Umbraco\lib does not exist." Importance="High" Condition="!Exists('$(ProjectDir)Umbraco\lib') and '$(UmbracoBuild)' == ''" />
    <CallTarget Targets="BelleBuild" Condition="!Exists('$(ProjectDir)Umbraco\lib') and '$(UmbracoBuild)' == ''" />
  </Target>
  <!-- clean Belle when cleaning and rebuilding, but only in Visual Studio -->
  <Target Name="CleanBelle" AfterTargets="Clean" Condition="'$(UmbracoBuild)' == ''">
    <Message Text="-CleanBelle-" Importance="high" />
    <Message Text="Nothing to clean, as $(ProjectDir)Umbraco\lib does not exist." Importance="High" Condition="!Exists('$(ProjectDir)Umbraco\lib')" />
    <Message Text="Not cleaning (found src/preserve.belle)." Importance="High" Condition="Exists('$(ProjectDir)Umbraco\lib') and Exists('$(SolutionDir)preserve.belle')" />
    <Message Text="Remove $(ProjectDir)Umbraco\lib." Importance="High" Condition="Exists('$(ProjectDir)Umbraco\lib') and !Exists('$(SolutionDir)preserve.belle')" />
    <ItemGroup>
      <BelleLib Include="$(ProjectDir)Umbraco\lib" />
    </ItemGroup>
    <RemoveDir Directories="@(BelleLib)" Condition="Exists('$(ProjectDir)Umbraco\lib') and !Exists('$(SolutionDir)preserve.belle')" />
  </Target>
  <Target Name="AfterBuild">
    <Message Text="-AfterBuild-" Importance="high" />
    <Message Text="Copy Web.$(Configuration).config.transformed over to Web.config (this is Visual Studio)" Importance="high" Condition="$(BuildingInsideVisualStudio) == true" />
    <Copy SourceFiles="$(ProjectDir)Web.$(Configuration).config.transformed" DestinationFiles="$(ProjectDir)Web.config" OverwriteReadOnlyFiles="true" SkipUnchangedFiles="false" Condition="$(BuildingInsideVisualStudio) == true" />
  </Target>
  <Target Name="BelleBuild">
    <Exec WorkingDirectory="$(ProjectDir)\..\..\" Command="powershell -ExecutionPolicy RemoteSigned -Command &quot;&amp;{ $ubuild = &amp;&quot;$pwd\build\build.ps1&quot; -get ; $ubuild.CompileBelle() }&quot;" />
  </Target>
  <Target Name="ResetConfigFiles" Condition="'$(WebProjectOutputDir)' != ''" BeforeTargets="Build;Rebuild" Inputs="@(ConfigFiles)" Outputs="%(Identity).Dummy">
    <ItemGroup>
      <!-- every *.config (recursive) files xcept web[.*].config -->
      <!-- beware! includes any rogue git-ignored or temp config file -->
      <ConfigFiles Include="$(ProjectDir)**\*.config" Exclude="$(ProjectDir)web.config;$(ProjectDir)web.*.config" />
      <!-- and the UI file -->
      <ConfigFiles Include="$(ProjectDir)umbraco\config\create\UI.xml" />
    </ItemGroup>
    <PropertyGroup>
      <!-- the original file eg src/.../umbracoSettings.config -->
      <OriginalFileName>@(ConfigFiles)</OriginalFileName>
      <!-- the configuration version of the original file eg src/.../umbracoSettings.Release.config -->
      <ModifiedFileName>$(OriginalFileName.Replace("%(ConfigFiles.Extension)",".$(Configuration)%(ConfigFiles.Extension)"))</ModifiedFileName>
      <!-- the target file eg webapp/.../umbracoSettings.config -->
      <OutputFileName>$(OriginalFileName.Replace("$(ProjectDir)", "$(WebProjectOutputDir)"))</OutputFileName>
    </PropertyGroup>
    <!--
      for each whatever.config file,
      if there is a whatever.(Release|Debug).config file,
      copy it over as whatever.config
    -->
    <Message Text="ConfigFile: $(OriginalFileName) -&gt; $(OutputFileName)" Importance="high" Condition="Exists('$(ModifiedFileName)')" />
    <Copy SourceFiles="$(ModifiedFileName)" DestinationFiles="$(OutputFileName)" OverwriteReadOnlyFiles="true" SkipUnchangedFiles="false" Condition="Exists('$(ModifiedFileName)')" />
=======
  <Import Project="$(MSBuildProjectDirectory)\..\umbraco.presentation.targets" Condition="$(BuildingInsideVisualStudio) != true" />
  <Import Project="$(SolutionDir)umbraco.presentation.targets" Condition="$(BuildingInsideVisualStudio) == true" />
  <PropertyGroup Condition="$(WebPublishingTasks) == '' and Exists('$(MSBuildExtensionsPath)\Microsoft\VisualStudio\v15.0\Web\Microsoft.Web.Publishing.Tasks.dll')">
    <WebPublishingTasks>$(MSBuildExtensionsPath)\Microsoft\VisualStudio\v15.0\Web\Microsoft.Web.Publishing.Tasks.dll</WebPublishingTasks>
  </PropertyGroup>
  <PropertyGroup Condition="$(WebPublishingTasks) == '' and Exists('$(MSBuildExtensionsPath)\Microsoft\VisualStudio\v14.0\Web\Microsoft.Web.Publishing.Tasks.dll')">
    <WebPublishingTasks>$(MSBuildExtensionsPath)\Microsoft\VisualStudio\v14.0\Web\Microsoft.Web.Publishing.Tasks.dll</WebPublishingTasks>
  </PropertyGroup>
  <PropertyGroup Condition="$(WebPublishingTasks) == '' and Exists('$(MSBuildExtensionsPath)\Microsoft\VisualStudio\v12.0\Web\Microsoft.Web.Publishing.Tasks.dll')">
    <WebPublishingTasks>$(MSBuildExtensionsPath)\Microsoft\VisualStudio\v12.0\Web\Microsoft.Web.Publishing.Tasks.dll</WebPublishingTasks>
  </PropertyGroup>
  <PropertyGroup Condition="$(WebPublishingTasks) == '' and Exists('$(MSBuildExtensionsPath)\Microsoft\VisualStudio\v11.0\Web\Microsoft.Web.Publishing.Tasks.dll')">
    <WebPublishingTasks>$(MSBuildExtensionsPath)\Microsoft\VisualStudio\v11.0\Web\Microsoft.Web.Publishing.Tasks.dll</WebPublishingTasks>
  </PropertyGroup>
  <PropertyGroup Condition="$(WebPublishingTasks) == '' and Exists('$(MSBuildExtensionsPath)\Microsoft\VisualStudio\v10.0\Web\Microsoft.Web.Publishing.Tasks.dll')">
    <WebPublishingTasks>$(MSBuildExtensionsPath)\Microsoft\VisualStudio\v10.0\Web\Microsoft.Web.Publishing.Tasks.dll</WebPublishingTasks>
  </PropertyGroup>
  <UsingTask TaskName="TransformXml" AssemblyFile="$(WebPublishingTasks)" Condition="'$(WebPublishingTasks)' != ''" />
  <UsingTask TaskName="TransformXml" AssemblyFile="$(VSWherePath)\Microsoft\VisualStudio\v15.0\Web\Microsoft.Web.Publishing.Tasks.dll" Condition="'$(VSWherePath)' != ''" />
  <Target Name="BeforeBuild">
    <Message Text="WebPublishingTasks: $(WebPublishingTasks)" Importance="high" />
    <Message Text="VSWherePath: $(VSWherePath)" Importance="high" />
    <!-- Create web.config file from Template if it doesn't exist -->
    <Copy SourceFiles="$(ProjectDir)web.Template.config" DestinationFiles="$(ProjectDir)Web.config" OverwriteReadOnlyFiles="true" SkipUnchangedFiles="false" Condition="!Exists('$(ProjectDir)Web.config')" />
    <!-- Transform the local Web.config file in Visual Studio -->
    <TransformXml Source="$(ProjectDir)Web.config" Transform="$(ProjectDir)web.Template.$(Configuration).config" Destination="$(ProjectDir)Web.$(Configuration).config.transformed" Condition="$(BuildingInsideVisualStudio) == true" />
    <!-- Always transform the Template file when not in VS (ie: build.bat) -->
    <TransformXml Source="$(ProjectDir)Web.Template.config" Transform="$(ProjectDir)web.Template.$(Configuration).config" Destination="Web.$(Configuration).config.transformed" Condition="$(BuildingInsideVisualStudio) != true" />
    <!-- Create ClientDependency.config file from Template if it doesn't exist -->
    <Copy SourceFiles="$(ProjectDir)Config\ClientDependency.Release.config" DestinationFiles="$(ProjectDir)Config\ClientDependency.config" OverwriteReadOnlyFiles="true" SkipUnchangedFiles="false" Condition="!Exists('$(ProjectDir)Config\ClientDependency.config')" />
    <!-- Only runs if the Belle build folder doesn't yet exist -->
    <Message Text="Skipping BelleBuild because UmbracoBuild is '$(UmbracoBuild)', " Importance="High" Condition="'$(UmbracoBuild)' != ''" />
    <Message Text="Running BelleBuild because $(ProjectDir)\..\Umbraco.Web.UI\Umbraco\lib does not exist" Importance="High" Condition="!Exists('$(ProjectDir)\..\Umbraco.Web.UI\Umbraco\lib')" />
    <CallTarget Targets="BelleBuild" Condition="!Exists('$(ProjectDir)\..\Umbraco.Web.UI\Umbraco\lib') and '$(UmbracoBuild)' == ''" />
    <Message Text="Skipping BelleBuild because $(ProjectDir)\..\Umbraco.Web.UI\Umbraco\lib exists or UmbracoBuild is not set" Importance="High" Condition="Exists('$(ProjectDir)\..\Umbraco.Web.UI\Umbraco\lib') and '$(UmbracoBuild)' == ''" />
  </Target>
  <Target Name="AfterBuild">
    <Copy SourceFiles="$(ProjectDir)Web.$(Configuration).config.transformed" DestinationFiles="$(ProjectDir)Web.config" OverwriteReadOnlyFiles="true" SkipUnchangedFiles="false" Condition="$(BuildingInsideVisualStudio) == true" />
  </Target>
  <Target Name="BelleBuild" BeforeTargets="Rebuild" Condition="'$(UmbracoBuild)' == ''">
    <Exec WorkingDirectory="$(ProjectDir)\..\..\" Command="powershell -ExecutionPolicy RemoteSigned -Command &quot;&amp;{ $env:PSModulePath = \&quot;$pwd\build\Modules\;$env:PSModulePath\&quot; ; Import-Module Umbraco.Build -Force -DisableNameChecking ; build-umbraco compile-belle }&quot;" />
  </Target>
  <Import Project="..\packages\AutoMapper.3.3.1\tools\AutoMapper.targets" Condition="Exists('..\packages\AutoMapper.3.3.1\tools\AutoMapper.targets')" />
  <Target Name="EnsureNuGetPackageBuildImports" BeforeTargets="PrepareForBuild">
    <PropertyGroup>
      <ErrorText>This project references NuGet package(s) that are missing on this computer. Use NuGet Package Restore to download them.  For more information, see http://go.microsoft.com/fwlink/?LinkID=322105. The missing file is {0}.</ErrorText>
    </PropertyGroup>
    <Error Condition="!Exists('..\packages\Microsoft.Net.Compilers.1.3.2\build\Microsoft.Net.Compilers.props')" Text="$([System.String]::Format('$(ErrorText)', '..\packages\Microsoft.Net.Compilers.1.3.2\build\Microsoft.Net.Compilers.props'))" />
    <Error Condition="!Exists('..\packages\Microsoft.CodeDom.Providers.DotNetCompilerPlatform.2.0.0\build\net45\Microsoft.CodeDom.Providers.DotNetCompilerPlatform.props')" Text="$([System.String]::Format('$(ErrorText)', '..\packages\Microsoft.CodeDom.Providers.DotNetCompilerPlatform.2.0.0\build\net45\Microsoft.CodeDom.Providers.DotNetCompilerPlatform.props'))" />
>>>>>>> 328b4b15
  </Target>
</Project><|MERGE_RESOLUTION|>--- conflicted
+++ resolved
@@ -1,5 +1,4 @@
 ﻿<?xml version="1.0" encoding="utf-8"?>
-<<<<<<< HEAD
 <Project ToolsVersion="15.0">
   <Import Project="$(MSBuildExtensionsPath)\$(MSBuildToolsVersion)\Microsoft.Common.props" Condition="Exists('$(MSBuildExtensionsPath)\$(MSBuildToolsVersion)\Microsoft.Common.props')" />
   <PropertyGroup>
@@ -41,7 +40,6 @@
     <DefineConstants>TRACE;DEBUG</DefineConstants>
     <ErrorReport>prompt</ErrorReport>
     <WarningLevel>4</WarningLevel>
-=======
 <Project DefaultTargets="Build" xmlns="http://schemas.microsoft.com/developer/msbuild/2003" ToolsVersion="12.0">
   <Import Project="..\packages\Microsoft.CodeDom.Providers.DotNetCompilerPlatform.2.0.0\build\net45\Microsoft.CodeDom.Providers.DotNetCompilerPlatform.props" Condition="Exists('..\packages\Microsoft.CodeDom.Providers.DotNetCompilerPlatform.2.0.0\build\net45\Microsoft.CodeDom.Providers.DotNetCompilerPlatform.props')" />
   <Import Project="..\packages\Microsoft.Net.Compilers.1.3.2\build\Microsoft.Net.Compilers.props" Condition="Exists('..\packages\Microsoft.Net.Compilers.1.3.2\build\Microsoft.Net.Compilers.props')" />
@@ -121,12 +119,10 @@
     <DebugType>full</DebugType>
     <ErrorReport>prompt</ErrorReport>
     <CodeAnalysisRuleSet>AllRules.ruleset</CodeAnalysisRuleSet>
->>>>>>> 328b4b15
     <Prefer32Bit>false</Prefer32Bit>
     <IntermediateOutputPath>..\bin\Debug\</IntermediateOutputPath>
     <PackageAsSingleFile>true</PackageAsSingleFile>
     <DesktopBuildPackageLocation>..\Package\Umbraco.Web.UI.zip</DesktopBuildPackageLocation>
-<<<<<<< HEAD
     <LangVersion>latest</LangVersion>
   </PropertyGroup>
   <PropertyGroup Condition=" '$(Configuration)|$(Platform)' == 'Release|AnyCPU' ">
@@ -195,7 +191,6 @@
     <PackageReference Include="Umbraco.SqlServerCE" Version="4.0.0.1" />
   </ItemGroup>
   <ItemGroup>
-=======
   </PropertyGroup>
   <PropertyGroup Condition=" '$(Configuration)|$(Platform)' == 'Release|AnyCPU' ">
     <OutputPath>bin\</OutputPath>
@@ -411,12 +406,10 @@
       <Project>{5BA5425F-27A7-4677-865E-82246498AA2E}</Project>
       <Name>SqlCE4Umbraco</Name>
     </ProjectReference>
->>>>>>> 328b4b15
     <ProjectReference Include="..\Umbraco.Core\Umbraco.Core.csproj">
       <Project>{31785bc3-256c-4613-b2f5-a1b0bdded8c1}</Project>
       <Name>Umbraco.Core</Name>
     </ProjectReference>
-<<<<<<< HEAD
     <ProjectReference Include="..\Umbraco.Examine\Umbraco.Examine.csproj">
       <Name>Umbraco.Examine</Name>
       <Project>{07FBC26B-2927-4A22-8D96-D644C667FECC}</Project>
@@ -425,7 +418,6 @@
       <Project>{651e1350-91b6-44b7-bd60-7207006d7003}</Project>
       <Name>Umbraco.Web</Name>
     </ProjectReference>
-=======
     <ProjectReference Include="..\umbraco.editorControls\umbraco.editorControls.csproj">
       <Project>{255F5DF1-4E43-4758-AC05-7A0B68EB021B}</Project>
       <Name>umbraco.editorControls</Name>
@@ -468,7 +460,6 @@
     <Reference Include="Umbraco.ModelsBuilder, Version=3.0.10.102, Culture=neutral, processorArchitecture=MSIL">
       <HintPath>..\packages\Umbraco.ModelsBuilder.3.0.10\lib\Umbraco.ModelsBuilder.dll</HintPath>
     </Reference>
->>>>>>> 328b4b15
   </ItemGroup>
   <ItemGroup>
     <Compile Include="..\SolutionInfo.cs">
@@ -495,8 +486,6 @@
     <Compile Include="Umbraco\Create.aspx.designer.cs">
       <DependentUpon>create.aspx</DependentUpon>
     </Compile>
-<<<<<<< HEAD
-=======
     <Compile Include="Umbraco\Create\xslt.ascx.cs">
       <DependentUpon>xslt.ascx</DependentUpon>
       <SubType>ASPXCodeBehind</SubType>
@@ -504,7 +493,6 @@
     <Compile Include="Umbraco\Create\xslt.ascx.designer.cs">
       <DependentUpon>xslt.ascx</DependentUpon>
     </Compile>
->>>>>>> 328b4b15
     <Compile Include="Umbraco\Dashboard\UserControlProxy.aspx.cs">
       <DependentUpon>UserControlProxy.aspx</DependentUpon>
       <SubType>ASPXCodeBehind</SubType>
@@ -533,8 +521,6 @@
     <Compile Include="Umbraco\Dialogs\ChangeDocType.aspx.designer.cs">
       <DependentUpon>ChangeDocType.aspx</DependentUpon>
     </Compile>
-<<<<<<< HEAD
-=======
     <Compile Include="Umbraco\Dialogs\EditMacro.aspx.cs">
       <DependentUpon>EditMacro.aspx</DependentUpon>
       <SubType>ASPXCodeBehind</SubType>
@@ -557,7 +543,6 @@
     <Compile Include="Umbraco\Dialogs\Publish.aspx.designer.cs">
       <DependentUpon>publish.aspx</DependentUpon>
     </Compile>
->>>>>>> 328b4b15
     <Compile Include="Umbraco\Masterpages\Default.Master.cs">
       <DependentUpon>default.Master</DependentUpon>
       <SubType>ASPXCodeBehind</SubType>
@@ -577,8 +562,6 @@
     <Compile Include="Umbraco\Masterpages\UmbracoPage.master.designer.cs">
       <DependentUpon>umbracoPage.Master</DependentUpon>
     </Compile>
-<<<<<<< HEAD
-=======
     <Compile Include="Umbraco\Search\QuickSearch.ascx.cs">
       <DependentUpon>QuickSearch.ascx</DependentUpon>
       <SubType>ASPXCodeBehind</SubType>
@@ -600,7 +583,6 @@
     <Compile Include="Umbraco\Settings\Stylesheet\Property\EditStyleSheetProperty.aspx.designer.cs">
       <DependentUpon>EditStyleSheetProperty.aspx</DependentUpon>
     </Compile>
->>>>>>> 328b4b15
     <Compile Include="Umbraco\TreeInit.aspx.cs">
       <DependentUpon>treeInit.aspx</DependentUpon>
       <SubType>ASPXCodeBehind</SubType>
@@ -636,13 +618,10 @@
     <Content Include="Umbraco\Config\Lang\zh_tw.xml" />
     <Content Include="Umbraco\create.aspx" />
     <Content Include="Umbraco\Developer\Packages\installer.aspx" />
-<<<<<<< HEAD
     <Content Include="Umbraco\umbraco.aspx" />
-=======
     <Content Include="Umbraco\Logout.aspx" />
     <Content Include="Umbraco\umbraco.aspx" />
     <Content Include="Umbraco_Client\Application\JQuery\jquery.unobtrusive-ajax.min.js" />
->>>>>>> 328b4b15
     <Compile Include="Umbraco\umbraco.aspx.cs">
       <DependentUpon>umbraco.aspx</DependentUpon>
       <SubType>ASPXCodeBehind</SubType>
@@ -653,46 +632,34 @@
     <Content Include="Config\Splashes\booting.aspx" />
     <Content Include="Config\Splashes\noNodes.aspx" />
     <Content Include="Umbraco\Dashboard\UserControlProxy.aspx" />
-<<<<<<< HEAD
-=======
     <Content Include="Umbraco\Xslt\Web.config">
       <SubType>
       </SubType>
     </Content>
->>>>>>> 328b4b15
     <Content Include="Umbraco\Install\Views\Web.config" />
     <Content Include="App_Plugins\ModelsBuilder\package.manifest" />
     <None Include="Config\404handlers.Release.config">
       <DependentUpon>404handlers.config</DependentUpon>
     </None>
-<<<<<<< HEAD
-=======
     <Content Include="Config\BackOfficeTours\getting-started.json" />
->>>>>>> 328b4b15
     <None Include="Config\ClientDependency.Release.config">
       <DependentUpon>ClientDependency.config</DependentUpon>
       <SubType>Designer</SubType>
     </None>
-<<<<<<< HEAD
-=======
     <Content Include="Config\BaseRestExtensions.config">
       <SubType>Designer</SubType>
     </Content>
     <None Include="Config\BaseRestExtensions.Release.config">
       <DependentUpon>BaseRestExtensions.config</DependentUpon>
     </None>
->>>>>>> 328b4b15
     <Content Include="Config\imageprocessor\security.config" />
     <Content Include="Config\imageprocessor\processing.config" />
     <Content Include="Config\imageprocessor\cache.config">
       <SubType>Designer</SubType>
     </Content>
-<<<<<<< HEAD
-=======
     <None Include="Config\log4net.Release.config">
       <DependentUpon>log4net.config</DependentUpon>
     </None>
->>>>>>> 328b4b15
     <None Include="Config\FileSystemProviders.Release.config">
       <DependentUpon>FileSystemProviders.config</DependentUpon>
     </None>
@@ -706,15 +673,12 @@
       <DependentUpon>HealthChecks.config</DependentUpon>
       <SubType>Designer</SubType>
     </None>
-<<<<<<< HEAD
     <Content Include="Config\serilog.user.config">
       <SubType>Designer</SubType>
     </Content>
     <Content Include="Config\serilog.config">
       <SubType>Designer</SubType>
     </Content>
-=======
->>>>>>> 328b4b15
     <None Include="Config\umbracoSettings.Release.config">
       <DependentUpon>umbracoSettings.config</DependentUpon>
       <SubType>Designer</SubType>
@@ -745,30 +709,24 @@
     </None>
     <Content Include="Umbraco\Install\Views\Index.cshtml" />
     <Content Include="Media\Web.config" />
-<<<<<<< HEAD
-=======
     <None Include="packages.config">
       <SubType>Designer</SubType>
     </None>
->>>>>>> 328b4b15
     <Content Include="Properties\Settings.settings">
       <Generator>SettingsSingleFileGenerator</Generator>
       <LastGenOutput>Settings.Designer.cs</LastGenOutput>
     </Content>
     <None Include="Umbraco\Config\Create\UI.Release.xml">
       <DependentUpon>UI.xml</DependentUpon>
-<<<<<<< HEAD
       <SubType>Designer</SubType>
     </None>
     <Content Include="Global.asax" />
     <Content Include="Umbraco\Config\Lang\en_us.xml">
       <SubType>Designer</SubType>
     </Content>
-=======
     </None>
     <Content Include="Global.asax" />
     <Content Include="Umbraco\Config\Lang\en_us.xml" />
->>>>>>> 328b4b15
     <Content Include="Umbraco\Config\Lang\he.xml" />
     <Content Include="Umbraco\Config\Lang\ja.xml" />
     <Content Include="Umbraco\Config\Lang\pl.xml" />
@@ -784,7 +742,6 @@
     <Content Include="Umbraco\Developer\RelationTypes\RelationTypesWebService.asmx" />
     <Content Include="Umbraco\Developer\RelationTypes\TreeMenu\ActionDeleteRelationType.js" />
     <Content Include="Umbraco\Developer\RelationTypes\TreeMenu\ActionNewRelationType.js" />
-<<<<<<< HEAD
     <Content Include="Umbraco\Dialogs\ChangeDocType.aspx">
       <SubType>ASPXCodeBehind</SubType>
     </Content>
@@ -793,7 +750,6 @@
     <Content Include="Umbraco\endPreview.aspx" />
     <Content Include="Umbraco\Controls\Tree\TreeControl.ascx" />
     <Content Include="default.aspx" />
-=======
     <Content Include="Umbraco\Dialogs\AssignDomain2.aspx" />
     <Content Include="Umbraco\Dialogs\ChangeDocType.aspx">
       <SubType>ASPXCodeBehind</SubType>
@@ -900,7 +856,6 @@
     <Content Include="Umbraco\Actions\editContent.aspx" />
     <Content Include="Umbraco\Actions\preview.aspx" />
     <Content Include="Umbraco\Actions\publish.aspx" />
->>>>>>> 328b4b15
     <Content Include="Umbraco\Config\Lang\da.xml" />
     <Content Include="Umbraco\Config\Lang\de.xml" />
     <Content Include="Umbraco\Config\Lang\es.xml" />
@@ -909,7 +864,6 @@
     <Content Include="Umbraco\Config\Lang\nl.xml" />
     <Content Include="Umbraco\Config\Lang\nb.xml" />
     <Content Include="Umbraco\Config\Lang\sv.xml" />
-<<<<<<< HEAD
     <Content Include="Umbraco\Dialogs\empty.htm" />
     <Content Include="Umbraco\Dialogs\republish.aspx" />
     <Content Include="Umbraco\Dialogs\SendPublish.aspx" />
@@ -921,7 +875,6 @@
     <Content Include="Umbraco\Dialogs\rollBack.aspx" />
     <Content Include="Umbraco\Dialogs\sendToTranslation.aspx" />
     <Content Include="Umbraco\Dialogs\treePicker.aspx" />
-=======
     <Content Include="Umbraco\Webservices\MacroContainerService.asmx" />
     <Content Include="Umbraco_Client\Application\JQuery\jquery.cookie.js" />
     <Content Include="Umbraco_Client\Tablesorting\Img\bg.gif" />
@@ -968,20 +921,16 @@
     <Content Include="Umbraco\Dialogs\treePicker.aspx" />
     <Content Include="Umbraco\Dialogs\umbracoField.aspx" />
     <Content Include="Umbraco\Dialogs\viewAuditTrail.aspx" />
->>>>>>> 328b4b15
     <Content Include="Umbraco\Config\Create\UI.xml" />
     <Content Include="Umbraco\Config\Lang\en.xml">
       <SubType>Designer</SubType>
     </Content>
-<<<<<<< HEAD
     <Content Include="Umbraco\Js\UmbracoSpeechBubbleBackEnd.js" />
-=======
     <Content Include="Umbraco\Js\UmbracoSpeechBubble.js" />
     <Content Include="Umbraco\Js\UmbracoSpeechBubbleBackEnd.js" />
     <Content Include="Umbraco\Js\umbracoUpgradeChecker.js" />
     <Content Include="Umbraco\Members\ViewMembers.aspx" />
     <Content Include="Umbraco\Plugins\Tinymce3\tinymce3tinymceCompress.aspx" />
->>>>>>> 328b4b15
     <Content Include="Config\ClientDependency.config">
       <SubType>Designer</SubType>
     </Content>
@@ -1005,12 +954,9 @@
     <Content Include="Umbraco\PartialViewMacros\Templates\Login.cshtml" />
     <Content Include="Umbraco\PartialViewMacros\Templates\LoginStatus.cshtml" />
     <Content Include="Umbraco\PartialViewMacros\Templates\RegisterMember.cshtml" />
-<<<<<<< HEAD
-=======
     <Content Include="Umbraco\PartialViewMacros\Templates\Empty %28ForUseWithCustomViews%29.cshtml">
       <SubType>Code</SubType>
     </Content>
->>>>>>> 328b4b15
     <Content Include="Umbraco\PartialViewMacros\Templates\ListAncestorsFromCurrentPage.cshtml" />
     <Content Include="Umbraco\PartialViewMacros\Templates\Breadcrumb.cshtml" />
     <Content Include="Umbraco\PartialViewMacros\Templates\Gallery.cshtml" />
@@ -1045,10 +991,8 @@
     <Content Include="Views\Partials\Grid\Editors\Base.cshtml" />
     <Content Include="Views\Partials\Grid\Bootstrap3-Fluid.cshtml" />
     <Content Include="Views\Partials\Grid\Bootstrap2-Fluid.cshtml" />
-<<<<<<< HEAD
     <Content Include="Umbraco\Views\Preview\Index.cshtml" />
     <Content Include="Umbraco\Views\web.config" />
-=======
     <Content Include="Umbraco\Views\Preview\Background.cshtml" />
     <Content Include="Umbraco\Views\Preview\Border.cshtml" />
     <Content Include="Umbraco\Views\Preview\Color.cshtml" />
@@ -1062,7 +1006,6 @@
     <Content Include="Umbraco\Views\Preview\Shadow.cshtml" />
     <Content Include="Umbraco\Views\Preview\Slider.cshtml" />
     <Content Include="Umbraco\Views\Preview\web.config" />
->>>>>>> 328b4b15
     <None Include="Web.Debug.config.transformed" />
     <None Include="web.Template.Debug.config">
       <DependentUpon>Web.Template.config</DependentUpon>
@@ -1074,7 +1017,6 @@
     </None>
     <Content Include="Umbraco\Masterpages\umbracoPage.Master" />
     <Content Include="Umbraco\Masterpages\umbracoDialog.Master" />
-<<<<<<< HEAD
     <Content Include="Umbraco\Webservices\CheckForUpgrade.asmx" />
     <Content Include="Umbraco\Translation\default.aspx" />
     <Content Include="Umbraco\Translation\preview.aspx" />
@@ -1094,7 +1036,6 @@
     <Content Include="Umbraco\Webservices\legacyAjaxCalls.asmx" />
     <Content Include="Umbraco\Webservices\nodeSorter.asmx" />
     <Content Include="Umbraco\Masterpages\default.Master" />
-=======
     <Content Include="Umbraco\Search\QuickSearchHandler.ashx" />
     <Content Include="Umbraco\Webservices\CheckForUpgrade.asmx" />
     <Content Include="Umbraco\Xslt\searchResult.xslt" />
@@ -1221,7 +1162,6 @@
     <Content Include="Umbraco\Masterpages\default.Master" />
     <Content Include="Umbraco\Webservices\TreeDataService.ashx" />
     <Content Include="Umbraco\Webservices\TagsAutoCompleteHandler.ashx" />
->>>>>>> 328b4b15
     <None Include="web.Template.config">
       <SubType>Designer</SubType>
     </None>
@@ -1235,13 +1175,11 @@
     <Content Include="Config\umbracoSettings.config">
       <SubType>Designer</SubType>
     </Content>
-<<<<<<< HEAD
     <Content Include="Config\FileSystemProviders.config" />
     <Content Include="Config\EmbeddedMedia.config" />
     <Content Include="Config\BackOfficeTours\getting-started.json" />
   </ItemGroup>
   <!-- determine VSToolsPath -->
-=======
     <Content Include="Config\log4net.config" />
     <Content Include="Config\FileSystemProviders.config" />
     <Content Include="Config\EmbeddedMedia.config" />
@@ -1254,7 +1192,6 @@
     <Analyzer Include="..\packages\Microsoft.CodeAnalysis.Analyzers.1.0.0\analyzers\dotnet\cs\Microsoft.CodeAnalysis.Analyzers.dll" />
     <Analyzer Include="..\packages\Microsoft.CodeAnalysis.Analyzers.1.0.0\analyzers\dotnet\cs\Microsoft.CodeAnalysis.CSharp.Analyzers.dll" />
   </ItemGroup>
->>>>>>> 328b4b15
   <PropertyGroup>
     <VisualStudioVersion Condition="'$(VisualStudioVersion)' == ''">11.0</VisualStudioVersion>
     <VSToolsPath Condition="exists('$(MSBuildExtensionsPath32)\Microsoft\VisualStudio\v11.0\WebApplications\Microsoft.WebApplication.targets')">$(MSBuildExtensionsPath32)\Microsoft\VisualStudio\v11.0</VSToolsPath>
@@ -1262,7 +1199,6 @@
     <VSToolsPath Condition="exists('$(MSBuildExtensionsPath32)\Microsoft\VisualStudio\v14.0\WebApplications\Microsoft.WebApplication.targets')">$(MSBuildExtensionsPath32)\Microsoft\VisualStudio\v14.0</VSToolsPath>
     <VSToolsPath Condition="exists('$(MSBuildExtensionsPath32)\Microsoft\VisualStudio\v15.0\WebApplications\Microsoft.WebApplication.targets')">$(MSBuildExtensionsPath32)\Microsoft\VisualStudio\v15.0</VSToolsPath>
   </PropertyGroup>
-<<<<<<< HEAD
   <!-- determine WebPublishingTasks -->
   <PropertyGroup>
     <WebPublishingTasks Condition="exists('$(MSBuildExtensionsPath)\Microsoft\VisualStudio\v10.0\Web\Microsoft.Web.Publishing.Tasks.dll')">$(MSBuildExtensionsPath)\Microsoft\VisualStudio\v10.0\Web\Microsoft.Web.Publishing.Tasks.dll</WebPublishingTasks>
@@ -1281,7 +1217,6 @@
   <Import Project="$(MSBuildBinPath)\Microsoft.CSharp.targets" />
   <Import Project="$(VSToolsPath)\WebApplications\Microsoft.WebApplication.targets" Condition="'$(VSToolsPath)' != ''" />
   <!-- web project -->
-=======
   <Import Project="$(MSBuildBinPath)\Microsoft.CSharp.targets" />
   <PropertyGroup>
     <PreBuildEvent>xcopy "$(ProjectDir)"..\packages\SqlServerCE.4.0.0.1\amd64\*.* "$(TargetDir)amd64\" /Y /F /E /I /C /D
@@ -1291,24 +1226,20 @@
   </PropertyGroup>
   <Import Project="$(VSToolsPath)\WebApplications\Microsoft.WebApplication.targets" Condition="'$(VSToolsPath)' != ''" />
   <Import Project="$(MSBuildExtensionsPath32)\Microsoft\VisualStudio\v10.0\WebApplications\Microsoft.WebApplication.targets" Condition="false" />
->>>>>>> 328b4b15
   <ProjectExtensions>
     <VisualStudio>
       <FlavorProperties GUID="{349c5851-65df-11da-9384-00065b846f21}">
         <WebProjectProperties>
-<<<<<<< HEAD
           <UseIIS>False</UseIIS>
           <AutoAssignPort>True</AutoAssignPort>
           <DevelopmentServerPort>8000</DevelopmentServerPort>
           <DevelopmentServerVPath>/</DevelopmentServerVPath>
           <IISUrl>http://localhost:8000</IISUrl>
-=======
           <UseIIS>True</UseIIS>
           <AutoAssignPort>True</AutoAssignPort>
           <DevelopmentServerPort>7130</DevelopmentServerPort>
           <DevelopmentServerVPath>/</DevelopmentServerVPath>
           <IISUrl>http://localhost:7130</IISUrl>
->>>>>>> 328b4b15
           <NTLMAuthentication>False</NTLMAuthentication>
           <UseCustomServer>False</UseCustomServer>
           <CustomServerUrl>
@@ -1318,7 +1249,6 @@
       </FlavorProperties>
     </VisualStudio>
   </ProjectExtensions>
-<<<<<<< HEAD
   <Target Name="BeforeBuild">
     <Message Text="-BeforeBuild-" Importance="high" />
     <Message Text="MSBuildExtensionsPath: $(MSBuildExtensionsPath)" Importance="high" />
@@ -1385,7 +1315,6 @@
     -->
     <Message Text="ConfigFile: $(OriginalFileName) -&gt; $(OutputFileName)" Importance="high" Condition="Exists('$(ModifiedFileName)')" />
     <Copy SourceFiles="$(ModifiedFileName)" DestinationFiles="$(OutputFileName)" OverwriteReadOnlyFiles="true" SkipUnchangedFiles="false" Condition="Exists('$(ModifiedFileName)')" />
-=======
   <Import Project="$(MSBuildProjectDirectory)\..\umbraco.presentation.targets" Condition="$(BuildingInsideVisualStudio) != true" />
   <Import Project="$(SolutionDir)umbraco.presentation.targets" Condition="$(BuildingInsideVisualStudio) == true" />
   <PropertyGroup Condition="$(WebPublishingTasks) == '' and Exists('$(MSBuildExtensionsPath)\Microsoft\VisualStudio\v15.0\Web\Microsoft.Web.Publishing.Tasks.dll')">
@@ -1435,6 +1364,5 @@
     </PropertyGroup>
     <Error Condition="!Exists('..\packages\Microsoft.Net.Compilers.1.3.2\build\Microsoft.Net.Compilers.props')" Text="$([System.String]::Format('$(ErrorText)', '..\packages\Microsoft.Net.Compilers.1.3.2\build\Microsoft.Net.Compilers.props'))" />
     <Error Condition="!Exists('..\packages\Microsoft.CodeDom.Providers.DotNetCompilerPlatform.2.0.0\build\net45\Microsoft.CodeDom.Providers.DotNetCompilerPlatform.props')" Text="$([System.String]::Format('$(ErrorText)', '..\packages\Microsoft.CodeDom.Providers.DotNetCompilerPlatform.2.0.0\build\net45\Microsoft.CodeDom.Providers.DotNetCompilerPlatform.props'))" />
->>>>>>> 328b4b15
   </Target>
 </Project>