--- conflicted
+++ resolved
@@ -1,4 +1,3 @@
-<<<<<<< HEAD
 ﻿<?xml version="1.0" encoding="utf-8"?>
 <Project ToolsVersion="15.0">
   <Import Project="$(MSBuildExtensionsPath)\$(MSBuildToolsVersion)\Microsoft.Common.props" Condition="Exists('$(MSBuildExtensionsPath)\$(MSBuildToolsVersion)\Microsoft.Common.props')" />
@@ -403,7 +402,6 @@
     <Content Include="Umbraco\Developer\Packages\directoryBrowser.aspx" />
     <Content Include="Umbraco\Developer\Packages\editPackage.aspx" />
     <Content Include="Umbraco\Dialogs\create.aspx" />
-    <Content Include="Umbraco\Dialogs\exportDocumenttype.aspx" />
     <Content Include="Umbraco\Dialogs\importDocumenttype.aspx" />
     <Content Include="Umbraco\Dialogs\notifications.aspx" />
     <Content Include="Umbraco\Dialogs\protectPage.aspx" />
@@ -668,673 +666,4 @@
     <Message Text="ConfigFile: $(OriginalFileName) -&gt; $(OutputFileName)" Importance="high" Condition="Exists('$(ModifiedFileName)')" />
     <Copy SourceFiles="$(ModifiedFileName)" DestinationFiles="$(OutputFileName)" OverwriteReadOnlyFiles="true" SkipUnchangedFiles="false" Condition="Exists('$(ModifiedFileName)')" />
   </Target>
-=======
-﻿<?xml version="1.0" encoding="utf-8"?>
-<Project ToolsVersion="15.0">
-  <Import Project="$(MSBuildExtensionsPath)\$(MSBuildToolsVersion)\Microsoft.Common.props" Condition="Exists('$(MSBuildExtensionsPath)\$(MSBuildToolsVersion)\Microsoft.Common.props')" />
-  <PropertyGroup>
-    <TargetFrameworkVersion>v4.7.2</TargetFrameworkVersion>
-    <EnableDefaultCompileItems>false</EnableDefaultCompileItems>
-    <ProjectGuid>{4C4C194C-B5E4-4991-8F87-4373E24CC19F}</ProjectGuid>
-    <OutputType>Library</OutputType>
-    <AssemblyName>Umbraco.Web.UI</AssemblyName>
-    <RootNamespace>Umbraco.Web.UI</RootNamespace>
-    <SolutionDir Condition="$(SolutionDir) == '' Or $(SolutionDir) == '*Undefined*'">..\</SolutionDir>
-    <ProjectTypeGuids>{349c5851-65df-11da-9384-00065b846f21};{fae04ec0-301f-11d3-bf4b-00c04f79efbc}</ProjectTypeGuids>
-    <RunPostBuildEvent>OnBuildSuccess</RunPostBuildEvent>
-    <UseIISExpress>true</UseIISExpress>
-    <IISExpressSSLPort>44319</IISExpressSSLPort>
-    <IISExpressAnonymousAuthentication>enabled</IISExpressAnonymousAuthentication>
-    <IISExpressWindowsAuthentication>disabled</IISExpressWindowsAuthentication>
-    <IISExpressUseClassicPipelineMode>false</IISExpressUseClassicPipelineMode>
-    <UseGlobalApplicationHostFile />
-    <NuGetPackageImportStamp>
-    </NuGetPackageImportStamp>
-    <Use64BitIISExpress />
-    <TargetFrameworkProfile />
-    <!-- 
-      for some weird reason, and because Web.config is created only during BeforeBuild,
-      the web.config configuration file would not be picked, and the build system would
-      try to use a traditional app.config, thus missing all the binding redirects.
-      
-      this ensures that the build system things that the config file is web.config.
-      
-      (see FindAppConfigFile target in detailed build output)
-    -->
-    <AppConfig>Web.config</AppConfig>
-  </PropertyGroup>
-  <PropertyGroup Condition=" '$(Configuration)|$(Platform)' == 'Debug|AnyCPU' ">
-    <DebugSymbols>true</DebugSymbols>
-    <DebugType>full</DebugType>
-    <Optimize>false</Optimize>
-    <OutputPath>bin\</OutputPath>
-    <DefineConstants>TRACE;DEBUG</DefineConstants>
-    <ErrorReport>prompt</ErrorReport>
-    <WarningLevel>4</WarningLevel>
-    <Prefer32Bit>false</Prefer32Bit>
-    <IntermediateOutputPath>..\bin\Debug\</IntermediateOutputPath>
-    <PackageAsSingleFile>true</PackageAsSingleFile>
-    <DesktopBuildPackageLocation>..\Package\Umbraco.Web.UI.zip</DesktopBuildPackageLocation>
-    <LangVersion>latest</LangVersion>
-  </PropertyGroup>
-  <PropertyGroup Condition=" '$(Configuration)|$(Platform)' == 'Release|AnyCPU' ">
-    <DebugSymbols>true</DebugSymbols>
-    <DebugType>pdbonly</DebugType>
-    <Optimize>true</Optimize>
-    <OutputPath>bin\</OutputPath>
-    <DefineConstants>TRACE</DefineConstants>
-    <ErrorReport>prompt</ErrorReport>
-    <WarningLevel>4</WarningLevel>
-    <DocumentationFile>bin\Umbraco.Web.UI.xml</DocumentationFile>
-    <Prefer32Bit>false</Prefer32Bit>
-    <IntermediateOutputPath>..\bin\Release\</IntermediateOutputPath>
-    <LangVersion>latest</LangVersion>
-  </PropertyGroup>
-  <ItemGroup>
-    <Reference Include="Microsoft.CSharp" />
-    <Reference Include="System.ComponentModel" />
-    <Reference Include="System.Data" />
-    <Reference Include="System.Drawing" />
-    <Reference Include="System.Drawing.Design" />
-    <Reference Include="System.IdentityModel" />
-    <Reference Include="System.Runtime.Serialization" />
-    <Reference Include="System" />
-    <Reference Include="System.ComponentModel.Composition" />
-    <Reference Include="System.ComponentModel.DataAnnotations" />
-    <Reference Include="System.Web" />
-    <Reference Include="System.Web.Abstractions" />
-    <Reference Include="System.Web.ApplicationServices" />
-    <Reference Include="System.Web.Entity" />
-    <Reference Include="System.Web.Extensions" />
-    <Reference Include="System.Web.Services" />
-    <Reference Include="System.Xml" />
-  </ItemGroup>
-  <ItemGroup>
-    <Folder Include="App_Data\" />
-    <Folder Include="Views\MacroPartials\" />
-  </ItemGroup>
-  <ItemGroup>
-    <PackageReference Include="AutoMapper" Version="6.2.2" />
-    <PackageReference Include="CSharpTest.Net.Collections" Version="14.906.1403.1082" />
-    <PackageReference Include="ClientDependency" Version="1.9.6" />
-    <PackageReference Include="ClientDependency-Mvc5" Version="1.8.0.0" />
-    <PackageReference Include="Examine" Version="1.0.0-beta025" />
-    <PackageReference Include="ImageProcessor.Web" Version="4.9.2.19" />
-    <PackageReference Include="ImageProcessor.Web.Config" Version="2.4.1.19" />
-    <PackageReference Include="log4net" Version="2.0.8" />
-    <PackageReference Include="Log4Net.Async" Version="2.0.4" />
-    <PackageReference Include="Lucene.Net.Contrib" Version="3.0.3" />
-    <PackageReference Include="Microsoft.AspNet.Identity.Owin" Version="2.2.1" />
-    <PackageReference Include="Microsoft.AspNet.Mvc" Version="5.2.6" />
-    <PackageReference Include="Microsoft.AspNet.WebApi" Version="5.2.6" />
-    <PackageReference Include="Microsoft.CodeAnalysis.CSharp" Version="2.8.0" />
-    <PackageReference Include="Microsoft.CodeDom.Providers.DotNetCompilerPlatform" Version="1.0.8" />
-    <PackageReference Include="Microsoft.Net.Compilers" Version="2.8.0">
-      <PrivateAssets>All</PrivateAssets>
-      <!-- development dependency -->
-    </PackageReference>
-    <PackageReference Include="Microsoft.Owin.Host.SystemWeb" Version="4.0.0" />
-    <PackageReference Include="Microsoft.Owin.Security.Cookies" Version="4.0.0" />
-    <PackageReference Include="Microsoft.Owin.Security.OAuth" Version="4.0.0" />
-    <PackageReference Include="MiniProfiler" Version="3.2.0.157" />
-    <PackageReference Include="MySql.Data" Version="6.10.7" />
-    <PackageReference Include="Newtonsoft.Json" Version="11.0.2" />
-    <PackageReference Include="Umbraco.ModelsBuilder.Ui">
-      <Version>8.0.0-alpha.20</Version>
-    </PackageReference>
-    <PackageReference Include="Umbraco.SqlServerCE" Version="4.0.0.1" />
-  </ItemGroup>
-  <ItemGroup>
-    <ProjectReference Include="..\Umbraco.Core\Umbraco.Core.csproj">
-      <Project>{31785bc3-256c-4613-b2f5-a1b0bdded8c1}</Project>
-      <Name>Umbraco.Core</Name>
-    </ProjectReference>
-    <ProjectReference Include="..\Umbraco.Examine\Umbraco.Examine.csproj">
-      <Name>Umbraco.Examine</Name>
-      <Project>{07FBC26B-2927-4A22-8D96-D644C667FECC}</Project>
-    </ProjectReference>
-    <ProjectReference Include="..\Umbraco.Web\Umbraco.Web.csproj">
-      <Project>{651e1350-91b6-44b7-bd60-7207006d7003}</Project>
-      <Name>Umbraco.Web</Name>
-    </ProjectReference>
-  </ItemGroup>
-  <ItemGroup>
-    <Compile Include="..\SolutionInfo.cs">
-      <Link>Properties\SolutionInfo.cs</Link>
-    </Compile>
-    <Compile Include="Config\splashes\NoNodes.aspx.cs">
-      <DependentUpon>noNodes.aspx</DependentUpon>
-      <SubType>ASPXCodeBehind</SubType>
-    </Compile>
-    <Compile Include="Config\splashes\NoNodes.aspx.designer.cs">
-      <DependentUpon>noNodes.aspx</DependentUpon>
-      <SubType>ASPXCodeBehind</SubType>
-    </Compile>
-    <Compile Include="Properties\AssemblyInfo.cs" />
-    <Compile Include="Properties\Settings.Designer.cs">
-      <AutoGen>True</AutoGen>
-      <DesignTimeSharedInput>True</DesignTimeSharedInput>
-      <DependentUpon>Settings.settings</DependentUpon>
-    </Compile>
-    <Compile Include="Umbraco\Create.aspx.cs">
-      <DependentUpon>create.aspx</DependentUpon>
-      <SubType>ASPXCodeBehind</SubType>
-    </Compile>
-    <Compile Include="Umbraco\Create.aspx.designer.cs">
-      <DependentUpon>create.aspx</DependentUpon>
-    </Compile>
-    <Compile Include="Umbraco\Dashboard\UserControlProxy.aspx.cs">
-      <DependentUpon>UserControlProxy.aspx</DependentUpon>
-      <SubType>ASPXCodeBehind</SubType>
-    </Compile>
-    <Compile Include="Umbraco\Dashboard\UserControlProxy.aspx.designer.cs">
-      <DependentUpon>UserControlProxy.aspx</DependentUpon>
-    </Compile>
-    <Compile Include="Umbraco\Developer\Macros\EditMacro.aspx.cs">
-      <DependentUpon>editMacro.aspx</DependentUpon>
-      <SubType>ASPXCodeBehind</SubType>
-    </Compile>
-    <Compile Include="Umbraco\Developer\Macros\EditMacro.aspx.designer.cs">
-      <DependentUpon>editMacro.aspx</DependentUpon>
-    </Compile>
-    <Compile Include="Umbraco\Developer\Packages\DirectoryBrowser.aspx.cs">
-      <DependentUpon>directoryBrowser.aspx</DependentUpon>
-      <SubType>ASPXCodeBehind</SubType>
-    </Compile>
-    <Compile Include="Umbraco\Developer\Packages\DirectoryBrowser.aspx.designer.cs">
-      <DependentUpon>directoryBrowser.aspx</DependentUpon>
-    </Compile>
-    <Compile Include="Umbraco\Dialogs\ChangeDocType.aspx.cs">
-      <DependentUpon>ChangeDocType.aspx</DependentUpon>
-      <SubType>ASPXCodeBehind</SubType>
-    </Compile>
-    <Compile Include="Umbraco\Dialogs\ChangeDocType.aspx.designer.cs">
-      <DependentUpon>ChangeDocType.aspx</DependentUpon>
-    </Compile>
-    <Compile Include="Umbraco\dialogs\Sort.aspx.cs">
-      <DependentUpon>sort.aspx</DependentUpon>
-      <SubType>ASPXCodeBehind</SubType>
-    </Compile>
-    <Compile Include="Umbraco\dialogs\Sort.aspx.designer.cs">
-      <DependentUpon>sort.aspx</DependentUpon>
-      <SubType>ASPXCodeBehind</SubType>
-    </Compile>
-    <Compile Include="Umbraco\Masterpages\Default.Master.cs">
-      <DependentUpon>default.Master</DependentUpon>
-      <SubType>ASPXCodeBehind</SubType>
-    </Compile>
-    <Compile Include="Umbraco\Masterpages\Default.Master.designer.cs">
-      <DependentUpon>default.Master</DependentUpon>
-    </Compile>
-    <Compile Include="Umbraco\Masterpages\UmbracoDialog.master.cs">
-      <SubType>ASPXCodeBehind</SubType>
-    </Compile>
-    <Compile Include="Umbraco\Masterpages\UmbracoDialog.master.designer.cs">
-      <DependentUpon>umbracoDialog.Master</DependentUpon>
-    </Compile>
-    <Compile Include="Umbraco\Masterpages\UmbracoPage.master.cs">
-      <SubType>ASPXCodeBehind</SubType>
-    </Compile>
-    <Compile Include="Umbraco\Masterpages\UmbracoPage.master.designer.cs">
-      <DependentUpon>umbracoPage.Master</DependentUpon>
-    </Compile>
-    <Compile Include="Umbraco\TreeInit.aspx.cs">
-      <DependentUpon>treeInit.aspx</DependentUpon>
-      <SubType>ASPXCodeBehind</SubType>
-    </Compile>
-    <Compile Include="Umbraco\TreeInit.aspx.designer.cs">
-      <DependentUpon>treeInit.aspx</DependentUpon>
-    </Compile>
-    <Content Include="App_Plugins\ModelsBuilder\modelsbuilder.controller.js" />
-    <Content Include="App_Plugins\ModelsBuilder\modelsbuilder.htm" />
-    <Content Include="App_Plugins\ModelsBuilder\modelsbuilder.resource.js" />
-    <Content Include="Config\grid.editors.config.js" />
-    <Content Include="Config\Lang\cs-CZ.user.xml" />
-    <Content Include="Config\Lang\da-DK.user.xml" />
-    <Content Include="Config\Lang\de-DE.user.xml" />
-    <Content Include="Config\Lang\en-GB.user.xml" />
-    <Content Include="Config\Lang\en-US.user.xml" />
-    <Content Include="Config\Lang\es-ES.user.xml" />
-    <Content Include="Config\Lang\fr-FR.user.xml" />
-    <Content Include="Config\Lang\he-IL.user.xml" />
-    <Content Include="Config\Lang\it-IT.user.xml" />
-    <Content Include="Config\Lang\ja-JP.user.xml" />
-    <Content Include="Config\Lang\ko-KR.user.xml" />
-    <Content Include="Config\Lang\nl-NL.user.xml" />
-    <Content Include="Config\Lang\nb-NO.user.xml" />
-    <Content Include="Config\Lang\pl-PL.user.xml" />
-    <Content Include="Config\Lang\pt-BR.user.xml" />
-    <Content Include="Config\Lang\ru-RU.user.xml" />
-    <Content Include="Config\Lang\sv-SE.user.xml" />
-    <Content Include="Config\Lang\zh-CN.user.xml" />
-    <Content Include="Umbraco\Config\Lang\cs.xml" />
-    <Content Include="Umbraco\ClientRedirect.aspx" />
-    <Content Include="Umbraco\Config\Lang\tr.xml" />
-    <Content Include="Umbraco\Config\Lang\zh_tw.xml" />
-    <Content Include="Umbraco\create.aspx" />
-    <Content Include="Umbraco\Logout.aspx" />
-    <Content Include="Umbraco\umbraco.aspx" />
-    <Compile Include="Umbraco\umbraco.aspx.cs">
-      <DependentUpon>umbraco.aspx</DependentUpon>
-      <SubType>ASPXCodeBehind</SubType>
-    </Compile>
-    <Compile Include="Umbraco\umbraco.aspx.designer.cs">
-      <DependentUpon>umbraco.aspx</DependentUpon>
-    </Compile>
-    <Content Include="Config\Splashes\booting.aspx" />
-    <Content Include="Config\Splashes\noNodes.aspx" />
-    <Content Include="Umbraco\Dashboard\UserControlProxy.aspx" />
-    <Content Include="Umbraco\Install\Views\Web.config" />
-    <Content Include="App_Plugins\ModelsBuilder\package.manifest" />
-    <None Include="Config\404handlers.Release.config">
-      <DependentUpon>404handlers.config</DependentUpon>
-    </None>
-    <None Include="Config\ClientDependency.Release.config">
-      <DependentUpon>ClientDependency.config</DependentUpon>
-      <SubType>Designer</SubType>
-    </None>
-    <Content Include="Config\imageprocessor\security.config" />
-    <Content Include="Config\imageprocessor\processing.config" />
-    <Content Include="Config\imageprocessor\cache.config">
-      <SubType>Designer</SubType>
-    </Content>
-    <None Include="Config\log4net.Release.config">
-      <DependentUpon>log4net.config</DependentUpon>
-    </None>
-    <None Include="Config\FileSystemProviders.Release.config">
-      <DependentUpon>FileSystemProviders.config</DependentUpon>
-    </None>
-    <None Include="Config\EmbeddedMedia.Release.config">
-      <DependentUpon>EmbeddedMedia.config</DependentUpon>
-    </None>
-    <Content Include="Config\HealthChecks.config">
-      <SubType>Designer</SubType>
-    </Content>
-    <None Include="Config\HealthChecks.Release.config">
-      <DependentUpon>HealthChecks.config</DependentUpon>
-      <SubType>Designer</SubType>
-    </None>
-    <None Include="Config\umbracoSettings.Release.config">
-      <DependentUpon>umbracoSettings.config</DependentUpon>
-      <SubType>Designer</SubType>
-    </None>
-    <None Include="Config\trees.Release.config">
-      <DependentUpon>trees.config</DependentUpon>
-    </None>
-    <None Include="Config\tinyMceConfig.Release.config">
-      <DependentUpon>tinyMceConfig.config</DependentUpon>
-      <SubType>Designer</SubType>
-    </None>
-    <None Include="Config\scripting.Release.config">
-      <DependentUpon>scripting.config</DependentUpon>
-    </None>
-    <None Include="Config\metablogConfig.Release.config">
-      <DependentUpon>metablogConfig.config</DependentUpon>
-    </None>
-    <None Include="Config\ExamineSettings.Release.config">
-      <DependentUpon>ExamineSettings.config</DependentUpon>
-    </None>
-    <None Include="Config\feedProxy.Release.config">
-      <DependentUpon>feedProxy.config</DependentUpon>
-    </None>
-    <None Include="Config\ExamineIndex.Release.config">
-      <DependentUpon>ExamineIndex.config</DependentUpon>
-      <SubType>Designer</SubType>
-    </None>
-    <None Include="Config\Dashboard.Release.config">
-      <DependentUpon>Dashboard.config</DependentUpon>
-      <SubType>Designer</SubType>
-    </None>
-    <Content Include="Umbraco\Install\Views\Index.cshtml" />
-    <Content Include="Media\Web.config" />
-    <Content Include="Properties\Settings.settings">
-      <Generator>SettingsSingleFileGenerator</Generator>
-      <LastGenOutput>Settings.Designer.cs</LastGenOutput>
-    </Content>
-    <None Include="Umbraco\Config\Create\UI.Release.xml">
-      <DependentUpon>UI.xml</DependentUpon>
-      <SubType>Designer</SubType>
-    </None>
-    <Content Include="Global.asax" />
-    <Content Include="Umbraco\Config\Lang\en_us.xml">
-      <SubType>Designer</SubType>
-    </Content>
-    <Content Include="Umbraco\Config\Lang\he.xml" />
-    <Content Include="Umbraco\Config\Lang\ja.xml" />
-    <Content Include="Umbraco\Config\Lang\pl.xml" />
-    <Content Include="Umbraco\Config\Lang\pt.xml" />
-    <Content Include="Umbraco\Config\Lang\ru.xml" />
-    <Content Include="Umbraco\Config\Lang\zh.xml" />
-    <Content Include="Umbraco\Controls\Tree\CustomTreeService.asmx" />
-    <Content Include="Umbraco\Developer\RelationTypes\EditRelationType.aspx" />
-    <Content Include="Umbraco\Developer\RelationTypes\Images\Bidirectional.png" />
-    <Content Include="Umbraco\Developer\RelationTypes\Images\ParentToChild.png" />
-    <Content Include="Umbraco\Developer\RelationTypes\Images\Refresh.gif" />
-    <Content Include="Umbraco\Developer\RelationTypes\NewRelationType.aspx" />
-    <Content Include="Umbraco\Developer\RelationTypes\RelationTypesWebService.asmx" />
-    <Content Include="Umbraco\Developer\RelationTypes\TreeMenu\ActionDeleteRelationType.js" />
-    <Content Include="Umbraco\Developer\RelationTypes\TreeMenu\ActionNewRelationType.js" />
-    <Content Include="Umbraco\Dialogs\AssignDomain2.aspx" />
-    <Content Include="Umbraco\Dialogs\ChangeDocType.aspx">
-      <SubType>ASPXCodeBehind</SubType>
-    </Content>
-    <Content Include="Umbraco_Client\Application\Extensions.js" />
-    <Content Include="Umbraco_Client\Application\JQuery\jquery.validate.min.js" />
-    <Content Include="Umbraco_Client\Application\JQuery\jquery.validate.unobtrusive.min.js" />
-    <Content Include="Umbraco_Client\Dialogs\SortDialog.css" />
-    <Content Include="Umbraco_client\Dialogs\SortDialog.js" />
-    <Content Include="Umbraco_Client\Dialogs\AssignDomain2.js" />
-    <Content Include="Umbraco_Client\Dialogs\AssignDomain2.css" />
-    <Content Include="Umbraco_Client\Dialogs\UmbracoField.js" />
-    <Content Include="Umbraco_Client\PunyCode\punycode.min.js" />
-    <Content Include="Umbraco_Client\Splitbutton\InsertMacroSplitButton.js" />
-    <Content Include="Umbraco_Client\Tablesorting\img\asc.gif" />
-    <Content Include="Umbraco_Client\Tablesorting\img\desc.gif" />
-    <Content Include="Umbraco_Client\Tablesorting\jquery.tablesorter.min.js" />
-    <Content Include="Umbraco_Client\Splitbutton\jquery.splitbutton.js" />
-    <Content Include="Umbraco_Client\Application\JQuery\jquery.hotkeys.js" />
-    <Content Include="Umbraco_Client\Splitbutton\Images\splitbutton_hover.png" />
-    <Content Include="Umbraco_Client\Splitbutton\Images\splitbutton_downarrow.png" />
-    <Content Include="Umbraco_Client\Splitbutton\splitbutton.css" />
-    <Content Include="Umbraco_Client\Modal\jquery.simplemodal.1.4.1.custom.js" />
-    <Content Include="Umbraco\Config\Lang\ko.xml" />
-    <Content Include="Umbraco\Dashboard\FeedProxy.aspx" />
-    <Content Include="Umbraco_Client\Ui\base2.js" />
-    <Content Include="Umbraco_Client\Ui\json2.js" />
-    <Content Include="Umbraco_Client\Ui\knockout.js" />
-    <Content Include="Umbraco_Client\Ui\knockout.mapping.js" />
-    <Content Include="Umbraco\endPreview.aspx" />
-    <Content Include="Umbraco\Dialogs\Preview.aspx" />
-    <Content Include="Umbraco\Controls\Tree\TreeControl.ascx" />
-    <Content Include="default.aspx" />
-    <Content Include="Umbraco\Config\Lang\da.xml" />
-    <Content Include="Umbraco\Config\Lang\de.xml" />
-    <Content Include="Umbraco\Config\Lang\es.xml" />
-    <Content Include="Umbraco\Config\Lang\fr.xml" />
-    <Content Include="Umbraco\Config\Lang\it.xml" />
-    <Content Include="Umbraco\Config\Lang\nl.xml" />
-    <Content Include="Umbraco\Config\Lang\nb.xml" />
-    <Content Include="Umbraco\Config\Lang\sv.xml" />
-    <Content Include="Umbraco_Client\Application\JQuery\jquery.cookie.js" />
-    <Content Include="Umbraco_Client\Tablesorting\Img\bg.gif" />
-    <Content Include="Umbraco\Dialogs\empty.htm" />
-    <Content Include="Umbraco\Dialogs\republish.aspx" />
-    <Content Include="Umbraco\Dialogs\SendPublish.aspx" />
-    <Content Include="Umbraco_Client\Application\JQuery\jquery-fieldselection.js" />
-    <Content Include="Umbraco_Client\Application\JQuery\jquery.metadata.min.js" />
-    <Content Include="Umbraco_Client\Application\UmbracoUtils.js" />
-    <Content Include="Umbraco_Client\Application\UmbracoApplicationActions.js" />
-    <Content Include="Umbraco_Client\Application\UmbracoClientManager.js" />
-    <Content Include="Umbraco_Client\Application\NamespaceManager.js" />
-    <Content Include="Umbraco\Translation\details.aspx" />
-    <Content Include="Umbraco_Client\Modal\modalBackground.gif" />
-    <Content Include="Umbraco_Client\Modal\modalGradiant.gif" />
-    <Content Include="Umbraco\Developer\Packages\directoryBrowser.aspx" />
-    <Content Include="Umbraco\Developer\Packages\editPackage.aspx" />
-    <Content Include="Umbraco\Dialogs\create.aspx" />
-    <Content Include="Umbraco\Dialogs\importDocumenttype.aspx" />
-    <Content Include="Umbraco\Dialogs\notifications.aspx" />
-    <Content Include="Umbraco\Dialogs\protectPage.aspx" />
-    <Content Include="Umbraco\Dialogs\rollBack.aspx" />
-    <Content Include="Umbraco\Dialogs\sendToTranslation.aspx" />
-    <Content Include="Umbraco\Dialogs\treePicker.aspx" />
-    <Content Include="Umbraco\Dialogs\umbracoField.aspx" />
-    <Content Include="Umbraco\Dialogs\viewAuditTrail.aspx" />
-    <Content Include="Umbraco\Config\Create\UI.xml" />
-    <Content Include="Umbraco\Config\Lang\en.xml">
-      <SubType>Designer</SubType>
-    </Content>
-    <Content Include="Umbraco\Js\UmbracoSpeechBubbleBackEnd.js" />
-    <Content Include="Config\ClientDependency.config">
-      <SubType>Designer</SubType>
-    </Content>
-    <Content Include="Config\ExamineSettings.config" />
-    <Content Include="Config\ExamineIndex.config">
-      <SubType>Designer</SubType>
-    </Content>
-    <Content Include="Config\scripting.config" />
-    <Content Include="Config\feedProxy.config" />
-    <Content Include="Config\applications.config" />
-    <Content Include="Config\trees.config">
-      <SubType>Designer</SubType>
-    </Content>
-    <None Include="Config\applications.Release.config">
-      <DependentUpon>applications.config</DependentUpon>
-      <SubType>Designer</SubType>
-    </None>
-    <Content Include="Umbraco\Views\Default.cshtml" />
-    <Content Include="Umbraco\PartialViewMacros\Templates\EditProfile.cshtml" />
-    <Content Include="Umbraco\PartialViewMacros\Templates\Empty.cshtml" />
-    <Content Include="Umbraco\PartialViewMacros\Templates\Login.cshtml" />
-    <Content Include="Umbraco\PartialViewMacros\Templates\LoginStatus.cshtml" />
-    <Content Include="Umbraco\PartialViewMacros\Templates\RegisterMember.cshtml" />
-    <Content Include="Umbraco\PartialViewMacros\Templates\Empty %28ForUseWithCustomViews%29.cshtml">
-      <SubType>Code</SubType>
-    </Content>
-    <Content Include="Umbraco\PartialViewMacros\Templates\ListAncestorsFromCurrentPage.cshtml" />
-    <Content Include="Umbraco\PartialViewMacros\Templates\Breadcrumb.cshtml" />
-    <Content Include="Umbraco\PartialViewMacros\Templates\Gallery.cshtml" />
-    <Content Include="Umbraco\PartialViewMacros\Templates\ListChildPagesFromChangeableSource.cshtml" />
-    <Content Include="Umbraco\PartialViewMacros\Templates\ListChildPagesFromCurrentPage.cshtml">
-      <SubType>Code</SubType>
-    </Content>
-    <Content Include="Umbraco\PartialViewMacros\Templates\ListChildPagesOrderedByDate.cshtml" />
-    <Content Include="Umbraco\PartialViewMacros\Templates\ListChildPagesOrderedByName.cshtml" />
-    <Content Include="Umbraco\PartialViewMacros\Templates\ListChildPagesOrderedByProperty.cshtml" />
-    <Content Include="Umbraco\PartialViewMacros\Templates\ListChildPagesWithDoctype.cshtml" />
-    <Content Include="Umbraco\PartialViewMacros\Templates\ListDescendantsFromCurrentPage.cshtml" />
-    <Content Include="Umbraco\PartialViewMacros\Templates\ListImagesFromMediaFolder.cshtml" />
-    <Content Include="Umbraco\PartialViewMacros\Templates\MultinodeTree-picker.cshtml" />
-    <Content Include="Umbraco\PartialViewMacros\Templates\Navigation.cshtml" />
-    <Content Include="Umbraco\PartialViewMacros\Templates\SiteMap.cshtml" />
-    <Content Include="Umbraco\Views\AuthorizeUpgrade.cshtml" />
-    <Content Include="Umbraco\Translation\translationTasks.dtd" />
-    <Content Include="Views\Web.config">
-      <SubType>Designer</SubType>
-    </Content>
-    <Content Include="Web.config">
-      <SubType>Designer</SubType>
-    </Content>
-    <Content Include="Views\Partials\Grid\Bootstrap3.cshtml" />
-    <Content Include="Views\Partials\Grid\Editors\Embed.cshtml" />
-    <Content Include="Views\Partials\Grid\Editors\Macro.cshtml" />
-    <Content Include="Views\Partials\Grid\Editors\Media.cshtml" />
-    <Content Include="Views\Partials\Grid\Editors\Rte.cshtml" />
-    <Content Include="Views\Partials\Grid\Editors\Textstring.cshtml" />
-    <Content Include="Views\Partials\Grid\Bootstrap2.cshtml" />
-    <Content Include="Views\Partials\Grid\Editors\Base.cshtml" />
-    <Content Include="Views\Partials\Grid\Bootstrap3-Fluid.cshtml" />
-    <Content Include="Views\Partials\Grid\Bootstrap2-Fluid.cshtml" />
-    <Content Include="Umbraco\Views\Preview\Background.cshtml" />
-    <Content Include="Umbraco\Views\Preview\Border.cshtml" />
-    <Content Include="Umbraco\Views\Preview\Color.cshtml" />
-    <Content Include="Umbraco\Views\Preview\Googlefontpicker.cshtml" />
-    <Content Include="Umbraco\Views\Preview\GridRow.cshtml" />
-    <Content Include="Umbraco\Views\Preview\Index.cshtml" />
-    <Content Include="Umbraco\Views\Preview\Layout.cshtml" />
-    <Content Include="Umbraco\Views\Preview\Margin.cshtml" />
-    <Content Include="Umbraco\Views\Preview\Padding.cshtml" />
-    <Content Include="Umbraco\Views\Preview\Radius.cshtml" />
-    <Content Include="Umbraco\Views\Preview\Shadow.cshtml" />
-    <Content Include="Umbraco\Views\Preview\Slider.cshtml" />
-    <Content Include="Umbraco\Views\web.config" />
-    <None Include="Web.Debug.config.transformed" />
-    <None Include="web.Template.Debug.config">
-      <DependentUpon>Web.Template.config</DependentUpon>
-      <SubType>Designer</SubType>
-    </None>
-    <None Include="web.Template.Release.config">
-      <DependentUpon>Web.Template.config</DependentUpon>
-      <SubType>Designer</SubType>
-    </None>
-    <Content Include="Umbraco\Masterpages\umbracoPage.Master" />
-    <Content Include="Umbraco\Masterpages\umbracoDialog.Master" />
-    <Content Include="Umbraco\Webservices\CheckForUpgrade.asmx" />
-    <Content Include="Umbraco\Settings\DictionaryItemList.aspx" />
-    <Content Include="Umbraco\Translation\default.aspx" />
-    <Content Include="Umbraco\Translation\preview.aspx" />
-    <Content Include="Umbraco\Translation\xml.aspx" />
-    <Content Include="Umbraco\Create\simple.ascx" />
-    <Content Include="Umbraco\Developer\Macros\editMacro.aspx" />
-    <Content Include="Umbraco\Js\dualSelectBox.js" />
-    <Content Include="Umbraco\Js\guiFunctions.js" />
-    <Content Include="Umbraco\Js\umbracoCheckKeys.js" />
-    <Content Include="Umbraco\ping.aspx">
-      <SubType>Form</SubType>
-    </Content>
-    <Content Include="Umbraco\Settings\EditDictionaryItem.aspx" />
-    <Content Include="Umbraco\Dialogs\sort.aspx" />
-    <Content Include="Umbraco\treeInit.aspx" />
-    <!--<Content Include="Umbraco\users\PermissionEditor.aspx" />-->
-    <Content Include="Umbraco\Webservices\ajax.js" />
-    <Content Include="Umbraco\Webservices\codeEditorSave.asmx" />
-    <Content Include="Umbraco\Webservices\legacyAjaxCalls.asmx" />
-    <Content Include="Umbraco\Webservices\nodeSorter.asmx" />
-    <Content Include="Umbraco_Client\Menuicon\Images\buttonbg.gif" />
-    <Content Include="Umbraco_Client\Menuicon\Images\buttonbgdown.gif" />
-    <Content Include="Umbraco_Client\Menuicon\Images\split.gif" />
-    <Content Include="Umbraco_Client\Menuicon\style.css" />
-    <Content Include="Umbraco_Client\Modal\modal.js" />
-    <Content Include="Umbraco_Client\Modal\style.css" />
-    <Content Include="Umbraco_Client\Scrollingmenu\javascript.js" />
-    <Content Include="Umbraco_Client\Scrollingmenu\style.css" />
-    <Content Include="Umbraco_Client\Tablesorting\tableDragAndDrop.js" />
-    <Content Include="Umbraco_Client\Ui\default.css" />
-    <Content Include="Umbraco_Client\Ui\default.js" />
-    <Content Include="Umbraco_Client\Ui\jquery.js" />
-    <Content Include="Umbraco_Client\Ui\jqueryui.js" />
-    <Content Include="App_Browsers\w3cvalidator.browser" />
-    <Content Include="App_Browsers\Form.browser" />
-    <Content Include="Umbraco\Masterpages\default.Master" />
-    <None Include="web.Template.config">
-      <SubType>Designer</SubType>
-    </None>
-    <Content Include="Config\404handlers.config" />
-    <Content Include="Config\Dashboard.config">
-      <SubType>Designer</SubType>
-    </Content>
-    <Content Include="Config\metablogConfig.config" />
-    <Content Include="Config\tinyMceConfig.config">
-      <SubType>Designer</SubType>
-    </Content>
-    <Content Include="Config\umbracoSettings.config">
-      <SubType>Designer</SubType>
-    </Content>
-    <Content Include="Config\log4net.config" />
-    <Content Include="Config\FileSystemProviders.config" />
-    <Content Include="Config\EmbeddedMedia.config" />
-    <Content Include="Config\BackOfficeTours\getting-started.json" />
-  </ItemGroup>
-  <!-- determine VSToolsPath -->
-  <PropertyGroup>
-    <VisualStudioVersion Condition="'$(VisualStudioVersion)' == ''">11.0</VisualStudioVersion>
-    <VSToolsPath Condition="exists('$(MSBuildExtensionsPath32)\Microsoft\VisualStudio\v11.0\WebApplications\Microsoft.WebApplication.targets')">$(MSBuildExtensionsPath32)\Microsoft\VisualStudio\v11.0</VSToolsPath>
-    <VSToolsPath Condition="exists('$(MSBuildExtensionsPath32)\Microsoft\VisualStudio\v12.0\WebApplications\Microsoft.WebApplication.targets')">$(MSBuildExtensionsPath32)\Microsoft\VisualStudio\v12.0</VSToolsPath>
-    <VSToolsPath Condition="exists('$(MSBuildExtensionsPath32)\Microsoft\VisualStudio\v14.0\WebApplications\Microsoft.WebApplication.targets')">$(MSBuildExtensionsPath32)\Microsoft\VisualStudio\v14.0</VSToolsPath>
-    <VSToolsPath Condition="exists('$(MSBuildExtensionsPath32)\Microsoft\VisualStudio\v15.0\WebApplications\Microsoft.WebApplication.targets')">$(MSBuildExtensionsPath32)\Microsoft\VisualStudio\v15.0</VSToolsPath>
-  </PropertyGroup>
-  <!-- determine WebPublishingTasks -->
-  <PropertyGroup>
-    <WebPublishingTasks Condition="exists('$(MSBuildExtensionsPath)\Microsoft\VisualStudio\v10.0\Web\Microsoft.Web.Publishing.Tasks.dll')">$(MSBuildExtensionsPath)\Microsoft\VisualStudio\v10.0\Web\Microsoft.Web.Publishing.Tasks.dll</WebPublishingTasks>
-    <WebPublishingTasks Condition="exists('$(MSBuildExtensionsPath)\Microsoft\VisualStudio\v11.0\Web\Microsoft.Web.Publishing.Tasks.dll')">$(MSBuildExtensionsPath)\Microsoft\VisualStudio\v11.0\Web\Microsoft.Web.Publishing.Tasks.dll</WebPublishingTasks>
-    <WebPublishingTasks Condition="exists('$(MSBuildExtensionsPath)\Microsoft\VisualStudio\v12.0\Web\Microsoft.Web.Publishing.Tasks.dll')">$(MSBuildExtensionsPath)\Microsoft\VisualStudio\v12.0\Web\Microsoft.Web.Publishing.Tasks.dll</WebPublishingTasks>
-    <WebPublishingTasks Condition="exists('$(MSBuildExtensionsPath)\Microsoft\VisualStudio\v14.0\Web\Microsoft.Web.Publishing.Tasks.dll')">$(MSBuildExtensionsPath)\Microsoft\VisualStudio\v14.0\Web\Microsoft.Web.Publishing.Tasks.dll</WebPublishingTasks>
-    <WebPublishingTasks Condition="exists('$(MSBuildExtensionsPath)\Microsoft\VisualStudio\v15.0\Web\Microsoft.Web.Publishing.Tasks.dll')">$(MSBuildExtensionsPath)\Microsoft\VisualStudio\v15.0\Web\Microsoft.Web.Publishing.Tasks.dll</WebPublishingTasks>
-  </PropertyGroup>
-  <!-- get TransformXml task from WebPublishingtasks -->
-  <UsingTask TaskName="TransformXml" AssemblyFile="$(WebPublishingTasks)" Condition="'$(WebPublishingTasks)' != ''" />
-  <!-- get NuGet packages directory -->
-  <PropertyGroup>
-    <NuGetPackages>$(NuGetPackageFolders.Split(';')[0])</NuGetPackages>
-  </PropertyGroup>
-  <!-- import targets -->
-  <Import Project="$(MSBuildBinPath)\Microsoft.CSharp.targets" />
-  <Import Project="$(VSToolsPath)\WebApplications\Microsoft.WebApplication.targets" Condition="'$(VSToolsPath)' != ''" />
-  <!-- web project -->
-  <ProjectExtensions>
-    <VisualStudio>
-      <FlavorProperties GUID="{349c5851-65df-11da-9384-00065b846f21}">
-        <WebProjectProperties>
-          <UseIIS>False</UseIIS>
-          <AutoAssignPort>True</AutoAssignPort>
-          <DevelopmentServerPort>8000</DevelopmentServerPort>
-          <DevelopmentServerVPath>/</DevelopmentServerVPath>
-          <IISUrl>http://localhost:8000</IISUrl>
-          <NTLMAuthentication>False</NTLMAuthentication>
-          <UseCustomServer>False</UseCustomServer>
-          <CustomServerUrl>
-          </CustomServerUrl>
-          <SaveServerSettingsInUserFile>False</SaveServerSettingsInUserFile>
-        </WebProjectProperties>
-      </FlavorProperties>
-    </VisualStudio>
-  </ProjectExtensions>
-  <Target Name="BeforeBuild">
-    <Message Text="-BeforeBuild-" Importance="high" />
-    <Message Text="MSBuildExtensionsPath: $(MSBuildExtensionsPath)" Importance="high" />
-    <Message Text="WebPublishingTasks:    $(WebPublishingTasks)" Importance="high" />
-    <Message Text="NuGetPackageFolders:   $(NuGetPackageFolders)" Importance="high" />
-    <Message Text="NuGetPackages:         $(NuGetPackages)" Importance="high" />
-    <!-- Create web.config file from Template if it doesn't exist -->
-    <Message Text="Copy Web.Template.config to Web.config" Importance="high" Condition="!Exists('$(ProjectDir)Web.config')" />
-    <Copy SourceFiles="$(ProjectDir)web.Template.config" DestinationFiles="$(ProjectDir)Web.config" OverwriteReadOnlyFiles="true" SkipUnchangedFiles="false" Condition="!Exists('$(ProjectDir)Web.config')" />
-    <!-- Transform the local Web.config file in Visual Studio -->
-    <Message Text="Transform Web.config with web.Template.$(Configuration).config into Web.$(Configuration).config.transformed (this is Visual Studio)" Importance="high" Condition="$(BuildingInsideVisualStudio) == true" />
-    <TransformXml Source="$(ProjectDir)Web.config" Transform="$(ProjectDir)web.Template.$(Configuration).config" Destination="$(ProjectDir)Web.$(Configuration).config.transformed" Condition="$(BuildingInsideVisualStudio) == true" />
-    <!-- Always transform the Template file when not in VS (ie: build.bat) -->
-    <Message Text="Transform Web.Template.config with web.Template.$(Configuration).config into Web.$(Configuration).config.transformed (this is not Visual Studio)" Importance="high" Condition="$(BuildingInsideVisualStudio) != true" />
-    <TransformXml Source="$(ProjectDir)Web.Template.config" Transform="$(ProjectDir)web.Template.$(Configuration).config" Destination="Web.$(Configuration).config.transformed" Condition="$(BuildingInsideVisualStudio) != true" />
-    <!-- Create ClientDependency.config file from Template if it doesn't exist -->
-    <Message Text="Copy ClientDependency.$(Configuration).config to ClientDependency.config" Importance="high" Condition="!Exists('$(ProjectDir)Config\ClientDependency.config')" />
-    <Copy SourceFiles="$(ProjectDir)Config\ClientDependency.Release.config" DestinationFiles="$(ProjectDir)Config\ClientDependency.config" OverwriteReadOnlyFiles="true" SkipUnchangedFiles="false" Condition="!Exists('$(ProjectDir)Config\ClientDependency.config')" />
-    <!-- Build Belle, if building is Visual Studio and the build folder does not exist yet -->
-    <Message Text="Skip Belle because UmbracoBuild is '$(UmbracoBuild)' (this is not Visual Studio)." Importance="High" Condition="'$(UmbracoBuild)' != ''" />
-    <Message Text="Skip Belle because $(ProjectDir)Umbraco\lib exists." Importance="High" Condition="Exists('$(ProjectDir)Umbraco\lib')" />
-    <Message Text="Build Belle because UmbracoBuild is empty (this is Visual Studio), and $(ProjectDir)Umbraco\lib does not exist." Importance="High" Condition="!Exists('$(ProjectDir)Umbraco\lib') and '$(UmbracoBuild)' == ''" />
-    <CallTarget Targets="BelleBuild" Condition="!Exists('$(ProjectDir)Umbraco\lib') and '$(UmbracoBuild)' == ''" />
-  </Target>
-  <!-- clean Belle when cleaning and rebuilding, but only in Visual Studio -->
-  <Target Name="CleanBelle" AfterTargets="Clean" Condition="'$(UmbracoBuild)' == ''">
-    <Message Text="-CleanBelle-" Importance="high" />
-    <Message Text="Nothing to clean, as $(ProjectDir)Umbraco\lib does not exist." Importance="High" Condition="!Exists('$(ProjectDir)Umbraco\lib')" />
-    <Message Text="Not cleaning (found src/preserve.belle)." Importance="High" Condition="Exists('$(ProjectDir)Umbraco\lib') and Exists('$(SolutionDir)preserve.belle')" />
-    <Message Text="Remove $(ProjectDir)Umbraco\lib." Importance="High" Condition="Exists('$(ProjectDir)Umbraco\lib') and !Exists('$(SolutionDir)preserve.belle')" />
-    <ItemGroup>
-      <BelleLib Include="$(ProjectDir)Umbraco\lib" />
-    </ItemGroup>
-    <RemoveDir Directories="@(BelleLib)" Condition="Exists('$(ProjectDir)Umbraco\lib') and !Exists('$(SolutionDir)preserve.belle')" />
-  </Target>
-  <Target Name="AfterBuild">
-    <Message Text="-AfterBuild-" Importance="high" />
-    <Message Text="Copy Web.$(Configuration).config.transformed over to Web.config (this is Visual Studio)" Importance="high" Condition="$(BuildingInsideVisualStudio) == true" />
-    <Copy SourceFiles="$(ProjectDir)Web.$(Configuration).config.transformed" DestinationFiles="$(ProjectDir)Web.config" OverwriteReadOnlyFiles="true" SkipUnchangedFiles="false" Condition="$(BuildingInsideVisualStudio) == true" />
-  </Target>
-  <Target Name="BelleBuild">
-    <Exec WorkingDirectory="$(ProjectDir)\..\..\" Command="powershell -ExecutionPolicy RemoteSigned -Command &quot;&amp;{ $ubuild = &amp;&quot;$pwd\build\build.ps1&quot; -get ; $ubuild.CompileBelle() }&quot;" />
-  </Target>
-  <Target Name="ResetConfigFiles" Condition="'$(WebProjectOutputDir)' != ''" BeforeTargets="Build;Rebuild" Inputs="@(ConfigFiles)" Outputs="%(Identity).Dummy">
-    <ItemGroup>
-      <!-- every *.config (recursive) files xcept web[.*].config -->
-      <!-- beware! includes any rogue git-ignored or temp config file -->
-      <ConfigFiles Include="$(ProjectDir)**\*.config" Exclude="$(ProjectDir)web.config;$(ProjectDir)web.*.config" />
-      <!-- and the UI file -->
-      <ConfigFiles Include="$(ProjectDir)umbraco\config\create\UI.xml" />
-    </ItemGroup>
-    <PropertyGroup>
-      <!-- the original file eg src/.../umbracoSettings.config -->
-      <OriginalFileName>@(ConfigFiles)</OriginalFileName>
-      <!-- the configuration version of the original file eg src/.../umbracoSettings.Release.config -->
-      <ModifiedFileName>$(OriginalFileName.Replace("%(ConfigFiles.Extension)",".$(Configuration)%(ConfigFiles.Extension)"))</ModifiedFileName>
-      <!-- the target file eg webapp/.../umbracoSettings.config -->
-      <OutputFileName>$(OriginalFileName.Replace("$(ProjectDir)", "$(WebProjectOutputDir)"))</OutputFileName>
-    </PropertyGroup>
-    <!--
-      for each whatever.config file,
-      if there is a whatever.(Release|Debug).config file,
-      copy it over as whatever.config
-    -->
-    <Message Text="ConfigFile: $(OriginalFileName) -&gt; $(OutputFileName)" Importance="high" Condition="Exists('$(ModifiedFileName)')" />
-    <Copy SourceFiles="$(ModifiedFileName)" DestinationFiles="$(OutputFileName)" OverwriteReadOnlyFiles="true" SkipUnchangedFiles="false" Condition="Exists('$(ModifiedFileName)')" />
-  </Target>
->>>>>>> ffccad64
 </Project>