--- conflicted
+++ resolved
@@ -345,15 +345,9 @@
         <WebProjectProperties>
           <UseIIS>False</UseIIS>
           <AutoAssignPort>True</AutoAssignPort>
-<<<<<<< HEAD
           <DevelopmentServerPort>8700</DevelopmentServerPort>
           <DevelopmentServerVPath>/</DevelopmentServerVPath>
           <IISUrl>http://localhost:8700</IISUrl>
-=======
-          <DevelopmentServerPort>8550</DevelopmentServerPort>
-          <DevelopmentServerVPath>/</DevelopmentServerVPath>
-          <IISUrl>http://localhost:8550</IISUrl>
->>>>>>> 2d3388d6
           <NTLMAuthentication>False</NTLMAuthentication>
           <UseCustomServer>False</UseCustomServer>
           <CustomServerUrl>
