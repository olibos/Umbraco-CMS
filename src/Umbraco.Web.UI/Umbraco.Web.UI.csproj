﻿<?xml version="1.0" encoding="utf-8"?>
<Project ToolsVersion="15.0">
  <Import Project="$(MSBuildExtensionsPath)\$(MSBuildToolsVersion)\Microsoft.Common.props" Condition="Exists('$(MSBuildExtensionsPath)\$(MSBuildToolsVersion)\Microsoft.Common.props')" />
  <PropertyGroup>
    <TargetFrameworkVersion>v4.7.2</TargetFrameworkVersion>
    <EnableDefaultCompileItems>false</EnableDefaultCompileItems>
    <ProjectGuid>{4C4C194C-B5E4-4991-8F87-4373E24CC19F}</ProjectGuid>
    <OutputType>Library</OutputType>
    <AssemblyName>Umbraco.Web.UI</AssemblyName>
    <RootNamespace>Umbraco.Web.UI</RootNamespace>
    <SolutionDir Condition="$(SolutionDir) == '' Or $(SolutionDir) == '*Undefined*'">..\</SolutionDir>
    <ProjectTypeGuids>{349c5851-65df-11da-9384-00065b846f21};{fae04ec0-301f-11d3-bf4b-00c04f79efbc}</ProjectTypeGuids>
    <RunPostBuildEvent>OnBuildSuccess</RunPostBuildEvent>
    <UseIISExpress>true</UseIISExpress>
    <IISExpressSSLPort>44319</IISExpressSSLPort>
    <IISExpressAnonymousAuthentication>enabled</IISExpressAnonymousAuthentication>
    <IISExpressWindowsAuthentication>disabled</IISExpressWindowsAuthentication>
    <IISExpressUseClassicPipelineMode>false</IISExpressUseClassicPipelineMode>
    <UseGlobalApplicationHostFile />
    <NuGetPackageImportStamp>
    </NuGetPackageImportStamp>
    <Use64BitIISExpress />
    <TargetFrameworkProfile />
    <!--
      for some weird reason, and because Web.config is created only during BeforeBuild,
      the web.config configuration file would not be picked, and the build system would
      try to use a traditional app.config, thus missing all the binding redirects.

      this ensures that the build system things that the config file is web.config.

      (see FindAppConfigFile target in detailed build output)
    -->
    <AppConfig>Web.config</AppConfig>
  </PropertyGroup>
  <PropertyGroup Condition=" '$(Configuration)|$(Platform)' == 'Debug|AnyCPU' ">
    <DebugSymbols>true</DebugSymbols>
    <DebugType>full</DebugType>
    <Optimize>false</Optimize>
    <OutputPath>bin\</OutputPath>
    <DefineConstants>TRACE;DEBUG</DefineConstants>
    <ErrorReport>prompt</ErrorReport>
    <WarningLevel>4</WarningLevel>
    <Prefer32Bit>false</Prefer32Bit>
    <IntermediateOutputPath>..\bin\Debug\</IntermediateOutputPath>
    <PackageAsSingleFile>true</PackageAsSingleFile>
    <DesktopBuildPackageLocation>..\Package\Umbraco.Web.UI.zip</DesktopBuildPackageLocation>
    <LangVersion>latest</LangVersion>
  </PropertyGroup>
  <PropertyGroup Condition=" '$(Configuration)|$(Platform)' == 'Release|AnyCPU' ">
    <DebugSymbols>true</DebugSymbols>
    <DebugType>pdbonly</DebugType>
    <Optimize>true</Optimize>
    <OutputPath>bin\</OutputPath>
    <DefineConstants>TRACE</DefineConstants>
    <ErrorReport>prompt</ErrorReport>
    <WarningLevel>4</WarningLevel>
    <DocumentationFile>bin\Umbraco.Web.UI.xml</DocumentationFile>
    <Prefer32Bit>false</Prefer32Bit>
    <IntermediateOutputPath>..\bin\Release\</IntermediateOutputPath>
    <LangVersion>latest</LangVersion>
  </PropertyGroup>
  <ItemGroup>
    <Reference Include="Microsoft.CSharp" />
    <Reference Include="System.ComponentModel" />
    <Reference Include="System.Data" />
    <Reference Include="System.Drawing" />
    <Reference Include="System.Drawing.Design" />
    <Reference Include="System.IdentityModel" />
    <Reference Include="System.Runtime.Serialization" />
    <Reference Include="System" />
    <Reference Include="System.ComponentModel.Composition" />
    <Reference Include="System.ComponentModel.DataAnnotations" />
    <Reference Include="System.Web" />
    <Reference Include="System.Web.Abstractions" />
    <Reference Include="System.Web.ApplicationServices" />
    <Reference Include="System.Web.Entity" />
    <Reference Include="System.Web.Extensions" />
    <Reference Include="System.Web.Services" />
    <Reference Include="System.Xml" />
  </ItemGroup>
  <ItemGroup>
    <Folder Include="App_Data\" />
    <Folder Include="Views\MacroPartials\" />
  </ItemGroup>
  <ItemGroup>
    <PackageReference Include="CSharpTest.Net.Collections" Version="14.906.1403.1082" />
    <PackageReference Include="ClientDependency" Version="1.9.7" />
    <PackageReference Include="ClientDependency-Mvc5" Version="1.8.0.0" />
    <PackageReference Include="Examine" Version="1.0.0" />
    <PackageReference Include="ImageProcessor.Web" Version="4.10.0.100" />
    <PackageReference Include="ImageProcessor.Web.Config" Version="2.5.0.100" />
    <PackageReference Include="Microsoft.AspNet.Identity.Owin" Version="2.2.2" />
    <PackageReference Include="Microsoft.AspNet.Mvc" Version="5.2.7" />
    <PackageReference Include="Microsoft.AspNet.WebApi" Version="5.2.7" />
    <PackageReference Include="Microsoft.CodeAnalysis.CSharp" Version="2.10.0" />
    <PackageReference Include="Microsoft.CodeDom.Providers.DotNetCompilerPlatform" Version="2.0.1" />
    <PackageReference Include="Microsoft.Net.Compilers" Version="2.10.0">
      <PrivateAssets>all</PrivateAssets>
      <!-- development dependency -->
    </PackageReference>
    <PackageReference Include="Microsoft.Owin.Host.SystemWeb" Version="4.0.1" />
    <PackageReference Include="Microsoft.Owin.Security.Cookies" Version="4.0.1" />
    <PackageReference Include="Microsoft.Owin.Security.OAuth" Version="4.0.1" />
    <PackageReference Include="Microsoft.SourceLink.GitHub">
      <Version>1.0.0-beta2-19324-01</Version>
      <IncludeAssets>runtime; build; native; contentfiles; analyzers; buildtransitive</IncludeAssets>
      <PrivateAssets>all</PrivateAssets>
    </PackageReference>
    <PackageReference Include="MiniProfiler" Version="4.0.138" />
    <PackageReference Include="Newtonsoft.Json" Version="12.0.1" />
    <PackageReference Include="Umbraco.ModelsBuilder.Ui">
      <Version>8.1.0</Version>
    </PackageReference>
    <PackageReference Include="Umbraco.SqlServerCE" Version="4.0.0.1" />
  </ItemGroup>
  <ItemGroup>
    <ProjectReference Include="..\Umbraco.Core\Umbraco.Core.csproj">
      <Project>{31785bc3-256c-4613-b2f5-a1b0bdded8c1}</Project>
      <Name>Umbraco.Core</Name>
    </ProjectReference>
    <ProjectReference Include="..\Umbraco.Examine\Umbraco.Examine.csproj">
      <Name>Umbraco.Examine</Name>
      <Project>{07FBC26B-2927-4A22-8D96-D644C667FECC}</Project>
    </ProjectReference>
    <ProjectReference Include="..\Umbraco.Web\Umbraco.Web.csproj">
      <Project>{651e1350-91b6-44b7-bd60-7207006d7003}</Project>
      <Name>Umbraco.Web</Name>
    </ProjectReference>
  </ItemGroup>
  <ItemGroup>
    <Compile Include="..\SolutionInfo.cs">
      <Link>Properties\SolutionInfo.cs</Link>
    </Compile>
    <Compile Include="Config\splashes\NoNodes.aspx.cs">
      <DependentUpon>noNodes.aspx</DependentUpon>
      <SubType>ASPXCodeBehind</SubType>
    </Compile>
    <Compile Include="Config\splashes\NoNodes.aspx.designer.cs">
      <DependentUpon>noNodes.aspx</DependentUpon>
    </Compile>
    <Compile Include="Properties\AssemblyInfo.cs" />
    <Compile Include="Properties\Settings.Designer.cs">
      <AutoGen>True</AutoGen>
      <DesignTimeSharedInput>True</DesignTimeSharedInput>
      <DependentUpon>Settings.settings</DependentUpon>
    </Compile>
    <Content Include="App_Plugins\ModelsBuilder\modelsbuilder.controller.js" />
    <Content Include="App_Plugins\ModelsBuilder\modelsbuilder.html" />
    <Content Include="App_Plugins\ModelsBuilder\modelsbuilder.resource.js" />
    <Content Include="Config\grid.editors.config.js" />
    <Content Include="Config\Lang\cs-CZ.user.xml" />
    <Content Include="Config\Lang\da-DK.user.xml" />
    <Content Include="Config\Lang\de-DE.user.xml" />
    <Content Include="Config\Lang\en-GB.user.xml" />
    <Content Include="Config\Lang\en-US.user.xml" />
    <Content Include="Config\Lang\es-ES.user.xml" />
    <Content Include="Config\Lang\fr-FR.user.xml" />
    <Content Include="Config\Lang\he-IL.user.xml" />
    <Content Include="Config\Lang\it-IT.user.xml" />
    <Content Include="Config\Lang\ja-JP.user.xml" />
    <Content Include="Config\Lang\ko-KR.user.xml" />
    <Content Include="Config\Lang\nl-NL.user.xml" />
    <Content Include="Config\Lang\nb-NO.user.xml" />
    <Content Include="Config\Lang\pl-PL.user.xml" />
    <Content Include="Config\Lang\pt-BR.user.xml" />
    <Content Include="Config\Lang\ru-RU.user.xml" />
    <Content Include="Config\Lang\sv-SE.user.xml" />
    <Content Include="Config\Lang\zh-CN.user.xml" />
    <Content Include="Config\splashes\noNodes.aspx" />
    <Content Include="Umbraco\Config\Lang\cs.xml" />
    <Content Include="Umbraco\Config\Lang\tr.xml" />
    <Content Include="Umbraco\Config\Lang\zh_tw.xml" />
    <Content Include="Config\Splashes\noNodes.aspx" />
    <Content Include="Umbraco\Install\Views\Web.config" />
    <Content Include="App_Plugins\ModelsBuilder\package.manifest" />
    <None Include="Config\ClientDependency.Release.config">
      <DependentUpon>ClientDependency.config</DependentUpon>
      <SubType>Designer</SubType>
    </None>
    <Content Include="Config\imageprocessor\security.config" />
    <Content Include="Config\imageprocessor\processing.config" />
    <Content Include="Config\imageprocessor\cache.config">
      <SubType>Designer</SubType>
    </Content>
    <Content Include="Config\HealthChecks.config">
      <SubType>Designer</SubType>
    </Content>
    <None Include="Config\HealthChecks.Release.config">
      <DependentUpon>HealthChecks.config</DependentUpon>
      <SubType>Designer</SubType>
    </None>
    <Content Include="Config\serilog.user.config">
      <SubType>Designer</SubType>
    </Content>
    <None Include="Config\serilog.user.Release.config">
      <DependentUpon>serilog.user.config</DependentUpon>
      <SubType>Designer</SubType>
    </None>
    <Content Include="Config\serilog.config">
      <SubType>Designer</SubType>
    </Content>
    <None Include="Config\serilog.Release.config">
      <DependentUpon>serilog.config</DependentUpon>
      <SubType>Designer</SubType>
    </None>
    <Content Include="Config\logviewer.searches.config.js" />
    <None Include="Config\umbracoSettings.Release.config">
      <DependentUpon>umbracoSettings.config</DependentUpon>
      <SubType>Designer</SubType>
    </None>
    <None Include="Config\tinyMceConfig.Release.config">
      <DependentUpon>tinyMceConfig.config</DependentUpon>
      <SubType>Designer</SubType>
    </None>
    <Content Include="Umbraco\Install\Views\Index.cshtml" />
    <Content Include="Media\Web.config" />
    <Content Include="Properties\Settings.settings">
      <Generator>SettingsSingleFileGenerator</Generator>
      <LastGenOutput>Settings.Designer.cs</LastGenOutput>
    </Content>
    <Content Include="Global.asax" />
    <Content Include="Umbraco\Config\Lang\en_us.xml">
      <SubType>Designer</SubType>
    </Content>
    <Content Include="Umbraco\Config\Lang\he.xml" />
    <Content Include="Umbraco\Config\Lang\ja.xml" />
    <Content Include="Umbraco\Config\Lang\pl.xml" />
    <Content Include="Umbraco\Config\Lang\pt.xml" />
    <Content Include="Umbraco\Config\Lang\ru.xml" />
    <Content Include="Umbraco\Config\Lang\zh.xml" />
    <Content Include="Umbraco\Config\Lang\ko.xml" />
    <Content Include="Umbraco\Config\Lang\da.xml">
      <SubType>Designer</SubType>
    </Content>
    <Content Include="Umbraco\Config\Lang\de.xml" />
    <Content Include="Umbraco\Config\Lang\es.xml" />
    <Content Include="Umbraco\Config\Lang\fr.xml" />
    <Content Include="Umbraco\Config\Lang\it.xml" />
    <Content Include="Umbraco\Config\Lang\nl.xml" />
    <Content Include="Umbraco\Config\Lang\nb.xml" />
    <Content Include="Umbraco\Config\Lang\sv.xml" />
    <Content Include="Umbraco\Config\Lang\en.xml">
      <SubType>Designer</SubType>
    </Content>
    <Content Include="Umbraco\Js\UmbracoSpeechBubbleBackEnd.js" />
    <Content Include="Config\ClientDependency.config">
      <SubType>Designer</SubType>
    </Content>
    <Content Include="Umbraco\Views\Default.cshtml" />
    <Content Include="Umbraco\PartialViewMacros\Templates\EditProfile.cshtml" />
    <Content Include="Umbraco\PartialViewMacros\Templates\Empty.cshtml" />
    <Content Include="Umbraco\PartialViewMacros\Templates\Login.cshtml" />
    <Content Include="Umbraco\PartialViewMacros\Templates\LoginStatus.cshtml" />
    <Content Include="Umbraco\PartialViewMacros\Templates\RegisterMember.cshtml" />
    <Content Include="Umbraco\PartialViewMacros\Templates\ListAncestorsFromCurrentPage.cshtml" />
    <Content Include="Umbraco\PartialViewMacros\Templates\Breadcrumb.cshtml" />
    <Content Include="Umbraco\PartialViewMacros\Templates\Gallery.cshtml" />
    <Content Include="Umbraco\PartialViewMacros\Templates\ListChildPagesFromChangeableSource.cshtml" />
    <Content Include="Umbraco\PartialViewMacros\Templates\ListChildPagesFromCurrentPage.cshtml">
      <SubType>Code</SubType>
    </Content>
    <Content Include="Umbraco\PartialViewMacros\Templates\ListChildPagesOrderedByDate.cshtml" />
    <Content Include="Umbraco\PartialViewMacros\Templates\ListChildPagesOrderedByName.cshtml" />
    <Content Include="Umbraco\PartialViewMacros\Templates\ListChildPagesOrderedByProperty.cshtml" />
    <Content Include="Umbraco\PartialViewMacros\Templates\ListChildPagesWithDoctype.cshtml" />
    <Content Include="Umbraco\PartialViewMacros\Templates\ListDescendantsFromCurrentPage.cshtml" />
    <Content Include="Umbraco\PartialViewMacros\Templates\ListImagesFromMediaFolder.cshtml" />
    <Content Include="Umbraco\PartialViewMacros\Templates\MultinodeTree-picker.cshtml" />
    <Content Include="Umbraco\PartialViewMacros\Templates\Navigation.cshtml" />
    <Content Include="Umbraco\PartialViewMacros\Templates\SiteMap.cshtml" />
    <Content Include="Umbraco\Views\AuthorizeUpgrade.cshtml" />
    <Content Include="Views\Web.config">
      <SubType>Designer</SubType>
    </Content>
    <Content Include="Web.config">
      <SubType>Designer</SubType>
    </Content>
    <Content Include="Views\Partials\Grid\Bootstrap3.cshtml" />
    <Content Include="Views\Partials\Grid\Editors\Embed.cshtml" />
    <Content Include="Views\Partials\Grid\Editors\Macro.cshtml" />
    <Content Include="Views\Partials\Grid\Editors\Media.cshtml" />
    <Content Include="Views\Partials\Grid\Editors\Rte.cshtml" />
    <Content Include="Views\Partials\Grid\Editors\Textstring.cshtml" />
    <Content Include="Views\Partials\Grid\Editors\Base.cshtml" />
    <Content Include="Views\Partials\Grid\Bootstrap3-Fluid.cshtml" />
    <Content Include="Umbraco\Views\Preview\Index.cshtml" />
    <Content Include="Umbraco\Views\web.config" />
    <None Include="Web.Debug.config.transformed" />
    <None Include="web.Template.Debug.config">
      <DependentUpon>Web.Template.config</DependentUpon>
      <SubType>Designer</SubType>
    </None>
    <None Include="web.Template.Release.config">
      <DependentUpon>Web.Template.config</DependentUpon>
      <SubType>Designer</SubType>
    </None>
    <Content Include="Umbraco\Js\dualSelectBox.js" />
    <Content Include="Umbraco\Js\guiFunctions.js" />
    <Content Include="Umbraco\Js\umbracoCheckKeys.js" />
    <!--<Content Include="Umbraco\users\PermissionEditor.aspx" />-->
    <None Include="web.Template.config">
      <SubType>Designer</SubType>
    </None>
    <Content Include="Config\tinyMceConfig.config">
      <SubType>Designer</SubType>
    </Content>
    <Content Include="Config\umbracoSettings.config">
      <SubType>Designer</SubType>
    </Content>
    <Content Include="Config\BackOfficeTours\getting-started.json" />
  </ItemGroup>
  <!-- determine VSToolsPath -->
  <PropertyGroup>
    <VisualStudioVersion Condition="'$(VisualStudioVersion)' == ''">11.0</VisualStudioVersion>
    <VSToolsPath Condition="exists('$(MSBuildExtensionsPath32)\Microsoft\VisualStudio\v11.0\WebApplications\Microsoft.WebApplication.targets')">$(MSBuildExtensionsPath32)\Microsoft\VisualStudio\v11.0</VSToolsPath>
    <VSToolsPath Condition="exists('$(MSBuildExtensionsPath32)\Microsoft\VisualStudio\v12.0\WebApplications\Microsoft.WebApplication.targets')">$(MSBuildExtensionsPath32)\Microsoft\VisualStudio\v12.0</VSToolsPath>
    <VSToolsPath Condition="exists('$(MSBuildExtensionsPath32)\Microsoft\VisualStudio\v14.0\WebApplications\Microsoft.WebApplication.targets')">$(MSBuildExtensionsPath32)\Microsoft\VisualStudio\v14.0</VSToolsPath>
    <VSToolsPath Condition="exists('$(MSBuildExtensionsPath32)\Microsoft\VisualStudio\v15.0\WebApplications\Microsoft.WebApplication.targets')">$(MSBuildExtensionsPath32)\Microsoft\VisualStudio\v15.0</VSToolsPath>
    <VSToolsPath Condition="exists('$(MSBuildExtensionsPath32)\Microsoft\VisualStudio\v16.0\WebApplications\Microsoft.WebApplication.targets')">$(MSBuildExtensionsPath32)\Microsoft\VisualStudio\v16.0</VSToolsPath>
  </PropertyGroup>
  <!-- determine WebPublishingTasks -->
  <PropertyGroup>
    <WebPublishingTasks Condition="exists('$(MSBuildExtensionsPath)\Microsoft\VisualStudio\v10.0\Web\Microsoft.Web.Publishing.Tasks.dll')">$(MSBuildExtensionsPath)\Microsoft\VisualStudio\v10.0\Web\Microsoft.Web.Publishing.Tasks.dll</WebPublishingTasks>
    <WebPublishingTasks Condition="exists('$(MSBuildExtensionsPath)\Microsoft\VisualStudio\v11.0\Web\Microsoft.Web.Publishing.Tasks.dll')">$(MSBuildExtensionsPath)\Microsoft\VisualStudio\v11.0\Web\Microsoft.Web.Publishing.Tasks.dll</WebPublishingTasks>
    <WebPublishingTasks Condition="exists('$(MSBuildExtensionsPath)\Microsoft\VisualStudio\v12.0\Web\Microsoft.Web.Publishing.Tasks.dll')">$(MSBuildExtensionsPath)\Microsoft\VisualStudio\v12.0\Web\Microsoft.Web.Publishing.Tasks.dll</WebPublishingTasks>
    <WebPublishingTasks Condition="exists('$(MSBuildExtensionsPath)\Microsoft\VisualStudio\v14.0\Web\Microsoft.Web.Publishing.Tasks.dll')">$(MSBuildExtensionsPath)\Microsoft\VisualStudio\v14.0\Web\Microsoft.Web.Publishing.Tasks.dll</WebPublishingTasks>
    <WebPublishingTasks Condition="exists('$(MSBuildExtensionsPath)\Microsoft\VisualStudio\v15.0\Web\Microsoft.Web.Publishing.Tasks.dll')">$(MSBuildExtensionsPath)\Microsoft\VisualStudio\v15.0\Web\Microsoft.Web.Publishing.Tasks.dll</WebPublishingTasks>
    <WebPublishingTasks Condition="exists('$(MSBuildExtensionsPath)\Microsoft\VisualStudio\v16.0\Web\Microsoft.Web.Publishing.Tasks.dll')">$(MSBuildExtensionsPath)\Microsoft\VisualStudio\v16.0\Web\Microsoft.Web.Publishing.Tasks.dll</WebPublishingTasks>
    <!-- Temporary addition for the VS2019 preview - can be removed when VS2019 final is released, then v16 above will be used -->
    <WebPublishingTasks Condition="exists('$(ProgramFiles32)\Microsoft Visual Studio\2019\Preview\MSBuild\Microsoft\VisualStudio\v16.0\Web\Microsoft.Web.Publishing.Tasks.dll')">$(ProgramFiles32)\Microsoft Visual Studio\2019\Preview\MSBuild\Microsoft\VisualStudio\v16.0\Web\Microsoft.Web.Publishing.Tasks.dll</WebPublishingTasks>
  </PropertyGroup>
  <!-- get TransformXml task from WebPublishingtasks -->
  <UsingTask TaskName="TransformXml" AssemblyFile="$(WebPublishingTasks)" Condition="'$(WebPublishingTasks)' != ''" />
  <!-- get NuGet packages directory -->
  <PropertyGroup>
    <NuGetPackages>$(NuGetPackageFolders.Split(';')[0])</NuGetPackages>
  </PropertyGroup>
  <!-- import targets -->
  <Import Project="$(MSBuildBinPath)\Microsoft.CSharp.targets" />
  <Import Project="$(VSToolsPath)\WebApplications\Microsoft.WebApplication.targets" Condition="'$(VSToolsPath)' != ''" />
  <!-- web project -->
  <ProjectExtensions>
    <VisualStudio>
      <FlavorProperties GUID="{349c5851-65df-11da-9384-00065b846f21}">
        <WebProjectProperties>
          <UseIIS>False</UseIIS>
          <AutoAssignPort>True</AutoAssignPort>
<<<<<<< HEAD
          <DevelopmentServerPort>8200</DevelopmentServerPort>
          <DevelopmentServerVPath>/</DevelopmentServerVPath>
          <IISUrl>http://localhost:8200/</IISUrl>
          <DevelopmentServerVPath>/</DevelopmentServerVPath>
=======
          <DevelopmentServerPort>8150</DevelopmentServerPort>
          <DevelopmentServerVPath>/</DevelopmentServerVPath>
          <IISUrl>http://localhost:8150</IISUrl>
>>>>>>> 77ff96d6
          <NTLMAuthentication>False</NTLMAuthentication>
          <UseCustomServer>False</UseCustomServer>
          <CustomServerUrl>
          </CustomServerUrl>
          <SaveServerSettingsInUserFile>False</SaveServerSettingsInUserFile>
        </WebProjectProperties>
      </FlavorProperties>
    </VisualStudio>
  </ProjectExtensions>
  <Target Name="BeforeBuild">
    <Message Text="-BeforeBuild-" Importance="high" />
    <Message Text="MSBuildExtensionsPath: $(MSBuildExtensionsPath)" Importance="high" />
    <Message Text="WebPublishingTasks:    $(WebPublishingTasks)" Importance="high" />
    <Message Text="NuGetPackageFolders:   $(NuGetPackageFolders)" Importance="high" />
    <Message Text="NuGetPackages:         $(NuGetPackages)" Importance="high" />
    <!-- Create web.config file from Template if it doesn't exist -->
    <Message Text="Copy Web.Template.config to Web.config" Importance="high" Condition="!Exists('$(ProjectDir)Web.config')" />
    <Copy SourceFiles="$(ProjectDir)web.Template.config" DestinationFiles="$(ProjectDir)Web.config" OverwriteReadOnlyFiles="true" SkipUnchangedFiles="false" Condition="!Exists('$(ProjectDir)Web.config')" />
    <!-- Transform the local Web.config file in Visual Studio -->
    <Message Text="Transform Web.config with web.Template.$(Configuration).config into Web.$(Configuration).config.transformed (this is Visual Studio)" Importance="high" Condition="$(BuildingInsideVisualStudio) == true" />
    <TransformXml Source="$(ProjectDir)Web.config" Transform="$(ProjectDir)web.Template.$(Configuration).config" Destination="$(ProjectDir)Web.$(Configuration).config.transformed" Condition="$(BuildingInsideVisualStudio) == true" />
    <!-- Always transform the Template file when not in VS (ie: build.bat) -->
    <Message Text="Transform Web.Template.config with web.Template.$(Configuration).config into Web.$(Configuration).config.transformed (this is not Visual Studio)" Importance="high" Condition="$(BuildingInsideVisualStudio) != true" />
    <TransformXml Source="$(ProjectDir)Web.Template.config" Transform="$(ProjectDir)web.Template.$(Configuration).config" Destination="Web.$(Configuration).config.transformed" Condition="$(BuildingInsideVisualStudio) != true" />
    <!-- Create ClientDependency.config file from Template if it doesn't exist -->
    <Message Text="Copy ClientDependency.$(Configuration).config to ClientDependency.config" Importance="high" Condition="!Exists('$(ProjectDir)Config\ClientDependency.config')" />
    <Copy SourceFiles="$(ProjectDir)Config\ClientDependency.Release.config" DestinationFiles="$(ProjectDir)Config\ClientDependency.config" OverwriteReadOnlyFiles="true" SkipUnchangedFiles="false" Condition="!Exists('$(ProjectDir)Config\ClientDependency.config')" />
    <!-- Create Serilog.config & serilog.user.config file from Templates if it doesn't exist -->
    <Message Text="Copy serilog.$(Configuration).config to serilog.config" Importance="high" Condition="!Exists('$(ProjectDir)Config\serilog.config')" />
    <Copy SourceFiles="$(ProjectDir)Config\serilog.Release.config" DestinationFiles="$(ProjectDir)Config\serilog.config" OverwriteReadOnlyFiles="true" SkipUnchangedFiles="false" Condition="!Exists('$(ProjectDir)Config\serilog.config')" />
    <Message Text="Copy serilog.user.$(Configuration).config to serilog.user.config" Importance="high" Condition="!Exists('$(ProjectDir)Config\serilog.user.config')" />
    <Copy SourceFiles="$(ProjectDir)Config\serilog.user.Release.config" DestinationFiles="$(ProjectDir)Config\serilog.user.config" OverwriteReadOnlyFiles="true" SkipUnchangedFiles="false" Condition="!Exists('$(ProjectDir)Config\serilog.user.config')" />
    <!-- Build Belle, if building is Visual Studio and the build folder does not exist yet -->
    <Message Text="Skip Belle because UmbracoBuild is '$(UmbracoBuild)' (this is not Visual Studio)." Importance="High" Condition="'$(UmbracoBuild)' != ''" />
    <Message Text="Skip Belle because $(ProjectDir)Umbraco\lib exists." Importance="High" Condition="Exists('$(ProjectDir)Umbraco\lib')" />
    <Message Text="Build Belle because UmbracoBuild is empty (this is Visual Studio), and $(ProjectDir)Umbraco\lib does not exist." Importance="High" Condition="!Exists('$(ProjectDir)Umbraco\lib') and '$(UmbracoBuild)' == ''" />
    <CallTarget Targets="BelleBuild" Condition="!Exists('$(ProjectDir)Umbraco\lib') and '$(UmbracoBuild)' == ''" />
  </Target>
  <!-- clean Belle when cleaning and rebuilding, but only in Visual Studio -->
  <Target Name="CleanBelle" AfterTargets="Clean" Condition="'$(UmbracoBuild)' == ''">
    <Message Text="-CleanBelle-" Importance="high" />
    <Message Text="Nothing to clean, as $(ProjectDir)Umbraco\lib does not exist." Importance="High" Condition="!Exists('$(ProjectDir)Umbraco\lib')" />
    <Message Text="Not cleaning (found src/preserve.belle)." Importance="High" Condition="Exists('$(ProjectDir)Umbraco\lib') and Exists('$(SolutionDir)preserve.belle')" />
    <Message Text="Remove $(ProjectDir)Umbraco\lib." Importance="High" Condition="Exists('$(ProjectDir)Umbraco\lib') and !Exists('$(SolutionDir)preserve.belle')" />
    <ItemGroup>
      <BelleLib Include="$(ProjectDir)Umbraco\lib" />
    </ItemGroup>
    <RemoveDir Directories="@(BelleLib)" Condition="Exists('$(ProjectDir)Umbraco\lib') and !Exists('$(SolutionDir)preserve.belle')" />
  </Target>
  <Target Name="AfterBuild">
    <Message Text="-AfterBuild-" Importance="high" />
    <Message Text="Copy Web.$(Configuration).config.transformed over to Web.config (this is Visual Studio)" Importance="high" Condition="$(BuildingInsideVisualStudio) == true" />
    <Copy SourceFiles="$(ProjectDir)Web.$(Configuration).config.transformed" DestinationFiles="$(ProjectDir)Web.config" OverwriteReadOnlyFiles="true" SkipUnchangedFiles="false" Condition="$(BuildingInsideVisualStudio) == true" />
  </Target>
  <Target Name="BelleBuild">
    <Exec WorkingDirectory="$(ProjectDir)\..\..\" Command="powershell -ExecutionPolicy RemoteSigned -Command &quot;&amp;{ $ubuild = &amp;&quot;$pwd\build\build.ps1&quot; -get ; $ubuild.CompileBelle() }&quot;" />
  </Target>
  <Target Name="ResetConfigFiles" Condition="'$(WebProjectOutputDir)' != ''" BeforeTargets="Build;Rebuild" Inputs="@(ConfigFiles)" Outputs="%(Identity).Dummy">
    <ItemGroup>
      <!-- every *.config (recursive) files xcept web[.*].config -->
      <!-- beware! includes any rogue git-ignored or temp config file -->
      <ConfigFiles Include="$(ProjectDir)**\*.config" Exclude="$(ProjectDir)web.config;$(ProjectDir)web.*.config" />
      <!-- and the UI file -->
      <ConfigFiles Include="$(ProjectDir)umbraco\config\create\UI.xml" />
    </ItemGroup>
    <PropertyGroup>
      <!-- the original file eg src/.../umbracoSettings.config -->
      <OriginalFileName>@(ConfigFiles)</OriginalFileName>
      <!-- the configuration version of the original file eg src/.../umbracoSettings.Release.config -->
      <ModifiedFileName>$(OriginalFileName.Replace("%(ConfigFiles.Extension)",".$(Configuration)%(ConfigFiles.Extension)"))</ModifiedFileName>
      <!-- the target file eg webapp/.../umbracoSettings.config -->
      <OutputFileName>$(OriginalFileName.Replace("$(ProjectDir)", "$(WebProjectOutputDir)"))</OutputFileName>
    </PropertyGroup>
    <!--
      for each whatever.config file,
      if there is a whatever.(Release|Debug).config file,
      copy it over as whatever.config
    -->
    <Message Text="ConfigFile: $(OriginalFileName) -&gt; $(OutputFileName)" Importance="high" Condition="Exists('$(ModifiedFileName)')" />
    <Copy SourceFiles="$(ModifiedFileName)" DestinationFiles="$(OutputFileName)" OverwriteReadOnlyFiles="true" SkipUnchangedFiles="false" Condition="Exists('$(ModifiedFileName)')" />
  </Target>
</Project><|MERGE_RESOLUTION|>--- conflicted
+++ resolved
@@ -345,16 +345,13 @@
         <WebProjectProperties>
           <UseIIS>False</UseIIS>
           <AutoAssignPort>True</AutoAssignPort>
-<<<<<<< HEAD
           <DevelopmentServerPort>8200</DevelopmentServerPort>
           <DevelopmentServerVPath>/</DevelopmentServerVPath>
           <IISUrl>http://localhost:8200/</IISUrl>
           <DevelopmentServerVPath>/</DevelopmentServerVPath>
-=======
           <DevelopmentServerPort>8150</DevelopmentServerPort>
           <DevelopmentServerVPath>/</DevelopmentServerVPath>
           <IISUrl>http://localhost:8150</IISUrl>
->>>>>>> 77ff96d6
           <NTLMAuthentication>False</NTLMAuthentication>
           <UseCustomServer>False</UseCustomServer>
           <CustomServerUrl>
