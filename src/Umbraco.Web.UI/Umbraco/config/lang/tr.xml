<?xml version="1.0" encoding="utf-8" standalone="yes"?>
<language alias="tr" intName="Turkish" localName="Türkçe" lcid="" culture="tr-TR">
  <creator>
    <name>The Umbraco community</name>
    <link>https://our.umbraco.com/documentation/Extending-Umbraco/Language-Files</link>
  </creator>
  <area alias="actions">
    <key alias="assignDomain">Kültür ve Hostnames</key>
    <key alias="auditTrail">Denetim Trail</key>
    <key alias="browse">Düğüm Araştır</key>
    <key alias="changeDocType">Belge Türü Değiştir</key>
    <key alias="copy">Kopya</key>
    <key alias="create">Oluştur</key>
    <key alias="createPackage">Paket Oluştur</key>
    <key alias="delete">Sil</key>
    <key alias="disable">Devre Dışı Bırak</key>
    <key alias="emptyTrashcan">Geri Dönüşümü Boşat</key>
    <key alias="exportDocumentType">Belge Türü Çıkart</key>
    <key alias="importDocumentType">Belge Türü Al</key>
    <key alias="importPackage">Paket Ekle</key>
    <key alias="liveEdit">Tuval Düzele</key>
    <key alias="logout">Çıkış</key>
    <key alias="move">Taşı</key>
    <key alias="notify">Bildirimler</key>
    <key alias="protect">Genel Erişim</key>
    <key alias="publish">Yayımla</key>
    <key alias="unpublish">Yayından Kaldır</key>
    <key alias="refreshNode">Yeniden Yükle</key>
    <key alias="republish">Siteleri Yeniden Yayınla</key>
    <key alias="restore" version="7.3.0">Düzelt</key>
    <key alias="rights">İzinler</key>
    <key alias="rollback">Rollback</key>
    <key alias="sendtopublish">Yayın için Gönder</key>
    <key alias="sendToTranslate">Çeviri Gönder</key>
    <key alias="sort">Sırala</key>
    <key alias="toPublish">Yayına Gönder</key>
    <key alias="translate">Çevir</key>
    <key alias="update">Güncelle</key>
    <key alias="defaultValue">Varsayılan Değer</key>
  </area>
  <area alias="assignDomain">
    <key alias="permissionDenied">İzin reddedildi.</key>
    <key alias="addNew">Yeni Domain ekle</key>
    <key alias="remove">kaldır</key>
    <key alias="invalidNode">Geçersiz node.</key>
    <key alias="invalidDomain">Geçersiz domain biçimi.</key>
    <key alias="duplicateDomain">Domain zaten eklenmiş.</key>
    <key alias="language">Dil</key>
    <key alias="domain">Domain</key>
    <key alias="domainCreated">Yeni domain '%0%' oluşturuldu</key>
    <key alias="domainDeleted">Domain '%0%' silindi</key>
    <key alias="domainExists">Domain '%0%' zaten atanmış</key>
    <key alias="domainUpdated">Domain '%0%' güncellendi</key>
    <key alias="orEdit">Geçerli domain düzenle</key>
    <key alias="domainHelp"><![CDATA[
    Geçerli alan adları şunlardır : " umbraco.com ", " www.umbraco.com ", " umbraco.com:8080 " ya da
        " https://www.umbraco.com/ " . <br /> etki /> bir düzey yollar desteklenir <br , örneğin . " umbraco.com/en " . Bununla birlikte,
        kaçınılmalıdır. Daha yukarıdaki kültür ayarını kullanın 
    ]]></key>
    <key alias="inherit">Miras Al</key>
    <key alias="setLanguage">Kültür</key>
    <key alias="setLanguageHelp"><![CDATA[Geçerli düğümün altındaki düğümler için kültür Set <br /> veya üst düğümleri kültürünü devralır. Ayrıca <br /> geçerli olacaktır
      Geçerli düğümün , bir etki altında çok uygulanmadığı sürece .]]></key>
    <key alias="setDomains">Domainler</key>
  </area>
  <area alias="auditTrails">
    <key alias="atViewingFor">Görüntüleniyor</key>
  </area>
  <area alias="buttons">
    <key alias="select">Seç</key>
    <key alias="somethingElse">Başka birşey yapın</key>
    <key alias="bold">Kalın</key>
    <key alias="deindent">Paragraf girinti iptal</key>
    <key alias="formFieldInsert">Form alanı ekle</key>
    <key alias="graphicHeadline">Grafik başlık ekle</key>
    <key alias="htmlEdit">Html Düzenle</key>
    <key alias="indent">Paragraf girintisi</key>
    <key alias="italic">Yatık</key>
    <key alias="justifyCenter">Ortalı</key>
    <key alias="justifyLeft">Sola Yasla</key>
    <key alias="justifyRight">Sağa Yasla</key>
    <key alias="linkInsert">Link ekle</key>
    <key alias="linkLocal">Yerel bağlantı ekle</key>
    <key alias="listBullet">Bulet listesi</key>
    <key alias="listNumeric">Sayısal Liste</key>
    <key alias="macroInsert">Macro ekle</key>
    <key alias="pictureInsert">Resim ekle</key>
    <key alias="relations">Düzenleme ilişkileri</key>
    <key alias="returnToList">Listeye Dön</key>
    <key alias="save">Kaydet</key>
    <key alias="saveAndPublish">Kaydet ve Yayınla</key>
    <key alias="saveToPublish">Kaydet ve Onay için gönder</key>
    <key alias="showPage">Önizle</key>
    <key alias="showPageDisabled">Önizleme kapalı, Atanmış şablon yok</key>
    <key alias="styleChoose">Stili seçin</key>
    <key alias="styleShow">Stilleri Göster</key>
    <key alias="tableInsert">Tablo Ekle</key>
  </area>
  <area alias="changeDocType">
    <key alias="changeDocTypeInstruction">Seçilen içerik için belge türünü değiştirmek için , öncelikle bu konum için geçerli türleri listesinden seçim yapın.</key>
    <key alias="changeDocTypeInstruction2">Ardından onaylamak ve / veya yeni akım tip özellikleri haritalama değişiklik ve Kaydet'i tıklatın .</key>
    <key alias="contentRepublished">İçerik yeniden yayımlanmıştır .</key>
    <key alias="currentProperty">Güncel Mülkiyet</key>
    <key alias="currentType">Güncel tip</key>
    <key alias="docTypeCannotBeChanged">Bu konum için geçerli hiçbir alternatifi olduğu gibi belge türü , değiştirilemez . Seçilen içerik öğesinin ebeveyn altında izin verilir ve mevcut tüm alt içerik öğeleri altında oluşturulacak izin eğer bir alternatif geçerli olacaktır .</key>
    <key alias="docTypeChanged">Belge Türü değiştirildi</key>
    <key alias="mapProperties">harita Özellikleri</key>
    <key alias="mapToProperty">Mülkiyet Harita</key>
    <key alias="newTemplate">Yeni Şablon</key>
    <key alias="newType">Yeni Tip</key>
    <key alias="none">Hiçbiri</key>
    <key alias="selectedContent">İçerik</key>
    <key alias="selectNewDocType">Yeni Belge Tipi Seçiniz</key>
    <key alias="successMessage">Seçilen içeriğin belge türü başarıyla [ yeni tip ] değişti ve aşağıdaki özellikleri eşleştirilmiş edilmiştir :</key>
    <key alias="to">için</key>
    <key alias="validationErrorPropertyWithMoreThanOneMapping">Bir veya daha fazla özellikleri olarak mülkiyet haritalama tamamlayamadı birden fazla eşleme tanımlanmış var.</key>
    <key alias="validDocTypesNote">Bulunduğunuz yerin için geçerli Sadece alternatif türleri görüntülenir.</key>
  </area>
  <area alias="content">
    <key alias="isPublished" version="7.2">Yayımlandı</key>
    <key alias="about">Bu sayfa hakkında</key>
    <key alias="alias">takma ad</key>
    <key alias="alternativeTextHelp">( nasıl telefon üzerinden resim anlatırsınız )</key>
    <key alias="alternativeUrls">Alternatif Linkler</key>
    <key alias="clickToEdit">Bu öğeyi düzenlemek için tıklayın</key>
    <key alias="createBy">Tarafından yaratıldı</key>
    <key alias="createByDesc" version="7.0">orijinal yazar</key>
    <key alias="updatedBy" version="7.0">tarafından güncellendi</key>
    <key alias="createDate">oluşturuldu</key>
    <key alias="createDateDesc" version="7.0">Bu belgenin oluşturulduğu tarih / zaman</key>
    <key alias="documentType">Belge Türü</key>
    <key alias="editing">kurgu</key>
    <key alias="expireDate">en kaldır</key>
    <key alias="itemChanged">Bu madde yayınlanmasından sonra değiştirildi</key>
    <key alias="itemNotPublished">Bu öğe yayınlanmadı</key>
    <key alias="lastPublished">Son yayınlanan</key>
    <key alias="listViewNoItems" version="7.1.5">Listede gösterilecek öğe yok.</key>
    <key alias="mediatype">Medya Türü</key>
    <key alias="mediaLinks">Medya öğesinin bağlantı ( lar)</key>
    <key alias="membergroup">Üye Grubu</key>
    <key alias="memberrole">rol</key>
    <key alias="membertype">Üye Türü</key>
    <key alias="noDate">Hiçbir tarih seçildi</key>
    <key alias="nodeName">Sayfa başlığı</key>
    <key alias="otherElements">Özellikler</key>
    <key alias="parentNotPublished">Ebeveyn ' %0% ' yayımlanmamış olduğu için bu belge yayınladı ama görünür değildir</key>
    <key alias="parentNotPublishedAnomaly">Hata : Bu ​​belge yayınlandı ancak önbellek ( iç hata ) değil</key>
    <key alias="publish">yayınlamak</key>
    <key alias="publishStatus">Yayın Durum</key>
    <key alias="releaseDate">en Yayınla</key>
    <key alias="unpublishDate">en yayından</key>
    <key alias="removeDate">temizle tarihi</key>
    <key alias="sortDone">Sıralama güncellenir</key>
    <key alias="sortHelp">Düğümlerini sıralamak için, sadece düğümleri sürükleyin veya sütun başlıkları birini tıklatın . Seçerken " shift " veya " kontrol " tuşunu basılı tutarak birden fazla düğüm seçebilirsiniz</key>
    <key alias="statistics">istatistik</key>
    <key alias="titleOptional">Başlık (isteğe bağlı)</key>
    <key alias="altTextOptional">Alternatif metin (isteğe bağlı)</key>
    <key alias="type">tip</key>
    <key alias="unpublish">Yayından</key>
    <key alias="updateDate">Son düzenleme</key>
    <key alias="updateDateDesc" version="7.0">Bu belgenin düzenlendiği tarih / zaman</key>
    <key alias="uploadClear">Dosya(ları) kaldırın</key>
    <key alias="urls">Belgeye Bağlantı</key>
    <key alias="memberof">Grubun Üyesi(leri)</key>
    <key alias="notmemberof">Grubun bir üyesi değil</key>
    <key alias="childItems" version="7.0">Çocuk öğeleri</key>
    <key alias="target" version="7.0">hedef</key>
  </area>
  <area alias="media">
    <key alias="clickToUpload">Yüklemek için tıklayın</key>
  </area>
  <area alias="create">
    <key alias="chooseNode">Nerede yeni %0% yaratmak istiyorsun</key>
    <key alias="createUnder">Altında bir öğe oluşturun</key>
    <key alias="updateData">Bir tür ve bir başlık seçin</key>
    <key alias="noDocumentTypes" version="7.0"><![CDATA[Hiçbir izin belge türleri mevcut. Sen altında ayarlar bölümünde bu etkinleştirmeniz gerekir <strong>"belge türleri"</strong>.]]></key>
    <key alias="noMediaTypes" version="7.0"><![CDATA[Hiçbir izin verilen ortam tipi mevcuttur . Sen altında ayarlar bölümünde bu etkinleştirmeniz gerekir <strong>"ortam türleri"</strong>.]]></key>
  </area>
  <area alias="dashboard">
    <key alias="browser">Web sitenizi tarayın</key>
    <key alias="dontShowAgain">- gizle</key>
    <key alias="nothinghappens">CMS açılış değilse , bu siteden pop-up izin gerekebilir</key>
    <key alias="openinnew">Yeni bir pencere açtı</key>
    <key alias="restart">Tekrar başlat</key>
    <key alias="visit">ziyaret</key>
    <key alias="welcome">hoşgeldiniz</key>
  </area>
  <area alias="defaultdialogs">
    <key alias="anchorInsert">isim</key>
    <key alias="assignDomain">konak yönetin</key>
    <key alias="closeThisWindow">Bu pencereyi kapatın</key>
    <key alias="confirmdelete">Silmek istediğine emin misin</key>
    <key alias="confirmdisable">Eğer devre dışı bırakmak istediğinizden emin misiniz</key>
    <key alias="confirmEmptyTrashcan">%0% öğe(lerin) silinmesi onaylamak için bu kutuyu kontrol edin</key>
    <key alias="confirmlogout">Emin misiniz?</key>
    <key alias="confirmSure">Emin misiniz?</key>
    <key alias="cut">Kes</key>
    <key alias="editdictionary">Düzenleme Sözlük Öğe</key>
    <key alias="editlanguage">Dil Düzenleme</key>
    <key alias="insertAnchor">Yerel bağlantı ekleme</key>
    <key alias="insertCharacter">Karakter Ekle</key>
    <key alias="insertgraphicheadline">Grafik başlığı ekleyin</key>
    <key alias="insertimage">Resim ekle</key>
    <key alias="insertlink">Link Ekle</key>
    <key alias="insertMacro"> Bir makro eklemek için tıklayın</key>
    <key alias="inserttable">Tablo Ekle</key>
    <key alias="lastEdited">Son DÜzenleme</key>
    <key alias="link">Bağlantı</key>
    <key alias="linkinternal">İç Bağlantı:</key>
    <key alias="linklocaltip">Yerel bağlantıları kullanırken, bağlantının önündeki "# " insert</key>
    <key alias="linknewwindow">Yeni pencerede aç</key>
    <key alias="macroContainerSettings">Makro ayarları</key>
    <key alias="macroDoesNotHaveProperties">Düzenleyebileceğiniz Bu makro herhangi bir özellikleri içermiyor</key>
    <key alias="paste">Yapıştır</key>
    <key alias="permissionsEdit">İzinleri düzenle</key>
    <key alias="recycleBinDeleting">Geri dönüşüm kutusu öğeleri şimdi siliniyor. Bu işlem gerçekleşirken bu pencereyi kapatın etmeyiniz</key>
    <key alias="recycleBinIsEmpty">Geri dönüşüm kutusu artık boş</key>
    <key alias="recycleBinWarning">Öğeleri geri dönüşüm kutusu silindiğinde, onlar sonsuza kadar gitmiş olacak</key>
    <key alias="regexSearchError"><![CDATA[<a target='_blank' href='http://regexlib.com'>regexlib.com</a>'s webcoder şu anda üzerinde hiçbir kontrole sahip bazı sorunları, yaşanıyor. Bu rahatsızlıktan dolayı çok üzgünüz.]]></key>
    <key alias="regexSearchHelp">Bir düzenli ifade arama form alanına doğrulama ekleyin. Örnek: 'E-posta', zip code 'url'</key>
    <key alias="removeMacro">Makro kaldır</key>
    <key alias="requiredField">Gerekli alan</key>
    <key alias="sitereindexed">Site yeniden indekslendi</key>
    <key alias="siterepublished">Web sitesi yenilendi önbelleği olmuştur. Tüm içerik güncel artık yayımlamak. Tüm yayınlanmamış içeriği hala yayınlanmamış olmakla birlikte</key>
    <key alias="siterepublishHelp">Web sitesi önbelleği yenilenir olacaktır. Yayınlanmamış içerik yayınlanmamış kalacak ise tüm yayınlanan içerik, güncellenecektir.</key>
    <key alias="tableColumns">Sütün sayısı</key>
    <key alias="tableRows">Satır sayısı</key>
    <key alias="templateContentAreaHelp"><![CDATA[<strong>Yer tutucu kimliği ayarla</strong> senin tutucu bir kimlik ayarlayarak Çocuğunuz şablonları bu şablon içine içerik enjekte edebilir,
      Bir kullanarak bu kimliği bakarak <code>&lt;asp:content /&gt;</code> element.]]></key>
    <key alias="templateContentPlaceHolderHelp"><![CDATA[<strong>Yer tutucu kimliği seçin</strong> Aşağıdaki listeden. You can sadece
       Geçerli şablonun ustadan kimliği sitesinin seçin.]]></key>
    <key alias="thumbnailimageclickfororiginal">Tam boyutta görmek için resmin üzerine tıklayın</key>
    <key alias="treepicker">öğeyi seçin</key>
    <key alias="viewCacheItem">Görünüm Önbellek Öğe</key>
  </area>
  <area alias="dictionaryItem">
    <key alias="description"><![CDATA[
      Sözlük öğe için farklı dil sürümlerini düzenle '<em>%0%</em>' aşağıda<br/>Sol taraftaki menüden 'diller' başlığı altında ek dil ekleyebilirsiniz
   ]]></key>
    <key alias="displayName">Kültür adı</key>
  </area>
  <area alias="placeholders">
    <key alias="username">Kullanıcı adınızı giriniz</key>
    <key alias="password">Parolanızı giriniz</key>
    <key alias="nameentity">Ad %0%...</key>
    <key alias="entername">Adınızı girin...</key>
    <key alias="search">Aramak için yazın...</key>
    <key alias="filter">Filtrelemek için yazın...</key>
    <key alias="enterTags">(Basın, her etiketinden sonra girin) etiket eklemek için yazın ...</key>
  </area>
  <area alias="editcontenttype">
    <key alias="allowedchildnodetypes">İzin alt düğüm çeşitleri</key>
    <key alias="create">Oluştur</key>
    <key alias="deletetab">Sekmesini sil</key>
    <key alias="description">Tanım</key>
    <key alias="newtab">Yeni sekme</key>
    <key alias="tab">Sekme</key>
    <key alias="thumbnail">Küçük resim</key>
    <key alias="createListView" version="7.2">Özel liste görünüm oluşturun</key>
    <key alias="removeListView" version="7.2">Özel liste görünümü kaldır</key>
  </area>
  <area alias="editdatatype">
    <key alias="addPrevalue">Ön değer ekle</key>
    <key alias="dataBaseDatatype">Veritabanı veritürü</key>
    <key alias="guid">Mülkiyet editörü GUID</key>
    <key alias="renderControl">Mülkiyet editörü</key>
    <key alias="rteButtons">Düğmeler</key>
    <key alias="rteEnableAdvancedSettings">Gelişmiş ayarları etkinleştir...</key>
    <key alias="rteEnableContextMenu">Bağlam menüsünü etkinleştir</key>
    <key alias="rteMaximumDefaultImgSize">Eklenen görüntülerin maksimum varsayılan boyutu</key>
    <key alias="rteRelatedStylesheets">İlgili stil</key>
    <key alias="rteShowLabel">Etiketi göster</key>
    <key alias="rteWidthAndHeight">Yükseklik ve Genişlik</key>
  </area>
  <area alias="errorHandling">
    <key alias="errorButDataWasSaved">Verileriniz kaydedildi, ancak bu sayfayı yayınlamak için önce ilk düzeltmek için gereken bazı hatalar vardır:</key>
    <key alias="errorChangingProviderPassword">Geçerli üyelik sağlayıcısı değişen şifreyi desteklemiyor (EnablePasswordRetrieval doğru olması gerekir)</key>
    <key alias="errorExistsWithoutTab">%0%  zaten var</key>
    <key alias="errorHeader">Hatalar vardı:</key>
    <key alias="errorHeaderWithoutTab">Hatalar vardı:</key>
    <key alias="errorInPasswordFormat">Şifre %0% karakter uzunluğunda en az olması ve en az %1% non-alfa sayısal karakter (ler) içermelidir</key>
    <key alias="errorIntegerWithoutTab">%0% bir tamsayı olmalıdır</key>
    <key alias="errorMandatory">%1% sekmesinde %0% alan zorunludur</key>
    <key alias="errorMandatoryWithoutTab">%0% zorunlu bir alandır</key>
    <key alias="errorRegExp">%0% - %1% bir doğru biçimde değil</key>
    <key alias="errorRegExpWithoutTab">%0% Bir doğru biçimde değil</key>
  </area>
  <area alias="errors">
    <key alias="dissallowedMediaType">Belirtilen dosya türü yönetici tarafından izin verilmeyen olmuştur</key>
    <key alias="codemirroriewarning">NOT! CodeMirror yapılandırma tarafından etkin olsa bile yeterince kararlı değil, çünkü Internet Explorer'da devre dışı bırakılır.</key>
    <key alias="contentTypeAliasAndNameNotNull">Yeni özellik tipine takma adını ve hem de doldurunuz!</key>
    <key alias="filePermissionsError">Belirli bir dosya veya klasör için okuma / yazma erişimi olan bir sorun var</key>
    <key alias="macroErrorLoadingPartialView">Error loading Partial View script (Dosya: %0%)</key>
    <key alias="macroErrorLoadingUsercontrol">Error loading userControl '%0%'</key>
    <key alias="missingTitle">Lütfen bir başlık girin</key>
    <key alias="missingType">Lütfen bir tür seçin</key>
    <key alias="pictureResizeBiggerThanOrg">Orijinal boyutundan daha resmi büyütmek üzereyiz. Devam etmek istediğinizden emin misiniz?</key>
    <key alias="startNodeDoesNotExists">Silinen düğüm başlatın, lütfen yöneticinize başvurun</key>
    <key alias="stylesMustMarkBeforeSelect">Tarzı değiştirmeden önce içerik işaretleyiniz</key>
    <key alias="stylesNoStylesOnPage">Henüz aktif stilleri</key>
    <key alias="tableColMergeLeft">Birleştirmek istediğiniz iki hücre solundaki imleci Lütfen</key>
    <key alias="tableSplitNotSplittable">Sen birleştirilmiş henüz bir hücreyi bölemezsiniz.</key>
  </area>
  <area alias="general">
    <key alias="about">Hakkında</key>
    <key alias="action">Eylem</key>
    <key alias="actions">Eylemler</key>
    <key alias="add">Ekle</key>
    <key alias="alias">Takma ad</key>
    <key alias="areyousure">Emin misiniz?</key>
    <key alias="border">Sınır</key>
    <key alias="by">tarafında</key>
    <key alias="cancel">İptal</key>
    <key alias="cellMargin">hücre marjı</key>
    <key alias="choose">Seçim</key>
    <key alias="close">Kapat</key>
    <key alias="closewindow">Pencereyi kapat</key>
    <key alias="comment">Açıklama</key>
    <key alias="confirm">Onayla</key>
    <key alias="constrainProportions">oranları sınırlamak</key>
    <key alias="continue">Devam et</key>
    <key alias="copy">Kopyala</key>
    <key alias="create">Oluştur</key>
    <key alias="database">Veritabanı</key>
    <key alias="date">Tarih</key>
    <key alias="default">Standart</key>
    <key alias="delete">Sil</key>
    <key alias="deleted">Silindi</key>
    <key alias="deleting">Siliniyor...</key>
    <key alias="design">Dizayn</key>
    <key alias="dimensions">Boyutlar</key>
    <key alias="down">Aşağı</key>
    <key alias="download">İndir</key>
    <key alias="edit">Düzenle</key>
    <key alias="edited">Düzenlendi</key>
    <key alias="elements">Elemanları</key>
    <key alias="email">E-Posta</key>
    <key alias="error">Hata</key>
    <key alias="findDocument">Bul</key>
    <key alias="height">Yükseklik</key>
    <key alias="help">Yardım</key>
    <key alias="icon">İkon</key>
    <key alias="import">İthalat</key>
    <key alias="innerMargin">İç Marj</key>
    <key alias="insert">Ekle</key>
    <key alias="install">Kur</key>
    <key alias="justify">Satır Uzunluğu</key>
    <key alias="language">Dil</key>
    <key alias="layout">Düzen</key>
    <key alias="loading">Yükleniyor</key>
    <key alias="locked">Kilitli</key>
    <key alias="login">Giriş yap</key>
    <key alias="logoff">Oturum Kapat</key>
    <key alias="logout">Çıkış yap</key>
    <key alias="macro">Makro</key>
    <key alias="move">Taşı</key>
    <key alias="name">Ad</key>
    <key alias="new">Yeni</key>
    <key alias="next">Sonraki</key>
    <key alias="no">Hayır</key>
    <key alias="of">arasında</key>
    <key alias="ok">TAMAM</key>
    <key alias="open">Aç</key>
    <key alias="or">veya</key>
    <key alias="password">Parola</key>
    <key alias="path">Yol</key>
    <key alias="placeHolderID">Yer tutucu ID</key>
    <key alias="pleasewait">Bir dakika lütfen...</key>
    <key alias="previous">Önceki</key>
    <key alias="properties">Özellikler</key>
    <key alias="reciept">Form verilerini almak için e-posta</key>
    <key alias="recycleBin">Geridönüşüm kutusu</key>
    <key alias="remaining">Kalan</key>
    <key alias="rename">Adını Değiştir</key>
    <key alias="renew">Yenile</key>
    <key alias="required" version="7.0">Gerekli</key>
    <key alias="retry">Tekrar dene</key>
    <key alias="rights">İzinler</key>
    <key alias="search">Arama</key>
    <key alias="server">Sunucu</key>
    <key alias="show">Göster</key>
    <key alias="showPageOnSend">Gönder sayfasını göster</key>
    <key alias="size">Boyut</key>
    <key alias="sort">Sırala</key>
    <key alias="type">Tip</key>
    <key alias="typeToSearch">Aramak için yazın...</key>
    <key alias="up">Yukarı</key>
    <key alias="update">Güncelle</key>
    <key alias="upgrade">Yükselt</key>
    <key alias="upload">Yükle</key>
    <key alias="url">URL</key>
    <key alias="user">Kullanıcı</key>
    <key alias="username">Kullanıcı adı</key>
    <key alias="value">Değer</key>
    <key alias="view">Görünüm</key>
    <key alias="welcome">Hoşgeldiniz...</key>
    <key alias="width">Genişlik</key>
    <key alias="yes">Evet</key>
    <key alias="folder">Klasör</key>
    <key alias="searchResults">Arama Sonuçları</key>
  </area>
  <area alias="graphicheadline">
    <key alias="backgroundcolor">Arka plan rengi</key>
    <key alias="bold">Kalın</key>
    <key alias="color">Metin Rengi</key>
    <key alias="font">Yazı</key>
    <key alias="text">Metin</key>
  </area>
  <area alias="headers">
    <key alias="page">Sayfa</key>
  </area>
  <area alias="installer">
    <key alias="databaseErrorCannotConnect">Yükleyici veritabanına bağlanamıyor.</key>
    <key alias="databaseErrorWebConfig">Web.config dosyasını kaydedilemedi. El bağlantı dizesini değiştirin lütfen.</key>
    <key alias="databaseFound">Web.config dosyasını kaydedilemedi. El bağlantı dizesini değiştirin lütfen....</key>
    <key alias="databaseHeader">Veritabanı yapılandırması</key>
    <key alias="databaseInstall"><![CDATA[
      <strong>Kurulum</strong> için dğümeye basın %0% veritabanı
    ]]></key>
    <key alias="databaseInstallDone"><![CDATA[CMS %0% Şimdi veritabanına kopyalandı. <strong>Sonraki</strong> Devam için.]]></key>
    <key alias="databaseNotFound"><![CDATA[<p>Veritabanı bulunamadı! "Web.config" nin "bağlantı dizesinde" bilgi dosyası doğru olup olmadığını kontrol edin.</p>
              <p>Devam etmek için, (Visual Studio veya sevdiğiniz metin editörü kullanarak) "web.config" dosyasını düzenlemek lütfen, altına gidin "UmbracoDbDSN" adlı anahtarı veritabanınız için bağlantı dizesini eklemek ve dosyayı kaydedin. </p>
              <p>
              <strong>Tekrar dene</strong>. 
              <br />
              <a href="https://our.umbraco.com/documentation/Using-Umbraco/Config-files/webconfig7" target="_blank">
			              Burada düzenleme web.config Hakkında Daha Fazla Bilgi.</a></p>]]></key>
    <key alias="databaseText"><![CDATA[Bu adımı tamamlamak için, veritabanı sunucusu ("bağlantı dizesi") ile ilgili bazı bilgileri bilmeniz gerekir.<br />
        Gerekirse ISS'nize irtibata geçiniz.
        Eğer yerel makine veya sunucu üzerinde yükleme ediyorsanız, sistem yöneticinizden bilgi gerekebilir.]]></key>
    <key alias="databaseUpgrade"><![CDATA[
      <p>
      CMS %0% için veritabanını <strong>yükseltme</strong> için yükseltme düğmesine basın
      </p>
      <p>
      Merak etmeyin - hiçbir içerik silinmeyecek ve her şey sonradan çalışmaya devam edecektir!
      </p>    
      ]]></key>
    <key alias="databaseUpgradeDone"><![CDATA[Sizin veritabanı son sürüme yükseltilmiş oldu %0%.<br />  <strong>Sonraki</strong> işlem. ]]></key>
    <key alias="databaseUpToDate"><![CDATA[Your current database is up-to-date!. Click <strong>next</strong> to continue the configuration wizard]]></key>
    <key alias="defaultUserChangePass"><![CDATA[<strong>The Default users' password needs to be changed!</strong>]]></key>
    <key alias="defaultUserDisabled"><![CDATA[<strong>The Default user has been disabled or has no access to Umbraco!</strong></p><p>No further actions needs to be taken. Click <b>Next</b> to proceed.]]></key>
    <key alias="defaultUserPassChanged"><![CDATA[<strong>The Default user's password has been successfully changed since the installation!</strong></p><p>No further actions needs to be taken. Click <strong>Next</strong> to proceed.]]></key>
    <key alias="defaultUserPasswordChanged">The password is changed!</key>
    <key alias="greatStart">Get a great start, watch our introduction videos</key>
    <key alias="licenseText">By clicking the next button (or modifying the umbracoConfigurationStatus in web.config), you accept the license for this software as specified in the box below. Notice that this Umbraco distribution consists of two different licenses, the open source MIT license for the framework and the Umbraco freeware license that covers the UI.</key>
    <key alias="None">Not installed yet.</key>
    <key alias="permissionsAffectedFolders">Affected files and folders</key>
    <key alias="permissionsAffectedFoldersMoreInfo">More information on setting up permissions for Umbraco here</key>
    <key alias="permissionsAffectedFoldersText">You need to grant ASP.NET modify permissions to the following files/folders</key>
    <key alias="permissionsAlmostPerfect"><![CDATA[<strong>Your permission settings are almost perfect!</strong><br /><br />
        You can run Umbraco without problems, but you will not be able to install packages which are recommended to take full advantage of Umbraco.]]></key>
    <key alias="permissionsHowtoResolve">How to Resolve</key>
    <key alias="permissionsHowtoResolveLink">Click here to read the text version</key>
    <key alias="permissionsHowtoResolveText"><![CDATA[Watch our <strong>video tutorial</strong> on setting up folder permissions for Umbraco or read the text version.]]></key>
    <key alias="permissionsMaybeAnIssue"><![CDATA[<strong>Your permission settings might be an issue!</strong>
      <br/><br />
      You can run Umbraco without problems, but you will not be able to create folders or install packages which are recommended to take full advantage of Umbraco.]]></key>
    <key alias="permissionsNotReady"><![CDATA[<strong>Your permission settings are not ready for Umbraco!</strong>
          <br /><br />
          In order to run Umbraco, you'll need to update your permission settings.]]></key>
    <key alias="permissionsPerfect"><![CDATA[<strong>Your permission settings are perfect!</strong><br /><br />
              You are ready to run Umbraco and install packages!]]></key>
    <key alias="permissionsResolveFolderIssues">Resolving folder issue</key>
    <key alias="permissionsResolveFolderIssuesLink">Follow this link for more information on problems with ASP.NET and creating folders</key>
    <key alias="permissionsSettingUpPermissions">Setting up folder permissions</key>
    <key alias="permissionsText"><![CDATA[
      Umbraco needs write/modify access to certain directories in order to store files like pictures and PDF's.
      It also stores temporary data (aka: cache) for enhancing the performance of your website.
    ]]></key>
    <key alias="runwayFromScratch">Baştan başlamak istiyorum</key>
    <key alias="runwayFromScratchText"><![CDATA[
        Your website is completely empty at the moment, so that's perfect if you want to start from scratch and create your own document types and templates. 
        (<a href="http://Umbraco.tv/documentation/videos/for-site-builders/foundation/document-types">learn how</a>)
        You can still choose to install Runway later on. Please go to the Developer section and choose Packages.
      ]]></key>
    <key alias="runwayHeader">You've just set up a clean Umbraco platform. What do you want to do next?</key>
    <key alias="runwayInstalled">Runway is installed</key>
    <key alias="runwayInstalledText"><![CDATA[
      You have the foundation in place. Select what modules you wish to install on top of it.<br />
      This is our list of recommended modules, check off the ones you would like to install, or view the <a href="#" onclick="toggleModules(); return false;" id="toggleModuleList">full list of modules</a>
      ]]></key>
    <key alias="runwayOnlyProUsers">Only recommended for experienced users</key>
    <key alias="runwaySimpleSite">I want to start with a simple website</key>
    <key alias="runwaySimpleSiteText"><![CDATA[
      <p>
      "Runway" is a simple website providing some basic document types and templates. The installer can set up Runway for you automatically, 
        but you can easily edit, extend or remove it. It's not necessary and you can perfectly use Umbraco without it. However, 
        Runway offers an easy foundation based on best practices to get you started faster than ever.
        If you choose to install Runway, you can optionally select basic building blocks called Runway Modules to enhance your Runway pages.
        </p>
        <small>
        <em>Included with Runway:</em> Home page, Getting Started page, Installing Modules page.<br />
        <em>Optional Modules:</em> Top Navigation, Sitemap, Contact, Gallery.
        </small>
      ]]></key>
    <key alias="runwayWhatIsRunway">What is Runway</key>
    <key alias="step1">Step 1/5 Accept license</key>
    <key alias="step2">Step 2/5: Database configuration</key>
    <key alias="step3">Step 3/5: Validating File Permissions</key>
    <key alias="step4">Step 4/5: Check Umbraco security</key>
    <key alias="step5">Step 5/5: Umbraco is ready to get you started</key>
    <key alias="thankYou">Thank you for choosing Umbraco</key>
    <key alias="theEndBrowseSite"><![CDATA[<h3>Browse your new site</h3>
You installed Runway, so why not see how your new website looks.]]></key>
    <key alias="theEndFurtherHelp"><![CDATA[<h3>Further help and information</h3>
Get help from our award winning community, browse the documentation or watch some free videos on how to build a simple site, how to use packages and a quick guide to the Umbraco terminology]]></key>
    <key alias="theEndHeader">Umbraco %0% is installed and ready for use</key>
    <key alias="theEndInstallFailed"><![CDATA[To finish the installation, you'll need to 
        manually edit the <strong>/web.config file</strong> and update the AppSetting key <strong>UmbracoConfigurationStatus</strong> in the bottom to the value of <strong>'%0%'</strong>.]]></key>
    <key alias="theEndInstallSuccess"><![CDATA[You can get <strong>started instantly</strong> by clicking the "Launch Umbraco" button below. <br />If you are <strong>new to Umbraco</strong>, 
you can find plenty of resources on our getting started pages.]]></key>
    <key alias="theEndOpenUmbraco"><![CDATA[<h3>Launch Umbraco</h3>
To manage your website, simply open the Umbraco back office and start adding content, updating the templates and stylesheets or add new functionality]]></key>
    <key alias="Unavailable">Connection to database failed.</key>
    <key alias="Version3">Umbraco Version 3</key>
    <key alias="Version4">Umbraco Version 4</key>
    <key alias="watch">Watch</key>
    <key alias="welcomeIntro"><![CDATA[This wizard will guide you through the process of configuring <strong>Umbraco %0%</strong> for a fresh install or upgrading from version 3.0.
                                <br /><br />
                                Press <strong>"next"</strong> to start the wizard.]]></key>
  </area>
  <area alias="language">
    <key alias="cultureCode">Kültür Kodu</key>
    <key alias="displayName">Kültür Adı</key>
  </area>
  <area alias="lockout">
    <key alias="lockoutWillOccur">Sen boşta oldum ve çıkış otomatik olarak gerçekleşecek</key>
    <key alias="renewSession">İşinizi kaydetmek için şimdi Yenile</key>
  </area>
  <area alias="login">
    <key alias="greeting1">Pazartesi </key>
    <key alias="greeting2">Salı</key>
    <key alias="greeting3">Çarşamba</key>
    <key alias="greeting4">Perşembe</key>
    <key alias="greeting5">Cuma</key>
    <key alias="greeting6">İçerik Yönetim Sistemi</key>
    <key alias="instruction">Giriş Yapın</key>
    <key alias="timeout">Oturum zaman aşımına uğradı</key>
    <key alias="bottomText"><![CDATA[<p style="text-align:right;">&copy; 2015 - %0% <br /><a href="http://umbraco.com" style="text-decoration: none" target="_blank">umbraco.com</a></p> ]]></key>
  </area>
  <area alias="main">
    <key alias="dashboard">Gösterge Paneli</key>
    <key alias="sections">Bölümler</key>
    <key alias="tree">İçerik</key>
  </area>
  <area alias="moveOrCopy">
    <key alias="choose">Choose page above...</key>
    <key alias="copyDone">%0% has been copied to %1%</key>
    <key alias="copyTo">Select where the document %0% should be copied to below</key>
    <key alias="moveDone">%0% has been moved to %1%</key>
    <key alias="moveTo">Select where the document %0% should be moved to below</key>
    <key alias="nodeSelected">has been selected as the root of your new content, click 'ok' below.</key>
    <key alias="noNodeSelected">No node selected yet, please select a node in the list above before clicking 'ok'</key>
    <key alias="notAllowedByContentType">The current node is not allowed under the chosen node because of its type</key>
    <key alias="notAllowedByPath">The current node cannot be moved to one of its subpages</key>
    <key alias="notAllowedAtRoot">The current node cannot exist at the root</key>
    <key alias="notValid">The action isn't allowed since you have insufficient permissions on 1 or more child documents.</key>
    <key alias="relateToOriginal">Relate copied items to original</key>
  </area>
  <area alias="notifications">
    <key alias="editNotifications">Edit your notification for %0%</key>
    <key alias="mailBody"><![CDATA[
      Hi %0%

      This is an automated mail to inform you that the task '%1%'
      has been performed on the page '%2%'
      by the user '%3%'

      Go to http://%4%/#/content/content/edit/%5% to edit.

      Have a nice day!

      Cheers from the Umbraco robot
    ]]></key>
    <key alias="mailBodyHtml"><![CDATA[<p>Hi %0%</p>

		  <p>This is an automated mail to inform you that the task <strong>'%1%'</strong> 
		  has been performed on the page <a href="http://%4%/#/content/content/edit/%5%"><strong>'%2%'</strong></a>
		  by the user <strong>'%3%'</strong>
	  </p>
		  <div style="margin: 8px 0; padding: 8px; display: block;">
				<br />
				<a style="color: white; font-weight: bold; background-color: #5372c3; text-decoration : none; margin-right: 20px; border: 8px solid #5372c3; width: 150px;" href="http://%4%/#/content/content/edit/%5%">&nbsp;&nbsp;&nbsp;&nbsp;&nbsp;EDIT&nbsp;&nbsp;&nbsp;&nbsp;&nbsp;</a> &nbsp; 
				<br />
		  </div>
		  <p>
			  <h3>Update summary:</h3>
			  <table style="width: 100%;">
						   %6%
				</table>
			 </p>

		  <div style="margin: 8px 0; padding: 8px; display: block;">
				<br />
				<a style="color: white; font-weight: bold; background-color: #5372c3; text-decoration : none; margin-right: 20px; border: 8px solid #5372c3; width: 150px;" href="http://%4%/#/content/content/edit/%5%">&nbsp;&nbsp;&nbsp;&nbsp;&nbsp;EDIT&nbsp;&nbsp;&nbsp;&nbsp;&nbsp;</a> &nbsp; 
				<br />
		  </div>

		  <p>Have a nice day!<br /><br />
			  Cheers from the Umbraco robot
		  </p>]]></key>
    <key alias="mailSubject">[%0%] Notification about %1% performed on %2%</key>
    <key alias="notifications">Notifications</key>
  </area>
  <area alias="packager">
    <key alias="chooseLocalPackageText"><![CDATA[
      Choose Package from your machine, by clicking the Browse<br />
         button and locating the package. Umbraco packages usually have a ".umb" or ".zip" extension.
      ]]></key>
    <key alias="packageAuthor">Author</key>
    <key alias="packageDemonstration">Demonstration</key>
    <key alias="packageDocumentation">Documentation</key>
    <key alias="packageMetaData">Package meta data</key>
    <key alias="packageName">Package name</key>
    <key alias="packageNoItemsHeader">Package doesn't contain any items</key>
    <key alias="packageNoItemsText"><![CDATA[This package file doesn't contain any items to uninstall.<br/><br/>
      You can safely remove this from the system by clicking "uninstall package" below.]]></key>
    <key alias="packageNoUpgrades">No upgrades available</key>
    <key alias="packageOptions">Package options</key>
    <key alias="packageReadme">Package readme</key>
    <key alias="packageRepository">Package repository</key>
    <key alias="packageUninstallConfirm">Confirm uninstall</key>
    <key alias="packageUninstalledHeader">Package was uninstalled</key>
    <key alias="packageUninstalledText">The package was successfully uninstalled</key>
    <key alias="packageUninstallHeader">Uninstall package</key>
    <key alias="packageUninstallText"><![CDATA[You can unselect items you do not wish to remove, at this time, below. When you click "confirm uninstall" all checked-off items will be removed.<br />
      <span style="color: Red; font-weight: bold;">Notice:</span> any documents, media etc depending on the items you remove, will stop working, and could lead to system instability,
      so uninstall with caution. If in doubt, contact the package author.]]></key>
    <key alias="packageUpgradeDownload">Download update from the repository</key>
    <key alias="packageUpgradeHeader">Upgrade package</key>
    <key alias="packageUpgradeInstructions">Upgrade instructions</key>
    <key alias="packageUpgradeText"> There's an upgrade available for this package. You can download it directly from the Umbraco package repository.</key>
    <key alias="packageVersion">Package version</key>
    <key alias="packageVersionHistory">Package version history</key>
    <key alias="viewPackageWebsite">View package website</key>
  </area>
  <area alias="paste">
    <key alias="doNothing">Paste with full formatting (Not recommended)</key>
    <key alias="errorMessage">The text you're trying to paste contains special characters or formatting. This could be caused by copying text from Microsoft Word. Umbraco can remove special characters or formatting automatically, so the pasted content will be more suitable for the web.</key>
    <key alias="removeAll">Paste as raw text without any formatting at all</key>
    <key alias="removeSpecialFormattering">Paste, but remove formatting (Recommended)</key>
  </area>
  <area alias="publicAccess">
    <key alias="paAdvanced">Role based protection</key>
    <key alias="paAdvancedHelp"><![CDATA[If you wish to control access to the page using role-based authentication,<br /> using Umbraco's member groups.]]></key>
    <key alias="paAdvancedNoGroups"><![CDATA[You need to create a membergroup before you can use <br />role-based authentication.]]></key>
    <key alias="paErrorPage">Error Page</key>
    <key alias="paErrorPageHelp">Used when people are logged on, but do not have access</key>
    <key alias="paHowWould">Choose how to restrict access to this page</key>
    <key alias="paIsProtected">%0% is now protected</key>
    <key alias="paIsRemoved">Protection removed from %0%</key>
    <key alias="paLoginPage">Login Page</key>
    <key alias="paLoginPageHelp">Choose the page that contains the login form</key>
    <key alias="paRemoveProtection">Remove Protection</key>
    <key alias="paSelectPages">Select the pages that contain login form and error messages</key>
    <key alias="paSelectRoles">Pick the roles who have access to this page</key>
    <key alias="paSetLogin">Set the login and password for this page</key>
    <key alias="paSimple">Single user protection</key>
    <key alias="paSimpleHelp">If you just want to setup simple protection using a single login and password</key>
  </area>
  <area alias="publish">
    <key alias="contentPublishedFailedAwaitingRelease"><![CDATA[
      %0% could not be published because the item is scheduled for release.
    ]]></key>
    <key alias="contentPublishedFailedInvalid"><![CDATA[
      %0% could not be published because these properties:  %1%  did not pass validation rules.
    ]]></key>
    <key alias="contentPublishedFailedByEvent"><![CDATA[
      %0% could not be published, a 3rd party add-in cancelled the action.
    ]]></key>
    <key alias="contentPublishedFailedByParent"><![CDATA[
      %0% can not be published, because a parent page is not published.
    ]]></key>
    <key alias="includeUnpublished">Include unpublished child pages</key>
    <key alias="inProgress">Publishing in progress - please wait...</key>
    <key alias="inProgressCounter">%0% out of %1% pages have been published...</key>
    <key alias="nodePublish">%0% has been published</key>
    <key alias="nodePublishAll">%0% and subpages have been published</key>
    <key alias="publishAll">Publish %0% and all its subpages</key>
    <key alias="publishHelp"><![CDATA[Click <em>ok</em> to publish <strong>%0%</strong> and thereby making its content publicly available.<br/><br />
      You can publish this page and all it's sub-pages by checking <em>publish all children</em> below.
      ]]></key>
  </area>
  <area alias="colorpicker">
    <key alias="noColors">You have not configured any approved colours</key>
  </area>
  <area alias="relatedlinks">
    <key alias="enterExternal">harici bağlantı gir</key>
    <key alias="chooseInternal">iç sayfa seç</key>
    <key alias="caption">Altyazı</key>
    <key alias="link">Bağlantı</key>
    <key alias="newWindow">yeni pencere</key>
    <key alias="captionPlaceholder">Yeni altyazı gir</key>
    <key alias="externalLinkPlaceholder">Bağlantı gir</key>
  </area>
  <area alias="imagecropper">
    <key alias="reset">Sıfırla</key>
  </area>
  <area alias="rollback">
    <key alias="currentVersion">Varolan versiyon</key>
    <key alias="diffHelp"><![CDATA[This shows the differences between the current version and the selected version<br /><del>Red</del> text will not be shown in the selected version. , <ins>green means added</ins>]]></key>
    <key alias="documentRolledBack">Document has been rolled back</key>
    <key alias="htmlHelp">This displays the selected version as HTML, if you wish to see the difference between 2 versions at the same time, use the diff view</key>
    <key alias="rollbackTo">Rollback to</key>
    <key alias="selectVersion">Versiyon seç</key>
    <key alias="view">Görünüm</key>
  </area>
  <area alias="scripts">
    <key alias="editscript">Düzenleme komut dosyası</key>
  </area>
  <area alias="sections">
    <key alias="concierge">Kapıcı</key>
    <key alias="content">İçerik</key>
    <key alias="courier">Kurya</key>
    <key alias="developer">Geliştirici</key>
    <key alias="installer">CMS Yapılandırma Sihirbazı</key>
    <key alias="media">Medya</key>
    <key alias="member">Üyeler</key>
    <key alias="newsletters">Haber Bültenleri</key>
    <key alias="settings">Ayarlar</key>
    <key alias="statistics">İstatistik</key>
    <key alias="translation">Çeviri</key>
    <key alias="users">Kullanıcılar</key>
    <key alias="help" version="7.0">Yardım</key>
    <key alias="forms">Formlar</key>
  </area>
  <area alias="help">
    <key alias="theBestUmbracoVideoTutorials">Kayadata</key>
  </area>
  <area alias="settings">
    <key alias="defaulttemplate">Varsayılan şablonu</key>
    <key alias="dictionary editor egenskab">Sözlük Anahtarı</key>
    <key alias="importDocumentTypeHelp">To import a document type, find the ".udt" file on your computer by clicking the "Browse" button and click "Import" (you'll be asked for confirmation on the next screen)</key>
    <key alias="newtabname">New Tab Title</key>
    <key alias="nodetype">Node type</key>
    <key alias="objecttype">Type</key>
    <key alias="stylesheet">Stylesheet</key>
    <key alias="script">Script</key>
    <key alias="stylesheet editor egenskab">Stylesheet property</key>
    <key alias="tab">Tab</key>
    <key alias="tabname">Tab Title</key>
    <key alias="tabs">Tabs</key>
    <key alias="contentTypeEnabled">Master Content Type enabled</key>
    <key alias="contentTypeUses">This Content Type uses</key>
    <key alias="asAContentMasterType">as a Master Content Type. Tabs from Master Content Types are not shown and can only be edited on the Master Content Type itself</key>
    <key alias="noPropertiesDefinedOnTab">No properties defined on this tab. Click on the "add a new property" link at the top to create a new property.</key>
  </area>
  <area alias="sort">
    <key alias="sortDone">Sorting complete.</key>
    <key alias="sortHelp">Drag the different items up or down below to set how they should be arranged. Or click the column headers to sort the entire collection of items</key>
    <key alias="sortPleaseWait"><![CDATA[ Please wait. Items are being sorted, this can take a while.]]></key>
  </area>
  <area alias="speechBubbles">
    <key alias="operationFailedHeader">Hata</key>
    <key alias="invalidUserPermissionsText">Kullanıcı izniniz yeterli olmadığı için, işleminiz gerçekleştirilmedi.</key>
    <key alias="operationCancelledHeader">İptal Edildi</key>
    <key alias="operationCancelledText">İşleminiz 3.Parti yazılım tarafından iptal edildi.</key>
    <key alias="contentPublishedFailedByEvent">Sayfa yayınlama 3.Parti yazılım tarafından iptal edildi.</key>
    <key alias="contentTypeDublicatePropertyType">Property type zaten bulunuyor</key>
    <key alias="contentTypePropertyTypeCreated">Property type oluşturuldu</key>
    <key alias="contentTypePropertyTypeCreatedText"><![CDATA[Name: %0% <br /> DataType: %1%]]></key>
    <key alias="contentTypePropertyTypeDeleted">Propertytype silindi</key>
    <key alias="contentTypeSavedHeader">Döküman Tipi kaydedildi</key>
    <key alias="contentTypeTabCreated">Tab oluşturuldu</key>
    <key alias="contentTypeTabDeleted">Tab silindi</key>
    <key alias="contentTypeTabDeletedText">Tab id: %0% silindi</key>
    <key alias="cssErrorHeader">Stylesheet kaydedilmedi</key>
    <key alias="cssSavedHeader">Stylesheet kaydedildi</key>
    <key alias="cssSavedText">Stylesheet sorunsuz kaydedildi</key>
    <key alias="dataTypeSaved">Data tipi kaydedildi</key>
    <key alias="dictionaryItemSaved">Sözlük elemanı kaydedildi</key>
    <key alias="editContentPublishedFailedByParent">Bağlı olduğu sayfa yayınlanmadığından dolayı işlem başarısız oldu.</key>
    <key alias="editContentPublishedHeader">İçerik yayınlandı</key>
    <key alias="editContentPublishedText">ve web sitesinde görülebilir.</key>
    <key alias="editContentSavedHeader">İçeirk kaydedildi.</key>
    <key alias="editContentSavedText">Remember to publish to make changes visible</key>
    <key alias="editContentSendToPublish">Onaya gönder</key>
    <key alias="editContentSendToPublishText">Değişiklikler onaya gönderildi</key>
    <key alias="editMediaSaved">Medya kaydedildi</key>
    <key alias="editMediaSavedText">Medya sorunsuz kaydedildi</key>
    <key alias="editMemberSaved">Üye kaydedildi</key>
    <key alias="editStylesheetPropertySaved">Stylesheet Property kaydedildi</key>
    <key alias="editStylesheetSaved">Stylesheet kaydedildi</key>
    <key alias="editTemplateSaved">Template kaydedildi</key>
    <key alias="editUserError">Kullanıcı kaydedilirken hata oluştu (log kontrol)</key>
    <key alias="editUserSaved">Kullanıcı kaydedildi</key>
    <key alias="editUserTypeSaved">Kullanıcı tipi kaydedildi</key>
    <key alias="fileErrorHeader">Dosya kaydedilemedi</key>
    <key alias="fileErrorText">dosya kaydedilemedi. Lütfen dosya izinlerini kontrol edin</key>
    <key alias="fileSavedHeader">Dosya kaydedildi</key>
    <key alias="fileSavedText">Dosya sorunsuz kaydedildi</key>
    <key alias="languageSaved">Dil kaydedildi</key>
    <key alias="templateErrorHeader">Template kaydedilmedi</key>
    <key alias="templateErrorText">Aynı isim ile 2 template bulunmadığından emin olun</key>
    <key alias="templateSavedHeader">Template kaydedildi</key>
    <key alias="templateSavedText">Template sorunsuz kaydedildi!</key>
    <key alias="contentUnpublished">İçerik yayından kaldırıldı</key>
    <key alias="partialViewSavedHeader">Partial view kaydedildi</key>
    <key alias="partialViewSavedText">Partial view sorunsuz kaydedildi!</key>
    <key alias="partialViewErrorHeader">Partial view kaydedilmedi</key>
    <key alias="partialViewErrorText">Dosya kaydedilirken bir hata oluştu.</key>
  </area>
  <area alias="stylesheet">
    <key alias="aliasHelp">CSS sözdizimi kullanımları. örneğin: h1, .redHeader, .blueTex</key>
    <key alias="editstylesheet">Stil dosyası düzenle</key>
    <key alias="editstylesheetproperty">Stil dosyası özelliği düzenle</key>
    <key alias="nameHelp">Name to identify the style property in the rich text editor</key>
    <key alias="preview">Ön izleme</key>
    <key alias="styles">Stiller</key>
  </area>
  <area alias="template">
    <key alias="edittemplate">Edit template</key>
    <key alias="insertContentArea">Insert content area</key>
    <key alias="insertContentAreaPlaceHolder">Insert content area placeholder</key>
    <key alias="insertDictionaryItem">Insert dictionary item</key>
    <key alias="insertMacro">Insert Macro</key>
    <key alias="insertPageField">Insert Umbraco page field</key>
    <key alias="mastertemplate">Master template</key>
    <key alias="quickGuide">Quick Guide to Umbraco template tags</key>
    <key alias="template">Template</key>
  </area>
  <area alias="grid">
    <key alias="media">Image</key>
    <key alias="macro">Macro</key>
    <key alias="insertControl">Insert control</key>
    <key alias="addRows">Choose a layout for the page</key>
    <key alias="addElement"><![CDATA[To start, click the <i class="icon icon-add blue"></i> below and add your first element]]></key>
    <key alias="clickToEmbed">Click to embed</key>
    <key alias="clickToInsertImage">Click to insert image</key>
    <key alias="placeholderImageCaption">Image caption...</key>
    <key alias="placeholderWriteHere">Write here...</key>
    <key alias="gridLayouts">Grid layouts</key>
    <key alias="gridLayoutsDetail">Layouts are the overall work area for the grid editor, usually you only need one or two different layouts</key>
    <key alias="addGridLayout">Add grid layout</key>
    <key alias="addGridLayoutDetail">Adjust the layout by setting column widths and adding additional sections</key>
    <key alias="rowConfigurations">Row configurations</key>
    <key alias="rowConfigurationsDetail">Rows are predefined cells arranged horizontally</key>
    <key alias="addRowConfiguration">Add row configuration</key>
    <key alias="addRowConfigurationDetail">Adjust the row by setting cell widths and adding additional cells</key>
    <key alias="columns">Columns</key>
    <key alias="columnsDetails">Total combined number of columns in the grid layout</key>
    <key alias="settings">Settings</key>
    <key alias="settingsDetails">Configure what settings editors can change</key>
    <key alias="styles">Styles</key>
    <key alias="stylesDetails">Configure what styling editors can change</key>
    <key alias="allowAllEditors">Allow all editors</key>
    <key alias="allowAllRowConfigurations">Allow all row configurations</key>
  </area>
  <area alias="templateEditor">
    <key alias="alternativeField">Alternative field</key>
    <key alias="alternativeText">Alternative Text</key>
    <key alias="casing">Casing</key>
    <key alias="encoding">Encoding</key>
    <key alias="chooseField">Choose field</key>
    <key alias="convertLineBreaks">Convert line breaks</key>
    <key alias="convertLineBreaksHelp">Replaces line breaks with html-tag &amp;lt;br&amp;gt;</key>
    <key alias="customFields">Custom Fields</key>
    <key alias="dateOnly">Yes, Date only</key>
    <key alias="formatAsDate">Format as date</key>
    <key alias="htmlEncode">HTML encode</key>
    <key alias="htmlEncodeHelp">Will replace special characters by their HTML equivalent.</key>
    <key alias="insertedAfter">Will be inserted after the field value</key>
    <key alias="insertedBefore">Will be inserted before the field value</key>
    <key alias="lowercase">Lowercase</key>
    <key alias="none">None</key>
    <key alias="postContent">Insert after field</key>
    <key alias="preContent">Insert before field</key>
    <key alias="recursive">Recursive</key>
    <key alias="removeParagraph">Remove Paragraph tags</key>
    <key alias="removeParagraphHelp">Will remove any &amp;lt;P&amp;gt; in the beginning and end of the text</key>
    <key alias="standardFields">Standard Fields</key>
    <key alias="uppercase">Uppercase</key>
    <key alias="urlEncode">URL encode</key>
    <key alias="urlEncodeHelp">Will format special characters in URLs</key>
    <key alias="usedIfAllEmpty">Will only be used when the field values above are empty</key>
    <key alias="usedIfEmpty">This field will only be used if the primary field is empty</key>
    <key alias="withTime">Yes, with time. Separator: </key>
  </area>
  <area alias="translation">
    <key alias="details">Translation details</key>
    <key alias="DownloadXmlDTD">Download XML DTD</key>
    <key alias="fields">Fields</key>
    <key alias="includeSubpages">Include subpages</key>
    <key alias="mailBody"><![CDATA[
      Hi %0%

      This is an automated mail to inform you that the document '%1%'
      has been requested for translation into '%5%' by %2%.

      Go to http://%3%/translation/details.aspx?id=%4% to edit.

      Or log into Umbraco to get an overview of your translation tasks
      http://%3%

      Have a nice day!

      Cheers from the Umbraco robot
    ]]></key>
    <key alias="noTranslators">No translator users found. Please create a translator user before you start sending content to translation</key>
    <key alias="pageHasBeenSendToTranslation">The page '%0%' has been send to translation</key>
    <key alias="sendToTranslate">Send the page '%0%' to translation</key>
    <key alias="totalWords">Toplam kelime</key>
    <key alias="translateTo">Translate to</key>
    <key alias="translationDone">Çeviri tamamlandı.</key>
    <key alias="translationDoneHelp">You can preview the pages, you've just translated, by clicking below. If the original page is found, you will get a comparison of the 2 pages.</key>
    <key alias="translationFailed">Translation failed, the XML file might be corrupt</key>
    <key alias="translationOptions">Çeviri opsiyonları</key>
    <key alias="translator">Çevirmen</key>
    <key alias="uploadTranslationXml">Upload translation XML</key>
  </area>
  <area alias="treeHeaders">
    <key alias="cacheBrowser">Cache Browser</key>
    <key alias="contentRecycleBin">Çöp Kutusu</key>
    <key alias="createdPackages">Oluşturulan Paketler</key>
    <key alias="datatype">Data Tipleri</key>
    <key alias="dictionary">Sözlük</key>
    <key alias="installedPackages">Kurulu paketler</key>
    <key alias="installSkin">Görünüm kur</key>
    <key alias="installStarterKit">Başlangıç kiti kur</key>
    <key alias="languages">Diller</key>
    <key alias="localPackage">Yerel paket yükle</key>
    <key alias="macros">Makrolar</key>
    <key alias="mediaTypes">Medya Tipleri</key>
    <key alias="member">Üyeler</key>
    <key alias="memberGroup">Üye Grupları</key>
    <key alias="memberRoles">Roller</key>
    <key alias="memberType">Üye Tipleri</key>
    <key alias="nodeTypes">Döküman Tipleri</key>
    <key alias="packager">Paketler</key>
    <key alias="packages">Paketler</key>
    <key alias="repositories">Depodan kurulum yap</key>
    <key alias="runway">Install Runway</key>
    <key alias="runwayModules">Runway modülleri</key>
    <key alias="scripting">Scripting Dosyaları</key>
    <key alias="scripts">Scriptler</key>
    <key alias="stylesheets">Stil dosyaları</key>
    <key alias="templates">Şablonlar</key>
<<<<<<< HEAD
    <key alias="analytics">Analitikler</key>
    <key alias="settingsGroup"></key>
    <key alias="templatingGroup"></key>
    <key alias="thirdPartyGroup"></key>
=======
>>>>>>> e15992a6
  </area>
  <area alias="update">
    <key alias="updateAvailable">Yeni bir güncelleme geldi</key>
    <key alias="updateDownloadText">%0% hazır, indirimek için tıklayın</key>
    <key alias="updateNoServer">Sunucu bağlantısı yok</key>
    <key alias="updateNoServerError">Güncelleme için kontrol hatası. Daha fazla bilgi için iz yığını gözden geçirin.</key>
  </area>
  <area alias="user">
    <key alias="administrators">Yöneticiler</key>
    <key alias="categoryField">Kategori alanı</key>
    <key alias="changePassword">Şifreni değiştir</key>
    <key alias="newPassword">Yeni şifre</key>
    <key alias="confirmNewPassword">Yeni şifreyi onayla</key>
    <key alias="changePasswordDescription">Aşağıdaki formu doldurarak CMS Geri Office'i erişmek için parolanızı değiştirmeniz ve ' Şifre Değiştir ' düğmesine tıklayabilirsiniz</key>
    <key alias="contentChannel">İçerik Kanalı</key>
    <key alias="descriptionField">Açıklama alanı</key>
    <key alias="disabled">Kullanıcıyı devre dışı bırak</key>
    <key alias="documentType">Döküman Tipi</key>
    <key alias="editors">editör</key>
    <key alias="excerptField">Alıntı alan</key>
    <key alias="language">Dil</key>
    <key alias="loginname">Kullanıcı adı</key>
    <key alias="mediastartnode">Medya kütüphane düğüm başlatın</key>
    <key alias="modules">Bölümler</key>
    <key alias="noConsole">CMS Erişim devre dışı bırakma</key>
    <key alias="password">Parola</key>
    <key alias="resetPassword">Şifrenizi sıfırlayın</key>
    <key alias="passwordChanged">Şifreniz değiştirildi!</key>
    <key alias="passwordConfirm">Yeni parolayı onaylayın</key>
    <key alias="passwordEnterNew">Yeni şifrenizi girin</key>
    <key alias="passwordIsBlank">Yeni şifre boş olamaz!</key>
    <key alias="passwordCurrent">Mevcut Şifre</key>
    <key alias="passwordInvalid">Geçersiz şifre</key>
    <key alias="passwordIsDifferent">Yeni şifre ile teyit şifre arasında bir fark yoktu. Lütfen tekrar deneyin!</key>
    <key alias="passwordMismatch">Teyit şifre yeni bir şifre eşleşmiyor !</key>
    <key alias="permissionReplaceChildren">Alt düğümü izinlerini değiştirin</key>
    <key alias="permissionSelectedPages">Şu anda sayfaları için izinleri değiştiriyorsunuz:</key>
    <key alias="permissionSelectPages">Onların izinlerini değiştirmek için sayfaları seçin</key>
    <key alias="searchAllChildren">Tüm alt düğümlerde ara</key>
    <key alias="startnode">içerikte düğüm başlat</key>
    <key alias="username">Kullanıcı adı</key>
    <key alias="userPermissions">Kullanıcı izinleri</key>
    <key alias="usertype">Kullanıcı türü</key>
    <key alias="userTypes">Kullanıcı tipleri</key>
    <key alias="writer">Yazar</key>
    <key alias="change">Değiştir</key>
    <key alias="yourProfile" version="7.0">Profiliniz</key>
    <key alias="yourHistory" version="7.0">Son tarih</key>
    <key alias="sessionExpires" version="7.0">Oturum sona eriyor</key>
  </area>
</language><|MERGE_RESOLUTION|>--- conflicted
+++ resolved
@@ -936,13 +936,9 @@
     <key alias="scripts">Scriptler</key>
     <key alias="stylesheets">Stil dosyaları</key>
     <key alias="templates">Şablonlar</key>
-<<<<<<< HEAD
-    <key alias="analytics">Analitikler</key>
     <key alias="settingsGroup"></key>
     <key alias="templatingGroup"></key>
     <key alias="thirdPartyGroup"></key>
-=======
->>>>>>> e15992a6
   </area>
   <area alias="update">
     <key alias="updateAvailable">Yeni bir güncelleme geldi</key>
