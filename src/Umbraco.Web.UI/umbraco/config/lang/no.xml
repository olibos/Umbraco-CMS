﻿<?xml version="1.0" encoding="utf-8"?>
<language alias="no" intName="Norwegian" localName="norsk" lcid="20" culture="nb-NO">
  <creator>
    <name>The umbraco community</name>
    <link>http://umbraco.org/documentation/language-files</link>
  </creator>
  <area alias="actions">
    <key alias="assignDomain">Angi domene</key>
    <key alias="auditTrail">Revisjoner</key>
    <key alias="browse">Bla gjennom</key>
    <key alias="copy">Kopier</key>
    <key alias="create">Opprett</key>
    <key alias="createPackage">Opprett pakke</key>
    <key alias="delete">Slett</key>
    <key alias="disable">Deaktiver</key>
    <key alias="emptyTrashcan">Tøm papirkurv</key>
    <key alias="exportDocumentType">Eksporter dokumenttype</key>
    <key alias="importDocumentType">Importer documenttype</key>
    <key alias="importPackage">Importer pakke</key>
    <key alias="liveEdit">Rediger i Canvas</key>
    <key alias="logout">Lukk umbraco</key>
    <key alias="move">Flytt</key>
    <key alias="notify">Varsling</key>
    <key alias="protect">Offentlig tilgang</key>
    <key alias="publish">Publiser</key>
    <key alias="refreshNode">Oppdater noder</key>
    <key alias="republish">Republiser hele siten</key>
    <key alias="rights">Rettigheter</key>
    <key alias="rollback">Reverser</key>
    <key alias="sendtopublish">Send til publisering</key>
    <key alias="sendToTranslate">Send til oversetting</key>
    <key alias="sort">Sorter</key>
    <key alias="toPublish">Send til publisering</key>
    <key alias="translate">Oversett</key>
    <key alias="update">Oppdater</key>
    <key alias="unpublish">Avpubliser</key>
  </area>
  <area alias="assignDomain">
    <key alias="addNew">Legg til domene</key>
    <key alias="domain">Domene</key>
    <key alias="domainCreated">Domene '%0%' er nå opprettet og tilknyttet siden</key>
    <key alias="domainDeleted">Domenet '%0%' er nå slettet</key>
    <key alias="domainExists">Domenet '%0%' er allerede tilknyttet</key>
    <key alias="domainHelp">Gyldige domenenavn er: "eksempel.no", "www.eksempel.no", "eksempel.no:8080" eller "https://www.eksempel.no/".&lt;br/&gt;&lt;br/&gt;Stier med ett nivå støttes, f.eks. "eksempel.com/no". Imidlertid bør det unngås. Bruk heller språkinnstillingen over.</key>
    <key alias="domainUpdated">Domenet '%0%' er nå oppdatert</key>
    <key alias="orEdit">eller rediger eksisterende domener</key>
    <key alias="permissionDenied">Ingen tilgang.</key>
    <key alias="remove">Fjern</key>
    <key alias="invalidNode">Ugyldig node.</key>
    <key alias="invalidDomain">Ugyldig domeneformat.</key>
    <key alias="duplicateDomain">Domene er allerede tilknyttet.</key>
    <key alias="language">Språk</key>
    <key alias="inherit">Arv</key>
    <key alias="setLanguage">Språk</key>
    <key alias="setLanguageHelp">Sett språk for underordnede noder eller arv språk fra overordnet.&lt;br/&gt;Vil også gjelde denne noden, med mindre et underordnet domene også gjelder.</key>
    <key alias="setDomains">Domener</key>
  </area>
  <area alias="auditTrails">
    <key alias="atViewingFor">Viser for</key>
  </area>
  <area alias="buttons">
    <key alias="bold">Fet</key>
    <key alias="deindent">Reduser innrykk</key>
    <key alias="formFieldInsert">Sett inn skjemafelt</key>
    <key alias="graphicHeadline">Sett inn grafisk overskrift</key>
    <key alias="htmlEdit">Rediger HTML</key>
    <key alias="indent">Øk innrykk</key>
    <key alias="italic">Kursiv</key>
    <key alias="justifyCenter">Midtstill</key>
    <key alias="justifyLeft">Juster tekst venstre</key>
    <key alias="justifyRight">Juster tekst høyre</key>
    <key alias="linkInsert">Sett inn lenke</key>
    <key alias="linkLocal">Sett inn lokal lenke (anker)</key>
    <key alias="listBullet">Punktmerking</key>
    <key alias="listNumeric">Nummerering</key>
    <key alias="macroInsert">Sett inn makro</key>
    <key alias="pictureInsert">Sett inn bilde</key>
    <key alias="relations">Rediger relasjoner</key>
    <key alias="save">Lagre</key>
    <key alias="saveAndPublish">Lagre og publiser</key>
    <key alias="saveToPublish">Lagre og send til publisering</key>
    <key alias="showPage">Forhåndsvis</key>
    <key alias="styleChoose">Velg formattering</key>
    <key alias="styleShow">Vis stiler</key>
    <key alias="tableInsert">Sett inn tabell</key>
    <key alias="showPageDisabled">Forhåndsvisning er deaktivert siden det ikke er angitt noen mal</key>
  </area>
  <area alias="content">
    <key alias="about">Om siden</key>
    <key alias="alias">Alternativ lenke</key>
    <key alias="alternativeTextHelp">(hvordan du ville beskrevet bildet over telefon)</key>
    <key alias="alternativeUrls">Alternative lenker</key>
    <key alias="clickToEdit">Klikk for å redigere denne noden</key>
    <key alias="createBy">Opprettet av</key>
    <key alias="createDate">Opprettet den</key>
    <key alias="documentType">Dokumenttype</key>
    <key alias="editing">Redigerer</key>
    <key alias="expireDate">Utløpsdato</key>
    <key alias="itemChanged">Denne noden er endret siden siste publisering</key>
    <key alias="itemNotPublished">Denne noden er enda ikke publisert</key>
    <key alias="lastPublished">Sist publisert</key>
    <key alias="mediatype">Mediatype</key>
    <key alias="membergroup">Medlemsgruppe</key>
    <key alias="memberrole">Rolle</key>
    <key alias="membertype">Medlemstype</key>
    <key alias="noDate">Ingen dato valgt</key>
    <key alias="nodeName">Sidetittel</key>
    <key alias="otherElements">Egenskaper</key>
    <key alias="parentNotPublished">Dette dokumentet er publisert, men ikke synlig ettersom den overliggende siden '%0%' ikke er publisert</key>
    <key alias="publish">Publisert</key>
    <key alias="publishStatus">Publiseringsstatus</key>
    <key alias="releaseDate">Publiseringsdato</key>
    <key alias="removeDate">Fjern dato</key>
    <key alias="sortDone">Sorteringsrekkefølgen er oppdatert</key>
    <key alias="sortHelp">Trekk og slipp nodene eller klikk på kolonneoverskriftene for å sortere. Du kan velge flere noder ved å holde shift eller control tastene mens du velger.</key>
    <key alias="statistics">Statistikk</key>
    <key alias="titleOptional">Tittel (valgfri)</key>
    <key alias="type">Type</key>
    <key alias="unPublish">Avpubliser</key>
    <key alias="updateDate">Sist endret</key>
    <key alias="uploadClear">Fjern fil</key>
    <key alias="urls">Lenke til dokument</key>
    <key alias="mediaLinks">Link til media</key>
    <key alias="parentNotPublishedAnomaly">Intern feil: dokumentet er publisert men finnes ikke i hurtigbuffer</key>
  </area>
  <area alias="create">
    <key alias="chooseNode">Hvor ønsker du å oprette den nye %0%</key>
    <key alias="createUnder">Opprett under</key>
    <key alias="updateData">Velg en type og skriv en tittel</key>
  </area>
  <area alias="dashboard">
    <key alias="browser">Til ditt nettsted</key>
    <key alias="dontShowAgain">- Skjul</key>
    <key alias="nothinghappens">Hvis Umbraco ikke starter, kan det skyldes at pop-up vinduer ikke er tillatt</key>
    <key alias="openinnew">er åpnet i nytt vindu</key>
    <key alias="restart">Omstart</key>
    <key alias="visit">Besøk</key>
    <key alias="welcome">Velkommen</key>
  </area>
  <area alias="defaultdialogs">
    <key alias="anchorInsert">Navn på lokal link</key>
    <key alias="assignDomain">Rediger domener</key>
    <key alias="closeThisWindow">Lukk dette vinduet</key>
    <key alias="confirmdelete">Er du sikker på at du vil slette</key>
    <key alias="confirmdisable">Er du sikker på at du vil deaktivere</key>
    <key alias="confirmEmptyTrashcan">Vennligst kryss av i denne boksen for å bekrefte sletting av %0% element(er)</key>
    <key alias="confirmlogout">Er du sikker på at du vil forlate Umbraco?</key>
    <key alias="confirmSure">Er du sikker?</key>
    <key alias="cut">Klipp ut</key>
    <key alias="editdictionary">Rediger ordboksnøkkel</key>
    <key alias="editlanguage">Rediger språk</key>
    <key alias="insertAnchor">Sett inn lokal link</key>
    <key alias="insertCharacter">Sett inn spesialtegn</key>
    <key alias="insertgraphicheadline">Sett inn grafisk overskrift</key>
    <key alias="insertimage">Sett inn bilde</key>
    <key alias="insertlink">Sett inn lenke</key>
    <key alias="insertMacro">Sett inn makro</key>
    <key alias="inserttable">Sett inn tabell</key>
    <key alias="lastEdited">Sist redigert</key>
    <key alias="link">Lenke</key>
    <key alias="linkinternal">Intern link:</key>
    <key alias="linklocaltip">Ved lokal link, sett inn "#" foran link</key>
    <key alias="linknewwindow">Åpne i nytt vindu?</key>
    <key alias="macroContainerSettings">Makroinnstillinger</key>
    <key alias="macroDoesNotHaveProperties">Denne makroen har ingen egenskaper du kan endre</key>
    <key alias="paste">Lim inn</key>
    <key alias="permissionsEdit">Endre rettigheter for</key>
    <key alias="recycleBinDeleting">Innholdet i papirkurven blir nå slettet. Vennligst ikke lukk dette vinduet mens denne operasjonen foregår</key>
    <key alias="recycleBinIsEmpty">Papirkurven er nå tom</key>
    <key alias="recycleBinWarning">Når elementer blir slettet fra papirkurven vil de være slettet for alltid</key>
    <key alias="regexSearchError">&lt;a target='_blank' href='http://regexlib.com'&gt;regexlib.com&lt;/a&gt; tjenesten opplever for tiden problemer som vi ikke har kontroll over. Vi beklager denne ubeleiligheten.</key>
    <key alias="regexSearchHelp">Søk etter et regulært uttrykk for å legge inn validering til et felt. Eksempel: 'email, 'zip-code' 'url'</key>
    <key alias="removeMacro">Fjern makro</key>
    <key alias="requiredField">Obligatorisk</key>
    <key alias="sitereindexed">Nettstedet er indeksert</key>
    <key alias="siterepublished">Hurtigbufferen er blitt oppdatert. Alt publisert innhold er nå à jour. Alt upublisert innhold er fortsatt ikke publisert.</key>
    <key alias="siterepublishHelp">Hurtigbufferen for siden vil bli oppdatert. Alt publisert innhold vil bli oppdatert, mens upublisert innhold vil forbli upublisert.</key>
    <key alias="tableColumns">Antall kolonner</key>
    <key alias="tableRows">Antall rader</key>
    <key alias="templateContentAreaHelp">&lt;strong&gt;Sett en plassholder-ID&lt;/strong&gt;&lt;br/&gt;Ved å sette en ID på plassholderen kan du legge inn innhold i denne malen fra underliggende maler, ved å referere denne ID'en ved hjelp av et &lt;code&gt;&amp;lt;asp:content /&amp;gt;&lt;/code&gt; element.</key>
    <key alias="templateContentPlaceHolderHelp">&lt;strong&gt;Velg en plassholder ID&lt;/strong&gt; fra listen under. Du kan bare velge ID'er fra den gjeldende malens overordnede mal.</key>
    <key alias="thumbnailimageclickfororiginal">Klikk på bildet for å se det i full størrelse</key>
    <key alias="treepicker">Velg punkt</key>
    <key alias="viewCacheItem">Se buffret node</key>
  </area>
  <area alias="dictionaryItem">
    <key alias="description">Rediger de forskjellige språkversjonene for ordbokelementet '&lt;em&gt;%0%&lt;/em&gt;' under.&lt;br/&gt;Du kan legge til flere språk under 'språk' i menyen til venstre.</key>
    <key alias="displayName">Språk</key>
  </area>
  <area alias="editcontenttype">
    <key alias="allowedchildnodetypes">Tillatte underordnede noder</key>
    <key alias="create">Opprett</key>
    <key alias="deletetab">Slett arkfane</key>
    <key alias="description">Beskrivelse</key>
    <key alias="newtab">Ny arkfane</key>
    <key alias="tab">Arkfane</key>
    <key alias="thumbnail">Miniatyrbilde</key>
  </area>
  <area alias="editdatatype">
    <key alias="addPrevalue">Legg til forhåndsverdi</key>
    <key alias="dataBaseDatatype">Database datatype</key>
    <key alias="guid">Kontrollelement GUID</key>
    <key alias="renderControl">Kontrollelement</key>
    <key alias="rteButtons">Knapper</key>
    <key alias="rteEnableAdvancedSettings">Aktiver avanserte instillinger for</key>
    <key alias="rteEnableContextMenu">Aktiver kontektsmeny</key>
    <key alias="rteMaximumDefaultImgSize">Maksimum standard størrelse på innsatte bilder</key>
    <key alias="rteRelatedStylesheets">Beslektede stilark</key>
    <key alias="rteShowLabel">Vis etikett</key>
    <key alias="rteWidthAndHeight">Bredde og høyde</key>
  </area>
  <area alias="errorHandling">
    <key alias="errorButDataWasSaved">Dine data har blitt lagret, men før du kan publisere denne siden må du rette noen feil:</key>
    <key alias="errorChangingProviderPassword">Den gjeldende Membership Provider støtter ikke endring av passord. (EnablePasswordRetrieval må være satt til sann)</key>
    <key alias="errorExistsWithoutTab">%0% finnes allerede</key>
    <key alias="errorHeader">Det var feil i dokumentet:</key>
    <key alias="errorHeaderWithoutTab">Det var feil i skjemaet:</key>
    <key alias="errorInPasswordFormat">Passordet bør være minst %0% tegn og inneholde minst %1% numeriske tegn</key>
    <key alias="errorIntegerWithoutTab">%0% må være et heltall</key>
    <key alias="errorMandatory">%0% under %1% er obligatorisk</key>
    <key alias="errorMandatoryWithoutTab">%0% er obligatorisk</key>
    <key alias="errorRegExp">%0% under %1% er ikke i et korrekt format</key>
    <key alias="errorRegExpWithoutTab">%0% er ikke i et korrekt format</key>
  </area>
  <area alias="errors">
    <key alias="codemirroriewarning">NB! Selv om CodeMirror er aktivert i konfigurasjon er det deaktivert i Internet Explorer pga. ustabilitet.</key>
    <key alias="contentTypeAliasAndNameNotNull">Fyll ut både alias og navn på den nye egenskapstypen!</key>
    <key alias="filePermissionsError">Det er et problem med lese/skrive rettighetene til en fil eller mappe</key>
    <key alias="missingTitle">Tittel mangler</key>
    <key alias="missingType">Type mangler</key>
    <key alias="pictureResizeBiggerThanOrg">Du er i ferd med å gjøre bildet større enn originalen. Det vil forringe kvaliteten på bildet, ønsker du å fortsette?</key>
    <key alias="pythonErrorHeader">Feil i python-skriptet</key>
    <key alias="pythonErrorText">Python-skriptet ble ikke lagret fordi det inneholder en eller flere feil</key>
    <key alias="startNodeDoesNotExists">Startnode er slettet. Kontakt din administrator</key>
    <key alias="stylesMustMarkBeforeSelect">Du må markere innhold før du kan endre stil</key>
    <key alias="stylesNoStylesOnPage">Det er ingen aktive stiler eller formateringer på denne siden</key>
    <key alias="tableColMergeLeft">Sett markøren til venstre i de 2 cellene du ønsker å slå sammen</key>
    <key alias="tableSplitNotSplittable">Du kan ikke dele en celle som allerede er delt.</key>
    <key alias="xsltErrorHeader">Feil i XSLT kode</key>
    <key alias="xsltErrorText">XSLT ble ikke lagret på grunn av feil i koden</key>
    <key alias="dissallowedMediaType">Filtypen er deaktivert av administrator</key>
  </area>
  <area alias="general">
    <key alias="about">Om</key>
    <key alias="action">Handling</key>
    <key alias="add">Legg til</key>
    <key alias="alias">Alias</key>
    <key alias="areyousure">Er du sikker?</key>
    <key alias="border">Ramme</key>
    <key alias="by">eller</key>
    <key alias="cancel">Avbryt</key>
    <key alias="cellMargin">Cellemargin</key>
    <key alias="choose">Velg</key>
    <key alias="close">Lukk</key>
    <key alias="closewindow">Lukk vindu</key>
    <key alias="comment">Kommentar</key>
    <key alias="confirm">Bekreft</key>
    <key alias="constrainProportions">Behold proposjoner</key>
    <key alias="continue">Fortsett</key>
    <key alias="copy">Kopier</key>
    <key alias="create">Opprett</key>
    <key alias="database">Database</key>
    <key alias="date">Dato</key>
    <key alias="default">Standard</key>
    <key alias="delete">Slett</key>
    <key alias="deleted">Slettet</key>
    <key alias="deleting">Sletter...</key>
    <key alias="design">Design</key>
    <key alias="dimensions">Dimensjoner</key>
    <key alias="down">Ned</key>
    <key alias="download">Last ned</key>
    <key alias="edit">Rediger</key>
    <key alias="edited">Endret</key>
    <key alias="elements">Elementer</key>
    <key alias="email">E-post</key>
    <key alias="error">Feil</key>
    <key alias="findDocument">Finn</key>
    <key alias="height">Høyde</key>
    <key alias="help">Hjelp</key>
    <key alias="icon">Ikon</key>
    <key alias="import">Importer</key>
    <key alias="innerMargin">Indre margin</key>
    <key alias="insert">Sett inn</key>
    <key alias="install">Installer</key>
    <key alias="justify">Justering</key>
    <key alias="language">Språk</key>
    <key alias="layout">Layout</key>
    <key alias="loading">Laster</key>
    <key alias="locked">Låst</key>
    <key alias="login">Logg inn</key>
    <key alias="logoff">Logg ut</key>
    <key alias="logout">Logg ut</key>
    <key alias="macro">Makro</key>
    <key alias="move">Flytt</key>
    <key alias="name">Navn</key>
    <key alias="new">Ny</key>
    <key alias="next">Neste</key>
    <key alias="no">Nei</key>
    <key alias="of">av</key>
    <key alias="ok">OK</key>
    <key alias="open">Åpne</key>
    <key alias="or">eller</key>
    <key alias="password">Passord</key>
    <key alias="path">Sti</key>
    <key alias="placeHolderID">Plassholder ID</key>
    <key alias="pleasewait">Ett øyeblikk...</key>
    <key alias="previous">Forrige</key>
    <key alias="properties">Egenskaper</key>
    <key alias="reciept">E-post som innholdet i skjemaet skal sendes til</key>
    <key alias="recycleBin">Papirkurv</key>
    <key alias="remaining">Gjenværende</key>
    <key alias="rename">Gi nytt navn</key>
    <key alias="renew">Forny</key>
    <key alias="retry">Prøv igjen</key>
    <key alias="rights">Rettigheter</key>
    <key alias="search">Søk</key>
    <key alias="server">Server</key>
    <key alias="show">Vis</key>
    <key alias="showPageOnSend">Hvilken side skal vises etter at skjemaet er sendt</key>
    <key alias="size">Størrelse</key>
    <key alias="sort">Sorter</key>
    <key alias="type">Type</key>
    <key alias="typeToSearch">Søk...</key>
    <key alias="up">Opp</key>
    <key alias="update">Oppdater</key>
    <key alias="upgrade">Oppgrader</key>
    <key alias="upload">Last opp</key>
    <key alias="url">Url</key>
    <key alias="user">Bruker</key>
    <key alias="username">Brukernavn</key>
    <key alias="value">Verdi</key>
    <key alias="view">Visning</key>
    <key alias="welcome">Velkommen...</key>
    <key alias="width">Bredde</key>
    <key alias="yes">Ja</key>
    <key alias="folder">Mappe</key>
  </area>
  <area alias="graphicheadline">
    <key alias="backgroundcolor">Bakgrunnsfarge</key>
    <key alias="bold">Fet</key>
    <key alias="color">Tekstfarge</key>
    <key alias="font">Skrifttype</key>
    <key alias="text">Tekst</key>
  </area>
  <area alias="headers">
    <key alias="page">Side</key>
  </area>
  <area alias="installer">
    <key alias="databaseErrorCannotConnect">Installasjonsprogrammet kan ikke koble til databasen</key>
    <key alias="databaseErrorWebConfig">Kunne ikke lagre Web.Config-filen. Vennligst endre databasens tilkoblingsstreng manuelt. </key>
    <key alias="databaseFound">Din database er funnet og identifisert som</key>
    <key alias="databaseHeader">Databasekonfigurasjon</key>
    <key alias="databaseInstall">Klikk &lt;strong&gt;installer&lt;/strong&gt;-knappen for å installere Umbraco %0% databasen</key>
    <key alias="databaseInstallDone">Umbraco %0% har nå blitt kopiert til din database. Trykk &lt;strong&gt;Neste&lt;/strong&gt; for å fortsette.</key>
    <key alias="databaseNotFound">&lt;p&gt;Databasen ble ikke funnet! Vennligst sjekk at informasjonen i "connection string" i "web.config"-filen er korrekt.&lt;/p&gt;&lt;p&gt;For å fortsette, vennligst rediger "web.config"-filen (bruk Visual Studio eller din favoritteditor), rull ned til bunnen, og legg til tilkoblingsstrengen for din database i nøkkelen "umbracoDbDSN" og lagre filen.&lt;/p&gt;&lt;p&gt;Klikk &lt;strong&gt;prøv på nytt&lt;/strong&gt; når du er ferdig.&lt;br /&gt; &lt;a href="http://umbraco.org/redir/installWebConfig" target="_blank"&gt;Mer informasjon om redigering av web.config her.&lt;/a&gt;&lt;/p&gt;</key>
    <key alias="databaseText">For å fullføre dette steget, må du vite en del informasjon om din database server ("tilkoblingsstreng").&lt;br/&gt; Vennligst kontakt din ISP om nødvendig. Hvis du installerer på en lokal maskin eller server, må du kanskje skaffe informasjonen fra din systemadministrator.</key>
    <key alias="databaseUpgrade">&lt;p&gt; Trykk på knappen &lt;strong&gt;oppgrader&lt;/strong&gt; for å oppgradere databasen din til Umbraco %0%&lt;/p&gt; &lt;p&gt; Ikke vær urolig - intet innhold vil bli slettet og alt vil fortsette å virke etterpå! &lt;/p&gt;</key>
    <key alias="databaseUpgradeDone">Databasen din har blitt oppgradert til den siste utgaven, %0%.&lt;br/&gt;Trykk &lt;strong&gt;Neste&lt;/strong&gt; for å fortsette.</key>
    <key alias="databaseUpToDate">Databasen din er av nyeste versjon! Klikk &lt;strong&gt;neste&lt;/strong&gt; for å fortsette konfigurasjonsveiviseren</key>
    <key alias="defaultUserChangePass">&lt;strong&gt;Passordet til standardbrukeren må endres!</key>
    <key alias="defaultUserDisabled">&lt;strong&gt;Standardbrukeren har blitt deaktivert eller har ingen tilgang til umbraco!&lt;/strong&gt;&lt;/p&gt;&lt;p&gt;Ingen videre handling er nødvendig. Klikk &lt;b&gt;neste&lt;/b&gt; for å fortsette.</key>
    <key alias="defaultUserPassChanged">&lt;strong&gt;Passordet til standardbrukeren har blitt forandret etter installasjonen!&lt;/strong&gt;&lt;/p&gt;&lt;p&gt;Ingen videre handling er nødvendig. Klikk &lt;strong&gt;Neste&lt;/strong&gt; for å fortsette.</key>
    <key alias="defaultUserPasswordChanged">Passordet er blitt endret!</key>
    <key alias="defaultUserText">&lt;p&gt; umbraco skaper en standard bruker med login &lt;strong&gt; ( "admin") &lt;/ strong&gt; og passord &lt;strong&gt; ( "default") &lt;/ strong&gt;. Det er &lt;strong&gt; viktig &lt;/ strong&gt; at passordet er endret til noe unikt. &lt;/ p&gt; &lt;p&gt; Dette trinnet vil sjekke standard brukerens passord og foreslår hvis det må skiftes &lt;/ p&gt;</key>
    <key alias="greatStart">Få en god start med våre introduksjonsvideoer</key>
    <key alias="licenseText">Ved å klikke på Neste-knappen (eller endre umbracoConfigurationStatus i Web.config), godtar du lisensen for denne programvaren som angitt i boksen nedenfor. Legg merke til at denne umbraco distribusjon består av to ulike lisenser, åpen kilde MIT lisens for rammen og umbraco frivareverktøy lisens som dekker brukergrensesnittet.</key>
    <key alias="None">Ikke installert.</key>
    <key alias="permissionsAffectedFolders">Berørte filer og mapper</key>
    <key alias="permissionsAffectedFoldersMoreInfo">Mer informasjon om å sette opp rettigheter for umbraco her</key>
    <key alias="permissionsAffectedFoldersText">Du må gi ASP.NET brukeren rettigheter til å endre de følgende filer og mapper</key>
    <key alias="permissionsAlmostPerfect">&lt;strong&gt;Rettighetene er nesten perfekt satt opp!&lt;/strong&gt;&lt;br/&gt;&lt;br/&gt; Du kan kjøre umbraco uten problemer, men du vil ikke være i stand til å installere de anbefalte pakkene for å utnytte umbraco fullt ut.</key>
    <key alias="permissionsHowtoResolve">Hvordan løse problemet</key>
    <key alias="permissionsHowtoResolveLink">Klikk her for å lese tekstversjonen</key>
    <key alias="permissionsHowtoResolveText">Se vår &lt;strong&gt;innføringsvideo&lt;/strong&gt; om å sette opp rettigheter for umbraco eller les tekstversjonen.</key>
    <key alias="permissionsMaybeAnIssue">&lt;strong&gt;Rettighetsinnstillingene kan være et problem!&lt;/strong&gt;&lt;br/&gt;&lt;br/&gt; Du kan kjøre umbraco uten problemer, men du vil ikke være i stand til å installere de anbefalte pakkene for å utnytte umbraco fullt ut.</key>
    <key alias="permissionsNotReady">&lt;strong&gt;Rettighetsinstillingene er ikke klargjort for umbraco!&lt;/strong&gt;&lt;br/&gt;&lt;br/&gt; For å kunne kjøre umbraco, må du oppdatere rettighetsinnstillingene dine.</key>
    <key alias="permissionsPerfect">&lt;strong&gt;Rettighetsinnstillingene er perfekt!&lt;/strong&gt;&lt;br/&gt;&lt;br/&gt;Du er klar for å kjøre umbraco og installere pakker!</key>
    <key alias="permissionsResolveFolderIssues">Løser mappeproblem</key>
    <key alias="permissionsResolveFolderIssuesLink">Følg denne linken for mer informasjon om problemer med ASP.NET og oppretting av mapper</key>
    <key alias="permissionsSettingUpPermissions">Konfigurerer mappetillatelser</key>
    <key alias="permissionsText">umbraco trenger skrive/endre tilgang til enkelte mapper for å kunne lagre filer som bilder og PDF-dokumenter. Den lagrer også midlertidig data (aka: hurtiglager) for å øke ytelsen på websiden din.</key>
    <key alias="runwayFromScratch">Jeg ønsker å starte fra bunnen.</key>
    <key alias="runwayFromScratchText">Din website er helt tom for øyeblikket. Dette er perfekt hvis du vil begynne helt forfra og lage dine egne dokumenttyper og maler. (&lt;a href="http://umbraco.tv/documentation/videos/for-site-builders/foundation/document-types"&gt;lær hvordan&lt;/a&gt;) Du kan fortsatt velge å installere Runway senere. Vennligst gå til Utvikler-seksjonen og velg Pakker.</key>
    <key alias="runwayHeader">Du har akkurat satt opp en ren Umbraco plattform. Hva vil du gjøre nå?</key>
    <key alias="runwayInstalled">Runway er installert</key>
    <key alias="runwayInstalledText">Du har nå fundamentet på plass. Velg hvilke moduler du ønsker å installer på toppen av det.&lt;br/&gt; Dette er vår liste av anbefalte moduler- Kryss av de du ønsker å installere, eller se den&lt;a href="#" onclick="toggleModules(); return false;" id="toggleModuleList"&gt;fulle listen av moduler&lt;/a&gt; </key>
    <key alias="runwayOnlyProUsers">Bare anbefalt for erfarne brukere</key>
    <key alias="runwaySimpleSite">Jeg vil starte med en enkel webside</key>
    <key alias="runwaySimpleSiteText">&lt;p&gt; "Runway" er en enkel webside som utstyrer deg med noen grunnleggende dokumenttyper og maler. Veiviseren kan sette opp Runway for deg automatisk, men du kan enkelt endre, utvide eller slette den. Runway er ikke nødvendig, og du kan enkelt bruke Umbraco uten den. Imidlertidig tilbyr Runway et enkelt fundament basert på de beste metodene for å hjelpe deg i gang fortere enn noensinne. Hvis du velger å installere Runway, kan du også velge blant grunnleggende byggeklosser kalt Runway Moduler for å forøke dine Runway-sider. &lt;/p&gt; &lt;small&gt; &lt;em&gt;Sider inkludert i Runway:&lt;/em&gt; Hjemmeside, Komme-i-gang, Installere moduler.&lt;br /&gt; &lt;em&gt;Valgfrie Moduler:&lt;/em&gt; Toppnavigasjon, Sidekart, Kontakt, Galleri. &lt;/small&gt; </key>
    <key alias="runwayWhatIsRunway">Hva er Runway</key>
    <key alias="step1">Steg 1/5 Godta lisens</key>
    <key alias="step2">Steg 2/5 Database konfigurasjon</key>
    <key alias="step3">Steg 3/5: Valider filrettigheter</key>
    <key alias="step4">Steg 4/5: Skjekk Umbraco sikkerheten</key>
    <key alias="step5">Steg 5/5: Umbraco er klar for deg til å starte!</key>
    <key alias="thankYou">Tusen takk for at du valgte Umbraco!</key>
    <key alias="theEndBrowseSite">&lt;h3&gt;Se ditt nye nettsted&lt;/h3&gt; Du har installert Runway, hvorfor ikke se hvordan ditt nettsted ser ut.</key>
    <key alias="theEndFurtherHelp">&lt;h3&gt;Mer hjelp og info&lt;/h3&gt; Få hjelp fra vårt prisbelønte samfunn, bla gjennom dokumentasjonen eller se noen gratis videoer på hvordan man bygger et enkelt nettsted, hvordan bruke pakker og en rask guide til umbraco terminologi</key>
    <key alias="theEndHeader">Umbraco %0% er installert og klar til bruk</key>
    <key alias="theEndInstallFailed">For å fullføre installasjonen, må du manuelt endre &lt;strong&gt;web.config&lt;/strong&gt; filen, og oppdatere AppSetting-nøkkelen &lt;strong&gt;umbracoConfigurationStatus&lt;/strong&gt; til verdien &lt;strong&gt;'%0%'&lt;/strong&gt;</key>
    <key alias="theEndInstallSuccess">Du kan &lt;strong&gt;starte øyeblikkelig&lt;/strong&gt; ved å klikke på "Start Umbraco" knappen nedenfor. &lt;br/&gt;Hvis du er &lt;strong&gt;ny på umbraco&lt;/strong&gt;, kan du finne mange ressurser på våre komme-i-gang sider.</key>
    <key alias="theEndOpenUmbraco">&lt;h3&gt;Start Umbraco&lt;/h3&gt; For å administrere din webside, åpne umbraco og begynn å legge til innhold, oppdatere maler og stilark eller utvide funksjonaliteten</key>
    <key alias="Unavailable">Tilkobling til databasen mislyktes.</key>
    <key alias="Version3">Umbraco Versjon 3</key>
    <key alias="Version4">Umbraco Versjon 4</key>
    <key alias="watch">Pass på</key>
    <key alias="welcomeIntro">Denne veiviseren vil hjelpe deg gjennom prosessen med å konfigurere &lt;strong&gt;umbraco %0%&lt;/strong&gt; for en ny installasjon eller oppgradering fra versjon 3.0. &lt;br/&gt;&lt;br/&gt; Trykk &lt;strong&gt;"neste"&lt;/strong&gt; for å starte veiviseren.</key>
  </area>
  <area alias="language">
    <key alias="cultureCode">Språkkode</key>
    <key alias="displayName">Språk</key>
  </area>
  <area alias="lockout">
    <key alias="lockoutWillOccur">Du har vært inaktiv og vil logges ut automatisk om</key>
    <key alias="renewSession">Forny innlogging for å lagre</key>
  </area>
  <area alias="login">
    <key alias="bottomText">&lt;p style="text-align:right;"&gt;&amp;copy; 2001 - %0% &lt;br /&gt;&lt;a href="http://umbraco.org" style="text-decoration: none" target="_blank"&gt;umbraco.org&lt;/a&gt;&lt;/p&gt; </key>
    <key alias="topText">Velkommen til Umbraco, skriv inn ditt brukernavn og passord i feltene under:</key>
  </area>
  <area alias="main">
    <key alias="dashboard">Skrivebord</key>
    <key alias="sections">Seksjoner</key>
    <key alias="tree">Innhold</key>
  </area>
  <area alias="moveOrCopy">
    <key alias="choose">Velg side over...</key>
    <key alias="copyDone">%0% er nå kopiert til %1%</key>
    <key alias="copyTo">Kopier til</key>
    <key alias="moveDone">%0% er nå flyttet til %1%</key>
    <key alias="moveTo">Flytt til</key>
    <key alias="nodeSelected">har blitt valgt som rot til ditt nye innhold, klikk 'ok' nedenfor.</key>
    <key alias="noNodeSelected">Ingen node er valgt, vennligst velg en node i listen over før du klikker 'fortsett'</key>
    <key alias="notAllowedByContentType">Gjeldende nodes type tillates ikke under valgt node</key>
    <key alias="notAllowedByPath">Gjeldende node kan ikke legges under en underordnet node</key>
    <key alias="notValid">Handlingen tillates ikke. Du mangler tilgang til en eller flere underordnede noder.</key>
    <key alias="relateToOriginal">Relater kopierte elementer til original(e)</key>
  </area>
  <area alias="notifications">
    <key alias="editNotifications">Rediger dine varsler for %0%</key>
    <key alias="mailBody">
Hei %0%

Dette er en automatisk mail for å informere om at handlingen '%1%'
er utført på siden '%2%'
av brukeren '%3%'
		
Gå til http://%4%/umbraco/default.aspx?section=content&amp;id=%5% for å redigere.
	
Ha en fin dag!
		
Vennlig hilsen umbraco roboten
		</key>
    <key alias="mailBodyHtml">&lt;p&gt;Hei %0%&lt;/p&gt;

<<<<<<< HEAD
		  &lt;p&gt;Dette er en automatisk mail for å informere om at handlingen '%1%'
        er blitt utført på siden &lt;a href="%7%"&gt;&lt;strong&gt;'%2%'&lt;/strong&gt;&lt;/a&gt;
        av brukeren &lt;strong&gt;'%3%'&lt;/strong&gt;
	    &lt;/p&gt;
		  &lt;div style="margin: 8px 0; padding: 8px; display: block;"&gt;
				&lt;br /&gt;
				&lt;a style="color: white; font-weight: bold; background-color: #66cc66; text-decoration : none; margin-right: 20px; border: 8px solid #66cc66; width: 150px;" href="http://%4%/umbraco/actions/publish.aspx?id=%5%"&gt;&amp;nbsp;&amp;nbsp;PUBLISER&amp;nbsp;&amp;nbsp;&lt;/a&gt; &amp;nbsp; 
				&lt;a style="color: white; font-weight: bold; background-color: #5372c3; text-decoration : none; margin-right: 20px; border: 8px solid #5372c3; width: 150px;" href="http://%4%/umbraco/actions/editContent.aspx?id=%5%"&gt;&amp;nbsp;&amp;nbsp;&amp;nbsp;&amp;nbsp;&amp;nbsp;REDIGER&amp;nbsp;&amp;nbsp;&amp;nbsp;&amp;nbsp;&amp;nbsp;&lt;/a&gt; &amp;nbsp; 
				&lt;a style="color: white; font-weight: bold; background-color: #ca4a4a; text-decoration : none; margin-right: 20px; border: 8px solid #ca4a4a; width: 150px;" href="http://%4%/umbraco/actions/delete.aspx?id=%5%"&gt;&amp;nbsp;&amp;nbsp;&amp;nbsp;&amp;nbsp;SLETT&amp;nbsp;&amp;nbsp;&amp;nbsp;&amp;nbsp;&lt;/a&gt;
				&lt;br /&gt;
		  &lt;/div&gt;
		  &lt;p&gt;
			  &lt;h3&gt;Rettelser:&lt;/h3&gt;
			  &lt;table style="width: 100%;"&gt;
=======
		  <p>Dette er en automatisk mail for å informere om at handlingen '%1%'
        er blitt utført på siden <a href="http://%4%/actions/preview.aspx?id=%5%"><strong>'%2%'</strong></a>
        av brukeren <strong>'%3%'</strong>
	    </p>
		  <div style="margin: 8px 0; padding: 8px; display: block;">
				<br />
				<a style="color: white; font-weight: bold; background-color: #66cc66; text-decoration : none; margin-right: 20px; border: 8px solid #66cc66; width: 150px;" href="http://%4%/actions/publish.aspx?id=%5%">&nbsp;&nbsp;PUBLISER&nbsp;&nbsp;</a> &nbsp; 
				<a style="color: white; font-weight: bold; background-color: #5372c3; text-decoration : none; margin-right: 20px; border: 8px solid #5372c3; width: 150px;" href="http://%4%/actions/editContent.aspx?id=%5%">&nbsp;&nbsp;&nbsp;&nbsp;&nbsp;REDIGER&nbsp;&nbsp;&nbsp;&nbsp;&nbsp;</a> &nbsp; 
				<a style="color: white; font-weight: bold; background-color: #ca4a4a; text-decoration : none; margin-right: 20px; border: 8px solid #ca4a4a; width: 150px;" href="http://%4%/actions/delete.aspx?id=%5%">&nbsp;&nbsp;&nbsp;&nbsp;SLETT&nbsp;&nbsp;&nbsp;&nbsp;</a>
				<br />
		  </div>
		  <p>
			  <h3>Rettelser:</h3>
			  <table style="width: 100%;">
>>>>>>> cc91977e
						   %6%
				&lt;/table&gt;
			 &lt;/p&gt;

		  &lt;div style="margin: 8px 0; padding: 8px; display: block;"&gt;
				&lt;br /&gt;
				&lt;a style="color: white; font-weight: bold; background-color: #66cc66; text-decoration : none; margin-right: 20px; border: 8px solid #66cc66; width: 150px;" href="http://%4%/umbraco/actions/publish.aspx?id=%5%"&gt;&amp;nbsp;&amp;nbsp;PUBLISER&amp;nbsp;&amp;nbsp;&lt;/a&gt; &amp;nbsp; 
				&lt;a style="color: white; font-weight: bold; background-color: #5372c3; text-decoration : none; margin-right: 20px; border: 8px solid #5372c3; width: 150px;" href="http://%4%/umbraco/actions/editContent.aspx?id=%5%"&gt;&amp;nbsp;&amp;nbsp;&amp;nbsp;&amp;nbsp;&amp;nbsp;REDIGER&amp;nbsp;&amp;nbsp;&amp;nbsp;&amp;nbsp;&amp;nbsp;&lt;/a&gt; &amp;nbsp; 
				&lt;a style="color: white; font-weight: bold; background-color: #ca4a4a; text-decoration : none; margin-right: 20px; border: 8px solid #ca4a4a; width: 150px;" href="http://%4%/umbraco/actions/delete.aspx?id=%5%"&gt;&amp;nbsp;&amp;nbsp;&amp;nbsp;&amp;nbsp;SLETT&amp;nbsp;&amp;nbsp;&amp;nbsp;&amp;nbsp;&lt;/a&gt;
				&lt;br /&gt;
		  &lt;/div&gt;

		  &lt;p&gt;Ha en fin dag!&lt;br /&gt;&lt;br /&gt;
			  Vennlig hilsen umbraco roboten
		  &lt;/p&gt;</key>
    <key alias="mailSubject">[%0%] Varsling om %1% utført på %2%</key>
    <key alias="notifications">Varsling</key>
  </area>
  <area alias="packager">
    <key alias="chooseLocalPackageText">Klikke browse og velg pakke fra lokal disk. umbraco-pakker har vanligvis endelsen ".umb" eller ".zip".</key>
    <key alias="packageAuthor">Utvikler</key>
    <key alias="packageDemonstration">Demonstrasjon</key>
    <key alias="packageDocumentation">Dokumentasjon</key>
    <key alias="packageMetaData">Metadata</key>
    <key alias="packageName">Pakkenavn</key>
    <key alias="packageNoItemsHeader">Pakken inneholder ingen elementer</key>
    <key alias="packageNoItemsText">Denne pakkefilen inneholder ingen elementer å avinstallere.&lt;br/&gt;&lt;br/&gt;Du kan trygt fjerne pakken fra systemet ved å klikke "avinstaller pakke" nedenfor.</key>
    <key alias="packageNoUpgrades">Ingen oppdateringer tilgjengelig</key>
    <key alias="packageOptions">Alternativer for pakke</key>
    <key alias="packageReadme">Lesmeg for pakke</key>
    <key alias="packageRepository">Pakkebrønn</key>
    <key alias="packageUninstallConfirm">Bekreft avinstallering</key>
    <key alias="packageUninstalledHeader">Pakken ble avinstallert</key>
    <key alias="packageUninstalledText">Pakken ble vellykket avinstallert</key>
    <key alias="packageUninstallHeader">Avinstaller pakke</key>
    <key alias="packageUninstallText">Du kan velge bort elementer du ikke vil slette på dette tidspunkt, nedenfor. Når du klikker "bekreft avinstallering" vil alle elementer som er krysset av bli slettet.&lt;br/&gt; &lt;span style="color:red;font-weight:bold;"&gt;Advarsel:&lt;/span&gt; alle dokumenter, media, etc. som som er avhengig av elementene du sletter, vil slutte å virke, noe som kan føre til ustabilitet, så avinstaller med forsiktighet. Hvis du er i tvil, kontakt pakkeutvikleren.</key>
    <key alias="packageUpgradeDownload">Last ned oppdatering fra pakkeregisteret</key>
    <key alias="packageUpgradeHeader">Oppgrader pakke</key>
    <key alias="packageUpgradeInstructions">Oppgraderingsinstrukser</key>
    <key alias="packageUpgradeText">Det er en oppdatering tilgjengelig for denne pakken. Du kan laste den ned direkte fra pakkebrønnen.</key>
    <key alias="packageVersion">Pakkeversjon</key>
    <key alias="viewPackageWebsite">Se pakkens nettsted</key>
  </area>
  <area alias="paste">
    <key alias="doNothing">Lim inn med full formattering (Anbefales ikke)</key>
    <key alias="errorMessage">Teksten du er i ferd med å lime inn, inneholder spesialtegn eller formattering. Dette kan skyldes at du kopierer fra f.eks. Microsoft Word. umbraco kan fjerne denne spesialformatteringen automatisk slik at innholdet er mer velegnet for visning på en webside.</key>
    <key alias="removeAll">Lim inn som ren tekst, dvs. fjern al formattering</key>
    <key alias="removeSpecialFormattering">Lim inn og fjern uegnet formatering (anbefalt)</key>
  </area>
  <area alias="publicAccess">
    <key alias="paAdvanced">Avansert: Beskytt ved å velge hvilke brukergrupper som har tilgang til siden</key>
    <key alias="paAdvancedHelp">Om du ønsker å kontrollere tilgang til siden ved å bruke rolle-basert autentisering,&lt;br /&gt; ved å bruke Umbraco's medlems-grupper</key>
    <key alias="paAdvancedNoGroups">Du må opprette en medlemsgruppe før du kan bruke &lt;br /&gt; rollebasert autentikasjon.</key>
    <key alias="paErrorPage">Feilside</key>
    <key alias="paErrorPageHelp">Brukt når personer logger på, men ikke har tilgang</key>
    <key alias="paHowWould">Hvordan vil du beskytte siden din?</key>
    <key alias="paIsProtected">%0% er nå beskyttet</key>
    <key alias="paIsRemoved">Beskyttelse fjernet fra %0%</key>
    <key alias="paLoginPage">Innloggingsside</key>
    <key alias="paLoginPageHelp">Velg siden som har loginformularet</key>
    <key alias="paRemoveProtection">Fjern beskyttelse</key>
    <key alias="paSelectPages">Velg sidene som inneholder login-skjema og feilmelding ved feil innolgging.</key>
    <key alias="paSelectRoles">Velg rollene som har tilgang til denne siden</key>
    <key alias="paSetLogin">Sett brukernavn og passord for denne siden</key>
    <key alias="paSimple">Enkelt: Beskytt ved hjelp av brukernavn og passord</key>
    <key alias="paSimpleHelp">Om du ønsker å bruke enkel autentisering via ett enkelt brukernavn og passord</key>
  </area>
  <area alias="publish">
    <key alias="contentPublishedFailedByEvent">%0% kunne ikke publiseres fordi et tredjepartstillegg avbrøt handlingen.</key>
    <key alias="includeUnpublished">Inkluder upubliserte undersider</key>
    <key alias="inProgress">Publiserer - vennligst vent...</key>
    <key alias="inProgressCounter">%0% av %1% sider har blitt publisert...</key>
    <key alias="nodePublish">%0% er nå publisert</key>
    <key alias="nodePublishAll">%0% og alle undersider er nå publisert</key>
    <key alias="publishAll">Publiser alle undersider</key>
    <key alias="publishHelp">Klikk &lt;em&gt;ok&lt;/em&gt; for å publisere &lt;strong&gt;%0%&lt;/strong&gt; og dermed gjøre innholdet synlig for alle.&lt;br/&gt;&lt;br /&gt;Du kan publisere denne siden og alle dens undersider ved å krysse av &lt;em&gt;Publiser alle undersider&lt;/em&gt; nedenfor.</key>
    <key alias="contentPublishedFailedInvalid">%0% ble ikke publisert. Ett eller flere felter ble ikke godkjent av validering.</key>
    <key alias="contentPublishedFailedByParent">%0% kan ikke publiseres fordi en overordnet side ikke er publisert.</key>
  </area>
  <area alias="relatedlinks">
    <key alias="addExternal">Legg til ekstern lenke</key>
    <key alias="addInternal">Legg til intern lenke</key>
    <key alias="addlink">Legg til</key>
    <key alias="caption">Tittel</key>
    <key alias="internalPage">Intern side</key>
    <key alias="linkurl">Url</key>
    <key alias="modeDown">Flytt ned</key>
    <key alias="modeUp">Flytt opp</key>
    <key alias="newWindow">Åpne i nytt vindu</key>
    <key alias="removeLink">Fjern lenke</key>
  </area>
  <area alias="rollback">
    <key alias="currentVersion">Gjeldende versjon</key>
    <key alias="diffHelp">Dette viser forskjellene mellom den gjeldende og den valgte versjonen&lt;br /&gt;&lt;del&gt;Rød&lt;/del&gt; tekst vil ikke bli vist i den valgte versjonen. , &lt;ins&gt;grønn betyr lagt til&lt;/ins&gt;</key>
    <key alias="documentRolledBack">Dokumentet er tilbakeført til en tidligere versjon</key>
    <key alias="htmlHelp">Dette viser den valgte versjonen som HTML, bruk avviksvisningen hvis du ønsker å se forksjellene mellom to versjoner samtidig.</key>
    <key alias="rollbackTo">Tilbakefør til</key>
    <key alias="selectVersion">Velg versjon</key>
    <key alias="view">Vis</key>
  </area>
  <area alias="scripts">
    <key alias="editscript">Rediger scriptfilen</key>
  </area>
  <area alias="sections">
    <key alias="concierge">Concierge</key>
    <key alias="content">Innhold</key>
    <key alias="courier">Courier</key>
    <key alias="developer">Utvikler</key>
    <key alias="installer">Umbraco konfigurasjonsveiviser</key>
    <key alias="media">Mediaarkiv</key>
    <key alias="member">Medlemmer</key>
    <key alias="newsletters">Nyhetsbrev</key>
    <key alias="settings">Innstillinger</key>
    <key alias="statistics">Statistikk</key>
    <key alias="translation">Oversettelse</key>
    <key alias="users">Brukere</key>
  </area>
  <area alias="settings">
    <key alias="defaulttemplate">Standardmal</key>
    <key alias="dictionary editor egenskab">Ordboksnøkkel</key>
    <key alias="importDocumentTypeHelp">For å importere en dokumenttype, finn ".udt" filen på datamaskinen din ved å klikke "Utforsk" knappen og klikk "Importer" (du vil bli spurt om bekreftelse i det neste skjermbildet)</key>
    <key alias="newtabname">Ny tittel på arkfane</key>
    <key alias="nodetype">Nodetype</key>
    <key alias="objecttype">Type</key>
    <key alias="stylesheet">Stilark</key>
    <key alias="stylesheet editor egenskab">Stilark-egenskap</key>
    <key alias="tab">Arkfane</key>
    <key alias="tabname">Tittel på arkfane</key>
    <key alias="tabs">Arkfaner</key>
    <key alias="contentTypeEnabled">Hovedinnholdstype aktivert</key>
    <key alias="contentTypeUses">Denne dokumenttypen bruker</key>
    <key alias="asAContentMasterType">som hoveddokumenttype. Arkfaner fra hoveddokumenttyper vises ikke og kan kun endres på hoveddokumenttypen selv.</key>
  </area>
  <area alias="sort">
    <key alias="sortDone">Sortering ferdig.</key>
    <key alias="sortHelp">Dra elementene opp eller ned for å arrangere dem. Du kan også klikke kolonneoverskriftene for å sortere alt på en gang.</key>
    <key alias="sortPleaseWait">Vennligst vent. Elementene blir sortert, dette kan ta litt tid.&lt;br/&gt; &lt;br/&gt; Ikke lukk dette vinduet under sortering</key>
  </area>
  <area alias="speechBubbles">
    <key alias="contentPublishedFailedByEvent">Publisering ble avbrutt av et tredjepartstillegg</key>
    <key alias="contentTypeDublicatePropertyType">Egenskaptypen finnes allerede</key>
    <key alias="contentTypePropertyTypeCreated">Egenskapstype opprettet</key>
    <key alias="contentTypePropertyTypeCreatedText">Navn: %0% &lt;br /&gt; DataType: %1%</key>
    <key alias="contentTypePropertyTypeDeleted">Egenskapstype slettet</key>
    <key alias="contentTypeSavedHeader">Innholdstype lagret</key>
    <key alias="contentTypeTabCreated">Du har opprettet en arkfane</key>
    <key alias="contentTypeTabDeleted">Arkfane slettet</key>
    <key alias="contentTypeTabDeletedText">Arkfane med id: %0% slettet</key>
    <key alias="cssErrorHeader">Stilarket ble ikke lagret</key>
    <key alias="cssSavedHeader">Stilarket ble lagret</key>
    <key alias="cssSavedText">Stilark lagret uten feil</key>
    <key alias="dataTypeSaved">Datatype lagret</key>
    <key alias="dictionaryItemSaved">Ordbokelement lagret</key>
    <key alias="editContentPublishedFailedByParent">Publiseringen feilet fordi den overliggende siden ikke er publisert</key>
    <key alias="editContentPublishedHeader">Innhold publisert</key>
    <key alias="editContentPublishedText">og er nå synlig for besøkende</key>
    <key alias="editContentSavedHeader">Innhold lagret</key>
    <key alias="editContentSavedText">Husk å publisere for å gjøre endringene synlig for besøkende</key>
    <key alias="editContentSendToPublish">Sendt for godkjenning</key>
    <key alias="editContentSendToPublishText">Endringer har blitt sendt til godkjenning</key>
    <key alias="editMemberSaved">Medlem lagret</key>
    <key alias="editStylesheetPropertySaved">Stilarksegenskap lagret</key>
    <key alias="editStylesheetSaved">Stilark lagret</key>
    <key alias="editTemplateSaved">Mal lagret</key>
    <key alias="editUserError">Feil ved lagring av bruker (sjekk loggen)</key>
    <key alias="editUserSaved">Bruker lagret</key>
    <key alias="fileErrorHeader">Filen ble ikke lagret</key>
    <key alias="fileErrorText">Filen kunne ikke lagres. Vennligst sjekk filrettigheter</key>
    <key alias="fileSavedHeader">Filen ble lagret</key>
    <key alias="fileSavedText">Filen ble lagret uten feil</key>
    <key alias="languageSaved">Språk lagret</key>
    <key alias="pythonErrorHeader">Python-skriptet ble ikke lagret</key>
    <key alias="pythonErrorText">Python-skriptet kunne ikke lagres fordi det inneholder en eller flere feil</key>
    <key alias="pythonSavedHeader">Python-skriptet er lagret!</key>
    <key alias="pythonSavedText">Ingen feil i python-skriptet!</key>
    <key alias="templateErrorHeader">Malen ble ikke lagret</key>
    <key alias="templateErrorText">Vennligst forviss deg om at du ikke har to maler med samme alias</key>
    <key alias="templateSavedHeader">Malen ble lagret</key>
    <key alias="templateSavedText">Malen ble lagret uten feil!</key>
    <key alias="xsltErrorHeader">XSLT-koden ble ikke lagret</key>
    <key alias="xsltErrorText">XSLT-koden inneholdt en feil</key>
    <key alias="xsltPermissionErrorText">XSLT-koden ble ikke lagret, sjekk filrettigheter</key>
    <key alias="xsltSavedHeader">XSLT lagret</key>
    <key alias="xsltSavedText">Ingen feil i XSLT!</key>
    <key alias="editMediaSaved">Media lagret</key>
    <key alias="editUserTypeSaved">Brukertypen lagret</key>
    <key alias="contentUnpublished">Innhold avpublisert</key>
    <key alias="partialViewSavedHeader">Delmal lagret</key>
    <key alias="partialViewSavedText">Delmal lagret uten feil</key>
    <key alias="partialViewErrorHeader">Delmal ble ikke lagret!</key>
    <key alias="partialViewErrorText">En feil oppsto ved lagring av delmal</key>
  </area>
  <area alias="stylesheet">
    <key alias="aliasHelp">Bruk CSS syntaks f.eks: h1, .redHeader, .blueText</key>
    <key alias="editstylesheet">Rediger stilark</key>
    <key alias="editstylesheetproperty">Rediger egenskap for stilark</key>
    <key alias="nameHelp">Navn for å identifisere stilarksegenskapen i rik-tekst editoren</key>
    <key alias="preview">Forhåndsvis</key>
    <key alias="styles">Stiler</key>
  </area>
  <area alias="template">
    <key alias="edittemplate">Rediger mal</key>
    <key alias="insertContentArea">Sett inn innholdsområde</key>
    <key alias="insertContentAreaPlaceHolder">Sett inn plassholder for innholdsområde</key>
    <key alias="insertDictionaryItem">Sett inn ordbokselement</key>
    <key alias="insertMacro">Sett inn makro</key>
    <key alias="insertPageField">Sett inn Umbraco sidefelt</key>
    <key alias="mastertemplate">Hovedmal</key>
    <key alias="quickGuide">Hurtigguide til Umbraco sine maltagger</key>
    <key alias="template">Mal</key>
  </area>
  <area alias="templateEditor">
    <key alias="alternativeField">Alternativt felt</key>
    <key alias="alternativeText">Alternativ tekst</key>
    <key alias="casing">Store/små bokstaver</key>
    <key alias="chooseField">Felt som skal settes inn</key>
    <key alias="convertLineBreaks">Konverter linjeskift</key>
    <key alias="convertLineBreaksHelp">Erstatter et linjeskift med htmltaggen &amp;lt;br&amp;gt;</key>
    <key alias="dateOnly">Ja, kun dato</key>
    <key alias="formatAsDate">Formatter som dato</key>
    <key alias="htmlEncode">HTML koding</key>
    <key alias="htmlEncodeHelp">Formater spesialtegn med tilsvarende HTML-tegn.</key>
    <key alias="insertedAfter">Denne teksten vil settes inn etter verdien av feltet</key>
    <key alias="insertedBefore">Denne teksten vil settes inn før verdien av feltet</key>
    <key alias="lowercase">Små bokstaver</key>
    <key alias="none">Ingen</key>
    <key alias="postContent">Sett inn etter felt</key>
    <key alias="preContent">Sett inn før felt</key>
    <key alias="recursive">Rekursivt</key>
    <key alias="removeParagraph">Fjern paragraftagger</key>
    <key alias="removeParagraphHelp">Fjerner eventuelle &amp;lt;P&amp;gt; rundt teksten</key>
    <key alias="uppercase">Store bokstaver</key>
    <key alias="urlEncode">URL koding</key>
    <key alias="urlEncodeHelp">Dersom innholdet av feltene skal sendes til en URL skal spesialtegn formatteres</key>
    <key alias="usedIfAllEmpty">Denne teksten vil benyttes dersom feltene over er tomme</key>
    <key alias="usedIfEmpty">Dette feltet vil benyttes dersom feltet over er tomt</key>
    <key alias="withTime">Ja, med klokkeslett. Dato/tid separator: </key>
    <key alias="customFields">Egendefinerte felt</key>
    <key alias="standardFields">Standardfelter</key>
  </area>
  <area alias="translation">
    <key alias="assignedTasks">Oppgaver satt til deg</key>
    <key alias="assignedTasksHelp">Listen nedenfor viser oversettelsesoppgaver &lt;strong&gt;som du er tildelt&lt;/strong&gt;. For å se en detaljert visning inkludert kommentarer, klikk på "Detaljer" eller navnet på siden. Du kan også laste ned siden som XML direkte ved å klikke på linken "Last ned XML". &lt;br/&gt; For å lukke en oversettelsesoppgave, vennligst gå til detaljvisningen og klikk på "Lukk" knappen.</key>
    <key alias="closeTask">Lukk oppgave</key>
    <key alias="details">Oversettelses detaljer</key>
    <key alias="downloadAllAsXml">Last ned all oversettelsesoppgaver som XML</key>
    <key alias="downloadTaskAsXml">Last ned XML</key>
    <key alias="DownloadXmlDTD">Last ned XML DTD</key>
    <key alias="fields">Felt</key>
    <key alias="includeSubpages">Inkluder undersider</key>
    <key alias="mailBody">
			Hei %0%

			Dette er en automatisk mail for å informere deg om at dokumentet '%1%'
			har blitt anmodet oversatt til '%5%' av %2%.

			Gå til http://%3%/umbraco/translation/default.aspx?id=%4% for å redigere.

			Ha en fin dag!

			Vennlig hilsen Umbraco Robot.
		</key>
    <key alias="mailSubject">[%0%] Oversettingsoppgave for %1%</key>
    <key alias="noTranslators">Ingen oversettelses-bruker funnet. Vennligst opprett en oversettelses-bruker før du begynner å sende innhold til oversetting</key>
    <key alias="ownedTasks">Oppgaver opprettet av deg</key>
    <key alias="ownedTasksHelp">Listen under viser sider &lt;strong&gt;opprettet av deg&lt;/strong&gt;. For å se en detaljert visning inkludert kommentarer, klikk på "Detaljer" eller navnet på siden. Du kan også laste ned siden som XML direkte ved å klikke på linken "Last ned XML". For å lukke en oversettelsesoppgave, vennligst gå til detaljvisningen og klikk på "Lukk" knappen.</key>
    <key alias="pageHasBeenSendToTranslation">Siden '%0%' har blitt sendt til oversetting</key>
    <key alias="sendToTranslate">Send til oversetting</key>
    <key alias="taskAssignedBy">Tildelt av</key>
    <key alias="taskOpened">Oppgave åpnet</key>
    <key alias="totalWords">Antall ord</key>
    <key alias="translateTo">Oversett til</key>
    <key alias="translationDone">Oversetting fullført.</key>
    <key alias="translationDoneHelp">Du kan forhåndsvise sidene du nettopp har oversatt ved å klikke nedenfor. Hvis den originale siden finnes, vil du få en sammenligning av sidene.</key>
    <key alias="translationFailed">Oversetting mislykkes, XML filen kan være korrupt</key>
    <key alias="translationOptions">Alternativer for oversetting</key>
    <key alias="translator">Oversetter</key>
    <key alias="uploadTranslationXml">Last opp XML med oversettelse</key>
  </area>
  <area alias="treeHeaders">
    <key alias="cacheBrowser">Hurtigbufferleser</key>
    <key alias="contentRecycleBin">Papirkurv</key>
    <key alias="createdPackages">Opprettede pakker</key>
    <key alias="datatype">Datatyper</key>
    <key alias="dictionary">Ordbok</key>
    <key alias="installedPackages">Installerte pakker</key>
    <key alias="installSkin">Installer utseende</key>
    <key alias="installStarterKit">Installer startpakke</key>
    <key alias="languages">Språk</key>
    <key alias="localPackage">Installer lokal pakke</key>
    <key alias="macros">Makroer</key>
    <key alias="mediaTypes">Mediatyper</key>
    <key alias="member">Medlemmer</key>
    <key alias="memberGroup">Medlemsgrupper</key>
    <key alias="memberRoles">Roller</key>
    <key alias="memberType">Medlemstyper</key>
    <key alias="nodeTypes">Dokumenttyper</key>
    <key alias="packager">Pakker</key>
    <key alias="packages">Pakker</key>
    <key alias="python">Python Filer</key>
    <key alias="repositories">Installer fra pakkeregister</key>
    <key alias="runway">Installer Runway</key>
    <key alias="runwayModules">Runway moduler</key>
    <key alias="scripting">Skriptfiler</key>
    <key alias="scripts">Skript</key>
    <key alias="stylesheets">Stiler</key>
    <key alias="templates">Maler</key>
    <key alias="xslt">XSLT Filer</key>
  </area>
  <area alias="update">
    <key alias="updateAvailable">Ny oppdatering er klar</key>
    <key alias="updateDownloadText">%0% er klar, klikk her for å laste ned</key>
    <key alias="updateNoServer">Ingen forbindelse til server</key>
    <key alias="updateNoServerError">Kunne ikke sjekke etter ny oppdatering. Se trace for mere info.</key>
  </area>
  <area alias="user">
    <key alias="administrators">Administrator</key>
    <key alias="categoryField">Kategorifelt</key>
    <key alias="changePassword">Bytt passord</key>
    <key alias="changePasswordDescription">Du kan endre passordet til Umbraco ved å fylle ut skjemaet under og klikke "Bytt passord" knappen.</key>
    <key alias="contentChannel">Innholdskanal</key>
    <key alias="defaultToLiveEditing">Videresend til Canvas ved login</key>
    <key alias="descriptionField">Beskrivelsesfelt</key>
    <key alias="disabled">Deaktiver bruker</key>
    <key alias="documentType">Dokumenttype</key>
    <key alias="editors">Redaktør</key>
    <key alias="excerptField">Utdragsfelt</key>
    <key alias="language">Språk</key>
    <key alias="loginname">Login</key>
    <key alias="mediastartnode">Øverste nivå i Media</key>
    <key alias="modules">Moduler</key>
    <key alias="noConsole">Deaktiver tilgang til Umbraco</key>
    <key alias="password">Passord</key>
    <key alias="passwordChanged">Passordet er endret</key>
    <key alias="passwordConfirm">Bekreft nytt passord</key>
    <key alias="passwordEnterNew">Nytt passord</key>
    <key alias="passwordIsBlank">Nytt passord kan ikke være blankt</key>
    <key alias="passwordIsDifferent">Nytt og bekreftet passord må være like</key>
    <key alias="passwordMismatch">Nytt og bekreftet passord må være like</key>
    <key alias="permissionReplaceChildren">Overskriv tillatelser på undernoder</key>
    <key alias="permissionSelectedPages">Du redigerer for øyeblikket tillatelser for sidene:</key>
    <key alias="permissionSelectPages">Velg sider for å redigere deres tillatelser</key>
    <key alias="searchAllChildren">Søk i alle undersider</key>
    <key alias="startnode">Startnode</key>
    <key alias="username">Brukernavn</key>
    <key alias="userPermissions">Brukertillatelser</key>
    <key alias="usertype">Brukertype</key>
    <key alias="userTypes">Brukertyper</key>
    <key alias="writer">Forfatter</key>
    <key alias="newPassword">Nytt passord</key>
    <key alias="confirmNewPassword">Bekreft nytt passord</key>
    <key alias="passwordCurrent">Gjeldende passord</key>
    <key alias="passwordInvalid">Feil passord</key>
  </area>
</language><|MERGE_RESOLUTION|>--- conflicted
+++ resolved
@@ -1,841 +1,824 @@
-﻿<?xml version="1.0" encoding="utf-8"?>
-<language alias="no" intName="Norwegian" localName="norsk" lcid="20" culture="nb-NO">
-  <creator>
-    <name>The umbraco community</name>
-    <link>http://umbraco.org/documentation/language-files</link>
-  </creator>
-  <area alias="actions">
-    <key alias="assignDomain">Angi domene</key>
-    <key alias="auditTrail">Revisjoner</key>
-    <key alias="browse">Bla gjennom</key>
-    <key alias="copy">Kopier</key>
-    <key alias="create">Opprett</key>
-    <key alias="createPackage">Opprett pakke</key>
-    <key alias="delete">Slett</key>
-    <key alias="disable">Deaktiver</key>
-    <key alias="emptyTrashcan">Tøm papirkurv</key>
-    <key alias="exportDocumentType">Eksporter dokumenttype</key>
-    <key alias="importDocumentType">Importer documenttype</key>
-    <key alias="importPackage">Importer pakke</key>
-    <key alias="liveEdit">Rediger i Canvas</key>
-    <key alias="logout">Lukk umbraco</key>
-    <key alias="move">Flytt</key>
-    <key alias="notify">Varsling</key>
-    <key alias="protect">Offentlig tilgang</key>
-    <key alias="publish">Publiser</key>
-    <key alias="refreshNode">Oppdater noder</key>
-    <key alias="republish">Republiser hele siten</key>
-    <key alias="rights">Rettigheter</key>
-    <key alias="rollback">Reverser</key>
-    <key alias="sendtopublish">Send til publisering</key>
-    <key alias="sendToTranslate">Send til oversetting</key>
-    <key alias="sort">Sorter</key>
-    <key alias="toPublish">Send til publisering</key>
-    <key alias="translate">Oversett</key>
-    <key alias="update">Oppdater</key>
-    <key alias="unpublish">Avpubliser</key>
-  </area>
-  <area alias="assignDomain">
-    <key alias="addNew">Legg til domene</key>
-    <key alias="domain">Domene</key>
-    <key alias="domainCreated">Domene '%0%' er nå opprettet og tilknyttet siden</key>
-    <key alias="domainDeleted">Domenet '%0%' er nå slettet</key>
-    <key alias="domainExists">Domenet '%0%' er allerede tilknyttet</key>
-    <key alias="domainHelp">Gyldige domenenavn er: "eksempel.no", "www.eksempel.no", "eksempel.no:8080" eller "https://www.eksempel.no/".&lt;br/&gt;&lt;br/&gt;Stier med ett nivå støttes, f.eks. "eksempel.com/no". Imidlertid bør det unngås. Bruk heller språkinnstillingen over.</key>
-    <key alias="domainUpdated">Domenet '%0%' er nå oppdatert</key>
-    <key alias="orEdit">eller rediger eksisterende domener</key>
-    <key alias="permissionDenied">Ingen tilgang.</key>
-    <key alias="remove">Fjern</key>
-    <key alias="invalidNode">Ugyldig node.</key>
-    <key alias="invalidDomain">Ugyldig domeneformat.</key>
-    <key alias="duplicateDomain">Domene er allerede tilknyttet.</key>
-    <key alias="language">Språk</key>
-    <key alias="inherit">Arv</key>
-    <key alias="setLanguage">Språk</key>
-    <key alias="setLanguageHelp">Sett språk for underordnede noder eller arv språk fra overordnet.&lt;br/&gt;Vil også gjelde denne noden, med mindre et underordnet domene også gjelder.</key>
-    <key alias="setDomains">Domener</key>
-  </area>
-  <area alias="auditTrails">
-    <key alias="atViewingFor">Viser for</key>
-  </area>
-  <area alias="buttons">
-    <key alias="bold">Fet</key>
-    <key alias="deindent">Reduser innrykk</key>
-    <key alias="formFieldInsert">Sett inn skjemafelt</key>
-    <key alias="graphicHeadline">Sett inn grafisk overskrift</key>
-    <key alias="htmlEdit">Rediger HTML</key>
-    <key alias="indent">Øk innrykk</key>
-    <key alias="italic">Kursiv</key>
-    <key alias="justifyCenter">Midtstill</key>
-    <key alias="justifyLeft">Juster tekst venstre</key>
-    <key alias="justifyRight">Juster tekst høyre</key>
-    <key alias="linkInsert">Sett inn lenke</key>
-    <key alias="linkLocal">Sett inn lokal lenke (anker)</key>
-    <key alias="listBullet">Punktmerking</key>
-    <key alias="listNumeric">Nummerering</key>
-    <key alias="macroInsert">Sett inn makro</key>
-    <key alias="pictureInsert">Sett inn bilde</key>
-    <key alias="relations">Rediger relasjoner</key>
-    <key alias="save">Lagre</key>
-    <key alias="saveAndPublish">Lagre og publiser</key>
-    <key alias="saveToPublish">Lagre og send til publisering</key>
-    <key alias="showPage">Forhåndsvis</key>
-    <key alias="styleChoose">Velg formattering</key>
-    <key alias="styleShow">Vis stiler</key>
-    <key alias="tableInsert">Sett inn tabell</key>
-    <key alias="showPageDisabled">Forhåndsvisning er deaktivert siden det ikke er angitt noen mal</key>
-  </area>
-  <area alias="content">
-    <key alias="about">Om siden</key>
-    <key alias="alias">Alternativ lenke</key>
-    <key alias="alternativeTextHelp">(hvordan du ville beskrevet bildet over telefon)</key>
-    <key alias="alternativeUrls">Alternative lenker</key>
-    <key alias="clickToEdit">Klikk for å redigere denne noden</key>
-    <key alias="createBy">Opprettet av</key>
-    <key alias="createDate">Opprettet den</key>
-    <key alias="documentType">Dokumenttype</key>
-    <key alias="editing">Redigerer</key>
-    <key alias="expireDate">Utløpsdato</key>
-    <key alias="itemChanged">Denne noden er endret siden siste publisering</key>
-    <key alias="itemNotPublished">Denne noden er enda ikke publisert</key>
-    <key alias="lastPublished">Sist publisert</key>
-    <key alias="mediatype">Mediatype</key>
-    <key alias="membergroup">Medlemsgruppe</key>
-    <key alias="memberrole">Rolle</key>
-    <key alias="membertype">Medlemstype</key>
-    <key alias="noDate">Ingen dato valgt</key>
-    <key alias="nodeName">Sidetittel</key>
-    <key alias="otherElements">Egenskaper</key>
-    <key alias="parentNotPublished">Dette dokumentet er publisert, men ikke synlig ettersom den overliggende siden '%0%' ikke er publisert</key>
-    <key alias="publish">Publisert</key>
-    <key alias="publishStatus">Publiseringsstatus</key>
-    <key alias="releaseDate">Publiseringsdato</key>
-    <key alias="removeDate">Fjern dato</key>
-    <key alias="sortDone">Sorteringsrekkefølgen er oppdatert</key>
-    <key alias="sortHelp">Trekk og slipp nodene eller klikk på kolonneoverskriftene for å sortere. Du kan velge flere noder ved å holde shift eller control tastene mens du velger.</key>
-    <key alias="statistics">Statistikk</key>
-    <key alias="titleOptional">Tittel (valgfri)</key>
-    <key alias="type">Type</key>
-    <key alias="unPublish">Avpubliser</key>
-    <key alias="updateDate">Sist endret</key>
-    <key alias="uploadClear">Fjern fil</key>
-    <key alias="urls">Lenke til dokument</key>
-    <key alias="mediaLinks">Link til media</key>
-    <key alias="parentNotPublishedAnomaly">Intern feil: dokumentet er publisert men finnes ikke i hurtigbuffer</key>
-  </area>
-  <area alias="create">
-    <key alias="chooseNode">Hvor ønsker du å oprette den nye %0%</key>
-    <key alias="createUnder">Opprett under</key>
-    <key alias="updateData">Velg en type og skriv en tittel</key>
-  </area>
-  <area alias="dashboard">
-    <key alias="browser">Til ditt nettsted</key>
-    <key alias="dontShowAgain">- Skjul</key>
-    <key alias="nothinghappens">Hvis Umbraco ikke starter, kan det skyldes at pop-up vinduer ikke er tillatt</key>
-    <key alias="openinnew">er åpnet i nytt vindu</key>
-    <key alias="restart">Omstart</key>
-    <key alias="visit">Besøk</key>
-    <key alias="welcome">Velkommen</key>
-  </area>
-  <area alias="defaultdialogs">
-    <key alias="anchorInsert">Navn på lokal link</key>
-    <key alias="assignDomain">Rediger domener</key>
-    <key alias="closeThisWindow">Lukk dette vinduet</key>
-    <key alias="confirmdelete">Er du sikker på at du vil slette</key>
-    <key alias="confirmdisable">Er du sikker på at du vil deaktivere</key>
-    <key alias="confirmEmptyTrashcan">Vennligst kryss av i denne boksen for å bekrefte sletting av %0% element(er)</key>
-    <key alias="confirmlogout">Er du sikker på at du vil forlate Umbraco?</key>
-    <key alias="confirmSure">Er du sikker?</key>
-    <key alias="cut">Klipp ut</key>
-    <key alias="editdictionary">Rediger ordboksnøkkel</key>
-    <key alias="editlanguage">Rediger språk</key>
-    <key alias="insertAnchor">Sett inn lokal link</key>
-    <key alias="insertCharacter">Sett inn spesialtegn</key>
-    <key alias="insertgraphicheadline">Sett inn grafisk overskrift</key>
-    <key alias="insertimage">Sett inn bilde</key>
-    <key alias="insertlink">Sett inn lenke</key>
-    <key alias="insertMacro">Sett inn makro</key>
-    <key alias="inserttable">Sett inn tabell</key>
-    <key alias="lastEdited">Sist redigert</key>
-    <key alias="link">Lenke</key>
-    <key alias="linkinternal">Intern link:</key>
-    <key alias="linklocaltip">Ved lokal link, sett inn "#" foran link</key>
-    <key alias="linknewwindow">Åpne i nytt vindu?</key>
-    <key alias="macroContainerSettings">Makroinnstillinger</key>
-    <key alias="macroDoesNotHaveProperties">Denne makroen har ingen egenskaper du kan endre</key>
-    <key alias="paste">Lim inn</key>
-    <key alias="permissionsEdit">Endre rettigheter for</key>
-    <key alias="recycleBinDeleting">Innholdet i papirkurven blir nå slettet. Vennligst ikke lukk dette vinduet mens denne operasjonen foregår</key>
-    <key alias="recycleBinIsEmpty">Papirkurven er nå tom</key>
-    <key alias="recycleBinWarning">Når elementer blir slettet fra papirkurven vil de være slettet for alltid</key>
-    <key alias="regexSearchError">&lt;a target='_blank' href='http://regexlib.com'&gt;regexlib.com&lt;/a&gt; tjenesten opplever for tiden problemer som vi ikke har kontroll over. Vi beklager denne ubeleiligheten.</key>
-    <key alias="regexSearchHelp">Søk etter et regulært uttrykk for å legge inn validering til et felt. Eksempel: 'email, 'zip-code' 'url'</key>
-    <key alias="removeMacro">Fjern makro</key>
-    <key alias="requiredField">Obligatorisk</key>
-    <key alias="sitereindexed">Nettstedet er indeksert</key>
-    <key alias="siterepublished">Hurtigbufferen er blitt oppdatert. Alt publisert innhold er nå à jour. Alt upublisert innhold er fortsatt ikke publisert.</key>
-    <key alias="siterepublishHelp">Hurtigbufferen for siden vil bli oppdatert. Alt publisert innhold vil bli oppdatert, mens upublisert innhold vil forbli upublisert.</key>
-    <key alias="tableColumns">Antall kolonner</key>
-    <key alias="tableRows">Antall rader</key>
-    <key alias="templateContentAreaHelp">&lt;strong&gt;Sett en plassholder-ID&lt;/strong&gt;&lt;br/&gt;Ved å sette en ID på plassholderen kan du legge inn innhold i denne malen fra underliggende maler, ved å referere denne ID'en ved hjelp av et &lt;code&gt;&amp;lt;asp:content /&amp;gt;&lt;/code&gt; element.</key>
-    <key alias="templateContentPlaceHolderHelp">&lt;strong&gt;Velg en plassholder ID&lt;/strong&gt; fra listen under. Du kan bare velge ID'er fra den gjeldende malens overordnede mal.</key>
-    <key alias="thumbnailimageclickfororiginal">Klikk på bildet for å se det i full størrelse</key>
-    <key alias="treepicker">Velg punkt</key>
-    <key alias="viewCacheItem">Se buffret node</key>
-  </area>
-  <area alias="dictionaryItem">
-    <key alias="description">Rediger de forskjellige språkversjonene for ordbokelementet '&lt;em&gt;%0%&lt;/em&gt;' under.&lt;br/&gt;Du kan legge til flere språk under 'språk' i menyen til venstre.</key>
-    <key alias="displayName">Språk</key>
-  </area>
-  <area alias="editcontenttype">
-    <key alias="allowedchildnodetypes">Tillatte underordnede noder</key>
-    <key alias="create">Opprett</key>
-    <key alias="deletetab">Slett arkfane</key>
-    <key alias="description">Beskrivelse</key>
-    <key alias="newtab">Ny arkfane</key>
-    <key alias="tab">Arkfane</key>
-    <key alias="thumbnail">Miniatyrbilde</key>
-  </area>
-  <area alias="editdatatype">
-    <key alias="addPrevalue">Legg til forhåndsverdi</key>
-    <key alias="dataBaseDatatype">Database datatype</key>
-    <key alias="guid">Kontrollelement GUID</key>
-    <key alias="renderControl">Kontrollelement</key>
-    <key alias="rteButtons">Knapper</key>
-    <key alias="rteEnableAdvancedSettings">Aktiver avanserte instillinger for</key>
-    <key alias="rteEnableContextMenu">Aktiver kontektsmeny</key>
-    <key alias="rteMaximumDefaultImgSize">Maksimum standard størrelse på innsatte bilder</key>
-    <key alias="rteRelatedStylesheets">Beslektede stilark</key>
-    <key alias="rteShowLabel">Vis etikett</key>
-    <key alias="rteWidthAndHeight">Bredde og høyde</key>
-  </area>
-  <area alias="errorHandling">
-    <key alias="errorButDataWasSaved">Dine data har blitt lagret, men før du kan publisere denne siden må du rette noen feil:</key>
-    <key alias="errorChangingProviderPassword">Den gjeldende Membership Provider støtter ikke endring av passord. (EnablePasswordRetrieval må være satt til sann)</key>
-    <key alias="errorExistsWithoutTab">%0% finnes allerede</key>
-    <key alias="errorHeader">Det var feil i dokumentet:</key>
-    <key alias="errorHeaderWithoutTab">Det var feil i skjemaet:</key>
-    <key alias="errorInPasswordFormat">Passordet bør være minst %0% tegn og inneholde minst %1% numeriske tegn</key>
-    <key alias="errorIntegerWithoutTab">%0% må være et heltall</key>
-    <key alias="errorMandatory">%0% under %1% er obligatorisk</key>
-    <key alias="errorMandatoryWithoutTab">%0% er obligatorisk</key>
-    <key alias="errorRegExp">%0% under %1% er ikke i et korrekt format</key>
-    <key alias="errorRegExpWithoutTab">%0% er ikke i et korrekt format</key>
-  </area>
-  <area alias="errors">
-    <key alias="codemirroriewarning">NB! Selv om CodeMirror er aktivert i konfigurasjon er det deaktivert i Internet Explorer pga. ustabilitet.</key>
-    <key alias="contentTypeAliasAndNameNotNull">Fyll ut både alias og navn på den nye egenskapstypen!</key>
-    <key alias="filePermissionsError">Det er et problem med lese/skrive rettighetene til en fil eller mappe</key>
-    <key alias="missingTitle">Tittel mangler</key>
-    <key alias="missingType">Type mangler</key>
-    <key alias="pictureResizeBiggerThanOrg">Du er i ferd med å gjøre bildet større enn originalen. Det vil forringe kvaliteten på bildet, ønsker du å fortsette?</key>
-    <key alias="pythonErrorHeader">Feil i python-skriptet</key>
-    <key alias="pythonErrorText">Python-skriptet ble ikke lagret fordi det inneholder en eller flere feil</key>
-    <key alias="startNodeDoesNotExists">Startnode er slettet. Kontakt din administrator</key>
-    <key alias="stylesMustMarkBeforeSelect">Du må markere innhold før du kan endre stil</key>
-    <key alias="stylesNoStylesOnPage">Det er ingen aktive stiler eller formateringer på denne siden</key>
-    <key alias="tableColMergeLeft">Sett markøren til venstre i de 2 cellene du ønsker å slå sammen</key>
-    <key alias="tableSplitNotSplittable">Du kan ikke dele en celle som allerede er delt.</key>
-    <key alias="xsltErrorHeader">Feil i XSLT kode</key>
-    <key alias="xsltErrorText">XSLT ble ikke lagret på grunn av feil i koden</key>
-    <key alias="dissallowedMediaType">Filtypen er deaktivert av administrator</key>
-  </area>
-  <area alias="general">
-    <key alias="about">Om</key>
-    <key alias="action">Handling</key>
-    <key alias="add">Legg til</key>
-    <key alias="alias">Alias</key>
-    <key alias="areyousure">Er du sikker?</key>
-    <key alias="border">Ramme</key>
-    <key alias="by">eller</key>
-    <key alias="cancel">Avbryt</key>
-    <key alias="cellMargin">Cellemargin</key>
-    <key alias="choose">Velg</key>
-    <key alias="close">Lukk</key>
-    <key alias="closewindow">Lukk vindu</key>
-    <key alias="comment">Kommentar</key>
-    <key alias="confirm">Bekreft</key>
-    <key alias="constrainProportions">Behold proposjoner</key>
-    <key alias="continue">Fortsett</key>
-    <key alias="copy">Kopier</key>
-    <key alias="create">Opprett</key>
-    <key alias="database">Database</key>
-    <key alias="date">Dato</key>
-    <key alias="default">Standard</key>
-    <key alias="delete">Slett</key>
-    <key alias="deleted">Slettet</key>
-    <key alias="deleting">Sletter...</key>
-    <key alias="design">Design</key>
-    <key alias="dimensions">Dimensjoner</key>
-    <key alias="down">Ned</key>
-    <key alias="download">Last ned</key>
-    <key alias="edit">Rediger</key>
-    <key alias="edited">Endret</key>
-    <key alias="elements">Elementer</key>
-    <key alias="email">E-post</key>
-    <key alias="error">Feil</key>
-    <key alias="findDocument">Finn</key>
-    <key alias="height">Høyde</key>
-    <key alias="help">Hjelp</key>
-    <key alias="icon">Ikon</key>
-    <key alias="import">Importer</key>
-    <key alias="innerMargin">Indre margin</key>
-    <key alias="insert">Sett inn</key>
-    <key alias="install">Installer</key>
-    <key alias="justify">Justering</key>
-    <key alias="language">Språk</key>
-    <key alias="layout">Layout</key>
-    <key alias="loading">Laster</key>
-    <key alias="locked">Låst</key>
-    <key alias="login">Logg inn</key>
-    <key alias="logoff">Logg ut</key>
-    <key alias="logout">Logg ut</key>
-    <key alias="macro">Makro</key>
-    <key alias="move">Flytt</key>
-    <key alias="name">Navn</key>
-    <key alias="new">Ny</key>
-    <key alias="next">Neste</key>
-    <key alias="no">Nei</key>
-    <key alias="of">av</key>
-    <key alias="ok">OK</key>
-    <key alias="open">Åpne</key>
-    <key alias="or">eller</key>
-    <key alias="password">Passord</key>
-    <key alias="path">Sti</key>
-    <key alias="placeHolderID">Plassholder ID</key>
-    <key alias="pleasewait">Ett øyeblikk...</key>
-    <key alias="previous">Forrige</key>
-    <key alias="properties">Egenskaper</key>
-    <key alias="reciept">E-post som innholdet i skjemaet skal sendes til</key>
-    <key alias="recycleBin">Papirkurv</key>
-    <key alias="remaining">Gjenværende</key>
-    <key alias="rename">Gi nytt navn</key>
-    <key alias="renew">Forny</key>
-    <key alias="retry">Prøv igjen</key>
-    <key alias="rights">Rettigheter</key>
-    <key alias="search">Søk</key>
-    <key alias="server">Server</key>
-    <key alias="show">Vis</key>
-    <key alias="showPageOnSend">Hvilken side skal vises etter at skjemaet er sendt</key>
-    <key alias="size">Størrelse</key>
-    <key alias="sort">Sorter</key>
-    <key alias="type">Type</key>
-    <key alias="typeToSearch">Søk...</key>
-    <key alias="up">Opp</key>
-    <key alias="update">Oppdater</key>
-    <key alias="upgrade">Oppgrader</key>
-    <key alias="upload">Last opp</key>
-    <key alias="url">Url</key>
-    <key alias="user">Bruker</key>
-    <key alias="username">Brukernavn</key>
-    <key alias="value">Verdi</key>
-    <key alias="view">Visning</key>
-    <key alias="welcome">Velkommen...</key>
-    <key alias="width">Bredde</key>
-    <key alias="yes">Ja</key>
-    <key alias="folder">Mappe</key>
-  </area>
-  <area alias="graphicheadline">
-    <key alias="backgroundcolor">Bakgrunnsfarge</key>
-    <key alias="bold">Fet</key>
-    <key alias="color">Tekstfarge</key>
-    <key alias="font">Skrifttype</key>
-    <key alias="text">Tekst</key>
-  </area>
-  <area alias="headers">
-    <key alias="page">Side</key>
-  </area>
-  <area alias="installer">
-    <key alias="databaseErrorCannotConnect">Installasjonsprogrammet kan ikke koble til databasen</key>
-    <key alias="databaseErrorWebConfig">Kunne ikke lagre Web.Config-filen. Vennligst endre databasens tilkoblingsstreng manuelt. </key>
-    <key alias="databaseFound">Din database er funnet og identifisert som</key>
-    <key alias="databaseHeader">Databasekonfigurasjon</key>
-    <key alias="databaseInstall">Klikk &lt;strong&gt;installer&lt;/strong&gt;-knappen for å installere Umbraco %0% databasen</key>
-    <key alias="databaseInstallDone">Umbraco %0% har nå blitt kopiert til din database. Trykk &lt;strong&gt;Neste&lt;/strong&gt; for å fortsette.</key>
-    <key alias="databaseNotFound">&lt;p&gt;Databasen ble ikke funnet! Vennligst sjekk at informasjonen i "connection string" i "web.config"-filen er korrekt.&lt;/p&gt;&lt;p&gt;For å fortsette, vennligst rediger "web.config"-filen (bruk Visual Studio eller din favoritteditor), rull ned til bunnen, og legg til tilkoblingsstrengen for din database i nøkkelen "umbracoDbDSN" og lagre filen.&lt;/p&gt;&lt;p&gt;Klikk &lt;strong&gt;prøv på nytt&lt;/strong&gt; når du er ferdig.&lt;br /&gt; &lt;a href="http://umbraco.org/redir/installWebConfig" target="_blank"&gt;Mer informasjon om redigering av web.config her.&lt;/a&gt;&lt;/p&gt;</key>
-    <key alias="databaseText">For å fullføre dette steget, må du vite en del informasjon om din database server ("tilkoblingsstreng").&lt;br/&gt; Vennligst kontakt din ISP om nødvendig. Hvis du installerer på en lokal maskin eller server, må du kanskje skaffe informasjonen fra din systemadministrator.</key>
-    <key alias="databaseUpgrade">&lt;p&gt; Trykk på knappen &lt;strong&gt;oppgrader&lt;/strong&gt; for å oppgradere databasen din til Umbraco %0%&lt;/p&gt; &lt;p&gt; Ikke vær urolig - intet innhold vil bli slettet og alt vil fortsette å virke etterpå! &lt;/p&gt;</key>
-    <key alias="databaseUpgradeDone">Databasen din har blitt oppgradert til den siste utgaven, %0%.&lt;br/&gt;Trykk &lt;strong&gt;Neste&lt;/strong&gt; for å fortsette.</key>
-    <key alias="databaseUpToDate">Databasen din er av nyeste versjon! Klikk &lt;strong&gt;neste&lt;/strong&gt; for å fortsette konfigurasjonsveiviseren</key>
-    <key alias="defaultUserChangePass">&lt;strong&gt;Passordet til standardbrukeren må endres!</key>
-    <key alias="defaultUserDisabled">&lt;strong&gt;Standardbrukeren har blitt deaktivert eller har ingen tilgang til umbraco!&lt;/strong&gt;&lt;/p&gt;&lt;p&gt;Ingen videre handling er nødvendig. Klikk &lt;b&gt;neste&lt;/b&gt; for å fortsette.</key>
-    <key alias="defaultUserPassChanged">&lt;strong&gt;Passordet til standardbrukeren har blitt forandret etter installasjonen!&lt;/strong&gt;&lt;/p&gt;&lt;p&gt;Ingen videre handling er nødvendig. Klikk &lt;strong&gt;Neste&lt;/strong&gt; for å fortsette.</key>
-    <key alias="defaultUserPasswordChanged">Passordet er blitt endret!</key>
-    <key alias="defaultUserText">&lt;p&gt; umbraco skaper en standard bruker med login &lt;strong&gt; ( "admin") &lt;/ strong&gt; og passord &lt;strong&gt; ( "default") &lt;/ strong&gt;. Det er &lt;strong&gt; viktig &lt;/ strong&gt; at passordet er endret til noe unikt. &lt;/ p&gt; &lt;p&gt; Dette trinnet vil sjekke standard brukerens passord og foreslår hvis det må skiftes &lt;/ p&gt;</key>
-    <key alias="greatStart">Få en god start med våre introduksjonsvideoer</key>
-    <key alias="licenseText">Ved å klikke på Neste-knappen (eller endre umbracoConfigurationStatus i Web.config), godtar du lisensen for denne programvaren som angitt i boksen nedenfor. Legg merke til at denne umbraco distribusjon består av to ulike lisenser, åpen kilde MIT lisens for rammen og umbraco frivareverktøy lisens som dekker brukergrensesnittet.</key>
-    <key alias="None">Ikke installert.</key>
-    <key alias="permissionsAffectedFolders">Berørte filer og mapper</key>
-    <key alias="permissionsAffectedFoldersMoreInfo">Mer informasjon om å sette opp rettigheter for umbraco her</key>
-    <key alias="permissionsAffectedFoldersText">Du må gi ASP.NET brukeren rettigheter til å endre de følgende filer og mapper</key>
-    <key alias="permissionsAlmostPerfect">&lt;strong&gt;Rettighetene er nesten perfekt satt opp!&lt;/strong&gt;&lt;br/&gt;&lt;br/&gt; Du kan kjøre umbraco uten problemer, men du vil ikke være i stand til å installere de anbefalte pakkene for å utnytte umbraco fullt ut.</key>
-    <key alias="permissionsHowtoResolve">Hvordan løse problemet</key>
-    <key alias="permissionsHowtoResolveLink">Klikk her for å lese tekstversjonen</key>
-    <key alias="permissionsHowtoResolveText">Se vår &lt;strong&gt;innføringsvideo&lt;/strong&gt; om å sette opp rettigheter for umbraco eller les tekstversjonen.</key>
-    <key alias="permissionsMaybeAnIssue">&lt;strong&gt;Rettighetsinnstillingene kan være et problem!&lt;/strong&gt;&lt;br/&gt;&lt;br/&gt; Du kan kjøre umbraco uten problemer, men du vil ikke være i stand til å installere de anbefalte pakkene for å utnytte umbraco fullt ut.</key>
-    <key alias="permissionsNotReady">&lt;strong&gt;Rettighetsinstillingene er ikke klargjort for umbraco!&lt;/strong&gt;&lt;br/&gt;&lt;br/&gt; For å kunne kjøre umbraco, må du oppdatere rettighetsinnstillingene dine.</key>
-    <key alias="permissionsPerfect">&lt;strong&gt;Rettighetsinnstillingene er perfekt!&lt;/strong&gt;&lt;br/&gt;&lt;br/&gt;Du er klar for å kjøre umbraco og installere pakker!</key>
-    <key alias="permissionsResolveFolderIssues">Løser mappeproblem</key>
-    <key alias="permissionsResolveFolderIssuesLink">Følg denne linken for mer informasjon om problemer med ASP.NET og oppretting av mapper</key>
-    <key alias="permissionsSettingUpPermissions">Konfigurerer mappetillatelser</key>
-    <key alias="permissionsText">umbraco trenger skrive/endre tilgang til enkelte mapper for å kunne lagre filer som bilder og PDF-dokumenter. Den lagrer også midlertidig data (aka: hurtiglager) for å øke ytelsen på websiden din.</key>
-    <key alias="runwayFromScratch">Jeg ønsker å starte fra bunnen.</key>
-    <key alias="runwayFromScratchText">Din website er helt tom for øyeblikket. Dette er perfekt hvis du vil begynne helt forfra og lage dine egne dokumenttyper og maler. (&lt;a href="http://umbraco.tv/documentation/videos/for-site-builders/foundation/document-types"&gt;lær hvordan&lt;/a&gt;) Du kan fortsatt velge å installere Runway senere. Vennligst gå til Utvikler-seksjonen og velg Pakker.</key>
-    <key alias="runwayHeader">Du har akkurat satt opp en ren Umbraco plattform. Hva vil du gjøre nå?</key>
-    <key alias="runwayInstalled">Runway er installert</key>
-    <key alias="runwayInstalledText">Du har nå fundamentet på plass. Velg hvilke moduler du ønsker å installer på toppen av det.&lt;br/&gt; Dette er vår liste av anbefalte moduler- Kryss av de du ønsker å installere, eller se den&lt;a href="#" onclick="toggleModules(); return false;" id="toggleModuleList"&gt;fulle listen av moduler&lt;/a&gt; </key>
-    <key alias="runwayOnlyProUsers">Bare anbefalt for erfarne brukere</key>
-    <key alias="runwaySimpleSite">Jeg vil starte med en enkel webside</key>
-    <key alias="runwaySimpleSiteText">&lt;p&gt; "Runway" er en enkel webside som utstyrer deg med noen grunnleggende dokumenttyper og maler. Veiviseren kan sette opp Runway for deg automatisk, men du kan enkelt endre, utvide eller slette den. Runway er ikke nødvendig, og du kan enkelt bruke Umbraco uten den. Imidlertidig tilbyr Runway et enkelt fundament basert på de beste metodene for å hjelpe deg i gang fortere enn noensinne. Hvis du velger å installere Runway, kan du også velge blant grunnleggende byggeklosser kalt Runway Moduler for å forøke dine Runway-sider. &lt;/p&gt; &lt;small&gt; &lt;em&gt;Sider inkludert i Runway:&lt;/em&gt; Hjemmeside, Komme-i-gang, Installere moduler.&lt;br /&gt; &lt;em&gt;Valgfrie Moduler:&lt;/em&gt; Toppnavigasjon, Sidekart, Kontakt, Galleri. &lt;/small&gt; </key>
-    <key alias="runwayWhatIsRunway">Hva er Runway</key>
-    <key alias="step1">Steg 1/5 Godta lisens</key>
-    <key alias="step2">Steg 2/5 Database konfigurasjon</key>
-    <key alias="step3">Steg 3/5: Valider filrettigheter</key>
-    <key alias="step4">Steg 4/5: Skjekk Umbraco sikkerheten</key>
-    <key alias="step5">Steg 5/5: Umbraco er klar for deg til å starte!</key>
-    <key alias="thankYou">Tusen takk for at du valgte Umbraco!</key>
-    <key alias="theEndBrowseSite">&lt;h3&gt;Se ditt nye nettsted&lt;/h3&gt; Du har installert Runway, hvorfor ikke se hvordan ditt nettsted ser ut.</key>
-    <key alias="theEndFurtherHelp">&lt;h3&gt;Mer hjelp og info&lt;/h3&gt; Få hjelp fra vårt prisbelønte samfunn, bla gjennom dokumentasjonen eller se noen gratis videoer på hvordan man bygger et enkelt nettsted, hvordan bruke pakker og en rask guide til umbraco terminologi</key>
-    <key alias="theEndHeader">Umbraco %0% er installert og klar til bruk</key>
-    <key alias="theEndInstallFailed">For å fullføre installasjonen, må du manuelt endre &lt;strong&gt;web.config&lt;/strong&gt; filen, og oppdatere AppSetting-nøkkelen &lt;strong&gt;umbracoConfigurationStatus&lt;/strong&gt; til verdien &lt;strong&gt;'%0%'&lt;/strong&gt;</key>
-    <key alias="theEndInstallSuccess">Du kan &lt;strong&gt;starte øyeblikkelig&lt;/strong&gt; ved å klikke på "Start Umbraco" knappen nedenfor. &lt;br/&gt;Hvis du er &lt;strong&gt;ny på umbraco&lt;/strong&gt;, kan du finne mange ressurser på våre komme-i-gang sider.</key>
-    <key alias="theEndOpenUmbraco">&lt;h3&gt;Start Umbraco&lt;/h3&gt; For å administrere din webside, åpne umbraco og begynn å legge til innhold, oppdatere maler og stilark eller utvide funksjonaliteten</key>
-    <key alias="Unavailable">Tilkobling til databasen mislyktes.</key>
-    <key alias="Version3">Umbraco Versjon 3</key>
-    <key alias="Version4">Umbraco Versjon 4</key>
-    <key alias="watch">Pass på</key>
-    <key alias="welcomeIntro">Denne veiviseren vil hjelpe deg gjennom prosessen med å konfigurere &lt;strong&gt;umbraco %0%&lt;/strong&gt; for en ny installasjon eller oppgradering fra versjon 3.0. &lt;br/&gt;&lt;br/&gt; Trykk &lt;strong&gt;"neste"&lt;/strong&gt; for å starte veiviseren.</key>
-  </area>
-  <area alias="language">
-    <key alias="cultureCode">Språkkode</key>
-    <key alias="displayName">Språk</key>
-  </area>
-  <area alias="lockout">
-    <key alias="lockoutWillOccur">Du har vært inaktiv og vil logges ut automatisk om</key>
-    <key alias="renewSession">Forny innlogging for å lagre</key>
-  </area>
-  <area alias="login">
-    <key alias="bottomText">&lt;p style="text-align:right;"&gt;&amp;copy; 2001 - %0% &lt;br /&gt;&lt;a href="http://umbraco.org" style="text-decoration: none" target="_blank"&gt;umbraco.org&lt;/a&gt;&lt;/p&gt; </key>
-    <key alias="topText">Velkommen til Umbraco, skriv inn ditt brukernavn og passord i feltene under:</key>
-  </area>
-  <area alias="main">
-    <key alias="dashboard">Skrivebord</key>
-    <key alias="sections">Seksjoner</key>
-    <key alias="tree">Innhold</key>
-  </area>
-  <area alias="moveOrCopy">
-    <key alias="choose">Velg side over...</key>
-    <key alias="copyDone">%0% er nå kopiert til %1%</key>
-    <key alias="copyTo">Kopier til</key>
-    <key alias="moveDone">%0% er nå flyttet til %1%</key>
-    <key alias="moveTo">Flytt til</key>
-    <key alias="nodeSelected">har blitt valgt som rot til ditt nye innhold, klikk 'ok' nedenfor.</key>
-    <key alias="noNodeSelected">Ingen node er valgt, vennligst velg en node i listen over før du klikker 'fortsett'</key>
-    <key alias="notAllowedByContentType">Gjeldende nodes type tillates ikke under valgt node</key>
-    <key alias="notAllowedByPath">Gjeldende node kan ikke legges under en underordnet node</key>
-    <key alias="notValid">Handlingen tillates ikke. Du mangler tilgang til en eller flere underordnede noder.</key>
-    <key alias="relateToOriginal">Relater kopierte elementer til original(e)</key>
-  </area>
-  <area alias="notifications">
-    <key alias="editNotifications">Rediger dine varsler for %0%</key>
-    <key alias="mailBody">
-Hei %0%
-
-Dette er en automatisk mail for å informere om at handlingen '%1%'
-er utført på siden '%2%'
-av brukeren '%3%'
-		
-Gå til http://%4%/umbraco/default.aspx?section=content&amp;id=%5% for å redigere.
-	
-Ha en fin dag!
-		
-Vennlig hilsen umbraco roboten
-		</key>
-    <key alias="mailBodyHtml">&lt;p&gt;Hei %0%&lt;/p&gt;
-
-<<<<<<< HEAD
-		  &lt;p&gt;Dette er en automatisk mail for å informere om at handlingen '%1%'
-        er blitt utført på siden &lt;a href="%7%"&gt;&lt;strong&gt;'%2%'&lt;/strong&gt;&lt;/a&gt;
-        av brukeren &lt;strong&gt;'%3%'&lt;/strong&gt;
-	    &lt;/p&gt;
-		  &lt;div style="margin: 8px 0; padding: 8px; display: block;"&gt;
-				&lt;br /&gt;
-				&lt;a style="color: white; font-weight: bold; background-color: #66cc66; text-decoration : none; margin-right: 20px; border: 8px solid #66cc66; width: 150px;" href="http://%4%/umbraco/actions/publish.aspx?id=%5%"&gt;&amp;nbsp;&amp;nbsp;PUBLISER&amp;nbsp;&amp;nbsp;&lt;/a&gt; &amp;nbsp; 
-				&lt;a style="color: white; font-weight: bold; background-color: #5372c3; text-decoration : none; margin-right: 20px; border: 8px solid #5372c3; width: 150px;" href="http://%4%/umbraco/actions/editContent.aspx?id=%5%"&gt;&amp;nbsp;&amp;nbsp;&amp;nbsp;&amp;nbsp;&amp;nbsp;REDIGER&amp;nbsp;&amp;nbsp;&amp;nbsp;&amp;nbsp;&amp;nbsp;&lt;/a&gt; &amp;nbsp; 
-				&lt;a style="color: white; font-weight: bold; background-color: #ca4a4a; text-decoration : none; margin-right: 20px; border: 8px solid #ca4a4a; width: 150px;" href="http://%4%/umbraco/actions/delete.aspx?id=%5%"&gt;&amp;nbsp;&amp;nbsp;&amp;nbsp;&amp;nbsp;SLETT&amp;nbsp;&amp;nbsp;&amp;nbsp;&amp;nbsp;&lt;/a&gt;
-				&lt;br /&gt;
-		  &lt;/div&gt;
-		  &lt;p&gt;
-			  &lt;h3&gt;Rettelser:&lt;/h3&gt;
-			  &lt;table style="width: 100%;"&gt;
-=======
-		  <p>Dette er en automatisk mail for å informere om at handlingen '%1%'
-        er blitt utført på siden <a href="http://%4%/actions/preview.aspx?id=%5%"><strong>'%2%'</strong></a>
-        av brukeren <strong>'%3%'</strong>
-	    </p>
-		  <div style="margin: 8px 0; padding: 8px; display: block;">
-				<br />
-				<a style="color: white; font-weight: bold; background-color: #66cc66; text-decoration : none; margin-right: 20px; border: 8px solid #66cc66; width: 150px;" href="http://%4%/actions/publish.aspx?id=%5%">&nbsp;&nbsp;PUBLISER&nbsp;&nbsp;</a> &nbsp; 
-				<a style="color: white; font-weight: bold; background-color: #5372c3; text-decoration : none; margin-right: 20px; border: 8px solid #5372c3; width: 150px;" href="http://%4%/actions/editContent.aspx?id=%5%">&nbsp;&nbsp;&nbsp;&nbsp;&nbsp;REDIGER&nbsp;&nbsp;&nbsp;&nbsp;&nbsp;</a> &nbsp; 
-				<a style="color: white; font-weight: bold; background-color: #ca4a4a; text-decoration : none; margin-right: 20px; border: 8px solid #ca4a4a; width: 150px;" href="http://%4%/actions/delete.aspx?id=%5%">&nbsp;&nbsp;&nbsp;&nbsp;SLETT&nbsp;&nbsp;&nbsp;&nbsp;</a>
-				<br />
-		  </div>
-		  <p>
-			  <h3>Rettelser:</h3>
-			  <table style="width: 100%;">
->>>>>>> cc91977e
-						   %6%
-				&lt;/table&gt;
-			 &lt;/p&gt;
-
-		  &lt;div style="margin: 8px 0; padding: 8px; display: block;"&gt;
-				&lt;br /&gt;
-				&lt;a style="color: white; font-weight: bold; background-color: #66cc66; text-decoration : none; margin-right: 20px; border: 8px solid #66cc66; width: 150px;" href="http://%4%/umbraco/actions/publish.aspx?id=%5%"&gt;&amp;nbsp;&amp;nbsp;PUBLISER&amp;nbsp;&amp;nbsp;&lt;/a&gt; &amp;nbsp; 
-				&lt;a style="color: white; font-weight: bold; background-color: #5372c3; text-decoration : none; margin-right: 20px; border: 8px solid #5372c3; width: 150px;" href="http://%4%/umbraco/actions/editContent.aspx?id=%5%"&gt;&amp;nbsp;&amp;nbsp;&amp;nbsp;&amp;nbsp;&amp;nbsp;REDIGER&amp;nbsp;&amp;nbsp;&amp;nbsp;&amp;nbsp;&amp;nbsp;&lt;/a&gt; &amp;nbsp; 
-				&lt;a style="color: white; font-weight: bold; background-color: #ca4a4a; text-decoration : none; margin-right: 20px; border: 8px solid #ca4a4a; width: 150px;" href="http://%4%/umbraco/actions/delete.aspx?id=%5%"&gt;&amp;nbsp;&amp;nbsp;&amp;nbsp;&amp;nbsp;SLETT&amp;nbsp;&amp;nbsp;&amp;nbsp;&amp;nbsp;&lt;/a&gt;
-				&lt;br /&gt;
-		  &lt;/div&gt;
-
-		  &lt;p&gt;Ha en fin dag!&lt;br /&gt;&lt;br /&gt;
-			  Vennlig hilsen umbraco roboten
-		  &lt;/p&gt;</key>
-    <key alias="mailSubject">[%0%] Varsling om %1% utført på %2%</key>
-    <key alias="notifications">Varsling</key>
-  </area>
-  <area alias="packager">
-    <key alias="chooseLocalPackageText">Klikke browse og velg pakke fra lokal disk. umbraco-pakker har vanligvis endelsen ".umb" eller ".zip".</key>
-    <key alias="packageAuthor">Utvikler</key>
-    <key alias="packageDemonstration">Demonstrasjon</key>
-    <key alias="packageDocumentation">Dokumentasjon</key>
-    <key alias="packageMetaData">Metadata</key>
-    <key alias="packageName">Pakkenavn</key>
-    <key alias="packageNoItemsHeader">Pakken inneholder ingen elementer</key>
-    <key alias="packageNoItemsText">Denne pakkefilen inneholder ingen elementer å avinstallere.&lt;br/&gt;&lt;br/&gt;Du kan trygt fjerne pakken fra systemet ved å klikke "avinstaller pakke" nedenfor.</key>
-    <key alias="packageNoUpgrades">Ingen oppdateringer tilgjengelig</key>
-    <key alias="packageOptions">Alternativer for pakke</key>
-    <key alias="packageReadme">Lesmeg for pakke</key>
-    <key alias="packageRepository">Pakkebrønn</key>
-    <key alias="packageUninstallConfirm">Bekreft avinstallering</key>
-    <key alias="packageUninstalledHeader">Pakken ble avinstallert</key>
-    <key alias="packageUninstalledText">Pakken ble vellykket avinstallert</key>
-    <key alias="packageUninstallHeader">Avinstaller pakke</key>
-    <key alias="packageUninstallText">Du kan velge bort elementer du ikke vil slette på dette tidspunkt, nedenfor. Når du klikker "bekreft avinstallering" vil alle elementer som er krysset av bli slettet.&lt;br/&gt; &lt;span style="color:red;font-weight:bold;"&gt;Advarsel:&lt;/span&gt; alle dokumenter, media, etc. som som er avhengig av elementene du sletter, vil slutte å virke, noe som kan føre til ustabilitet, så avinstaller med forsiktighet. Hvis du er i tvil, kontakt pakkeutvikleren.</key>
-    <key alias="packageUpgradeDownload">Last ned oppdatering fra pakkeregisteret</key>
-    <key alias="packageUpgradeHeader">Oppgrader pakke</key>
-    <key alias="packageUpgradeInstructions">Oppgraderingsinstrukser</key>
-    <key alias="packageUpgradeText">Det er en oppdatering tilgjengelig for denne pakken. Du kan laste den ned direkte fra pakkebrønnen.</key>
-    <key alias="packageVersion">Pakkeversjon</key>
-    <key alias="viewPackageWebsite">Se pakkens nettsted</key>
-  </area>
-  <area alias="paste">
-    <key alias="doNothing">Lim inn med full formattering (Anbefales ikke)</key>
-    <key alias="errorMessage">Teksten du er i ferd med å lime inn, inneholder spesialtegn eller formattering. Dette kan skyldes at du kopierer fra f.eks. Microsoft Word. umbraco kan fjerne denne spesialformatteringen automatisk slik at innholdet er mer velegnet for visning på en webside.</key>
-    <key alias="removeAll">Lim inn som ren tekst, dvs. fjern al formattering</key>
-    <key alias="removeSpecialFormattering">Lim inn og fjern uegnet formatering (anbefalt)</key>
-  </area>
-  <area alias="publicAccess">
-    <key alias="paAdvanced">Avansert: Beskytt ved å velge hvilke brukergrupper som har tilgang til siden</key>
-    <key alias="paAdvancedHelp">Om du ønsker å kontrollere tilgang til siden ved å bruke rolle-basert autentisering,&lt;br /&gt; ved å bruke Umbraco's medlems-grupper</key>
-    <key alias="paAdvancedNoGroups">Du må opprette en medlemsgruppe før du kan bruke &lt;br /&gt; rollebasert autentikasjon.</key>
-    <key alias="paErrorPage">Feilside</key>
-    <key alias="paErrorPageHelp">Brukt når personer logger på, men ikke har tilgang</key>
-    <key alias="paHowWould">Hvordan vil du beskytte siden din?</key>
-    <key alias="paIsProtected">%0% er nå beskyttet</key>
-    <key alias="paIsRemoved">Beskyttelse fjernet fra %0%</key>
-    <key alias="paLoginPage">Innloggingsside</key>
-    <key alias="paLoginPageHelp">Velg siden som har loginformularet</key>
-    <key alias="paRemoveProtection">Fjern beskyttelse</key>
-    <key alias="paSelectPages">Velg sidene som inneholder login-skjema og feilmelding ved feil innolgging.</key>
-    <key alias="paSelectRoles">Velg rollene som har tilgang til denne siden</key>
-    <key alias="paSetLogin">Sett brukernavn og passord for denne siden</key>
-    <key alias="paSimple">Enkelt: Beskytt ved hjelp av brukernavn og passord</key>
-    <key alias="paSimpleHelp">Om du ønsker å bruke enkel autentisering via ett enkelt brukernavn og passord</key>
-  </area>
-  <area alias="publish">
-    <key alias="contentPublishedFailedByEvent">%0% kunne ikke publiseres fordi et tredjepartstillegg avbrøt handlingen.</key>
-    <key alias="includeUnpublished">Inkluder upubliserte undersider</key>
-    <key alias="inProgress">Publiserer - vennligst vent...</key>
-    <key alias="inProgressCounter">%0% av %1% sider har blitt publisert...</key>
-    <key alias="nodePublish">%0% er nå publisert</key>
-    <key alias="nodePublishAll">%0% og alle undersider er nå publisert</key>
-    <key alias="publishAll">Publiser alle undersider</key>
-    <key alias="publishHelp">Klikk &lt;em&gt;ok&lt;/em&gt; for å publisere &lt;strong&gt;%0%&lt;/strong&gt; og dermed gjøre innholdet synlig for alle.&lt;br/&gt;&lt;br /&gt;Du kan publisere denne siden og alle dens undersider ved å krysse av &lt;em&gt;Publiser alle undersider&lt;/em&gt; nedenfor.</key>
-    <key alias="contentPublishedFailedInvalid">%0% ble ikke publisert. Ett eller flere felter ble ikke godkjent av validering.</key>
-    <key alias="contentPublishedFailedByParent">%0% kan ikke publiseres fordi en overordnet side ikke er publisert.</key>
-  </area>
-  <area alias="relatedlinks">
-    <key alias="addExternal">Legg til ekstern lenke</key>
-    <key alias="addInternal">Legg til intern lenke</key>
-    <key alias="addlink">Legg til</key>
-    <key alias="caption">Tittel</key>
-    <key alias="internalPage">Intern side</key>
-    <key alias="linkurl">Url</key>
-    <key alias="modeDown">Flytt ned</key>
-    <key alias="modeUp">Flytt opp</key>
-    <key alias="newWindow">Åpne i nytt vindu</key>
-    <key alias="removeLink">Fjern lenke</key>
-  </area>
-  <area alias="rollback">
-    <key alias="currentVersion">Gjeldende versjon</key>
-    <key alias="diffHelp">Dette viser forskjellene mellom den gjeldende og den valgte versjonen&lt;br /&gt;&lt;del&gt;Rød&lt;/del&gt; tekst vil ikke bli vist i den valgte versjonen. , &lt;ins&gt;grønn betyr lagt til&lt;/ins&gt;</key>
-    <key alias="documentRolledBack">Dokumentet er tilbakeført til en tidligere versjon</key>
-    <key alias="htmlHelp">Dette viser den valgte versjonen som HTML, bruk avviksvisningen hvis du ønsker å se forksjellene mellom to versjoner samtidig.</key>
-    <key alias="rollbackTo">Tilbakefør til</key>
-    <key alias="selectVersion">Velg versjon</key>
-    <key alias="view">Vis</key>
-  </area>
-  <area alias="scripts">
-    <key alias="editscript">Rediger scriptfilen</key>
-  </area>
-  <area alias="sections">
-    <key alias="concierge">Concierge</key>
-    <key alias="content">Innhold</key>
-    <key alias="courier">Courier</key>
-    <key alias="developer">Utvikler</key>
-    <key alias="installer">Umbraco konfigurasjonsveiviser</key>
-    <key alias="media">Mediaarkiv</key>
-    <key alias="member">Medlemmer</key>
-    <key alias="newsletters">Nyhetsbrev</key>
-    <key alias="settings">Innstillinger</key>
-    <key alias="statistics">Statistikk</key>
-    <key alias="translation">Oversettelse</key>
-    <key alias="users">Brukere</key>
-  </area>
-  <area alias="settings">
-    <key alias="defaulttemplate">Standardmal</key>
-    <key alias="dictionary editor egenskab">Ordboksnøkkel</key>
-    <key alias="importDocumentTypeHelp">For å importere en dokumenttype, finn ".udt" filen på datamaskinen din ved å klikke "Utforsk" knappen og klikk "Importer" (du vil bli spurt om bekreftelse i det neste skjermbildet)</key>
-    <key alias="newtabname">Ny tittel på arkfane</key>
-    <key alias="nodetype">Nodetype</key>
-    <key alias="objecttype">Type</key>
-    <key alias="stylesheet">Stilark</key>
-    <key alias="stylesheet editor egenskab">Stilark-egenskap</key>
-    <key alias="tab">Arkfane</key>
-    <key alias="tabname">Tittel på arkfane</key>
-    <key alias="tabs">Arkfaner</key>
-    <key alias="contentTypeEnabled">Hovedinnholdstype aktivert</key>
-    <key alias="contentTypeUses">Denne dokumenttypen bruker</key>
-    <key alias="asAContentMasterType">som hoveddokumenttype. Arkfaner fra hoveddokumenttyper vises ikke og kan kun endres på hoveddokumenttypen selv.</key>
-  </area>
-  <area alias="sort">
-    <key alias="sortDone">Sortering ferdig.</key>
-    <key alias="sortHelp">Dra elementene opp eller ned for å arrangere dem. Du kan også klikke kolonneoverskriftene for å sortere alt på en gang.</key>
-    <key alias="sortPleaseWait">Vennligst vent. Elementene blir sortert, dette kan ta litt tid.&lt;br/&gt; &lt;br/&gt; Ikke lukk dette vinduet under sortering</key>
-  </area>
-  <area alias="speechBubbles">
-    <key alias="contentPublishedFailedByEvent">Publisering ble avbrutt av et tredjepartstillegg</key>
-    <key alias="contentTypeDublicatePropertyType">Egenskaptypen finnes allerede</key>
-    <key alias="contentTypePropertyTypeCreated">Egenskapstype opprettet</key>
-    <key alias="contentTypePropertyTypeCreatedText">Navn: %0% &lt;br /&gt; DataType: %1%</key>
-    <key alias="contentTypePropertyTypeDeleted">Egenskapstype slettet</key>
-    <key alias="contentTypeSavedHeader">Innholdstype lagret</key>
-    <key alias="contentTypeTabCreated">Du har opprettet en arkfane</key>
-    <key alias="contentTypeTabDeleted">Arkfane slettet</key>
-    <key alias="contentTypeTabDeletedText">Arkfane med id: %0% slettet</key>
-    <key alias="cssErrorHeader">Stilarket ble ikke lagret</key>
-    <key alias="cssSavedHeader">Stilarket ble lagret</key>
-    <key alias="cssSavedText">Stilark lagret uten feil</key>
-    <key alias="dataTypeSaved">Datatype lagret</key>
-    <key alias="dictionaryItemSaved">Ordbokelement lagret</key>
-    <key alias="editContentPublishedFailedByParent">Publiseringen feilet fordi den overliggende siden ikke er publisert</key>
-    <key alias="editContentPublishedHeader">Innhold publisert</key>
-    <key alias="editContentPublishedText">og er nå synlig for besøkende</key>
-    <key alias="editContentSavedHeader">Innhold lagret</key>
-    <key alias="editContentSavedText">Husk å publisere for å gjøre endringene synlig for besøkende</key>
-    <key alias="editContentSendToPublish">Sendt for godkjenning</key>
-    <key alias="editContentSendToPublishText">Endringer har blitt sendt til godkjenning</key>
-    <key alias="editMemberSaved">Medlem lagret</key>
-    <key alias="editStylesheetPropertySaved">Stilarksegenskap lagret</key>
-    <key alias="editStylesheetSaved">Stilark lagret</key>
-    <key alias="editTemplateSaved">Mal lagret</key>
-    <key alias="editUserError">Feil ved lagring av bruker (sjekk loggen)</key>
-    <key alias="editUserSaved">Bruker lagret</key>
-    <key alias="fileErrorHeader">Filen ble ikke lagret</key>
-    <key alias="fileErrorText">Filen kunne ikke lagres. Vennligst sjekk filrettigheter</key>
-    <key alias="fileSavedHeader">Filen ble lagret</key>
-    <key alias="fileSavedText">Filen ble lagret uten feil</key>
-    <key alias="languageSaved">Språk lagret</key>
-    <key alias="pythonErrorHeader">Python-skriptet ble ikke lagret</key>
-    <key alias="pythonErrorText">Python-skriptet kunne ikke lagres fordi det inneholder en eller flere feil</key>
-    <key alias="pythonSavedHeader">Python-skriptet er lagret!</key>
-    <key alias="pythonSavedText">Ingen feil i python-skriptet!</key>
-    <key alias="templateErrorHeader">Malen ble ikke lagret</key>
-    <key alias="templateErrorText">Vennligst forviss deg om at du ikke har to maler med samme alias</key>
-    <key alias="templateSavedHeader">Malen ble lagret</key>
-    <key alias="templateSavedText">Malen ble lagret uten feil!</key>
-    <key alias="xsltErrorHeader">XSLT-koden ble ikke lagret</key>
-    <key alias="xsltErrorText">XSLT-koden inneholdt en feil</key>
-    <key alias="xsltPermissionErrorText">XSLT-koden ble ikke lagret, sjekk filrettigheter</key>
-    <key alias="xsltSavedHeader">XSLT lagret</key>
-    <key alias="xsltSavedText">Ingen feil i XSLT!</key>
-    <key alias="editMediaSaved">Media lagret</key>
-    <key alias="editUserTypeSaved">Brukertypen lagret</key>
-    <key alias="contentUnpublished">Innhold avpublisert</key>
-    <key alias="partialViewSavedHeader">Delmal lagret</key>
-    <key alias="partialViewSavedText">Delmal lagret uten feil</key>
-    <key alias="partialViewErrorHeader">Delmal ble ikke lagret!</key>
-    <key alias="partialViewErrorText">En feil oppsto ved lagring av delmal</key>
-  </area>
-  <area alias="stylesheet">
-    <key alias="aliasHelp">Bruk CSS syntaks f.eks: h1, .redHeader, .blueText</key>
-    <key alias="editstylesheet">Rediger stilark</key>
-    <key alias="editstylesheetproperty">Rediger egenskap for stilark</key>
-    <key alias="nameHelp">Navn for å identifisere stilarksegenskapen i rik-tekst editoren</key>
-    <key alias="preview">Forhåndsvis</key>
-    <key alias="styles">Stiler</key>
-  </area>
-  <area alias="template">
-    <key alias="edittemplate">Rediger mal</key>
-    <key alias="insertContentArea">Sett inn innholdsområde</key>
-    <key alias="insertContentAreaPlaceHolder">Sett inn plassholder for innholdsområde</key>
-    <key alias="insertDictionaryItem">Sett inn ordbokselement</key>
-    <key alias="insertMacro">Sett inn makro</key>
-    <key alias="insertPageField">Sett inn Umbraco sidefelt</key>
-    <key alias="mastertemplate">Hovedmal</key>
-    <key alias="quickGuide">Hurtigguide til Umbraco sine maltagger</key>
-    <key alias="template">Mal</key>
-  </area>
-  <area alias="templateEditor">
-    <key alias="alternativeField">Alternativt felt</key>
-    <key alias="alternativeText">Alternativ tekst</key>
-    <key alias="casing">Store/små bokstaver</key>
-    <key alias="chooseField">Felt som skal settes inn</key>
-    <key alias="convertLineBreaks">Konverter linjeskift</key>
-    <key alias="convertLineBreaksHelp">Erstatter et linjeskift med htmltaggen &amp;lt;br&amp;gt;</key>
-    <key alias="dateOnly">Ja, kun dato</key>
-    <key alias="formatAsDate">Formatter som dato</key>
-    <key alias="htmlEncode">HTML koding</key>
-    <key alias="htmlEncodeHelp">Formater spesialtegn med tilsvarende HTML-tegn.</key>
-    <key alias="insertedAfter">Denne teksten vil settes inn etter verdien av feltet</key>
-    <key alias="insertedBefore">Denne teksten vil settes inn før verdien av feltet</key>
-    <key alias="lowercase">Små bokstaver</key>
-    <key alias="none">Ingen</key>
-    <key alias="postContent">Sett inn etter felt</key>
-    <key alias="preContent">Sett inn før felt</key>
-    <key alias="recursive">Rekursivt</key>
-    <key alias="removeParagraph">Fjern paragraftagger</key>
-    <key alias="removeParagraphHelp">Fjerner eventuelle &amp;lt;P&amp;gt; rundt teksten</key>
-    <key alias="uppercase">Store bokstaver</key>
-    <key alias="urlEncode">URL koding</key>
-    <key alias="urlEncodeHelp">Dersom innholdet av feltene skal sendes til en URL skal spesialtegn formatteres</key>
-    <key alias="usedIfAllEmpty">Denne teksten vil benyttes dersom feltene over er tomme</key>
-    <key alias="usedIfEmpty">Dette feltet vil benyttes dersom feltet over er tomt</key>
-    <key alias="withTime">Ja, med klokkeslett. Dato/tid separator: </key>
-    <key alias="customFields">Egendefinerte felt</key>
-    <key alias="standardFields">Standardfelter</key>
-  </area>
-  <area alias="translation">
-    <key alias="assignedTasks">Oppgaver satt til deg</key>
-    <key alias="assignedTasksHelp">Listen nedenfor viser oversettelsesoppgaver &lt;strong&gt;som du er tildelt&lt;/strong&gt;. For å se en detaljert visning inkludert kommentarer, klikk på "Detaljer" eller navnet på siden. Du kan også laste ned siden som XML direkte ved å klikke på linken "Last ned XML". &lt;br/&gt; For å lukke en oversettelsesoppgave, vennligst gå til detaljvisningen og klikk på "Lukk" knappen.</key>
-    <key alias="closeTask">Lukk oppgave</key>
-    <key alias="details">Oversettelses detaljer</key>
-    <key alias="downloadAllAsXml">Last ned all oversettelsesoppgaver som XML</key>
-    <key alias="downloadTaskAsXml">Last ned XML</key>
-    <key alias="DownloadXmlDTD">Last ned XML DTD</key>
-    <key alias="fields">Felt</key>
-    <key alias="includeSubpages">Inkluder undersider</key>
-    <key alias="mailBody">
-			Hei %0%
-
-			Dette er en automatisk mail for å informere deg om at dokumentet '%1%'
-			har blitt anmodet oversatt til '%5%' av %2%.
-
-			Gå til http://%3%/umbraco/translation/default.aspx?id=%4% for å redigere.
-
-			Ha en fin dag!
-
-			Vennlig hilsen Umbraco Robot.
-		</key>
-    <key alias="mailSubject">[%0%] Oversettingsoppgave for %1%</key>
-    <key alias="noTranslators">Ingen oversettelses-bruker funnet. Vennligst opprett en oversettelses-bruker før du begynner å sende innhold til oversetting</key>
-    <key alias="ownedTasks">Oppgaver opprettet av deg</key>
-    <key alias="ownedTasksHelp">Listen under viser sider &lt;strong&gt;opprettet av deg&lt;/strong&gt;. For å se en detaljert visning inkludert kommentarer, klikk på "Detaljer" eller navnet på siden. Du kan også laste ned siden som XML direkte ved å klikke på linken "Last ned XML". For å lukke en oversettelsesoppgave, vennligst gå til detaljvisningen og klikk på "Lukk" knappen.</key>
-    <key alias="pageHasBeenSendToTranslation">Siden '%0%' har blitt sendt til oversetting</key>
-    <key alias="sendToTranslate">Send til oversetting</key>
-    <key alias="taskAssignedBy">Tildelt av</key>
-    <key alias="taskOpened">Oppgave åpnet</key>
-    <key alias="totalWords">Antall ord</key>
-    <key alias="translateTo">Oversett til</key>
-    <key alias="translationDone">Oversetting fullført.</key>
-    <key alias="translationDoneHelp">Du kan forhåndsvise sidene du nettopp har oversatt ved å klikke nedenfor. Hvis den originale siden finnes, vil du få en sammenligning av sidene.</key>
-    <key alias="translationFailed">Oversetting mislykkes, XML filen kan være korrupt</key>
-    <key alias="translationOptions">Alternativer for oversetting</key>
-    <key alias="translator">Oversetter</key>
-    <key alias="uploadTranslationXml">Last opp XML med oversettelse</key>
-  </area>
-  <area alias="treeHeaders">
-    <key alias="cacheBrowser">Hurtigbufferleser</key>
-    <key alias="contentRecycleBin">Papirkurv</key>
-    <key alias="createdPackages">Opprettede pakker</key>
-    <key alias="datatype">Datatyper</key>
-    <key alias="dictionary">Ordbok</key>
-    <key alias="installedPackages">Installerte pakker</key>
-    <key alias="installSkin">Installer utseende</key>
-    <key alias="installStarterKit">Installer startpakke</key>
-    <key alias="languages">Språk</key>
-    <key alias="localPackage">Installer lokal pakke</key>
-    <key alias="macros">Makroer</key>
-    <key alias="mediaTypes">Mediatyper</key>
-    <key alias="member">Medlemmer</key>
-    <key alias="memberGroup">Medlemsgrupper</key>
-    <key alias="memberRoles">Roller</key>
-    <key alias="memberType">Medlemstyper</key>
-    <key alias="nodeTypes">Dokumenttyper</key>
-    <key alias="packager">Pakker</key>
-    <key alias="packages">Pakker</key>
-    <key alias="python">Python Filer</key>
-    <key alias="repositories">Installer fra pakkeregister</key>
-    <key alias="runway">Installer Runway</key>
-    <key alias="runwayModules">Runway moduler</key>
-    <key alias="scripting">Skriptfiler</key>
-    <key alias="scripts">Skript</key>
-    <key alias="stylesheets">Stiler</key>
-    <key alias="templates">Maler</key>
-    <key alias="xslt">XSLT Filer</key>
-  </area>
-  <area alias="update">
-    <key alias="updateAvailable">Ny oppdatering er klar</key>
-    <key alias="updateDownloadText">%0% er klar, klikk her for å laste ned</key>
-    <key alias="updateNoServer">Ingen forbindelse til server</key>
-    <key alias="updateNoServerError">Kunne ikke sjekke etter ny oppdatering. Se trace for mere info.</key>
-  </area>
-  <area alias="user">
-    <key alias="administrators">Administrator</key>
-    <key alias="categoryField">Kategorifelt</key>
-    <key alias="changePassword">Bytt passord</key>
-    <key alias="changePasswordDescription">Du kan endre passordet til Umbraco ved å fylle ut skjemaet under og klikke "Bytt passord" knappen.</key>
-    <key alias="contentChannel">Innholdskanal</key>
-    <key alias="defaultToLiveEditing">Videresend til Canvas ved login</key>
-    <key alias="descriptionField">Beskrivelsesfelt</key>
-    <key alias="disabled">Deaktiver bruker</key>
-    <key alias="documentType">Dokumenttype</key>
-    <key alias="editors">Redaktør</key>
-    <key alias="excerptField">Utdragsfelt</key>
-    <key alias="language">Språk</key>
-    <key alias="loginname">Login</key>
-    <key alias="mediastartnode">Øverste nivå i Media</key>
-    <key alias="modules">Moduler</key>
-    <key alias="noConsole">Deaktiver tilgang til Umbraco</key>
-    <key alias="password">Passord</key>
-    <key alias="passwordChanged">Passordet er endret</key>
-    <key alias="passwordConfirm">Bekreft nytt passord</key>
-    <key alias="passwordEnterNew">Nytt passord</key>
-    <key alias="passwordIsBlank">Nytt passord kan ikke være blankt</key>
-    <key alias="passwordIsDifferent">Nytt og bekreftet passord må være like</key>
-    <key alias="passwordMismatch">Nytt og bekreftet passord må være like</key>
-    <key alias="permissionReplaceChildren">Overskriv tillatelser på undernoder</key>
-    <key alias="permissionSelectedPages">Du redigerer for øyeblikket tillatelser for sidene:</key>
-    <key alias="permissionSelectPages">Velg sider for å redigere deres tillatelser</key>
-    <key alias="searchAllChildren">Søk i alle undersider</key>
-    <key alias="startnode">Startnode</key>
-    <key alias="username">Brukernavn</key>
-    <key alias="userPermissions">Brukertillatelser</key>
-    <key alias="usertype">Brukertype</key>
-    <key alias="userTypes">Brukertyper</key>
-    <key alias="writer">Forfatter</key>
-    <key alias="newPassword">Nytt passord</key>
-    <key alias="confirmNewPassword">Bekreft nytt passord</key>
-    <key alias="passwordCurrent">Gjeldende passord</key>
-    <key alias="passwordInvalid">Feil passord</key>
-  </area>
+﻿<?xml version="1.0" encoding="utf-8"?>
+<language alias="no" intName="Norwegian" localName="norsk" lcid="20" culture="nb-NO">
+  <creator>
+    <name>The umbraco community</name>
+    <link>http://umbraco.org/documentation/language-files</link>
+  </creator>
+  <area alias="actions">
+    <key alias="assignDomain">Angi domene</key>
+    <key alias="auditTrail">Revisjoner</key>
+    <key alias="browse">Bla gjennom</key>
+    <key alias="copy">Kopier</key>
+    <key alias="create">Opprett</key>
+    <key alias="createPackage">Opprett pakke</key>
+    <key alias="delete">Slett</key>
+    <key alias="disable">Deaktiver</key>
+    <key alias="emptyTrashcan">Tøm papirkurv</key>
+    <key alias="exportDocumentType">Eksporter dokumenttype</key>
+    <key alias="importDocumentType">Importer documenttype</key>
+    <key alias="importPackage">Importer pakke</key>
+    <key alias="liveEdit">Rediger i Canvas</key>
+    <key alias="logout">Lukk umbraco</key>
+    <key alias="move">Flytt</key>
+    <key alias="notify">Varsling</key>
+    <key alias="protect">Offentlig tilgang</key>
+    <key alias="publish">Publiser</key>
+    <key alias="refreshNode">Oppdater noder</key>
+    <key alias="republish">Republiser hele siten</key>
+    <key alias="rights">Rettigheter</key>
+    <key alias="rollback">Reverser</key>
+    <key alias="sendtopublish">Send til publisering</key>
+    <key alias="sendToTranslate">Send til oversetting</key>
+    <key alias="sort">Sorter</key>
+    <key alias="toPublish">Send til publisering</key>
+    <key alias="translate">Oversett</key>
+    <key alias="update">Oppdater</key>
+    <key alias="unpublish">Avpubliser</key>
+  </area>
+  <area alias="assignDomain">
+    <key alias="addNew">Legg til domene</key>
+    <key alias="domain">Domene</key>
+    <key alias="domainCreated">Domene '%0%' er nå opprettet og tilknyttet siden</key>
+    <key alias="domainDeleted">Domenet '%0%' er nå slettet</key>
+    <key alias="domainExists">Domenet '%0%' er allerede tilknyttet</key>
+    <key alias="domainHelp">Gyldige domenenavn er: "eksempel.no", "www.eksempel.no", "eksempel.no:8080" eller "https://www.eksempel.no/".&lt;br/&gt;&lt;br/&gt;Stier med ett nivå støttes, f.eks. "eksempel.com/no". Imidlertid bør det unngås. Bruk heller språkinnstillingen over.</key>
+    <key alias="domainUpdated">Domenet '%0%' er nå oppdatert</key>
+    <key alias="orEdit">eller rediger eksisterende domener</key>
+    <key alias="permissionDenied">Ingen tilgang.</key>
+    <key alias="remove">Fjern</key>
+    <key alias="invalidNode">Ugyldig node.</key>
+    <key alias="invalidDomain">Ugyldig domeneformat.</key>
+    <key alias="duplicateDomain">Domene er allerede tilknyttet.</key>
+    <key alias="language">Språk</key>
+    <key alias="inherit">Arv</key>
+    <key alias="setLanguage">Språk</key>
+    <key alias="setLanguageHelp">Sett språk for underordnede noder eller arv språk fra overordnet.&lt;br/&gt;Vil også gjelde denne noden, med mindre et underordnet domene også gjelder.</key>
+    <key alias="setDomains">Domener</key>
+  </area>
+  <area alias="auditTrails">
+    <key alias="atViewingFor">Viser for</key>
+  </area>
+  <area alias="buttons">
+    <key alias="bold">Fet</key>
+    <key alias="deindent">Reduser innrykk</key>
+    <key alias="formFieldInsert">Sett inn skjemafelt</key>
+    <key alias="graphicHeadline">Sett inn grafisk overskrift</key>
+    <key alias="htmlEdit">Rediger HTML</key>
+    <key alias="indent">Øk innrykk</key>
+    <key alias="italic">Kursiv</key>
+    <key alias="justifyCenter">Midtstill</key>
+    <key alias="justifyLeft">Juster tekst venstre</key>
+    <key alias="justifyRight">Juster tekst høyre</key>
+    <key alias="linkInsert">Sett inn lenke</key>
+    <key alias="linkLocal">Sett inn lokal lenke (anker)</key>
+    <key alias="listBullet">Punktmerking</key>
+    <key alias="listNumeric">Nummerering</key>
+    <key alias="macroInsert">Sett inn makro</key>
+    <key alias="pictureInsert">Sett inn bilde</key>
+    <key alias="relations">Rediger relasjoner</key>
+    <key alias="save">Lagre</key>
+    <key alias="saveAndPublish">Lagre og publiser</key>
+    <key alias="saveToPublish">Lagre og send til publisering</key>
+    <key alias="showPage">Forhåndsvis</key>
+    <key alias="styleChoose">Velg formattering</key>
+    <key alias="styleShow">Vis stiler</key>
+    <key alias="tableInsert">Sett inn tabell</key>
+    <key alias="showPageDisabled">Forhåndsvisning er deaktivert siden det ikke er angitt noen mal</key>
+  </area>
+  <area alias="content">
+    <key alias="about">Om siden</key>
+    <key alias="alias">Alternativ lenke</key>
+    <key alias="alternativeTextHelp">(hvordan du ville beskrevet bildet over telefon)</key>
+    <key alias="alternativeUrls">Alternative lenker</key>
+    <key alias="clickToEdit">Klikk for å redigere denne noden</key>
+    <key alias="createBy">Opprettet av</key>
+    <key alias="createDate">Opprettet den</key>
+    <key alias="documentType">Dokumenttype</key>
+    <key alias="editing">Redigerer</key>
+    <key alias="expireDate">Utløpsdato</key>
+    <key alias="itemChanged">Denne noden er endret siden siste publisering</key>
+    <key alias="itemNotPublished">Denne noden er enda ikke publisert</key>
+    <key alias="lastPublished">Sist publisert</key>
+    <key alias="mediatype">Mediatype</key>
+    <key alias="membergroup">Medlemsgruppe</key>
+    <key alias="memberrole">Rolle</key>
+    <key alias="membertype">Medlemstype</key>
+    <key alias="noDate">Ingen dato valgt</key>
+    <key alias="nodeName">Sidetittel</key>
+    <key alias="otherElements">Egenskaper</key>
+    <key alias="parentNotPublished">Dette dokumentet er publisert, men ikke synlig ettersom den overliggende siden '%0%' ikke er publisert</key>
+    <key alias="publish">Publisert</key>
+    <key alias="publishStatus">Publiseringsstatus</key>
+    <key alias="releaseDate">Publiseringsdato</key>
+    <key alias="removeDate">Fjern dato</key>
+    <key alias="sortDone">Sorteringsrekkefølgen er oppdatert</key>
+    <key alias="sortHelp">Trekk og slipp nodene eller klikk på kolonneoverskriftene for å sortere. Du kan velge flere noder ved å holde shift eller control tastene mens du velger.</key>
+    <key alias="statistics">Statistikk</key>
+    <key alias="titleOptional">Tittel (valgfri)</key>
+    <key alias="type">Type</key>
+    <key alias="unPublish">Avpubliser</key>
+    <key alias="updateDate">Sist endret</key>
+    <key alias="uploadClear">Fjern fil</key>
+    <key alias="urls">Lenke til dokument</key>
+    <key alias="mediaLinks">Link til media</key>
+    <key alias="parentNotPublishedAnomaly">Intern feil: dokumentet er publisert men finnes ikke i hurtigbuffer</key>
+  </area>
+  <area alias="create">
+    <key alias="chooseNode">Hvor ønsker du å oprette den nye %0%</key>
+    <key alias="createUnder">Opprett under</key>
+    <key alias="updateData">Velg en type og skriv en tittel</key>
+  </area>
+  <area alias="dashboard">
+    <key alias="browser">Til ditt nettsted</key>
+    <key alias="dontShowAgain">- Skjul</key>
+    <key alias="nothinghappens">Hvis Umbraco ikke starter, kan det skyldes at pop-up vinduer ikke er tillatt</key>
+    <key alias="openinnew">er åpnet i nytt vindu</key>
+    <key alias="restart">Omstart</key>
+    <key alias="visit">Besøk</key>
+    <key alias="welcome">Velkommen</key>
+  </area>
+  <area alias="defaultdialogs">
+    <key alias="anchorInsert">Navn på lokal link</key>
+    <key alias="assignDomain">Rediger domener</key>
+    <key alias="closeThisWindow">Lukk dette vinduet</key>
+    <key alias="confirmdelete">Er du sikker på at du vil slette</key>
+    <key alias="confirmdisable">Er du sikker på at du vil deaktivere</key>
+    <key alias="confirmEmptyTrashcan">Vennligst kryss av i denne boksen for å bekrefte sletting av %0% element(er)</key>
+    <key alias="confirmlogout">Er du sikker på at du vil forlate Umbraco?</key>
+    <key alias="confirmSure">Er du sikker?</key>
+    <key alias="cut">Klipp ut</key>
+    <key alias="editdictionary">Rediger ordboksnøkkel</key>
+    <key alias="editlanguage">Rediger språk</key>
+    <key alias="insertAnchor">Sett inn lokal link</key>
+    <key alias="insertCharacter">Sett inn spesialtegn</key>
+    <key alias="insertgraphicheadline">Sett inn grafisk overskrift</key>
+    <key alias="insertimage">Sett inn bilde</key>
+    <key alias="insertlink">Sett inn lenke</key>
+    <key alias="insertMacro">Sett inn makro</key>
+    <key alias="inserttable">Sett inn tabell</key>
+    <key alias="lastEdited">Sist redigert</key>
+    <key alias="link">Lenke</key>
+    <key alias="linkinternal">Intern link:</key>
+    <key alias="linklocaltip">Ved lokal link, sett inn "#" foran link</key>
+    <key alias="linknewwindow">Åpne i nytt vindu?</key>
+    <key alias="macroContainerSettings">Makroinnstillinger</key>
+    <key alias="macroDoesNotHaveProperties">Denne makroen har ingen egenskaper du kan endre</key>
+    <key alias="paste">Lim inn</key>
+    <key alias="permissionsEdit">Endre rettigheter for</key>
+    <key alias="recycleBinDeleting">Innholdet i papirkurven blir nå slettet. Vennligst ikke lukk dette vinduet mens denne operasjonen foregår</key>
+    <key alias="recycleBinIsEmpty">Papirkurven er nå tom</key>
+    <key alias="recycleBinWarning">Når elementer blir slettet fra papirkurven vil de være slettet for alltid</key>
+    <key alias="regexSearchError">&lt;a target='_blank' href='http://regexlib.com'&gt;regexlib.com&lt;/a&gt; tjenesten opplever for tiden problemer som vi ikke har kontroll over. Vi beklager denne ubeleiligheten.</key>
+    <key alias="regexSearchHelp">Søk etter et regulært uttrykk for å legge inn validering til et felt. Eksempel: 'email, 'zip-code' 'url'</key>
+    <key alias="removeMacro">Fjern makro</key>
+    <key alias="requiredField">Obligatorisk</key>
+    <key alias="sitereindexed">Nettstedet er indeksert</key>
+    <key alias="siterepublished">Hurtigbufferen er blitt oppdatert. Alt publisert innhold er nå à jour. Alt upublisert innhold er fortsatt ikke publisert.</key>
+    <key alias="siterepublishHelp">Hurtigbufferen for siden vil bli oppdatert. Alt publisert innhold vil bli oppdatert, mens upublisert innhold vil forbli upublisert.</key>
+    <key alias="tableColumns">Antall kolonner</key>
+    <key alias="tableRows">Antall rader</key>
+    <key alias="templateContentAreaHelp">&lt;strong&gt;Sett en plassholder-ID&lt;/strong&gt;&lt;br/&gt;Ved å sette en ID på plassholderen kan du legge inn innhold i denne malen fra underliggende maler, ved å referere denne ID'en ved hjelp av et &lt;code&gt;&amp;lt;asp:content /&amp;gt;&lt;/code&gt; element.</key>
+    <key alias="templateContentPlaceHolderHelp">&lt;strong&gt;Velg en plassholder ID&lt;/strong&gt; fra listen under. Du kan bare velge ID'er fra den gjeldende malens overordnede mal.</key>
+    <key alias="thumbnailimageclickfororiginal">Klikk på bildet for å se det i full størrelse</key>
+    <key alias="treepicker">Velg punkt</key>
+    <key alias="viewCacheItem">Se buffret node</key>
+  </area>
+  <area alias="dictionaryItem">
+    <key alias="description">Rediger de forskjellige språkversjonene for ordbokelementet '&lt;em&gt;%0%&lt;/em&gt;' under.&lt;br/&gt;Du kan legge til flere språk under 'språk' i menyen til venstre.</key>
+    <key alias="displayName">Språk</key>
+  </area>
+  <area alias="editcontenttype">
+    <key alias="allowedchildnodetypes">Tillatte underordnede noder</key>
+    <key alias="create">Opprett</key>
+    <key alias="deletetab">Slett arkfane</key>
+    <key alias="description">Beskrivelse</key>
+    <key alias="newtab">Ny arkfane</key>
+    <key alias="tab">Arkfane</key>
+    <key alias="thumbnail">Miniatyrbilde</key>
+  </area>
+  <area alias="editdatatype">
+    <key alias="addPrevalue">Legg til forhåndsverdi</key>
+    <key alias="dataBaseDatatype">Database datatype</key>
+    <key alias="guid">Kontrollelement GUID</key>
+    <key alias="renderControl">Kontrollelement</key>
+    <key alias="rteButtons">Knapper</key>
+    <key alias="rteEnableAdvancedSettings">Aktiver avanserte instillinger for</key>
+    <key alias="rteEnableContextMenu">Aktiver kontektsmeny</key>
+    <key alias="rteMaximumDefaultImgSize">Maksimum standard størrelse på innsatte bilder</key>
+    <key alias="rteRelatedStylesheets">Beslektede stilark</key>
+    <key alias="rteShowLabel">Vis etikett</key>
+    <key alias="rteWidthAndHeight">Bredde og høyde</key>
+  </area>
+  <area alias="errorHandling">
+    <key alias="errorButDataWasSaved">Dine data har blitt lagret, men før du kan publisere denne siden må du rette noen feil:</key>
+    <key alias="errorChangingProviderPassword">Den gjeldende Membership Provider støtter ikke endring av passord. (EnablePasswordRetrieval må være satt til sann)</key>
+    <key alias="errorExistsWithoutTab">%0% finnes allerede</key>
+    <key alias="errorHeader">Det var feil i dokumentet:</key>
+    <key alias="errorHeaderWithoutTab">Det var feil i skjemaet:</key>
+    <key alias="errorInPasswordFormat">Passordet bør være minst %0% tegn og inneholde minst %1% numeriske tegn</key>
+    <key alias="errorIntegerWithoutTab">%0% må være et heltall</key>
+    <key alias="errorMandatory">%0% under %1% er obligatorisk</key>
+    <key alias="errorMandatoryWithoutTab">%0% er obligatorisk</key>
+    <key alias="errorRegExp">%0% under %1% er ikke i et korrekt format</key>
+    <key alias="errorRegExpWithoutTab">%0% er ikke i et korrekt format</key>
+  </area>
+  <area alias="errors">
+    <key alias="codemirroriewarning">NB! Selv om CodeMirror er aktivert i konfigurasjon er det deaktivert i Internet Explorer pga. ustabilitet.</key>
+    <key alias="contentTypeAliasAndNameNotNull">Fyll ut både alias og navn på den nye egenskapstypen!</key>
+    <key alias="filePermissionsError">Det er et problem med lese/skrive rettighetene til en fil eller mappe</key>
+    <key alias="missingTitle">Tittel mangler</key>
+    <key alias="missingType">Type mangler</key>
+    <key alias="pictureResizeBiggerThanOrg">Du er i ferd med å gjøre bildet større enn originalen. Det vil forringe kvaliteten på bildet, ønsker du å fortsette?</key>
+    <key alias="pythonErrorHeader">Feil i python-skriptet</key>
+    <key alias="pythonErrorText">Python-skriptet ble ikke lagret fordi det inneholder en eller flere feil</key>
+    <key alias="startNodeDoesNotExists">Startnode er slettet. Kontakt din administrator</key>
+    <key alias="stylesMustMarkBeforeSelect">Du må markere innhold før du kan endre stil</key>
+    <key alias="stylesNoStylesOnPage">Det er ingen aktive stiler eller formateringer på denne siden</key>
+    <key alias="tableColMergeLeft">Sett markøren til venstre i de 2 cellene du ønsker å slå sammen</key>
+    <key alias="tableSplitNotSplittable">Du kan ikke dele en celle som allerede er delt.</key>
+    <key alias="xsltErrorHeader">Feil i XSLT kode</key>
+    <key alias="xsltErrorText">XSLT ble ikke lagret på grunn av feil i koden</key>
+    <key alias="dissallowedMediaType">Filtypen er deaktivert av administrator</key>
+  </area>
+  <area alias="general">
+    <key alias="about">Om</key>
+    <key alias="action">Handling</key>
+    <key alias="add">Legg til</key>
+    <key alias="alias">Alias</key>
+    <key alias="areyousure">Er du sikker?</key>
+    <key alias="border">Ramme</key>
+    <key alias="by">eller</key>
+    <key alias="cancel">Avbryt</key>
+    <key alias="cellMargin">Cellemargin</key>
+    <key alias="choose">Velg</key>
+    <key alias="close">Lukk</key>
+    <key alias="closewindow">Lukk vindu</key>
+    <key alias="comment">Kommentar</key>
+    <key alias="confirm">Bekreft</key>
+    <key alias="constrainProportions">Behold proposjoner</key>
+    <key alias="continue">Fortsett</key>
+    <key alias="copy">Kopier</key>
+    <key alias="create">Opprett</key>
+    <key alias="database">Database</key>
+    <key alias="date">Dato</key>
+    <key alias="default">Standard</key>
+    <key alias="delete">Slett</key>
+    <key alias="deleted">Slettet</key>
+    <key alias="deleting">Sletter...</key>
+    <key alias="design">Design</key>
+    <key alias="dimensions">Dimensjoner</key>
+    <key alias="down">Ned</key>
+    <key alias="download">Last ned</key>
+    <key alias="edit">Rediger</key>
+    <key alias="edited">Endret</key>
+    <key alias="elements">Elementer</key>
+    <key alias="email">E-post</key>
+    <key alias="error">Feil</key>
+    <key alias="findDocument">Finn</key>
+    <key alias="height">Høyde</key>
+    <key alias="help">Hjelp</key>
+    <key alias="icon">Ikon</key>
+    <key alias="import">Importer</key>
+    <key alias="innerMargin">Indre margin</key>
+    <key alias="insert">Sett inn</key>
+    <key alias="install">Installer</key>
+    <key alias="justify">Justering</key>
+    <key alias="language">Språk</key>
+    <key alias="layout">Layout</key>
+    <key alias="loading">Laster</key>
+    <key alias="locked">Låst</key>
+    <key alias="login">Logg inn</key>
+    <key alias="logoff">Logg ut</key>
+    <key alias="logout">Logg ut</key>
+    <key alias="macro">Makro</key>
+    <key alias="move">Flytt</key>
+    <key alias="name">Navn</key>
+    <key alias="new">Ny</key>
+    <key alias="next">Neste</key>
+    <key alias="no">Nei</key>
+    <key alias="of">av</key>
+    <key alias="ok">OK</key>
+    <key alias="open">Åpne</key>
+    <key alias="or">eller</key>
+    <key alias="password">Passord</key>
+    <key alias="path">Sti</key>
+    <key alias="placeHolderID">Plassholder ID</key>
+    <key alias="pleasewait">Ett øyeblikk...</key>
+    <key alias="previous">Forrige</key>
+    <key alias="properties">Egenskaper</key>
+    <key alias="reciept">E-post som innholdet i skjemaet skal sendes til</key>
+    <key alias="recycleBin">Papirkurv</key>
+    <key alias="remaining">Gjenværende</key>
+    <key alias="rename">Gi nytt navn</key>
+    <key alias="renew">Forny</key>
+    <key alias="retry">Prøv igjen</key>
+    <key alias="rights">Rettigheter</key>
+    <key alias="search">Søk</key>
+    <key alias="server">Server</key>
+    <key alias="show">Vis</key>
+    <key alias="showPageOnSend">Hvilken side skal vises etter at skjemaet er sendt</key>
+    <key alias="size">Størrelse</key>
+    <key alias="sort">Sorter</key>
+    <key alias="type">Type</key>
+    <key alias="typeToSearch">Søk...</key>
+    <key alias="up">Opp</key>
+    <key alias="update">Oppdater</key>
+    <key alias="upgrade">Oppgrader</key>
+    <key alias="upload">Last opp</key>
+    <key alias="url">Url</key>
+    <key alias="user">Bruker</key>
+    <key alias="username">Brukernavn</key>
+    <key alias="value">Verdi</key>
+    <key alias="view">Visning</key>
+    <key alias="welcome">Velkommen...</key>
+    <key alias="width">Bredde</key>
+    <key alias="yes">Ja</key>
+    <key alias="folder">Mappe</key>
+  </area>
+  <area alias="graphicheadline">
+    <key alias="backgroundcolor">Bakgrunnsfarge</key>
+    <key alias="bold">Fet</key>
+    <key alias="color">Tekstfarge</key>
+    <key alias="font">Skrifttype</key>
+    <key alias="text">Tekst</key>
+  </area>
+  <area alias="headers">
+    <key alias="page">Side</key>
+  </area>
+  <area alias="installer">
+    <key alias="databaseErrorCannotConnect">Installasjonsprogrammet kan ikke koble til databasen</key>
+    <key alias="databaseErrorWebConfig">Kunne ikke lagre Web.Config-filen. Vennligst endre databasens tilkoblingsstreng manuelt. </key>
+    <key alias="databaseFound">Din database er funnet og identifisert som</key>
+    <key alias="databaseHeader">Databasekonfigurasjon</key>
+    <key alias="databaseInstall">Klikk &lt;strong&gt;installer&lt;/strong&gt;-knappen for å installere Umbraco %0% databasen</key>
+    <key alias="databaseInstallDone">Umbraco %0% har nå blitt kopiert til din database. Trykk &lt;strong&gt;Neste&lt;/strong&gt; for å fortsette.</key>
+    <key alias="databaseNotFound">&lt;p&gt;Databasen ble ikke funnet! Vennligst sjekk at informasjonen i "connection string" i "web.config"-filen er korrekt.&lt;/p&gt;&lt;p&gt;For å fortsette, vennligst rediger "web.config"-filen (bruk Visual Studio eller din favoritteditor), rull ned til bunnen, og legg til tilkoblingsstrengen for din database i nøkkelen "umbracoDbDSN" og lagre filen.&lt;/p&gt;&lt;p&gt;Klikk &lt;strong&gt;prøv på nytt&lt;/strong&gt; når du er ferdig.&lt;br /&gt; &lt;a href="http://umbraco.org/redir/installWebConfig" target="_blank"&gt;Mer informasjon om redigering av web.config her.&lt;/a&gt;&lt;/p&gt;</key>
+    <key alias="databaseText">For å fullføre dette steget, må du vite en del informasjon om din database server ("tilkoblingsstreng").&lt;br/&gt; Vennligst kontakt din ISP om nødvendig. Hvis du installerer på en lokal maskin eller server, må du kanskje skaffe informasjonen fra din systemadministrator.</key>
+    <key alias="databaseUpgrade">&lt;p&gt; Trykk på knappen &lt;strong&gt;oppgrader&lt;/strong&gt; for å oppgradere databasen din til Umbraco %0%&lt;/p&gt; &lt;p&gt; Ikke vær urolig - intet innhold vil bli slettet og alt vil fortsette å virke etterpå! &lt;/p&gt;</key>
+    <key alias="databaseUpgradeDone">Databasen din har blitt oppgradert til den siste utgaven, %0%.&lt;br/&gt;Trykk &lt;strong&gt;Neste&lt;/strong&gt; for å fortsette.</key>
+    <key alias="databaseUpToDate">Databasen din er av nyeste versjon! Klikk &lt;strong&gt;neste&lt;/strong&gt; for å fortsette konfigurasjonsveiviseren</key>
+    <key alias="defaultUserChangePass">&lt;strong&gt;Passordet til standardbrukeren må endres!</key>
+    <key alias="defaultUserDisabled">&lt;strong&gt;Standardbrukeren har blitt deaktivert eller har ingen tilgang til umbraco!&lt;/strong&gt;&lt;/p&gt;&lt;p&gt;Ingen videre handling er nødvendig. Klikk &lt;b&gt;neste&lt;/b&gt; for å fortsette.</key>
+    <key alias="defaultUserPassChanged">&lt;strong&gt;Passordet til standardbrukeren har blitt forandret etter installasjonen!&lt;/strong&gt;&lt;/p&gt;&lt;p&gt;Ingen videre handling er nødvendig. Klikk &lt;strong&gt;Neste&lt;/strong&gt; for å fortsette.</key>
+    <key alias="defaultUserPasswordChanged">Passordet er blitt endret!</key>
+    <key alias="defaultUserText">&lt;p&gt; umbraco skaper en standard bruker med login &lt;strong&gt; ( "admin") &lt;/ strong&gt; og passord &lt;strong&gt; ( "default") &lt;/ strong&gt;. Det er &lt;strong&gt; viktig &lt;/ strong&gt; at passordet er endret til noe unikt. &lt;/ p&gt; &lt;p&gt; Dette trinnet vil sjekke standard brukerens passord og foreslår hvis det må skiftes &lt;/ p&gt;</key>
+    <key alias="greatStart">Få en god start med våre introduksjonsvideoer</key>
+    <key alias="licenseText">Ved å klikke på Neste-knappen (eller endre umbracoConfigurationStatus i Web.config), godtar du lisensen for denne programvaren som angitt i boksen nedenfor. Legg merke til at denne umbraco distribusjon består av to ulike lisenser, åpen kilde MIT lisens for rammen og umbraco frivareverktøy lisens som dekker brukergrensesnittet.</key>
+    <key alias="None">Ikke installert.</key>
+    <key alias="permissionsAffectedFolders">Berørte filer og mapper</key>
+    <key alias="permissionsAffectedFoldersMoreInfo">Mer informasjon om å sette opp rettigheter for umbraco her</key>
+    <key alias="permissionsAffectedFoldersText">Du må gi ASP.NET brukeren rettigheter til å endre de følgende filer og mapper</key>
+    <key alias="permissionsAlmostPerfect">&lt;strong&gt;Rettighetene er nesten perfekt satt opp!&lt;/strong&gt;&lt;br/&gt;&lt;br/&gt; Du kan kjøre umbraco uten problemer, men du vil ikke være i stand til å installere de anbefalte pakkene for å utnytte umbraco fullt ut.</key>
+    <key alias="permissionsHowtoResolve">Hvordan løse problemet</key>
+    <key alias="permissionsHowtoResolveLink">Klikk her for å lese tekstversjonen</key>
+    <key alias="permissionsHowtoResolveText">Se vår &lt;strong&gt;innføringsvideo&lt;/strong&gt; om å sette opp rettigheter for umbraco eller les tekstversjonen.</key>
+    <key alias="permissionsMaybeAnIssue">&lt;strong&gt;Rettighetsinnstillingene kan være et problem!&lt;/strong&gt;&lt;br/&gt;&lt;br/&gt; Du kan kjøre umbraco uten problemer, men du vil ikke være i stand til å installere de anbefalte pakkene for å utnytte umbraco fullt ut.</key>
+    <key alias="permissionsNotReady">&lt;strong&gt;Rettighetsinstillingene er ikke klargjort for umbraco!&lt;/strong&gt;&lt;br/&gt;&lt;br/&gt; For å kunne kjøre umbraco, må du oppdatere rettighetsinnstillingene dine.</key>
+    <key alias="permissionsPerfect">&lt;strong&gt;Rettighetsinnstillingene er perfekt!&lt;/strong&gt;&lt;br/&gt;&lt;br/&gt;Du er klar for å kjøre umbraco og installere pakker!</key>
+    <key alias="permissionsResolveFolderIssues">Løser mappeproblem</key>
+    <key alias="permissionsResolveFolderIssuesLink">Følg denne linken for mer informasjon om problemer med ASP.NET og oppretting av mapper</key>
+    <key alias="permissionsSettingUpPermissions">Konfigurerer mappetillatelser</key>
+    <key alias="permissionsText">umbraco trenger skrive/endre tilgang til enkelte mapper for å kunne lagre filer som bilder og PDF-dokumenter. Den lagrer også midlertidig data (aka: hurtiglager) for å øke ytelsen på websiden din.</key>
+    <key alias="runwayFromScratch">Jeg ønsker å starte fra bunnen.</key>
+    <key alias="runwayFromScratchText">Din website er helt tom for øyeblikket. Dette er perfekt hvis du vil begynne helt forfra og lage dine egne dokumenttyper og maler. (&lt;a href="http://umbraco.tv/documentation/videos/for-site-builders/foundation/document-types"&gt;lær hvordan&lt;/a&gt;) Du kan fortsatt velge å installere Runway senere. Vennligst gå til Utvikler-seksjonen og velg Pakker.</key>
+    <key alias="runwayHeader">Du har akkurat satt opp en ren Umbraco plattform. Hva vil du gjøre nå?</key>
+    <key alias="runwayInstalled">Runway er installert</key>
+    <key alias="runwayInstalledText">Du har nå fundamentet på plass. Velg hvilke moduler du ønsker å installer på toppen av det.&lt;br/&gt; Dette er vår liste av anbefalte moduler- Kryss av de du ønsker å installere, eller se den&lt;a href="#" onclick="toggleModules(); return false;" id="toggleModuleList"&gt;fulle listen av moduler&lt;/a&gt; </key>
+    <key alias="runwayOnlyProUsers">Bare anbefalt for erfarne brukere</key>
+    <key alias="runwaySimpleSite">Jeg vil starte med en enkel webside</key>
+    <key alias="runwaySimpleSiteText">&lt;p&gt; "Runway" er en enkel webside som utstyrer deg med noen grunnleggende dokumenttyper og maler. Veiviseren kan sette opp Runway for deg automatisk, men du kan enkelt endre, utvide eller slette den. Runway er ikke nødvendig, og du kan enkelt bruke Umbraco uten den. Imidlertidig tilbyr Runway et enkelt fundament basert på de beste metodene for å hjelpe deg i gang fortere enn noensinne. Hvis du velger å installere Runway, kan du også velge blant grunnleggende byggeklosser kalt Runway Moduler for å forøke dine Runway-sider. &lt;/p&gt; &lt;small&gt; &lt;em&gt;Sider inkludert i Runway:&lt;/em&gt; Hjemmeside, Komme-i-gang, Installere moduler.&lt;br /&gt; &lt;em&gt;Valgfrie Moduler:&lt;/em&gt; Toppnavigasjon, Sidekart, Kontakt, Galleri. &lt;/small&gt; </key>
+    <key alias="runwayWhatIsRunway">Hva er Runway</key>
+    <key alias="step1">Steg 1/5 Godta lisens</key>
+    <key alias="step2">Steg 2/5 Database konfigurasjon</key>
+    <key alias="step3">Steg 3/5: Valider filrettigheter</key>
+    <key alias="step4">Steg 4/5: Skjekk Umbraco sikkerheten</key>
+    <key alias="step5">Steg 5/5: Umbraco er klar for deg til å starte!</key>
+    <key alias="thankYou">Tusen takk for at du valgte Umbraco!</key>
+    <key alias="theEndBrowseSite">&lt;h3&gt;Se ditt nye nettsted&lt;/h3&gt; Du har installert Runway, hvorfor ikke se hvordan ditt nettsted ser ut.</key>
+    <key alias="theEndFurtherHelp">&lt;h3&gt;Mer hjelp og info&lt;/h3&gt; Få hjelp fra vårt prisbelønte samfunn, bla gjennom dokumentasjonen eller se noen gratis videoer på hvordan man bygger et enkelt nettsted, hvordan bruke pakker og en rask guide til umbraco terminologi</key>
+    <key alias="theEndHeader">Umbraco %0% er installert og klar til bruk</key>
+    <key alias="theEndInstallFailed">For å fullføre installasjonen, må du manuelt endre &lt;strong&gt;web.config&lt;/strong&gt; filen, og oppdatere AppSetting-nøkkelen &lt;strong&gt;umbracoConfigurationStatus&lt;/strong&gt; til verdien &lt;strong&gt;'%0%'&lt;/strong&gt;</key>
+    <key alias="theEndInstallSuccess">Du kan &lt;strong&gt;starte øyeblikkelig&lt;/strong&gt; ved å klikke på "Start Umbraco" knappen nedenfor. &lt;br/&gt;Hvis du er &lt;strong&gt;ny på umbraco&lt;/strong&gt;, kan du finne mange ressurser på våre komme-i-gang sider.</key>
+    <key alias="theEndOpenUmbraco">&lt;h3&gt;Start Umbraco&lt;/h3&gt; For å administrere din webside, åpne umbraco og begynn å legge til innhold, oppdatere maler og stilark eller utvide funksjonaliteten</key>
+    <key alias="Unavailable">Tilkobling til databasen mislyktes.</key>
+    <key alias="Version3">Umbraco Versjon 3</key>
+    <key alias="Version4">Umbraco Versjon 4</key>
+    <key alias="watch">Pass på</key>
+    <key alias="welcomeIntro">Denne veiviseren vil hjelpe deg gjennom prosessen med å konfigurere &lt;strong&gt;umbraco %0%&lt;/strong&gt; for en ny installasjon eller oppgradering fra versjon 3.0. &lt;br/&gt;&lt;br/&gt; Trykk &lt;strong&gt;"neste"&lt;/strong&gt; for å starte veiviseren.</key>
+  </area>
+  <area alias="language">
+    <key alias="cultureCode">Språkkode</key>
+    <key alias="displayName">Språk</key>
+  </area>
+  <area alias="lockout">
+    <key alias="lockoutWillOccur">Du har vært inaktiv og vil logges ut automatisk om</key>
+    <key alias="renewSession">Forny innlogging for å lagre</key>
+  </area>
+  <area alias="login">
+    <key alias="bottomText">&lt;p style="text-align:right;"&gt;&amp;copy; 2001 - %0% &lt;br /&gt;&lt;a href="http://umbraco.org" style="text-decoration: none" target="_blank"&gt;umbraco.org&lt;/a&gt;&lt;/p&gt; </key>
+    <key alias="topText">Velkommen til Umbraco, skriv inn ditt brukernavn og passord i feltene under:</key>
+  </area>
+  <area alias="main">
+    <key alias="dashboard">Skrivebord</key>
+    <key alias="sections">Seksjoner</key>
+    <key alias="tree">Innhold</key>
+  </area>
+  <area alias="moveOrCopy">
+    <key alias="choose">Velg side over...</key>
+    <key alias="copyDone">%0% er nå kopiert til %1%</key>
+    <key alias="copyTo">Kopier til</key>
+    <key alias="moveDone">%0% er nå flyttet til %1%</key>
+    <key alias="moveTo">Flytt til</key>
+    <key alias="nodeSelected">har blitt valgt som rot til ditt nye innhold, klikk 'ok' nedenfor.</key>
+    <key alias="noNodeSelected">Ingen node er valgt, vennligst velg en node i listen over før du klikker 'fortsett'</key>
+    <key alias="notAllowedByContentType">Gjeldende nodes type tillates ikke under valgt node</key>
+    <key alias="notAllowedByPath">Gjeldende node kan ikke legges under en underordnet node</key>
+    <key alias="notValid">Handlingen tillates ikke. Du mangler tilgang til en eller flere underordnede noder.</key>
+    <key alias="relateToOriginal">Relater kopierte elementer til original(e)</key>
+  </area>
+  <area alias="notifications">
+    <key alias="editNotifications">Rediger dine varsler for %0%</key>
+    <key alias="mailBody">
+Hei %0%
+
+Dette er en automatisk mail for å informere om at handlingen '%1%'
+er utført på siden '%2%'
+av brukeren '%3%'
+		
+Gå til http://%4%/umbraco/default.aspx?section=content&amp;id=%5% for å redigere.
+	
+Ha en fin dag!
+		
+Vennlig hilsen umbraco roboten
+		</key>
+    <key alias="mailBodyHtml">&lt;p&gt;Hei %0%&lt;/p&gt;
+
+		  &lt;p&gt;Dette er en automatisk mail for å informere om at handlingen '%1%'
+        er blitt utført på siden &lt;a href="http://%4%/actions/preview.aspx?id=%5%"&gt;&lt;strong&gt;'%2%'&lt;/strong&gt;&lt;/a&gt;
+        av brukeren &lt;strong&gt;'%3%'&lt;/strong&gt;
+	    &lt;/p&gt;
+		  &lt;div style="margin: 8px 0; padding: 8px; display: block;"&gt;
+				&lt;br /&gt;
+				&lt;a style="color: white; font-weight: bold; background-color: #66cc66; text-decoration : none; margin-right: 20px; border: 8px solid #66cc66; width: 150px;" href="http://%4%/umbraco/actions/publish.aspx?id=%5%"&gt;&amp;nbsp;&amp;nbsp;PUBLISER&amp;nbsp;&amp;nbsp;&lt;/a&gt; &amp;nbsp; 
+				&lt;a style="color: white; font-weight: bold; background-color: #5372c3; text-decoration : none; margin-right: 20px; border: 8px solid #5372c3; width: 150px;" href="http://%4%/umbraco/actions/editContent.aspx?id=%5%"&gt;&amp;nbsp;&amp;nbsp;&amp;nbsp;&amp;nbsp;&amp;nbsp;REDIGER&amp;nbsp;&amp;nbsp;&amp;nbsp;&amp;nbsp;&amp;nbsp;&lt;/a&gt; &amp;nbsp; 
+				&lt;a style="color: white; font-weight: bold; background-color: #ca4a4a; text-decoration : none; margin-right: 20px; border: 8px solid #ca4a4a; width: 150px;" href="http://%4%/umbraco/actions/delete.aspx?id=%5%"&gt;&amp;nbsp;&amp;nbsp;&amp;nbsp;&amp;nbsp;SLETT&amp;nbsp;&amp;nbsp;&amp;nbsp;&amp;nbsp;&lt;/a&gt;
+				&lt;br /&gt;
+		  &lt;/div&gt;
+		  &lt;p&gt;
+			  &lt;h3&gt;Rettelser:&lt;/h3&gt;
+			  &lt;table style="width: 100%;"&gt;
+						   %6%
+				&lt;/table&gt;
+			 &lt;/p&gt;
+
+		  &lt;div style="margin: 8px 0; padding: 8px; display: block;"&gt;
+				&lt;br /&gt;
+				&lt;a style="color: white; font-weight: bold; background-color: #66cc66; text-decoration : none; margin-right: 20px; border: 8px solid #66cc66; width: 150px;" href="http://%4%/umbraco/actions/publish.aspx?id=%5%"&gt;&amp;nbsp;&amp;nbsp;PUBLISER&amp;nbsp;&amp;nbsp;&lt;/a&gt; &amp;nbsp; 
+				&lt;a style="color: white; font-weight: bold; background-color: #5372c3; text-decoration : none; margin-right: 20px; border: 8px solid #5372c3; width: 150px;" href="http://%4%/umbraco/actions/editContent.aspx?id=%5%"&gt;&amp;nbsp;&amp;nbsp;&amp;nbsp;&amp;nbsp;&amp;nbsp;REDIGER&amp;nbsp;&amp;nbsp;&amp;nbsp;&amp;nbsp;&amp;nbsp;&lt;/a&gt; &amp;nbsp; 
+				&lt;a style="color: white; font-weight: bold; background-color: #ca4a4a; text-decoration : none; margin-right: 20px; border: 8px solid #ca4a4a; width: 150px;" href="http://%4%/umbraco/actions/delete.aspx?id=%5%"&gt;&amp;nbsp;&amp;nbsp;&amp;nbsp;&amp;nbsp;SLETT&amp;nbsp;&amp;nbsp;&amp;nbsp;&amp;nbsp;&lt;/a&gt;
+				&lt;br /&gt;
+		  &lt;/div&gt;
+
+		  &lt;p&gt;Ha en fin dag!&lt;br /&gt;&lt;br /&gt;
+			  Vennlig hilsen umbraco roboten
+		  &lt;/p&gt;</key>
+    <key alias="mailSubject">[%0%] Varsling om %1% utført på %2%</key>
+    <key alias="notifications">Varsling</key>
+  </area>
+  <area alias="packager">
+    <key alias="chooseLocalPackageText">Klikke browse og velg pakke fra lokal disk. umbraco-pakker har vanligvis endelsen ".umb" eller ".zip".</key>
+    <key alias="packageAuthor">Utvikler</key>
+    <key alias="packageDemonstration">Demonstrasjon</key>
+    <key alias="packageDocumentation">Dokumentasjon</key>
+    <key alias="packageMetaData">Metadata</key>
+    <key alias="packageName">Pakkenavn</key>
+    <key alias="packageNoItemsHeader">Pakken inneholder ingen elementer</key>
+    <key alias="packageNoItemsText">Denne pakkefilen inneholder ingen elementer å avinstallere.&lt;br/&gt;&lt;br/&gt;Du kan trygt fjerne pakken fra systemet ved å klikke "avinstaller pakke" nedenfor.</key>
+    <key alias="packageNoUpgrades">Ingen oppdateringer tilgjengelig</key>
+    <key alias="packageOptions">Alternativer for pakke</key>
+    <key alias="packageReadme">Lesmeg for pakke</key>
+    <key alias="packageRepository">Pakkebrønn</key>
+    <key alias="packageUninstallConfirm">Bekreft avinstallering</key>
+    <key alias="packageUninstalledHeader">Pakken ble avinstallert</key>
+    <key alias="packageUninstalledText">Pakken ble vellykket avinstallert</key>
+    <key alias="packageUninstallHeader">Avinstaller pakke</key>
+    <key alias="packageUninstallText">Du kan velge bort elementer du ikke vil slette på dette tidspunkt, nedenfor. Når du klikker "bekreft avinstallering" vil alle elementer som er krysset av bli slettet.&lt;br/&gt; &lt;span style="color:red;font-weight:bold;"&gt;Advarsel:&lt;/span&gt; alle dokumenter, media, etc. som som er avhengig av elementene du sletter, vil slutte å virke, noe som kan føre til ustabilitet, så avinstaller med forsiktighet. Hvis du er i tvil, kontakt pakkeutvikleren.</key>
+    <key alias="packageUpgradeDownload">Last ned oppdatering fra pakkeregisteret</key>
+    <key alias="packageUpgradeHeader">Oppgrader pakke</key>
+    <key alias="packageUpgradeInstructions">Oppgraderingsinstrukser</key>
+    <key alias="packageUpgradeText">Det er en oppdatering tilgjengelig for denne pakken. Du kan laste den ned direkte fra pakkebrønnen.</key>
+    <key alias="packageVersion">Pakkeversjon</key>
+    <key alias="viewPackageWebsite">Se pakkens nettsted</key>
+  </area>
+  <area alias="paste">
+    <key alias="doNothing">Lim inn med full formattering (Anbefales ikke)</key>
+    <key alias="errorMessage">Teksten du er i ferd med å lime inn, inneholder spesialtegn eller formattering. Dette kan skyldes at du kopierer fra f.eks. Microsoft Word. umbraco kan fjerne denne spesialformatteringen automatisk slik at innholdet er mer velegnet for visning på en webside.</key>
+    <key alias="removeAll">Lim inn som ren tekst, dvs. fjern al formattering</key>
+    <key alias="removeSpecialFormattering">Lim inn og fjern uegnet formatering (anbefalt)</key>
+  </area>
+  <area alias="publicAccess">
+    <key alias="paAdvanced">Avansert: Beskytt ved å velge hvilke brukergrupper som har tilgang til siden</key>
+    <key alias="paAdvancedHelp">Om du ønsker å kontrollere tilgang til siden ved å bruke rolle-basert autentisering,&lt;br /&gt; ved å bruke Umbraco's medlems-grupper</key>
+    <key alias="paAdvancedNoGroups">Du må opprette en medlemsgruppe før du kan bruke &lt;br /&gt; rollebasert autentikasjon.</key>
+    <key alias="paErrorPage">Feilside</key>
+    <key alias="paErrorPageHelp">Brukt når personer logger på, men ikke har tilgang</key>
+    <key alias="paHowWould">Hvordan vil du beskytte siden din?</key>
+    <key alias="paIsProtected">%0% er nå beskyttet</key>
+    <key alias="paIsRemoved">Beskyttelse fjernet fra %0%</key>
+    <key alias="paLoginPage">Innloggingsside</key>
+    <key alias="paLoginPageHelp">Velg siden som har loginformularet</key>
+    <key alias="paRemoveProtection">Fjern beskyttelse</key>
+    <key alias="paSelectPages">Velg sidene som inneholder login-skjema og feilmelding ved feil innolgging.</key>
+    <key alias="paSelectRoles">Velg rollene som har tilgang til denne siden</key>
+    <key alias="paSetLogin">Sett brukernavn og passord for denne siden</key>
+    <key alias="paSimple">Enkelt: Beskytt ved hjelp av brukernavn og passord</key>
+    <key alias="paSimpleHelp">Om du ønsker å bruke enkel autentisering via ett enkelt brukernavn og passord</key>
+  </area>
+  <area alias="publish">
+    <key alias="contentPublishedFailedByEvent">%0% kunne ikke publiseres fordi et tredjepartstillegg avbrøt handlingen.</key>
+    <key alias="includeUnpublished">Inkluder upubliserte undersider</key>
+    <key alias="inProgress">Publiserer - vennligst vent...</key>
+    <key alias="inProgressCounter">%0% av %1% sider har blitt publisert...</key>
+    <key alias="nodePublish">%0% er nå publisert</key>
+    <key alias="nodePublishAll">%0% og alle undersider er nå publisert</key>
+    <key alias="publishAll">Publiser alle undersider</key>
+    <key alias="publishHelp">Klikk &lt;em&gt;ok&lt;/em&gt; for å publisere &lt;strong&gt;%0%&lt;/strong&gt; og dermed gjøre innholdet synlig for alle.&lt;br/&gt;&lt;br /&gt;Du kan publisere denne siden og alle dens undersider ved å krysse av &lt;em&gt;Publiser alle undersider&lt;/em&gt; nedenfor.</key>
+    <key alias="contentPublishedFailedInvalid">%0% ble ikke publisert. Ett eller flere felter ble ikke godkjent av validering.</key>
+    <key alias="contentPublishedFailedByParent">%0% kan ikke publiseres fordi en overordnet side ikke er publisert.</key>
+  </area>
+  <area alias="relatedlinks">
+    <key alias="addExternal">Legg til ekstern lenke</key>
+    <key alias="addInternal">Legg til intern lenke</key>
+    <key alias="addlink">Legg til</key>
+    <key alias="caption">Tittel</key>
+    <key alias="internalPage">Intern side</key>
+    <key alias="linkurl">Url</key>
+    <key alias="modeDown">Flytt ned</key>
+    <key alias="modeUp">Flytt opp</key>
+    <key alias="newWindow">Åpne i nytt vindu</key>
+    <key alias="removeLink">Fjern lenke</key>
+  </area>
+  <area alias="rollback">
+    <key alias="currentVersion">Gjeldende versjon</key>
+    <key alias="diffHelp">Dette viser forskjellene mellom den gjeldende og den valgte versjonen&lt;br /&gt;&lt;del&gt;Rød&lt;/del&gt; tekst vil ikke bli vist i den valgte versjonen. , &lt;ins&gt;grønn betyr lagt til&lt;/ins&gt;</key>
+    <key alias="documentRolledBack">Dokumentet er tilbakeført til en tidligere versjon</key>
+    <key alias="htmlHelp">Dette viser den valgte versjonen som HTML, bruk avviksvisningen hvis du ønsker å se forksjellene mellom to versjoner samtidig.</key>
+    <key alias="rollbackTo">Tilbakefør til</key>
+    <key alias="selectVersion">Velg versjon</key>
+    <key alias="view">Vis</key>
+  </area>
+  <area alias="scripts">
+    <key alias="editscript">Rediger scriptfilen</key>
+  </area>
+  <area alias="sections">
+    <key alias="concierge">Concierge</key>
+    <key alias="content">Innhold</key>
+    <key alias="courier">Courier</key>
+    <key alias="developer">Utvikler</key>
+    <key alias="installer">Umbraco konfigurasjonsveiviser</key>
+    <key alias="media">Mediaarkiv</key>
+    <key alias="member">Medlemmer</key>
+    <key alias="newsletters">Nyhetsbrev</key>
+    <key alias="settings">Innstillinger</key>
+    <key alias="statistics">Statistikk</key>
+    <key alias="translation">Oversettelse</key>
+    <key alias="users">Brukere</key>
+  </area>
+  <area alias="settings">
+    <key alias="defaulttemplate">Standardmal</key>
+    <key alias="dictionary editor egenskab">Ordboksnøkkel</key>
+    <key alias="importDocumentTypeHelp">For å importere en dokumenttype, finn ".udt" filen på datamaskinen din ved å klikke "Utforsk" knappen og klikk "Importer" (du vil bli spurt om bekreftelse i det neste skjermbildet)</key>
+    <key alias="newtabname">Ny tittel på arkfane</key>
+    <key alias="nodetype">Nodetype</key>
+    <key alias="objecttype">Type</key>
+    <key alias="stylesheet">Stilark</key>
+    <key alias="stylesheet editor egenskab">Stilark-egenskap</key>
+    <key alias="tab">Arkfane</key>
+    <key alias="tabname">Tittel på arkfane</key>
+    <key alias="tabs">Arkfaner</key>
+    <key alias="contentTypeEnabled">Hovedinnholdstype aktivert</key>
+    <key alias="contentTypeUses">Denne dokumenttypen bruker</key>
+    <key alias="asAContentMasterType">som hoveddokumenttype. Arkfaner fra hoveddokumenttyper vises ikke og kan kun endres på hoveddokumenttypen selv.</key>
+  </area>
+  <area alias="sort">
+    <key alias="sortDone">Sortering ferdig.</key>
+    <key alias="sortHelp">Dra elementene opp eller ned for å arrangere dem. Du kan også klikke kolonneoverskriftene for å sortere alt på en gang.</key>
+    <key alias="sortPleaseWait">Vennligst vent. Elementene blir sortert, dette kan ta litt tid.&lt;br/&gt; &lt;br/&gt; Ikke lukk dette vinduet under sortering</key>
+  </area>
+  <area alias="speechBubbles">
+    <key alias="contentPublishedFailedByEvent">Publisering ble avbrutt av et tredjepartstillegg</key>
+    <key alias="contentTypeDublicatePropertyType">Egenskaptypen finnes allerede</key>
+    <key alias="contentTypePropertyTypeCreated">Egenskapstype opprettet</key>
+    <key alias="contentTypePropertyTypeCreatedText">Navn: %0% &lt;br /&gt; DataType: %1%</key>
+    <key alias="contentTypePropertyTypeDeleted">Egenskapstype slettet</key>
+    <key alias="contentTypeSavedHeader">Innholdstype lagret</key>
+    <key alias="contentTypeTabCreated">Du har opprettet en arkfane</key>
+    <key alias="contentTypeTabDeleted">Arkfane slettet</key>
+    <key alias="contentTypeTabDeletedText">Arkfane med id: %0% slettet</key>
+    <key alias="cssErrorHeader">Stilarket ble ikke lagret</key>
+    <key alias="cssSavedHeader">Stilarket ble lagret</key>
+    <key alias="cssSavedText">Stilark lagret uten feil</key>
+    <key alias="dataTypeSaved">Datatype lagret</key>
+    <key alias="dictionaryItemSaved">Ordbokelement lagret</key>
+    <key alias="editContentPublishedFailedByParent">Publiseringen feilet fordi den overliggende siden ikke er publisert</key>
+    <key alias="editContentPublishedHeader">Innhold publisert</key>
+    <key alias="editContentPublishedText">og er nå synlig for besøkende</key>
+    <key alias="editContentSavedHeader">Innhold lagret</key>
+    <key alias="editContentSavedText">Husk å publisere for å gjøre endringene synlig for besøkende</key>
+    <key alias="editContentSendToPublish">Sendt for godkjenning</key>
+    <key alias="editContentSendToPublishText">Endringer har blitt sendt til godkjenning</key>
+    <key alias="editMemberSaved">Medlem lagret</key>
+    <key alias="editStylesheetPropertySaved">Stilarksegenskap lagret</key>
+    <key alias="editStylesheetSaved">Stilark lagret</key>
+    <key alias="editTemplateSaved">Mal lagret</key>
+    <key alias="editUserError">Feil ved lagring av bruker (sjekk loggen)</key>
+    <key alias="editUserSaved">Bruker lagret</key>
+    <key alias="fileErrorHeader">Filen ble ikke lagret</key>
+    <key alias="fileErrorText">Filen kunne ikke lagres. Vennligst sjekk filrettigheter</key>
+    <key alias="fileSavedHeader">Filen ble lagret</key>
+    <key alias="fileSavedText">Filen ble lagret uten feil</key>
+    <key alias="languageSaved">Språk lagret</key>
+    <key alias="pythonErrorHeader">Python-skriptet ble ikke lagret</key>
+    <key alias="pythonErrorText">Python-skriptet kunne ikke lagres fordi det inneholder en eller flere feil</key>
+    <key alias="pythonSavedHeader">Python-skriptet er lagret!</key>
+    <key alias="pythonSavedText">Ingen feil i python-skriptet!</key>
+    <key alias="templateErrorHeader">Malen ble ikke lagret</key>
+    <key alias="templateErrorText">Vennligst forviss deg om at du ikke har to maler med samme alias</key>
+    <key alias="templateSavedHeader">Malen ble lagret</key>
+    <key alias="templateSavedText">Malen ble lagret uten feil!</key>
+    <key alias="xsltErrorHeader">XSLT-koden ble ikke lagret</key>
+    <key alias="xsltErrorText">XSLT-koden inneholdt en feil</key>
+    <key alias="xsltPermissionErrorText">XSLT-koden ble ikke lagret, sjekk filrettigheter</key>
+    <key alias="xsltSavedHeader">XSLT lagret</key>
+    <key alias="xsltSavedText">Ingen feil i XSLT!</key>
+    <key alias="editMediaSaved">Media lagret</key>
+    <key alias="editUserTypeSaved">Brukertypen lagret</key>
+    <key alias="contentUnpublished">Innhold avpublisert</key>
+    <key alias="partialViewSavedHeader">Delmal lagret</key>
+    <key alias="partialViewSavedText">Delmal lagret uten feil</key>
+    <key alias="partialViewErrorHeader">Delmal ble ikke lagret!</key>
+    <key alias="partialViewErrorText">En feil oppsto ved lagring av delmal</key>
+  </area>
+  <area alias="stylesheet">
+    <key alias="aliasHelp">Bruk CSS syntaks f.eks: h1, .redHeader, .blueText</key>
+    <key alias="editstylesheet">Rediger stilark</key>
+    <key alias="editstylesheetproperty">Rediger egenskap for stilark</key>
+    <key alias="nameHelp">Navn for å identifisere stilarksegenskapen i rik-tekst editoren</key>
+    <key alias="preview">Forhåndsvis</key>
+    <key alias="styles">Stiler</key>
+  </area>
+  <area alias="template">
+    <key alias="edittemplate">Rediger mal</key>
+    <key alias="insertContentArea">Sett inn innholdsområde</key>
+    <key alias="insertContentAreaPlaceHolder">Sett inn plassholder for innholdsområde</key>
+    <key alias="insertDictionaryItem">Sett inn ordbokselement</key>
+    <key alias="insertMacro">Sett inn makro</key>
+    <key alias="insertPageField">Sett inn Umbraco sidefelt</key>
+    <key alias="mastertemplate">Hovedmal</key>
+    <key alias="quickGuide">Hurtigguide til Umbraco sine maltagger</key>
+    <key alias="template">Mal</key>
+  </area>
+  <area alias="templateEditor">
+    <key alias="alternativeField">Alternativt felt</key>
+    <key alias="alternativeText">Alternativ tekst</key>
+    <key alias="casing">Store/små bokstaver</key>
+    <key alias="chooseField">Felt som skal settes inn</key>
+    <key alias="convertLineBreaks">Konverter linjeskift</key>
+    <key alias="convertLineBreaksHelp">Erstatter et linjeskift med htmltaggen &amp;lt;br&amp;gt;</key>
+    <key alias="dateOnly">Ja, kun dato</key>
+    <key alias="formatAsDate">Formatter som dato</key>
+    <key alias="htmlEncode">HTML koding</key>
+    <key alias="htmlEncodeHelp">Formater spesialtegn med tilsvarende HTML-tegn.</key>
+    <key alias="insertedAfter">Denne teksten vil settes inn etter verdien av feltet</key>
+    <key alias="insertedBefore">Denne teksten vil settes inn før verdien av feltet</key>
+    <key alias="lowercase">Små bokstaver</key>
+    <key alias="none">Ingen</key>
+    <key alias="postContent">Sett inn etter felt</key>
+    <key alias="preContent">Sett inn før felt</key>
+    <key alias="recursive">Rekursivt</key>
+    <key alias="removeParagraph">Fjern paragraftagger</key>
+    <key alias="removeParagraphHelp">Fjerner eventuelle &amp;lt;P&amp;gt; rundt teksten</key>
+    <key alias="uppercase">Store bokstaver</key>
+    <key alias="urlEncode">URL koding</key>
+    <key alias="urlEncodeHelp">Dersom innholdet av feltene skal sendes til en URL skal spesialtegn formatteres</key>
+    <key alias="usedIfAllEmpty">Denne teksten vil benyttes dersom feltene over er tomme</key>
+    <key alias="usedIfEmpty">Dette feltet vil benyttes dersom feltet over er tomt</key>
+    <key alias="withTime">Ja, med klokkeslett. Dato/tid separator: </key>
+    <key alias="customFields">Egendefinerte felt</key>
+    <key alias="standardFields">Standardfelter</key>
+  </area>
+  <area alias="translation">
+    <key alias="assignedTasks">Oppgaver satt til deg</key>
+    <key alias="assignedTasksHelp">Listen nedenfor viser oversettelsesoppgaver &lt;strong&gt;som du er tildelt&lt;/strong&gt;. For å se en detaljert visning inkludert kommentarer, klikk på "Detaljer" eller navnet på siden. Du kan også laste ned siden som XML direkte ved å klikke på linken "Last ned XML". &lt;br/&gt; For å lukke en oversettelsesoppgave, vennligst gå til detaljvisningen og klikk på "Lukk" knappen.</key>
+    <key alias="closeTask">Lukk oppgave</key>
+    <key alias="details">Oversettelses detaljer</key>
+    <key alias="downloadAllAsXml">Last ned all oversettelsesoppgaver som XML</key>
+    <key alias="downloadTaskAsXml">Last ned XML</key>
+    <key alias="DownloadXmlDTD">Last ned XML DTD</key>
+    <key alias="fields">Felt</key>
+    <key alias="includeSubpages">Inkluder undersider</key>
+    <key alias="mailBody">
+			Hei %0%
+
+			Dette er en automatisk mail for å informere deg om at dokumentet '%1%'
+			har blitt anmodet oversatt til '%5%' av %2%.
+
+			Gå til http://%3%/umbraco/translation/default.aspx?id=%4% for å redigere.
+
+			Ha en fin dag!
+
+			Vennlig hilsen Umbraco Robot.
+		</key>
+    <key alias="mailSubject">[%0%] Oversettingsoppgave for %1%</key>
+    <key alias="noTranslators">Ingen oversettelses-bruker funnet. Vennligst opprett en oversettelses-bruker før du begynner å sende innhold til oversetting</key>
+    <key alias="ownedTasks">Oppgaver opprettet av deg</key>
+    <key alias="ownedTasksHelp">Listen under viser sider &lt;strong&gt;opprettet av deg&lt;/strong&gt;. For å se en detaljert visning inkludert kommentarer, klikk på "Detaljer" eller navnet på siden. Du kan også laste ned siden som XML direkte ved å klikke på linken "Last ned XML". For å lukke en oversettelsesoppgave, vennligst gå til detaljvisningen og klikk på "Lukk" knappen.</key>
+    <key alias="pageHasBeenSendToTranslation">Siden '%0%' har blitt sendt til oversetting</key>
+    <key alias="sendToTranslate">Send til oversetting</key>
+    <key alias="taskAssignedBy">Tildelt av</key>
+    <key alias="taskOpened">Oppgave åpnet</key>
+    <key alias="totalWords">Antall ord</key>
+    <key alias="translateTo">Oversett til</key>
+    <key alias="translationDone">Oversetting fullført.</key>
+    <key alias="translationDoneHelp">Du kan forhåndsvise sidene du nettopp har oversatt ved å klikke nedenfor. Hvis den originale siden finnes, vil du få en sammenligning av sidene.</key>
+    <key alias="translationFailed">Oversetting mislykkes, XML filen kan være korrupt</key>
+    <key alias="translationOptions">Alternativer for oversetting</key>
+    <key alias="translator">Oversetter</key>
+    <key alias="uploadTranslationXml">Last opp XML med oversettelse</key>
+  </area>
+  <area alias="treeHeaders">
+    <key alias="cacheBrowser">Hurtigbufferleser</key>
+    <key alias="contentRecycleBin">Papirkurv</key>
+    <key alias="createdPackages">Opprettede pakker</key>
+    <key alias="datatype">Datatyper</key>
+    <key alias="dictionary">Ordbok</key>
+    <key alias="installedPackages">Installerte pakker</key>
+    <key alias="installSkin">Installer utseende</key>
+    <key alias="installStarterKit">Installer startpakke</key>
+    <key alias="languages">Språk</key>
+    <key alias="localPackage">Installer lokal pakke</key>
+    <key alias="macros">Makroer</key>
+    <key alias="mediaTypes">Mediatyper</key>
+    <key alias="member">Medlemmer</key>
+    <key alias="memberGroup">Medlemsgrupper</key>
+    <key alias="memberRoles">Roller</key>
+    <key alias="memberType">Medlemstyper</key>
+    <key alias="nodeTypes">Dokumenttyper</key>
+    <key alias="packager">Pakker</key>
+    <key alias="packages">Pakker</key>
+    <key alias="python">Python Filer</key>
+    <key alias="repositories">Installer fra pakkeregister</key>
+    <key alias="runway">Installer Runway</key>
+    <key alias="runwayModules">Runway moduler</key>
+    <key alias="scripting">Skriptfiler</key>
+    <key alias="scripts">Skript</key>
+    <key alias="stylesheets">Stiler</key>
+    <key alias="templates">Maler</key>
+    <key alias="xslt">XSLT Filer</key>
+  </area>
+  <area alias="update">
+    <key alias="updateAvailable">Ny oppdatering er klar</key>
+    <key alias="updateDownloadText">%0% er klar, klikk her for å laste ned</key>
+    <key alias="updateNoServer">Ingen forbindelse til server</key>
+    <key alias="updateNoServerError">Kunne ikke sjekke etter ny oppdatering. Se trace for mere info.</key>
+  </area>
+  <area alias="user">
+    <key alias="administrators">Administrator</key>
+    <key alias="categoryField">Kategorifelt</key>
+    <key alias="changePassword">Bytt passord</key>
+    <key alias="changePasswordDescription">Du kan endre passordet til Umbraco ved å fylle ut skjemaet under og klikke "Bytt passord" knappen.</key>
+    <key alias="contentChannel">Innholdskanal</key>
+    <key alias="defaultToLiveEditing">Videresend til Canvas ved login</key>
+    <key alias="descriptionField">Beskrivelsesfelt</key>
+    <key alias="disabled">Deaktiver bruker</key>
+    <key alias="documentType">Dokumenttype</key>
+    <key alias="editors">Redaktør</key>
+    <key alias="excerptField">Utdragsfelt</key>
+    <key alias="language">Språk</key>
+    <key alias="loginname">Login</key>
+    <key alias="mediastartnode">Øverste nivå i Media</key>
+    <key alias="modules">Moduler</key>
+    <key alias="noConsole">Deaktiver tilgang til Umbraco</key>
+    <key alias="password">Passord</key>
+    <key alias="passwordChanged">Passordet er endret</key>
+    <key alias="passwordConfirm">Bekreft nytt passord</key>
+    <key alias="passwordEnterNew">Nytt passord</key>
+    <key alias="passwordIsBlank">Nytt passord kan ikke være blankt</key>
+    <key alias="passwordIsDifferent">Nytt og bekreftet passord må være like</key>
+    <key alias="passwordMismatch">Nytt og bekreftet passord må være like</key>
+    <key alias="permissionReplaceChildren">Overskriv tillatelser på undernoder</key>
+    <key alias="permissionSelectedPages">Du redigerer for øyeblikket tillatelser for sidene:</key>
+    <key alias="permissionSelectPages">Velg sider for å redigere deres tillatelser</key>
+    <key alias="searchAllChildren">Søk i alle undersider</key>
+    <key alias="startnode">Startnode</key>
+    <key alias="username">Brukernavn</key>
+    <key alias="userPermissions">Brukertillatelser</key>
+    <key alias="usertype">Brukertype</key>
+    <key alias="userTypes">Brukertyper</key>
+    <key alias="writer">Forfatter</key>
+    <key alias="newPassword">Nytt passord</key>
+    <key alias="confirmNewPassword">Bekreft nytt passord</key>
+    <key alias="passwordCurrent">Gjeldende passord</key>
+    <key alias="passwordInvalid">Feil passord</key>
+  </area>
 </language>