--- conflicted
+++ resolved
@@ -261,21 +261,12 @@
             using (provider.CreateScope())
             {
                 var templateRepository = CreateRepository(provider);
-<<<<<<< HEAD
-
+                var globalSettings = new GlobalSettingsBuilder().Build();
                 var tagRepository = new TagRepository(scopeAccessor, AppCaches.Disabled, ConsoleLoggerFactory.CreateLogger<TagRepository>());
                 var commonRepository = new ContentTypeCommonRepository(scopeAccessor, templateRepository, AppCaches, ShortStringHelper);
-                var languageRepository = new LanguageRepository(scopeAccessor, AppCaches.Disabled, ConsoleLoggerFactory.CreateLogger<LanguageRepository>(), GlobalSettings);
+                var languageRepository = new LanguageRepository(scopeAccessor, AppCaches.Disabled, ConsoleLoggerFactory.CreateLogger<LanguageRepository>(), Microsoft.Extensions.Options.Options.Create(globalSettings));
                 var contentTypeRepository = new ContentTypeRepository(scopeAccessor, AppCaches.Disabled, ConsoleLoggerFactory.CreateLogger<ContentTypeRepository>(), commonRepository, languageRepository, ShortStringHelper);
                 var relationTypeRepository = new RelationTypeRepository(scopeAccessor, AppCaches.Disabled, ConsoleLoggerFactory.CreateLogger<RelationTypeRepository>());
-=======
-                var globalSettings = new GlobalSettingsBuilder().Build();
-                var tagRepository = new TagRepository(scopeAccessor, AppCaches.Disabled, Logger);
-                var commonRepository = new ContentTypeCommonRepository(scopeAccessor, templateRepository, AppCaches, ShortStringHelper);
-                var languageRepository = new LanguageRepository(scopeAccessor, AppCaches.Disabled, Logger, Microsoft.Extensions.Options.Options.Create(globalSettings));
-                var contentTypeRepository = new ContentTypeRepository(scopeAccessor, AppCaches.Disabled, Logger, commonRepository, languageRepository, ShortStringHelper);
-                var relationTypeRepository = new RelationTypeRepository(scopeAccessor, AppCaches.Disabled, Logger);
->>>>>>> d7ab7d3d
                 var entityRepository = new EntityRepository(scopeAccessor);
                 var relationRepository = new RelationRepository(scopeAccessor, ConsoleLoggerFactory.CreateLogger<RelationRepository>(), relationTypeRepository, entityRepository);
                 var propertyEditors = new Lazy<PropertyEditorCollection>(() => new PropertyEditorCollection(new DataEditorCollection(Enumerable.Empty<IDataEditor>())));
