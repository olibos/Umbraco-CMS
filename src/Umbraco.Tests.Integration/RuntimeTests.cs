--- conflicted
+++ resolved
@@ -17,12 +17,9 @@
 using Umbraco.Tests.Integration.Testing;
 using Umbraco.Web.Common.AspNetCore;
 using Umbraco.Extensions;
-<<<<<<< HEAD
-using ILogger = Umbraco.Core.Logging.ILogger;
-=======
 using Umbraco.Tests.Common.Builders;
 using Microsoft.Extensions.Options;
->>>>>>> d7ab7d3d
+using ILogger = Umbraco.Core.Logging.ILogger;
 
 namespace Umbraco.Tests.Integration
 {
@@ -64,13 +61,8 @@
             var connectionStrings = new ConnectionStringsBuilder().Build();
 
             // Create the core runtime
-<<<<<<< HEAD
-            var coreRuntime = new CoreRuntime(testHelper.GetConfigs(), testHelper.GetUmbracoVersion(),
+            var coreRuntime = new CoreRuntime(globalSettings, connectionStrings, testHelper.GetUmbracoVersion(),
                 testHelper.IOHelper, testHelper.ConsoleLoggerFactory.CreateLogger("CoreRunTime"), testHelper.ConsoleLoggerFactory, testHelper.Profiler, testHelper.UmbracoBootPermissionChecker,
-=======
-            var coreRuntime = new CoreRuntime(globalSettings, connectionStrings, testHelper.GetUmbracoVersion(),
-                testHelper.IOHelper, testHelper.Logger, testHelper.Profiler, testHelper.UmbracoBootPermissionChecker,
->>>>>>> d7ab7d3d
                 testHelper.GetHostingEnvironment(), testHelper.GetBackOfficeInfo(), testHelper.DbProviderFactoryCreator,
                 testHelper.MainDom, testHelper.GetTypeFinder(), AppCaches.NoCache);
 
