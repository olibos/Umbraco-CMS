--- conflicted
+++ resolved
@@ -1,106 +1,103 @@
-﻿<?xml version="1.0" encoding="utf-8"?>
-<Project ToolsVersion="4.0" DefaultTargets="Build" xmlns="http://schemas.microsoft.com/developer/msbuild/2003">
-  <PropertyGroup>
-    <Configuration Condition=" '$(Configuration)' == '' ">Debug</Configuration>
-    <Platform Condition=" '$(Platform)' == '' ">AnyCPU</Platform>
-    <ProductVersion>8.0.30703</ProductVersion>
-    <SchemaVersion>2.0</SchemaVersion>
-    <ProjectGuid>{5BA5425F-27A7-4677-865E-82246498AA2E}</ProjectGuid>
-    <OutputType>Library</OutputType>
-    <AppDesignerFolder>Properties</AppDesignerFolder>
-    <RootNamespace>SQLCE4Umbraco</RootNamespace>
-    <AssemblyName>SQLCE4Umbraco</AssemblyName>
-    <TargetFrameworkVersion>v4.5</TargetFrameworkVersion>
-    <FileAlignment>512</FileAlignment>
-    <SccProjectName>
-    </SccProjectName>
-    <SccLocalPath>
-    </SccLocalPath>
-    <SccAuxPath>
-    </SccAuxPath>
-    <SccProvider>
-    </SccProvider>
-    <SolutionDir Condition="$(SolutionDir) == '' Or $(SolutionDir) == '*Undefined*'">..\</SolutionDir>
-    <RestorePackages>true</RestorePackages>
-    <TargetFrameworkProfile />
-  </PropertyGroup>
-  <PropertyGroup Condition=" '$(Configuration)|$(Platform)' == 'Debug|AnyCPU' ">
-    <DebugSymbols>true</DebugSymbols>
-    <DebugType>full</DebugType>
-    <Optimize>false</Optimize>
-    <OutputPath>bin\Debug\</OutputPath>
-    <DefineConstants>DEBUG;TRACE</DefineConstants>
-    <ErrorReport>prompt</ErrorReport>
-    <WarningLevel>4</WarningLevel>
-    <Prefer32Bit>false</Prefer32Bit>
-  </PropertyGroup>
-  <PropertyGroup Condition=" '$(Configuration)|$(Platform)' == 'Release|AnyCPU' ">
-    <DebugType>pdbonly</DebugType>
-    <Optimize>true</Optimize>
-    <OutputPath>bin\Release\</OutputPath>
-    <DefineConstants>TRACE</DefineConstants>
-    <ErrorReport>prompt</ErrorReport>
-    <WarningLevel>4</WarningLevel>
-    <DocumentationFile>bin\Release\SQLCE4Umbraco.XML</DocumentationFile>
-    <Prefer32Bit>false</Prefer32Bit>
-  </PropertyGroup>
-  <ItemGroup>
-    <Reference Include="System" />
-    <Reference Include="System.Core" />
-    <Reference Include="System.Data.SqlServerCe, Version=4.0.0.0, Culture=neutral, PublicKeyToken=89845dcd8080cc91, processorArchitecture=MSIL">
-      <Private>True</Private>
-      <HintPath>..\packages\SqlServerCE.4.0.0.0\lib\System.Data.SqlServerCe.dll</HintPath>
-    </Reference>
-    <Reference Include="System.Data.SqlServerCe.Entity, Version=4.0.0.0, Culture=neutral, PublicKeyToken=89845dcd8080cc91, processorArchitecture=MSIL">
-      <Private>True</Private>
-      <HintPath>..\packages\SqlServerCE.4.0.0.0\lib\System.Data.SqlServerCe.Entity.dll</HintPath>
-    </Reference>
-    <Reference Include="System.Xml.Linq" />
-    <Reference Include="System.Data.DataSetExtensions" />
-    <Reference Include="Microsoft.CSharp" />
-    <Reference Include="System.Data" />
-    <Reference Include="System.Xml" />
-  </ItemGroup>
-  <ItemGroup>
-    <Compile Include="..\SolutionInfo.cs">
-      <Link>Properties\SolutionInfo.cs</Link>
-    </Compile>
-    <Compile Include="Properties\AssemblyInfo.cs" />
-    <Compile Include="SqlCeApplicationBlock.cs" />
-    <Compile Include="SqlCeContextGuardian.cs" />
-    <Compile Include="SqlCEDataReader.cs" />
-    <Compile Include="SqlCEHelper.cs" />
-    <Compile Include="SqlCEInstaller.cs" />
-    <Compile Include="SqlCEParameter.cs" />
-    <Compile Include="SqlCeProviderException.cs" />
-    <Compile Include="SqlCETableUtility.cs" />
-    <Compile Include="SqlCEUtility.cs" />
-  </ItemGroup>
-  <ItemGroup>
-<<<<<<< HEAD
-=======
-    <Content Include="Sql\Total.sql" />
->>>>>>> c24775ad
-    <None Include="app.config" />
-    <None Include="packages.config" />
-  </ItemGroup>
-  <ItemGroup>
-    <ProjectReference Include="..\umbraco.datalayer\umbraco.datalayer.csproj">
-      <Project>{C7CB79F0-1C97-4B33-BFA7-00731B579AE2}</Project>
-      <Name>umbraco.datalayer</Name>
-    </ProjectReference>
-  </ItemGroup>
-  <Import Project="$(MSBuildToolsPath)\Microsoft.CSharp.targets" />
-  <PropertyGroup>
-    <PostBuildEvent>
-    </PostBuildEvent>
-  </PropertyGroup>
-  <Import Project="$(SolutionDir)\.nuget\nuget.targets" />
-  <!-- To modify your build process, add your task inside one of the targets below and uncomment it. 
-       Other similar extension points exist, see Microsoft.Common.targets.
-  <Target Name="BeforeBuild">
-  </Target>
-  <Target Name="AfterBuild">
-  </Target>
-  -->
+﻿<?xml version="1.0" encoding="utf-8"?>
+<Project ToolsVersion="4.0" DefaultTargets="Build" xmlns="http://schemas.microsoft.com/developer/msbuild/2003">
+  <PropertyGroup>
+    <Configuration Condition=" '$(Configuration)' == '' ">Debug</Configuration>
+    <Platform Condition=" '$(Platform)' == '' ">AnyCPU</Platform>
+    <ProductVersion>8.0.30703</ProductVersion>
+    <SchemaVersion>2.0</SchemaVersion>
+    <ProjectGuid>{5BA5425F-27A7-4677-865E-82246498AA2E}</ProjectGuid>
+    <OutputType>Library</OutputType>
+    <AppDesignerFolder>Properties</AppDesignerFolder>
+    <RootNamespace>SQLCE4Umbraco</RootNamespace>
+    <AssemblyName>SQLCE4Umbraco</AssemblyName>
+    <TargetFrameworkVersion>v4.5</TargetFrameworkVersion>
+    <FileAlignment>512</FileAlignment>
+    <SccProjectName>
+    </SccProjectName>
+    <SccLocalPath>
+    </SccLocalPath>
+    <SccAuxPath>
+    </SccAuxPath>
+    <SccProvider>
+    </SccProvider>
+    <SolutionDir Condition="$(SolutionDir) == '' Or $(SolutionDir) == '*Undefined*'">..\</SolutionDir>
+    <RestorePackages>true</RestorePackages>
+    <TargetFrameworkProfile />
+  </PropertyGroup>
+  <PropertyGroup Condition=" '$(Configuration)|$(Platform)' == 'Debug|AnyCPU' ">
+    <DebugSymbols>true</DebugSymbols>
+    <DebugType>full</DebugType>
+    <Optimize>false</Optimize>
+    <OutputPath>bin\Debug\</OutputPath>
+    <DefineConstants>DEBUG;TRACE</DefineConstants>
+    <ErrorReport>prompt</ErrorReport>
+    <WarningLevel>4</WarningLevel>
+    <Prefer32Bit>false</Prefer32Bit>
+  </PropertyGroup>
+  <PropertyGroup Condition=" '$(Configuration)|$(Platform)' == 'Release|AnyCPU' ">
+    <DebugType>pdbonly</DebugType>
+    <Optimize>true</Optimize>
+    <OutputPath>bin\Release\</OutputPath>
+    <DefineConstants>TRACE</DefineConstants>
+    <ErrorReport>prompt</ErrorReport>
+    <WarningLevel>4</WarningLevel>
+    <DocumentationFile>bin\Release\SQLCE4Umbraco.XML</DocumentationFile>
+    <Prefer32Bit>false</Prefer32Bit>
+  </PropertyGroup>
+  <ItemGroup>
+    <Reference Include="System" />
+    <Reference Include="System.Core" />
+    <Reference Include="System.Data.SqlServerCe, Version=4.0.0.0, Culture=neutral, PublicKeyToken=89845dcd8080cc91, processorArchitecture=MSIL">
+      <Private>True</Private>
+      <HintPath>..\packages\SqlServerCE.4.0.0.0\lib\System.Data.SqlServerCe.dll</HintPath>
+    </Reference>
+    <Reference Include="System.Data.SqlServerCe.Entity, Version=4.0.0.0, Culture=neutral, PublicKeyToken=89845dcd8080cc91, processorArchitecture=MSIL">
+      <Private>True</Private>
+      <HintPath>..\packages\SqlServerCE.4.0.0.0\lib\System.Data.SqlServerCe.Entity.dll</HintPath>
+    </Reference>
+    <Reference Include="System.Xml.Linq" />
+    <Reference Include="System.Data.DataSetExtensions" />
+    <Reference Include="Microsoft.CSharp" />
+    <Reference Include="System.Data" />
+    <Reference Include="System.Xml" />
+  </ItemGroup>
+  <ItemGroup>
+    <Compile Include="..\SolutionInfo.cs">
+      <Link>Properties\SolutionInfo.cs</Link>
+    </Compile>
+    <Compile Include="Properties\AssemblyInfo.cs" />
+    <Compile Include="SqlCeApplicationBlock.cs" />
+    <Compile Include="SqlCeContextGuardian.cs" />
+    <Compile Include="SqlCEDataReader.cs" />
+    <Compile Include="SqlCEHelper.cs" />
+    <Compile Include="SqlCEInstaller.cs" />
+    <Compile Include="SqlCEParameter.cs" />
+    <Compile Include="SqlCeProviderException.cs" />
+    <Compile Include="SqlCETableUtility.cs" />
+    <Compile Include="SqlCEUtility.cs" />
+  </ItemGroup>
+  <ItemGroup>
+    <None Include="app.config" />
+    <None Include="app.config" />
+    <None Include="packages.config" />
+  </ItemGroup>
+  <ItemGroup>
+    <ProjectReference Include="..\umbraco.datalayer\umbraco.datalayer.csproj">
+      <Project>{C7CB79F0-1C97-4B33-BFA7-00731B579AE2}</Project>
+      <Name>umbraco.datalayer</Name>
+    </ProjectReference>
+  </ItemGroup>
+  <Import Project="$(MSBuildToolsPath)\Microsoft.CSharp.targets" />
+  <PropertyGroup>
+    <PostBuildEvent>
+    </PostBuildEvent>
+  </PropertyGroup>
+  <Import Project="$(SolutionDir)\.nuget\nuget.targets" />
+  <!-- To modify your build process, add your task inside one of the targets below and uncomment it. 
+       Other similar extension points exist, see Microsoft.Common.targets.
+  <Target Name="BeforeBuild">
+  </Target>
+  <Target Name="AfterBuild">
+  </Target>
+  -->
 </Project>