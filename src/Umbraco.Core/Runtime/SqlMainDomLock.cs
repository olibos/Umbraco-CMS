﻿using NPoco;
using System;
using System.Data;
using System.Data.SqlClient;
using System.Diagnostics;
using System.Linq;
using System.Security.Cryptography;
using System.Threading;
using System.Threading.Tasks;
using System.Web;
using Umbraco.Core.Logging;
using Umbraco.Core.Persistence;
using Umbraco.Core.Persistence.Dtos;
using Umbraco.Core.Persistence.Mappers;
using Umbraco.Core.Persistence.SqlSyntax;

namespace Umbraco.Core.Runtime
{
    internal class SqlMainDomLock : IMainDomLock
    {
        private string _lockId;
        private const string MainDomKeyPrefix = "Umbraco.Core.Runtime.SqlMainDom";
        private const string UpdatedSuffix = "_updated";
        private readonly ILogger _logger;
        private CancellationTokenSource _cancellationTokenSource = new CancellationTokenSource();
        private SqlServerSyntaxProvider _sqlServerSyntax = new SqlServerSyntaxProvider();
        private bool _mainDomChanging = false;
        private readonly UmbracoDatabaseFactory _dbFactory;
        private bool _errorDuringAcquiring;
        private object _locker = new object();

        public SqlMainDomLock(ILogger logger)
        {
            // unique id for our appdomain, this is more unique than the appdomain id which is just an INT counter to its safer
            _lockId = Guid.NewGuid().ToString();
            _logger = logger;
            
            _dbFactory = new UmbracoDatabaseFactory(
               Constants.System.UmbracoConnectionName,
               _logger,
               new Lazy<IMapperCollection>(() => new Persistence.Mappers.MapperCollection(Enumerable.Empty<BaseMapper>())));
        }

        public async Task<bool> AcquireLockAsync(int millisecondsTimeout)
        {
            if (!_dbFactory.Configured)
            {
                // if we aren't configured, then we're in an install state, in which case we have no choice but to assume we can acquire
                return true;
            }

            if (!(_dbFactory.SqlContext.SqlSyntax is SqlServerSyntaxProvider sqlServerSyntaxProvider))
            {
                throw new NotSupportedException("SqlMainDomLock is only supported for Sql Server");
            }   

            _sqlServerSyntax = sqlServerSyntaxProvider;

            _logger.Debug<SqlMainDomLock>("Acquiring lock...");

            var tempId = Guid.NewGuid().ToString();

            IUmbracoDatabase db = null;

            try
            {
                db = _dbFactory.CreateDatabase();
                db.BeginTransaction(IsolationLevel.ReadCommitted);

                try
                {
                    // wait to get a write lock
                    _sqlServerSyntax.WriteLock(db, TimeSpan.FromMilliseconds(millisecondsTimeout), Constants.Locks.MainDom);                    
                }
                catch(SqlException ex)
                {
                    if (IsLockTimeoutException(ex))
                    {
                        _logger.Error<SqlMainDomLock>(ex, "Sql timeout occurred, could not acquire MainDom.");
                        _errorDuringAcquiring = true;
                        return false;
                    }

                    // unexpected (will be caught below)
                    throw;
                }

                var result = InsertLockRecord(tempId, db); //we change the row to a random Id to signal other MainDom to shutdown
                if (result == RecordPersistenceType.Insert)
                {
                    // if we've inserted, then there was no MainDom so we can instantly acquire

                    InsertLockRecord(_lockId, db); // so update with our appdomain id
                    _logger.Debug<SqlMainDomLock>("Acquired with ID {LockId}", _lockId);
                    return true;
                }

                // if we've updated, this means there is an active MainDom, now we need to wait to
                // for the current MainDom to shutdown which also requires releasing our write lock
            }
            catch (Exception ex)
            {
                // unexpected
                _logger.Error<SqlMainDomLock>(ex, "Unexpected error, cannot acquire MainDom");
                _errorDuringAcquiring = true;
                return false;
            }
            finally
            {
                db?.CompleteTransaction();
                db?.Dispose();
            }
            

            return await WaitForExistingAsync(tempId, millisecondsTimeout);
        }

        public Task ListenAsync()
        {
            if (_errorDuringAcquiring)
            {
                _logger.Warn<SqlMainDomLock>("Could not acquire MainDom, listening is canceled.");
                return Task.CompletedTask;
            }

            // Create a long running task (dedicated thread)
            // to poll to check if we are still the MainDom registered in the DB
            return Task.Factory.StartNew(
                ListeningLoop,
                _cancellationTokenSource.Token,
                TaskCreationOptions.LongRunning,
                // Must explicitly specify this, see https://blog.stephencleary.com/2013/10/continuewith-is-dangerous-too.html
                TaskScheduler.Default); 

        }

        /// <summary>
        /// Returns the keyvalue table key for the current server/app
        /// </summary>
        /// <remarks>
        /// The key is the the normal MainDomId which takes into account the AppDomainAppId and the physical file path of the app and this is
        /// combined with the current machine name. The machine name is required because the default semaphore lock is machine wide so it implicitly
        /// takes into account machine name whereas this needs to be explicitly per machine.
        /// </remarks>
        private string MainDomKey { get; } = MainDomKeyPrefix + "-" + (NetworkHelper.MachineName + MainDom.GetMainDomId()).GenerateHash<SHA1>();

        private void ListeningLoop()
        {
            while (true)
            {
                // poll every couple of seconds
                // local testing shows the actual query to be executed from client/server is approx 300ms but would change depending on environment/IO
                Thread.Sleep(2000);

                if (!_dbFactory.Configured)
                {
                    // if we aren't configured, we just keep looping since we can't query the db
                    continue;
                }

                lock (_locker)
                {
                    // If cancellation has been requested we will just exit. Depending on timing of the shutdown,
                    // we will have already flagged _mainDomChanging = true, or we're shutting down faster than
                    // the other MainDom is taking to startup. In this case the db row will just be deleted and the
                    // new MainDom will just take over.
                    if (_cancellationTokenSource.IsCancellationRequested)
                    {
                        _logger.Debug<SqlMainDomLock>("Task canceled, exiting loop");
                        return;
<<<<<<< HEAD
                    }
                        

                    using var db = _dbFactory.CreateDatabase();
                    using var transaction = db.GetTransaction(IsolationLevel.ReadCommitted);
=======
                    IUmbracoDatabase db = null;
>>>>>>> 58c6e655
                    try
                    {
                        db = _dbFactory.CreateDatabase();
                        db.BeginTransaction(IsolationLevel.ReadCommitted);
                        // get a read lock
                        _sqlServerSyntax.ReadLock(db, Constants.Locks.MainDom);

                        if (!IsMainDomValue(_lockId, db))
                        {
                            // we are no longer main dom, another one has come online, exit
                            _mainDomChanging = true;
                            _logger.Debug<SqlMainDomLock>("Detected new booting application, releasing MainDom lock.");
                            return;
                        }
                    }
                    catch (Exception ex)
                    {
                        _logger.Error<SqlMainDomLock>(ex, "Unexpected error during listening.");

                        // We need to keep on listening unless we've been notified by our own AppDomain to shutdown since
                        // we don't want to shutdown resources controlled by MainDom inadvertently. We'll just keep listening otherwise.
                        if (_cancellationTokenSource.IsCancellationRequested)
                        {
                            _logger.Debug<SqlMainDomLock>("Task canceled, exiting loop");
                            return;
                        }
                    }
                    finally
                    {
                        db?.CompleteTransaction();
                        db?.Dispose();
                    }
                }

            }
        }

        /// <summary>
        /// Wait for any existing MainDom to release so we can continue booting
        /// </summary>
        /// <param name="tempId"></param>
        /// <param name="millisecondsTimeout"></param>
        /// <returns></returns>
        private Task<bool> WaitForExistingAsync(string tempId, int millisecondsTimeout)
        {
            var updatedTempId = tempId + UpdatedSuffix;

            return Task.Run(() =>
            {
                try
                {
                    using var db = _dbFactory.CreateDatabase();

                    var watch = new Stopwatch();
                    watch.Start();
                    while (true)
                    {
                        // poll very often, we need to take over as fast as we can
                        // local testing shows the actual query to be executed from client/server is approx 300ms but would change depending on environment/IO
                        Thread.Sleep(1000);

                        var acquired = TryAcquire(db, tempId, updatedTempId);
                        if (acquired.HasValue)
                            return acquired.Value;

                        if (watch.ElapsedMilliseconds >= millisecondsTimeout)
                        {
                            return AcquireWhenMaxWaitTimeElapsed(db);
                        }
                    }
                }
                catch (Exception ex)
                {
                    _logger.Error<SqlMainDomLock>(ex, "An error occurred trying to acquire and waiting for existing SqlMainDomLock to shutdown");
                    return false;
                }
                
            }, _cancellationTokenSource.Token);
        }

        private bool? TryAcquire(IUmbracoDatabase db, string tempId, string updatedTempId)
        {
            // Creates a separate transaction to the DB instance so we aren't allocating tons of new DB instances for each transaction
            // since this is executed in a tight loop

            ITransaction transaction = null;

            try
            {
                transaction = db.GetTransaction(IsolationLevel.ReadCommitted);
                // get a read lock
                _sqlServerSyntax.ReadLock(db, Constants.Locks.MainDom);

                // the row 
                var mainDomRows = db.Fetch<KeyValueDto>("SELECT * FROM umbracoKeyValue WHERE [key] = @key", new { key = MainDomKey });

                if (mainDomRows.Count == 0 || mainDomRows[0].Value == updatedTempId)
                {
                    // the other main dom has updated our record
                    // Or the other maindom shutdown super fast and just deleted the record
                    // which indicates that we
                    // can acquire it and it has shutdown.

                    _sqlServerSyntax.WriteLock(db, Constants.Locks.MainDom);

                    // so now we update the row with our appdomain id
                    InsertLockRecord(_lockId, db);
                    _logger.Debug<SqlMainDomLock>("Acquired with ID {LockId}", _lockId);
                    return true;
                }
                else if (mainDomRows.Count == 1 && !mainDomRows[0].Value.StartsWith(tempId))
                {
                    // in this case, the prefixed ID is different which  means
                    // another new AppDomain has come online and is wanting to take over. In that case, we will not
                    // acquire.

                    _logger.Debug<SqlMainDomLock>("Cannot acquire, another booting application detected.");
                    return false;
                }
            }
            catch (Exception ex)
            {
                if (IsLockTimeoutException(ex as SqlException))
                {
                    _logger.Error<SqlMainDomLock>(ex, "Sql timeout occurred, waiting for existing MainDom is canceled.");
                    _errorDuringAcquiring = true;
                    return false;
                }
                // unexpected
                _logger.Error<SqlMainDomLock>(ex, "Unexpected error, waiting for existing MainDom is canceled.");
                _errorDuringAcquiring = true;
                return false;
            }
            finally
            {
                transaction?.Complete();
                transaction?.Dispose();
            }

            return null; // continue
        }

        private bool AcquireWhenMaxWaitTimeElapsed(IUmbracoDatabase db)
        {
            // Creates a separate transaction to the DB instance so we aren't allocating tons of new DB instances for each transaction
            // since this is executed in a tight loop

            // if the timeout has elapsed, it either means that the other main dom is taking too long to shutdown,
            // or it could mean that the previous appdomain was terminated and didn't clear out the main dom SQL row
            // and it's just been left as an orphan row.
            // There's really know way of knowing unless we are constantly updating the row for the current maindom
            // which isn't ideal.
            // So... we're going to 'just' take over, if the writelock works then we'll assume we're ok

            _logger.Debug<SqlMainDomLock>("Timeout elapsed, assuming orphan row, acquiring MainDom.");

            ITransaction transaction = null;

            try
            {
                transaction = db.GetTransaction(IsolationLevel.ReadCommitted);
                
                _sqlServerSyntax.WriteLock(db, Constants.Locks.MainDom);

                // so now we update the row with our appdomain id
                InsertLockRecord(_lockId, db);
                _logger.Debug<SqlMainDomLock>("Acquired with ID {LockId}", _lockId);
                return true;
            }
            catch (Exception ex)
            {
                if (IsLockTimeoutException(ex as SqlException))
                {
                    // something is wrong, we cannot acquire, not much we can do
                    _logger.Error<SqlMainDomLock>(ex, "Sql timeout occurred, could not forcibly acquire MainDom.");
                    _errorDuringAcquiring = true;
                    return false;
                }
                _logger.Error<SqlMainDomLock>(ex, "Unexpected error, could not forcibly acquire MainDom.");
                _errorDuringAcquiring = true;
                return false;
            }
            finally
            {
                transaction?.Complete();
                transaction?.Dispose();
            }
        }

        /// <summary>
        /// Inserts or updates the key/value row 
        /// </summary>
        private RecordPersistenceType InsertLockRecord(string id, IUmbracoDatabase db)
        {
            return db.InsertOrUpdate(new KeyValueDto
            {
                Key = MainDomKey,
                Value = id,
                Updated = DateTime.Now
            });
        }

        /// <summary>
        /// Checks if the DB row value is equals the value
        /// </summary>
        /// <returns></returns>
        private bool IsMainDomValue(string val, IUmbracoDatabase db)
        {
            return db.ExecuteScalar<int>("SELECT COUNT(*) FROM umbracoKeyValue WHERE [key] = @key AND [value] = @val",
                new { key = MainDomKey, val = val }) == 1;
        }

        /// <summary>
        /// Checks if the exception is an SQL timeout
        /// </summary>
        /// <param name="exception"></param>
        /// <returns></returns>
        private bool IsLockTimeoutException(SqlException sqlException) => sqlException?.Number == 1222;

        #region IDisposable Support
        private bool _disposedValue = false; // To detect redundant calls

        protected virtual void Dispose(bool disposing)
        {
            if (!_disposedValue)
            {
                if (disposing)
                {
                    lock (_locker)
                    {
                        _logger.Debug<SqlMainDomLock>($"{nameof(SqlMainDomLock)} Disposing...");

                        // immediately cancel all sub-tasks, we don't want them to keep querying
                        _cancellationTokenSource.Cancel();
                        _cancellationTokenSource.Dispose();

                        if (_dbFactory.Configured)
                        {
                            IUmbracoDatabase db = null;
                            try
                            {
                                db = _dbFactory.CreateDatabase();
                                db.BeginTransaction(IsolationLevel.ReadCommitted);

                                // get a write lock
                                _sqlServerSyntax.WriteLock(db, Constants.Locks.MainDom);

                                // When we are disposed, it means we have released the MainDom lock
                                // and called all MainDom release callbacks, in this case
                                // if another maindom is actually coming online we need
                                // to signal to the MainDom coming online that we have shutdown.
                                // To do that, we update the existing main dom DB record with a suffixed "_updated" string.
                                // Otherwise, if we are just shutting down, we want to just delete the row.
                                if (_mainDomChanging)
                                {
                                    _logger.Debug<SqlMainDomLock>("Releasing MainDom, updating row, new application is booting.");
                                    var count = db.Execute($"UPDATE umbracoKeyValue SET [value] = [value] + '{UpdatedSuffix}' WHERE [key] = @key", new { key = MainDomKey });
                                }
                                else
                                {
                                    _logger.Debug<SqlMainDomLock>("Releasing MainDom, deleting row, application is shutting down.");
                                    var count = db.Execute("DELETE FROM umbracoKeyValue WHERE [key] = @key", new { key = MainDomKey });
                                }
                            }
                            catch (Exception ex)
                            {
                                _logger.Error<SqlMainDomLock>(ex, "Unexpected error during dipsose.");
                            }
                            finally
                            {
                                try
                                {
                                    db?.CompleteTransaction();
                                    db?.Dispose();
                                }
                                catch (Exception ex)
                                {
                                    _logger.Error<SqlMainDomLock>(ex, "Unexpected error during dispose when completing transaction.");
                                }
                            }
                        }
                    }
                }

                _disposedValue = true;
            }
        }

        // This code added to correctly implement the disposable pattern.
        public void Dispose()
        {
            // Do not change this code. Put cleanup code in Dispose(bool disposing) above.
            Dispose(true);
        }
        #endregion

    }
}<|MERGE_RESOLUTION|>--- conflicted
+++ resolved
@@ -168,15 +168,9 @@
                     {
                         _logger.Debug<SqlMainDomLock>("Task canceled, exiting loop");
                         return;
-<<<<<<< HEAD
                     }
                         
-
-                    using var db = _dbFactory.CreateDatabase();
-                    using var transaction = db.GetTransaction(IsolationLevel.ReadCommitted);
-=======
                     IUmbracoDatabase db = null;
->>>>>>> 58c6e655
                     try
                     {
                         db = _dbFactory.CreateDatabase();
