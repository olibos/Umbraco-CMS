using System;
using System.Linq;
using System.Xml;
using System.Xml.Linq;

namespace Umbraco.Core
{

	/// <summary>
	/// Extension methods for xml objects
	/// </summary>
	internal static class XmlExtensions
	{
<<<<<<< HEAD
        public static bool HasAttribute(this XmlAttributeCollection attributes, string attributeName)
        {
            return attributes.Cast<XmlAttribute>().Any(x => x.Name == attributeName);
=======
        /// <summary>
        /// Converts from an XDocument to an XmlDocument
        /// </summary>
        /// <param name="xDocument"></param>
        /// <returns></returns>
        public static XmlDocument ToXmlDocument(this XDocument xDocument)
        {
            var xmlDocument = new XmlDocument();
            using (var xmlReader = xDocument.CreateReader())
            {
                xmlDocument.Load(xmlReader);
            }
            return xmlDocument;
        }

        /// <summary>
        /// Converts from an XmlDocument to an XDocument
        /// </summary>
        /// <param name="xmlDocument"></param>
        /// <returns></returns>
        public static XDocument ToXDocument(this XmlDocument xmlDocument)
        {
            using (var nodeReader = new XmlNodeReader(xmlDocument))
            {
                nodeReader.MoveToContent();
                return XDocument.Load(nodeReader);
            }
        }

        /// <summary>
        /// Converts from an XElement to an XmlElement
        /// </summary>
        /// <param name="xElement"></param>
        /// <returns></returns>
        public static XmlNode ToXmlElement(this XElement xElement)
        {
            var xmlDocument = new XmlDocument();
            using (var xmlReader = xElement.CreateReader())
            {
                xmlDocument.Load(xmlReader);
            }
            return xmlDocument.DocumentElement;
        }

        /// <summary>
        /// Converts from an XmlElement to an XElement
        /// </summary>
        /// <param name="xmlElement"></param>
        /// <returns></returns>
        public static XElement ToXElement(this XmlNode xmlElement)
        {
            using (var nodeReader = new XmlNodeReader(xmlElement))
            {
                nodeReader.MoveToContent();
                return XElement.Load(nodeReader);
            }
        }

        public static T AttributeValue<T>(this XElement xml, string attributeName)
        {
            if (xml == null) throw new ArgumentNullException("xml");
            if (xml.HasAttributes == false) return default(T);

            if (xml.Attribute(attributeName) == null)
                return default(T);

            var val = xml.Attribute(attributeName).Value;
            var result = val.TryConvertTo<T>();
            if (result.Success)
                return result.Result;

            return default(T);
>>>>>>> e9c4a031
        }

		public static T AttributeValue<T>(this XmlNode xml, string attributeName)
		{
			if (xml == null) throw new ArgumentNullException("xml");
			if (xml.Attributes == null) return default(T);

			if (xml.Attributes[attributeName] == null)
				return default(T);

			var val = xml.Attributes[attributeName].Value;
			var result = val.TryConvertTo<T>();
			if (result.Success)
				return result.Result;

			return default(T);
		}

	}
}<|MERGE_RESOLUTION|>--- conflicted
+++ resolved
@@ -1,111 +1,111 @@
-using System;
-using System.Linq;
-using System.Xml;
-using System.Xml.Linq;
-
-namespace Umbraco.Core
-{
-
-	/// <summary>
-	/// Extension methods for xml objects
-	/// </summary>
-	internal static class XmlExtensions
-	{
-<<<<<<< HEAD
-        public static bool HasAttribute(this XmlAttributeCollection attributes, string attributeName)
-        {
-            return attributes.Cast<XmlAttribute>().Any(x => x.Name == attributeName);
-=======
-        /// <summary>
-        /// Converts from an XDocument to an XmlDocument
-        /// </summary>
-        /// <param name="xDocument"></param>
-        /// <returns></returns>
-        public static XmlDocument ToXmlDocument(this XDocument xDocument)
-        {
-            var xmlDocument = new XmlDocument();
-            using (var xmlReader = xDocument.CreateReader())
-            {
-                xmlDocument.Load(xmlReader);
-            }
-            return xmlDocument;
-        }
-
-        /// <summary>
-        /// Converts from an XmlDocument to an XDocument
-        /// </summary>
-        /// <param name="xmlDocument"></param>
-        /// <returns></returns>
-        public static XDocument ToXDocument(this XmlDocument xmlDocument)
-        {
-            using (var nodeReader = new XmlNodeReader(xmlDocument))
-            {
-                nodeReader.MoveToContent();
-                return XDocument.Load(nodeReader);
-            }
-        }
-
-        /// <summary>
-        /// Converts from an XElement to an XmlElement
-        /// </summary>
-        /// <param name="xElement"></param>
-        /// <returns></returns>
-        public static XmlNode ToXmlElement(this XElement xElement)
-        {
-            var xmlDocument = new XmlDocument();
-            using (var xmlReader = xElement.CreateReader())
-            {
-                xmlDocument.Load(xmlReader);
-            }
-            return xmlDocument.DocumentElement;
-        }
-
-        /// <summary>
-        /// Converts from an XmlElement to an XElement
-        /// </summary>
-        /// <param name="xmlElement"></param>
-        /// <returns></returns>
-        public static XElement ToXElement(this XmlNode xmlElement)
-        {
-            using (var nodeReader = new XmlNodeReader(xmlElement))
-            {
-                nodeReader.MoveToContent();
-                return XElement.Load(nodeReader);
-            }
-        }
-
-        public static T AttributeValue<T>(this XElement xml, string attributeName)
-        {
-            if (xml == null) throw new ArgumentNullException("xml");
-            if (xml.HasAttributes == false) return default(T);
-
-            if (xml.Attribute(attributeName) == null)
-                return default(T);
-
-            var val = xml.Attribute(attributeName).Value;
-            var result = val.TryConvertTo<T>();
-            if (result.Success)
-                return result.Result;
-
-            return default(T);
->>>>>>> e9c4a031
-        }
-
-		public static T AttributeValue<T>(this XmlNode xml, string attributeName)
-		{
-			if (xml == null) throw new ArgumentNullException("xml");
-			if (xml.Attributes == null) return default(T);
-
-			if (xml.Attributes[attributeName] == null)
-				return default(T);
-
-			var val = xml.Attributes[attributeName].Value;
-			var result = val.TryConvertTo<T>();
-			if (result.Success)
-				return result.Result;
-
-			return default(T);
-		}
-
-	}
+using System;
+using System.Linq;
+using System.Xml;
+using System.Xml.Linq;
+
+namespace Umbraco.Core
+{
+
+	/// <summary>
+	/// Extension methods for xml objects
+	/// </summary>
+	internal static class XmlExtensions
+	{
+
+        public static bool HasAttribute(this XmlAttributeCollection attributes, string attributeName)
+        {
+            return attributes.Cast<XmlAttribute>().Any(x => x.Name == attributeName);
+        }	
+		
+        /// <summary>
+        /// Converts from an XDocument to an XmlDocument
+        /// </summary>
+        /// <param name="xDocument"></param>
+        /// <returns></returns>
+        public static XmlDocument ToXmlDocument(this XDocument xDocument)
+        {
+            var xmlDocument = new XmlDocument();
+            using (var xmlReader = xDocument.CreateReader())
+            {
+                xmlDocument.Load(xmlReader);
+            }
+            return xmlDocument;
+        }
+
+        /// <summary>
+        /// Converts from an XmlDocument to an XDocument
+        /// </summary>
+        /// <param name="xmlDocument"></param>
+        /// <returns></returns>
+        public static XDocument ToXDocument(this XmlDocument xmlDocument)
+        {
+            using (var nodeReader = new XmlNodeReader(xmlDocument))
+            {
+                nodeReader.MoveToContent();
+                return XDocument.Load(nodeReader);
+            }
+        }
+
+        /// <summary>
+        /// Converts from an XElement to an XmlElement
+        /// </summary>
+        /// <param name="xElement"></param>
+        /// <returns></returns>
+        public static XmlNode ToXmlElement(this XElement xElement)
+        {
+            var xmlDocument = new XmlDocument();
+            using (var xmlReader = xElement.CreateReader())
+            {
+                xmlDocument.Load(xmlReader);
+            }
+            return xmlDocument.DocumentElement;
+        }
+
+        /// <summary>
+        /// Converts from an XmlElement to an XElement
+        /// </summary>
+        /// <param name="xmlElement"></param>
+        /// <returns></returns>
+        public static XElement ToXElement(this XmlNode xmlElement)
+        {
+            using (var nodeReader = new XmlNodeReader(xmlElement))
+            {
+                nodeReader.MoveToContent();
+                return XElement.Load(nodeReader);
+            }
+        }
+
+        public static T AttributeValue<T>(this XElement xml, string attributeName)
+        {
+            if (xml == null) throw new ArgumentNullException("xml");
+            if (xml.HasAttributes == false) return default(T);
+
+            if (xml.Attribute(attributeName) == null)
+                return default(T);
+
+            var val = xml.Attribute(attributeName).Value;
+            var result = val.TryConvertTo<T>();
+            if (result.Success)
+                return result.Result;
+
+            return default(T);
+        }
+
+		public static T AttributeValue<T>(this XmlNode xml, string attributeName)
+		{
+			if (xml == null) throw new ArgumentNullException("xml");
+			if (xml.Attributes == null) return default(T);
+
+			if (xml.Attributes[attributeName] == null)
+				return default(T);
+
+			var val = xml.Attributes[attributeName].Value;
+			var result = val.TryConvertTo<T>();
+			if (result.Success)
+				return result.Result;
+
+			return default(T);
+		}
+
+	}
 }