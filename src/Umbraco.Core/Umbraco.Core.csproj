﻿<?xml version="1.0" encoding="utf-8"?>
<Project ToolsVersion="4.0" DefaultTargets="Build" xmlns="http://schemas.microsoft.com/developer/msbuild/2003">
  <PropertyGroup>
    <Configuration Condition=" '$(Configuration)' == '' ">Debug</Configuration>
    <Platform Condition=" '$(Platform)' == '' ">AnyCPU</Platform>
    <ProductVersion>8.0.30703</ProductVersion>
    <SchemaVersion>2.0</SchemaVersion>
    <ProjectGuid>{31785BC3-256C-4613-B2F5-A1B0BDDED8C1}</ProjectGuid>
    <OutputType>Library</OutputType>
    <AppDesignerFolder>Properties</AppDesignerFolder>
    <RootNamespace>Umbraco.Core</RootNamespace>
    <AssemblyName>Umbraco.Core</AssemblyName>
    <TargetFrameworkVersion>v4.0</TargetFrameworkVersion>
    <FileAlignment>512</FileAlignment>
  </PropertyGroup>
  <PropertyGroup Condition=" '$(Configuration)|$(Platform)' == 'Debug|AnyCPU' ">
    <DebugSymbols>true</DebugSymbols>
    <DebugType>full</DebugType>
    <Optimize>false</Optimize>
    <OutputPath>bin\Debug\</OutputPath>
    <DefineConstants>DEBUG;TRACE</DefineConstants>
    <ErrorReport>prompt</ErrorReport>
    <WarningLevel>4</WarningLevel>
  </PropertyGroup>
  <PropertyGroup Condition=" '$(Configuration)|$(Platform)' == 'Release|AnyCPU' ">
    <DebugType>pdbonly</DebugType>
    <Optimize>true</Optimize>
    <OutputPath>bin\Release\</OutputPath>
    <DefineConstants>TRACE</DefineConstants>
    <ErrorReport>prompt</ErrorReport>
    <WarningLevel>4</WarningLevel>
  </PropertyGroup>
  <ItemGroup>
    <Reference Include="System" />
    <Reference Include="System.Core" />
    <Reference Include="System.Web" />
    <Reference Include="System.Xml.Linq" />
    <Reference Include="System.Data.DataSetExtensions" />
    <Reference Include="Microsoft.CSharp" />
    <Reference Include="System.Data" />
    <Reference Include="System.Xml" />
  </ItemGroup>
  <ItemGroup>
    <Compile Include="..\SolutionInfo.cs">
      <Link>Properties\SolutionInfo.cs</Link>
    </Compile>
    <Compile Include="ApplicationContext.cs" />
<<<<<<< HEAD
    <Compile Include="Resolving\ManyWeightedResolved.cs" />
    <Compile Include="Resolving\ManyWeightedResolverBase.cs" />
    <Compile Include="Resolving\Resolution.cs" />
    <Compile Include="Resolving\ResolutionWeightAttribute.cs" />
    <Compile Include="Resolving\ResolverBase.cs" />
    <Compile Include="Resolving\SingleResolved.cs" />
    <Compile Include="Resolving\SingleResolverBase.cs" />
    <Compile Include="TypeExtensions.cs" />
    <Compile Include="UpgradeableReadLock.cs" />
=======
>>>>>>> 5fcd8b1d
    <Compile Include="ReadLock.cs" />
    <Compile Include="UpgradeableReadLock.cs" />
    <Compile Include="DelegateEqualityComparer.cs" />
    <Compile Include="EnumerableExtensions.cs" />
    <Compile Include="IfExtensions.cs" />
    <Compile Include="PluginResolver.cs" />
    <Compile Include="Properties\AssemblyInfo.cs" />
    <Compile Include="StringAliasCaseType.cs" />
    <Compile Include="StringExtensions.cs" />
    <Compile Include="UriExtensions.cs" />
    <Compile Include="WriteLock.cs" />
  </ItemGroup>
  <ItemGroup>
    <ProjectReference Include="..\umbraco.businesslogic\umbraco.businesslogic.csproj">
      <Project>{E469A9CE-1BEC-423F-AC44-713CD72457EA}</Project>
      <Name>umbraco.businesslogic</Name>
    </ProjectReference>
  </ItemGroup>
  <ItemGroup />
  <Import Project="$(MSBuildToolsPath)\Microsoft.CSharp.targets" />
  <!-- To modify your build process, add your task inside one of the targets below and uncomment it. 
       Other similar extension points exist, see Microsoft.Common.targets.
  <Target Name="BeforeBuild">
  </Target>
  <Target Name="AfterBuild">
  </Target>
  -->
</Project><|MERGE_RESOLUTION|>--- conflicted
+++ resolved
@@ -1,87 +1,82 @@
-﻿<?xml version="1.0" encoding="utf-8"?>
-<Project ToolsVersion="4.0" DefaultTargets="Build" xmlns="http://schemas.microsoft.com/developer/msbuild/2003">
-  <PropertyGroup>
-    <Configuration Condition=" '$(Configuration)' == '' ">Debug</Configuration>
-    <Platform Condition=" '$(Platform)' == '' ">AnyCPU</Platform>
-    <ProductVersion>8.0.30703</ProductVersion>
-    <SchemaVersion>2.0</SchemaVersion>
-    <ProjectGuid>{31785BC3-256C-4613-B2F5-A1B0BDDED8C1}</ProjectGuid>
-    <OutputType>Library</OutputType>
-    <AppDesignerFolder>Properties</AppDesignerFolder>
-    <RootNamespace>Umbraco.Core</RootNamespace>
-    <AssemblyName>Umbraco.Core</AssemblyName>
-    <TargetFrameworkVersion>v4.0</TargetFrameworkVersion>
-    <FileAlignment>512</FileAlignment>
-  </PropertyGroup>
-  <PropertyGroup Condition=" '$(Configuration)|$(Platform)' == 'Debug|AnyCPU' ">
-    <DebugSymbols>true</DebugSymbols>
-    <DebugType>full</DebugType>
-    <Optimize>false</Optimize>
-    <OutputPath>bin\Debug\</OutputPath>
-    <DefineConstants>DEBUG;TRACE</DefineConstants>
-    <ErrorReport>prompt</ErrorReport>
-    <WarningLevel>4</WarningLevel>
-  </PropertyGroup>
-  <PropertyGroup Condition=" '$(Configuration)|$(Platform)' == 'Release|AnyCPU' ">
-    <DebugType>pdbonly</DebugType>
-    <Optimize>true</Optimize>
-    <OutputPath>bin\Release\</OutputPath>
-    <DefineConstants>TRACE</DefineConstants>
-    <ErrorReport>prompt</ErrorReport>
-    <WarningLevel>4</WarningLevel>
-  </PropertyGroup>
-  <ItemGroup>
-    <Reference Include="System" />
-    <Reference Include="System.Core" />
-    <Reference Include="System.Web" />
-    <Reference Include="System.Xml.Linq" />
-    <Reference Include="System.Data.DataSetExtensions" />
-    <Reference Include="Microsoft.CSharp" />
-    <Reference Include="System.Data" />
-    <Reference Include="System.Xml" />
-  </ItemGroup>
-  <ItemGroup>
-    <Compile Include="..\SolutionInfo.cs">
-      <Link>Properties\SolutionInfo.cs</Link>
-    </Compile>
-    <Compile Include="ApplicationContext.cs" />
-<<<<<<< HEAD
-    <Compile Include="Resolving\ManyWeightedResolved.cs" />
-    <Compile Include="Resolving\ManyWeightedResolverBase.cs" />
-    <Compile Include="Resolving\Resolution.cs" />
-    <Compile Include="Resolving\ResolutionWeightAttribute.cs" />
-    <Compile Include="Resolving\ResolverBase.cs" />
-    <Compile Include="Resolving\SingleResolved.cs" />
-    <Compile Include="Resolving\SingleResolverBase.cs" />
-    <Compile Include="TypeExtensions.cs" />
-    <Compile Include="UpgradeableReadLock.cs" />
-=======
->>>>>>> 5fcd8b1d
-    <Compile Include="ReadLock.cs" />
-    <Compile Include="UpgradeableReadLock.cs" />
-    <Compile Include="DelegateEqualityComparer.cs" />
-    <Compile Include="EnumerableExtensions.cs" />
-    <Compile Include="IfExtensions.cs" />
-    <Compile Include="PluginResolver.cs" />
-    <Compile Include="Properties\AssemblyInfo.cs" />
-    <Compile Include="StringAliasCaseType.cs" />
-    <Compile Include="StringExtensions.cs" />
-    <Compile Include="UriExtensions.cs" />
-    <Compile Include="WriteLock.cs" />
-  </ItemGroup>
-  <ItemGroup>
-    <ProjectReference Include="..\umbraco.businesslogic\umbraco.businesslogic.csproj">
-      <Project>{E469A9CE-1BEC-423F-AC44-713CD72457EA}</Project>
-      <Name>umbraco.businesslogic</Name>
-    </ProjectReference>
-  </ItemGroup>
-  <ItemGroup />
-  <Import Project="$(MSBuildToolsPath)\Microsoft.CSharp.targets" />
-  <!-- To modify your build process, add your task inside one of the targets below and uncomment it. 
-       Other similar extension points exist, see Microsoft.Common.targets.
-  <Target Name="BeforeBuild">
-  </Target>
-  <Target Name="AfterBuild">
-  </Target>
-  -->
+﻿<?xml version="1.0" encoding="utf-8"?>
+<Project ToolsVersion="4.0" DefaultTargets="Build" xmlns="http://schemas.microsoft.com/developer/msbuild/2003">
+  <PropertyGroup>
+    <Configuration Condition=" '$(Configuration)' == '' ">Debug</Configuration>
+    <Platform Condition=" '$(Platform)' == '' ">AnyCPU</Platform>
+    <ProductVersion>8.0.30703</ProductVersion>
+    <SchemaVersion>2.0</SchemaVersion>
+    <ProjectGuid>{31785BC3-256C-4613-B2F5-A1B0BDDED8C1}</ProjectGuid>
+    <OutputType>Library</OutputType>
+    <AppDesignerFolder>Properties</AppDesignerFolder>
+    <RootNamespace>Umbraco.Core</RootNamespace>
+    <AssemblyName>Umbraco.Core</AssemblyName>
+    <TargetFrameworkVersion>v4.0</TargetFrameworkVersion>
+    <FileAlignment>512</FileAlignment>
+  </PropertyGroup>
+  <PropertyGroup Condition=" '$(Configuration)|$(Platform)' == 'Debug|AnyCPU' ">
+    <DebugSymbols>true</DebugSymbols>
+    <DebugType>full</DebugType>
+    <Optimize>false</Optimize>
+    <OutputPath>bin\Debug\</OutputPath>
+    <DefineConstants>DEBUG;TRACE</DefineConstants>
+    <ErrorReport>prompt</ErrorReport>
+    <WarningLevel>4</WarningLevel>
+  </PropertyGroup>
+  <PropertyGroup Condition=" '$(Configuration)|$(Platform)' == 'Release|AnyCPU' ">
+    <DebugType>pdbonly</DebugType>
+    <Optimize>true</Optimize>
+    <OutputPath>bin\Release\</OutputPath>
+    <DefineConstants>TRACE</DefineConstants>
+    <ErrorReport>prompt</ErrorReport>
+    <WarningLevel>4</WarningLevel>
+  </PropertyGroup>
+  <ItemGroup>
+    <Reference Include="System" />
+    <Reference Include="System.Core" />
+    <Reference Include="System.Web" />
+    <Reference Include="System.Xml.Linq" />
+    <Reference Include="System.Data.DataSetExtensions" />
+    <Reference Include="Microsoft.CSharp" />
+    <Reference Include="System.Data" />
+    <Reference Include="System.Xml" />
+  </ItemGroup>
+  <ItemGroup>
+    <Compile Include="..\SolutionInfo.cs">
+      <Link>Properties\SolutionInfo.cs</Link>
+    </Compile>
+    <Compile Include="ApplicationContext.cs" />
+    <Compile Include="Resolving\ManyWeightedResolved.cs" />
+    <Compile Include="Resolving\ManyWeightedResolverBase.cs" />
+    <Compile Include="Resolving\Resolution.cs" />
+    <Compile Include="Resolving\ResolutionWeightAttribute.cs" />
+    <Compile Include="Resolving\ResolverBase.cs" />
+    <Compile Include="Resolving\SingleResolved.cs" />
+    <Compile Include="Resolving\SingleResolverBase.cs" />
+    <Compile Include="TypeExtensions.cs" />
+    <Compile Include="ReadLock.cs" />
+    <Compile Include="UpgradeableReadLock.cs" />
+    <Compile Include="DelegateEqualityComparer.cs" />
+    <Compile Include="EnumerableExtensions.cs" />
+    <Compile Include="IfExtensions.cs" />
+    <Compile Include="PluginResolver.cs" />
+    <Compile Include="Properties\AssemblyInfo.cs" />
+    <Compile Include="StringAliasCaseType.cs" />
+    <Compile Include="StringExtensions.cs" />
+    <Compile Include="UriExtensions.cs" />
+    <Compile Include="WriteLock.cs" />
+  </ItemGroup>
+  <ItemGroup>
+    <ProjectReference Include="..\umbraco.businesslogic\umbraco.businesslogic.csproj">
+      <Project>{E469A9CE-1BEC-423F-AC44-713CD72457EA}</Project>
+      <Name>umbraco.businesslogic</Name>
+    </ProjectReference>
+  </ItemGroup>
+  <Import Project="$(MSBuildToolsPath)\Microsoft.CSharp.targets" />
+  <!-- To modify your build process, add your task inside one of the targets below and uncomment it. 
+       Other similar extension points exist, see Microsoft.Common.targets.
+  <Target Name="BeforeBuild">
+  </Target>
+  <Target Name="AfterBuild">
+  </Target>
+  -->
 </Project>