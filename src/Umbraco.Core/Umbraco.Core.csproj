--- conflicted
+++ resolved
@@ -1,493 +1,490 @@
-﻿<?xml version="1.0" encoding="utf-8"?>
-<Project ToolsVersion="4.0" DefaultTargets="Build" xmlns="http://schemas.microsoft.com/developer/msbuild/2003">
-  <PropertyGroup>
-    <Configuration Condition=" '$(Configuration)' == '' ">Debug</Configuration>
-    <Platform Condition=" '$(Platform)' == '' ">AnyCPU</Platform>
-    <ProductVersion>8.0.30703</ProductVersion>
-    <SchemaVersion>2.0</SchemaVersion>
-    <ProjectGuid>{31785BC3-256C-4613-B2F5-A1B0BDDED8C1}</ProjectGuid>
-    <OutputType>Library</OutputType>
-    <AppDesignerFolder>Properties</AppDesignerFolder>
-    <RootNamespace>Umbraco.Core</RootNamespace>
-    <AssemblyName>Umbraco.Core</AssemblyName>
-    <TargetFrameworkVersion>v4.0</TargetFrameworkVersion>
-    <FileAlignment>512</FileAlignment>
-    <SolutionDir Condition="$(SolutionDir) == '' Or $(SolutionDir) == '*Undefined*'">..\</SolutionDir>
-    <RestorePackages>true</RestorePackages>
-  </PropertyGroup>
-  <PropertyGroup Condition=" '$(Configuration)|$(Platform)' == 'Debug|AnyCPU' ">
-    <DebugSymbols>true</DebugSymbols>
-    <DebugType>full</DebugType>
-    <Optimize>false</Optimize>
-    <OutputPath>bin\Debug\</OutputPath>
-    <DefineConstants>DEBUG;TRACE</DefineConstants>
-    <ErrorReport>prompt</ErrorReport>
-    <WarningLevel>4</WarningLevel>
-  </PropertyGroup>
-  <PropertyGroup Condition=" '$(Configuration)|$(Platform)' == 'Release|AnyCPU' ">
-    <DebugType>pdbonly</DebugType>
-    <Optimize>true</Optimize>
-    <OutputPath>bin\Release\</OutputPath>
-    <DefineConstants>TRACE</DefineConstants>
-    <ErrorReport>prompt</ErrorReport>
-    <WarningLevel>4</WarningLevel>
-  </PropertyGroup>
-  <ItemGroup>
-    <Reference Include="log4net">
-      <HintPath>..\packages\log4net.2.0.0\lib\net40-full\log4net.dll</HintPath>
-    </Reference>
-    <Reference Include="ServiceStack.Text">
-      <HintPath>..\packages\ServiceStack.Text.3.9.21\lib\net35\ServiceStack.Text.dll</HintPath>
-    </Reference>
-    <Reference Include="System" />
-    <Reference Include="System.Configuration" />
-    <Reference Include="System.Runtime.Caching" />
-    <Reference Include="System.Runtime.Serialization" />
-    <Reference Include="System.Transactions" />
-    <Reference Include="System.Web" />
-    <Reference Include="System.Web.Mvc, Version=3.0.0.0, Culture=neutral, PublicKeyToken=31bf3856ad364e35, processorArchitecture=MSIL" />
-    <Reference Include="System.Xml.Linq" />
-    <Reference Include="System.Data.DataSetExtensions" />
-    <Reference Include="Microsoft.CSharp" />
-    <Reference Include="System.Data" />
-    <Reference Include="System.Xml" />
-  </ItemGroup>
-  <ItemGroup>
-    <Compile Include="..\SolutionInfo.cs">
-      <Link>Properties\SolutionInfo.cs</Link>
-    </Compile>
-    <Compile Include="ActivatorHelper.cs" />
-    <Compile Include="ApplicationContext.cs" />
-    <Compile Include="AssemblyExtensions.cs" />
-    <Compile Include="Attempt.cs" />
-    <Compile Include="Auditing\AuditTrail.cs" />
-    <Compile Include="Auditing\Audit.cs" />
-    <Compile Include="Auditing\AuditTypes.cs" />
-    <Compile Include="Auditing\DataAuditWriteProvider.cs" />
-    <Compile Include="Auditing\IAuditWriteProvider.cs" />
-    <Compile Include="CacheHelper.cs" />
-    <Compile Include="CodeAnnotations\UmbracoDeprecateAttribute.cs" />
-    <Compile Include="CodeAnnotations\UmbracoExperimentalFeatureAttribute.cs" />
-    <Compile Include="CodeAnnotations\UmbracoProposedPublicAttribute.cs" />
-    <Compile Include="Configuration\FileSystemProviderElement.cs" />
-    <Compile Include="Configuration\FileSystemProviderElementCollection.cs" />
-    <Compile Include="Configuration\FileSystemProvidersSection.cs" />
-    <Compile Include="Configuration\InfrastructureSettings\Infrastructure.cs" />
-    <Compile Include="CoreBootManager.cs" />
-    <Compile Include="DatabaseContext.cs" />
-    <Compile Include="DataTableExtensions.cs" />
-    <Compile Include="DictionaryExtensions.cs" />
-    <Compile Include="Dictionary\CultureDictionaryFactoryResolver.cs" />
-    <Compile Include="Dictionary\ICultureDictionaryFactory.cs" />
-    <Compile Include="EventArgs.cs" />
-    <Compile Include="MacroPropertyTypeResolver.cs" />
-    <Compile Include="Models\ContentBase.cs" />
-    <Compile Include="Models\ContentExtensions.cs" />
-    <Compile Include="Enum.cs" />
-    <Compile Include="HashCodeCombiner.cs" />
-    <Compile Include="IO\FileSystemWrapper.cs" />
-    <Compile Include="Models\ContentTypeBase.cs" />
-    <Compile Include="Models\ContentTypeCompositionBase.cs" />
-    <Compile Include="Models\ContentTypeSort.cs" />
-    <Compile Include="Models\Css\CssCompactor.cs" />
-    <Compile Include="Models\Css\CssParser.cs" />
-    <Compile Include="Models\Css\CssSyntax.cs" />
-    <Compile Include="Models\Css\FileUtility.cs" />
-    <Compile Include="Models\Css\FilterTrie.cs" />
-    <Compile Include="Models\Css\LineReader.cs" />
-    <Compile Include="Models\Css\ParseException.cs" />
-    <Compile Include="Models\Css\TrieNode.cs" />
-    <Compile Include="Models\DictionaryItem.cs" />
-    <Compile Include="Models\DictionaryTranslation.cs" />
-    <Compile Include="Models\File.cs" />
-    <Compile Include="Models\IDataTypeDefinition.cs" />
-    <Compile Include="Models\IDictionaryItem.cs" />
-    <Compile Include="Models\IDictionaryTranslation.cs" />
-    <Compile Include="Models\IFile.cs" />
-    <Compile Include="Models\ILanguage.cs" />
-    <Compile Include="Models\ITemplate.cs" />
-    <Compile Include="Models\Language.cs" />
-    <Compile Include="Models\Media.cs" />
-    <Compile Include="Models\MediaType.cs" />
-    <Compile Include="Models\Membership\IMembershipUser.cs" />
-    <Compile Include="Models\Membership\IMembershipUserId.cs" />
-    <Compile Include="Models\Membership\IProfile.cs" />
-    <Compile Include="Models\Membership\IUser.cs" />
-    <Compile Include="Models\Membership\IUserType.cs" />
-    <Compile Include="Models\Membership\Profile.cs" />
-    <Compile Include="Models\Membership\User.cs" />
-    <Compile Include="Models\Membership\UserProfile.cs" />
-    <Compile Include="Models\Membership\UserType.cs" />
-    <Compile Include="Models\PropertyExtensions.cs" />
-    <Compile Include="Models\PropertyTypeExtensions.cs" />
-    <Compile Include="Models\Rdbms\ContentType2ContentTypeDto.cs" />
-    <Compile Include="Models\Rdbms\PropertyTypeGroupDto.cs" />
-    <Compile Include="Models\Relation.cs" />
-    <Compile Include="Models\RelationType.cs" />
-    <Compile Include="Models\Script.cs" />
-    <Compile Include="Models\Stylesheet.cs" />
-    <Compile Include="Models\Task.cs" />
-    <Compile Include="Models\TaskType.cs" />
-    <Compile Include="Models\Template.cs" />
-    <Compile Include="Persistence\Caching\InMemoryCacheProvider.cs" />
-    <Compile Include="Persistence\Caching\IRepositoryCacheProvider.cs" />
-    <Compile Include="Persistence\Caching\NullCacheProvider.cs" />
-    <Compile Include="Persistence\Caching\RuntimeCacheProvider.cs" />
-    <Compile Include="Persistence\DatabaseAnnotations\ConstraintAttribute.cs" />
-    <Compile Include="Persistence\DatabaseAnnotations\SpecialDbTypeAttribute.cs" />
-    <Compile Include="Persistence\DatabaseAnnotations\LengthAttribute.cs" />
-    <Compile Include="Persistence\DatabaseAnnotations\SpecialDbTypes.cs" />
-    <Compile Include="Persistence\DatabaseAnnotations\ForeignKeyAttribute.cs" />
-    <Compile Include="Persistence\DatabaseAnnotations\IndexAttribute.cs" />
-    <Compile Include="Persistence\DatabaseAnnotations\IndexTypes.cs" />
-    <Compile Include="Persistence\DatabaseAnnotations\NullSettingAttribute.cs" />
-    <Compile Include="Persistence\DatabaseAnnotations\NullSettings.cs" />
-    <Compile Include="Persistence\DatabaseAnnotations\PrimaryKeyColumnAttribute.cs" />
-    <Compile Include="Persistence\DatabaseAnnotations\ReferencesAttribute.cs" />
-    <Compile Include="Persistence\DatabaseFactory.cs" />
-    <Compile Include="Persistence\DatabaseProviders.cs" />
-    <Compile Include="Persistence\Factories\ContentFactory.cs" />
-    <Compile Include="Persistence\Factories\ContentTypeFactory.cs" />
-    <Compile Include="Persistence\Factories\DataTypeDefinitionFactory.cs" />
-    <Compile Include="Persistence\Factories\DictionaryItemFactory.cs" />
-    <Compile Include="Persistence\Factories\DictionaryTranslationFactory.cs" />
-    <Compile Include="Persistence\Factories\IEntityFactory.cs" />
-    <Compile Include="Persistence\Factories\LanguageFactory.cs" />
-    <Compile Include="Persistence\Factories\MediaFactory.cs" />
-    <Compile Include="Persistence\Factories\MediaTypeFactory.cs" />
-    <Compile Include="Persistence\Factories\PropertyFactory.cs" />
-    <Compile Include="Persistence\Factories\PropertyGroupFactory.cs" />
-    <Compile Include="Persistence\Factories\RelationFactory.cs" />
-    <Compile Include="Persistence\Factories\RelationTypeFactory.cs" />
-    <Compile Include="Persistence\Factories\TemplateFactory.cs" />
-    <Compile Include="Persistence\Factories\UserFactory.cs" />
-    <Compile Include="Persistence\Factories\UserTypeFactory.cs" />
-    <Compile Include="Persistence\Mappers\BaseMapper.cs" />
-    <Compile Include="Persistence\Mappers\ContentMapper.cs" />
-    <Compile Include="Persistence\Mappers\ContentTypeMapper.cs" />
-    <Compile Include="Persistence\Mappers\DataTypeDefinitionMapper.cs" />
-    <Compile Include="Persistence\Mappers\DictionaryMapper.cs" />
-    <Compile Include="Persistence\Mappers\DictionaryTranslationMapper.cs" />
-    <Compile Include="Persistence\Mappers\DtoMapModel.cs" />
-    <Compile Include="Persistence\Mappers\LanguageMapper.cs" />
-    <Compile Include="Persistence\Mappers\MediaMapper.cs" />
-    <Compile Include="Persistence\Mappers\ModelDtoMapper.cs" />
-    <Compile Include="Persistence\Mappers\PropertyGroupMapper.cs" />
-    <Compile Include="Persistence\Mappers\PropertyTypeMapper.cs" />
-    <Compile Include="Persistence\Mappers\RelationMapper.cs" />
-    <Compile Include="Persistence\Mappers\RelationTypeMapper.cs" />
-    <Compile Include="Persistence\Mappers\UserMapper.cs" />
-    <Compile Include="Persistence\Mappers\UserTypeMapper.cs" />
-    <Compile Include="Persistence\Migrations\Initial\BaseDataCreation.cs" />
-    <Compile Include="Persistence\Migrations\Initial\DatabaseCreation.cs" />
-    <Compile Include="Persistence\PetaPocoExtensions.cs" />
-    <Compile Include="Persistence\PetaPocoSqlExtensions.cs" />
-    <Compile Include="Persistence\Querying\ExpressionHelper.cs" />
-    <Compile Include="Persistence\Querying\IQuery.cs" />
-    <Compile Include="Persistence\Querying\Query.cs" />
-    <Compile Include="Persistence\Querying\SqlTranslator.cs" />
-    <Compile Include="Persistence\Relators\DictionaryLanguageTextRelator.cs" />
-    <Compile Include="Persistence\Repositories\ContentRepository.cs" />
-    <Compile Include="Persistence\Repositories\ContentTypeBaseRepository.cs" />
-    <Compile Include="Persistence\Repositories\ContentTypeRepository.cs" />
-    <Compile Include="Persistence\Repositories\DataTypeDefinitionRepository.cs" />
-    <Compile Include="Persistence\Repositories\DictionaryRepository.cs" />
-    <Compile Include="Persistence\Repositories\FileRepository.cs" />
-    <Compile Include="Persistence\Repositories\Interfaces\IContentRepository.cs" />
-    <Compile Include="Persistence\Repositories\Interfaces\IContentTypeRepository.cs" />
-    <Compile Include="Persistence\Repositories\Interfaces\IDataTypeDefinitionRepository.cs" />
-    <Compile Include="Persistence\Repositories\Interfaces\IDictionaryRepository.cs" />
-    <Compile Include="Persistence\Repositories\Interfaces\ILanguageRepository.cs" />
-    <Compile Include="Persistence\Repositories\Interfaces\IMacroRepository.cs" />
-    <Compile Include="Persistence\Repositories\Interfaces\IMediaRepository.cs" />
-    <Compile Include="Persistence\Repositories\Interfaces\IMediaTypeRepository.cs" />
-    <Compile Include="Persistence\Repositories\Interfaces\IRelationRepository.cs" />
-    <Compile Include="Persistence\Repositories\Interfaces\IRelationTypeRepository.cs" />
-    <Compile Include="Persistence\Repositories\Interfaces\IRepositoryQueryable.cs" />
-    <Compile Include="Persistence\Relators\GroupPropertyTypeRelator.cs" />
-    <Compile Include="Persistence\Repositories\Interfaces\IScriptRepository.cs" />
-    <Compile Include="Persistence\Repositories\Interfaces\IRepository.cs" />
-    <Compile Include="Persistence\Repositories\Interfaces\IStylesheetRepository.cs" />
-    <Compile Include="Persistence\Repositories\Interfaces\ITemplateRepository.cs" />
-    <Compile Include="Persistence\Repositories\Interfaces\IUserRepository.cs" />
-    <Compile Include="Persistence\Repositories\Interfaces\IUserTypeRepository.cs" />
-    <Compile Include="Persistence\Repositories\LanguageRepository.cs" />
-    <Compile Include="Persistence\Repositories\MacroRepository.cs" />
-    <Compile Include="Persistence\Repositories\MediaRepository.cs" />
-    <Compile Include="Persistence\Repositories\MediaTypeRepository.cs" />
-    <Compile Include="Persistence\Repositories\PetaPocoRepositoryBase.cs" />
-    <Compile Include="Persistence\Repositories\RelationRepository.cs" />
-    <Compile Include="Persistence\Repositories\RelationTypeRepository.cs" />
-    <Compile Include="Persistence\Repositories\RepositoryBase.cs" />
-    <Compile Include="Persistence\Repositories\ScriptRepository.cs" />
-    <Compile Include="Persistence\Repositories\StylesheetRepository.cs" />
-    <Compile Include="Persistence\Repositories\TemplateRepository.cs" />
-    <Compile Include="Persistence\Repositories\UserRepository.cs" />
-    <Compile Include="Persistence\Repositories\UserTypeRepository.cs" />
-    <Compile Include="Persistence\RepositoryResolver.cs" />
-    <Compile Include="Persistence\SqlSyntax\DbTypes.cs" />
-    <Compile Include="Persistence\SqlSyntax\ISqlSyntaxProvider.cs" />
-    <Compile Include="Persistence\SqlSyntax\ModelDefinitions\ColumnDefinition.cs" />
-    <Compile Include="Persistence\SqlSyntax\ModelDefinitions\DefinitionFactory.cs" />
-    <Compile Include="Persistence\SqlSyntax\ModelDefinitions\ForeignKeyDefinition.cs" />
-    <Compile Include="Persistence\SqlSyntax\ModelDefinitions\IndexDefinition.cs" />
-    <Compile Include="Persistence\SqlSyntax\ModelDefinitions\TableDefinition.cs" />
-    <Compile Include="Persistence\SqlSyntax\MySqlSyntaxProvider.cs" />
-    <Compile Include="Persistence\SqlSyntax\SqlCeSyntaxProvider.cs" />
-    <Compile Include="Persistence\SqlSyntax\SqlServerSyntaxProvider.cs" />
-    <Compile Include="Persistence\SqlSyntax\SqlSyntaxProviderBase.cs" />
-    <Compile Include="Persistence\SqlSyntax\SyntaxConfig.cs" />
-    <Compile Include="Persistence\TransactionType.cs" />
-    <Compile Include="Persistence\UnitOfWork\FileUnitOfWork.cs" />
-    <Compile Include="Persistence\UnitOfWork\FileUnitOfWorkProvider.cs" />
-    <Compile Include="Persistence\UnitOfWork\IUnitOfWork.cs" />
-    <Compile Include="Persistence\UnitOfWork\IUnitOfWorkProvider.cs" />
-    <Compile Include="Persistence\UnitOfWork\IUnitOfWorkRepository.cs" />
-    <Compile Include="Persistence\UnitOfWork\PetaPocoUnitOfWork.cs" />
-    <Compile Include="Persistence\UnitOfWork\PetaPocoUnitOfWorkProvider.cs" />
-    <Compile Include="PropertyEditors\Attributes\PropertyEditorAttribute.cs" />
-    <Compile Include="PropertyEditors\Attributes\ShowLabelAttribute.cs" />
-    <Compile Include="PropertyEditors\BlankPreValueModel.cs" />
-    <Compile Include="PropertyEditors\EditorModel.cs" />
-    <Compile Include="PropertyEditors\EditorModel`T.cs" />
-    <Compile Include="PropertyEditors\IValueModel.cs" />
-    <Compile Include="PropertyEditors\PreValueDefinition.cs" />
-    <Compile Include="PropertyEditors\PreValueModel.cs" />
-    <Compile Include="PropertyEditors\PropertyEditor.cs" />
-    <Compile Include="PropertyEditors\PropertyEditor`T.cs" />
-    <Compile Include="PublishedContentExtensions.cs" />
-    <Compile Include="Dictionary\ICultureDictionary.cs" />
-    <Compile Include="Dynamics\ClassFactory.cs" />
-    <Compile Include="Dynamics\DynamicClass.cs" />
-    <Compile Include="Dynamics\DynamicDictionary.cs" />
-    <Compile Include="Dynamics\DynamicNull.cs" />
-    <Compile Include="Dynamics\DynamicOrdering.cs" />
-    <Compile Include="Dynamics\DynamicProperty.cs" />
-    <Compile Include="Dynamics\DynamicQueryableGetMemberBinder.cs" />
-    <Compile Include="Dynamics\DynamicXml.cs" />
-    <Compile Include="Dynamics\ExtensionMethodFinder.cs" />
-    <Compile Include="Dynamics\ExtensionMethods.cs" />
-    <Compile Include="Dynamics\PropertyResultType.cs" />
-    <Compile Include="IO\FileSystemProviderAttribute.cs" />
-    <Compile Include="IO\FileSystemExtensions.cs" />
-    <Compile Include="IO\MediaFileSystem.cs" />
-    <Compile Include="Macros\PropertyTypes\ContentAll.cs" />
-    <Compile Include="Macros\PropertyTypes\ContentPicker.cs" />
-    <Compile Include="Macros\PropertyTypes\ContentRandom.cs" />
-    <Compile Include="Macros\PropertyTypes\ContentStubs.cs" />
-    <Compile Include="Macros\PropertyTypes\ContentTree.cs" />
-    <Compile Include="Macros\PropertyTypes\ContentType.cs" />
-    <Compile Include="Macros\PropertyTypes\ContentTypeMultiple.cs" />
-    <Compile Include="Macros\PropertyTypes\MediaCurrent.cs" />
-    <Compile Include="Macros\PropertyTypes\Number.cs" />
-    <Compile Include="Macros\PropertyTypes\PropertyTypePicker.cs" />
-    <Compile Include="Macros\PropertyTypes\PropertyTypePickerMultiple.cs" />
-    <Compile Include="Macros\PropertyTypes\TabPicker.cs" />
-    <Compile Include="Macros\PropertyTypes\TabPickerMultiple.cs" />
-    <Compile Include="Macros\PropertyTypes\Text.cs" />
-    <Compile Include="Macros\PropertyTypes\TextMultiLine.cs" />
-    <Compile Include="Macros\MacroTagParser.cs" />
-    <Compile Include="Macros\PropertyTypes\YesNoBool.cs" />
-    <Compile Include="Mandate.cs" />
-    <Compile Include="Models\Content.cs" />
-    <Compile Include="Models\ContentStatus.cs" />
-    <Compile Include="Models\ContentType.cs" />
-    <Compile Include="Models\DataTypeDatabaseType.cs" />
-    <Compile Include="Models\DataTypeDefinition.cs" />
-    <Compile Include="Models\EntityBase\Entity.cs" />
-    <Compile Include="Models\EntityBase\IAggregateRoot.cs" />
-    <Compile Include="Models\EntityBase\ICanBeDirty.cs" />
-    <Compile Include="Models\EntityBase\IEntity.cs" />
-    <Compile Include="Models\EntityBase\IValueObject.cs" />
-    <Compile Include="Models\IContent.cs" />
-    <Compile Include="Models\IContentBase.cs" />
-    <Compile Include="Models\IContentType.cs" />
-    <Compile Include="Models\IContentTypeBase.cs" />
-    <Compile Include="Models\IContentTypeComposition.cs" />
-    <Compile Include="Models\IMacro.cs" />
-    <Compile Include="Models\IMacroProperty.cs" />
-    <Compile Include="Models\IMacroPropertyType.cs" />
-    <Compile Include="Models\IMedia.cs" />
-    <Compile Include="Models\IMediaType.cs" />
-    <Compile Include="Models\Macro.cs" />
-    <Compile Include="Models\MacroProperty.cs" />
-    <Compile Include="Models\MacroPropertyTypeBaseTypes.cs" />
-    <Compile Include="Models\MacroTypes.cs" />
-    <Compile Include="Models\Property.cs" />
-    <Compile Include="Models\PropertyCollection.cs" />
-    <Compile Include="Models\PropertyGroup.cs" />
-    <Compile Include="Models\PropertyGroupCollection.cs" />
-    <Compile Include="Models\PropertyType.cs" />
-    <Compile Include="Models\PropertyTypeCollection.cs" />
-    <Compile Include="Models\Rdbms\AppDto.cs" />
-    <Compile Include="Models\Rdbms\AppTreeDto.cs" />
-    <Compile Include="Models\Rdbms\ContentDto.cs" />
-    <Compile Include="Models\Rdbms\ContentTypeAllowedContentTypeDto.cs" />
-    <Compile Include="Models\Rdbms\ContentTypeDto.cs" />
-    <Compile Include="Models\Rdbms\ContentVersionDto.cs" />
-    <Compile Include="Models\Rdbms\ContentXmlDto.cs" />
-    <Compile Include="Models\Rdbms\DataTypeDto.cs" />
-    <Compile Include="Models\Rdbms\DataTypePreValueDto.cs" />
-    <Compile Include="Models\Rdbms\DictionaryDto.cs" />
-    <Compile Include="Models\Rdbms\DocumentDto.cs" />
-    <Compile Include="Models\Rdbms\DocumentTypeDto.cs" />
-    <Compile Include="Models\Rdbms\DomainDto.cs" />
-    <Compile Include="Models\Rdbms\LanguageDto.cs" />
-    <Compile Include="Models\Rdbms\LanguageTextDto.cs" />
-    <Compile Include="Models\Rdbms\LogDto.cs" />
-    <Compile Include="Models\Rdbms\MacroDto.cs" />
-    <Compile Include="Models\Rdbms\MacroPropertyDto.cs" />
-    <Compile Include="Models\Rdbms\MacroPropertyTypeDto.cs" />
-    <Compile Include="Models\Rdbms\Member2MemberGroupDto.cs" />
-    <Compile Include="Models\Rdbms\MemberDto.cs" />
-    <Compile Include="Models\Rdbms\MemberTypeDto.cs" />
-    <Compile Include="Models\Rdbms\NodeDto.cs" />
-    <Compile Include="Models\Rdbms\PreviewXmlDto.cs" />
-    <Compile Include="Models\Rdbms\PropertyDataDto.cs" />
-    <Compile Include="Models\Rdbms\PropertyTypeDto.cs" />
-    <Compile Include="Models\Rdbms\RelationDto.cs" />
-    <Compile Include="Models\Rdbms\RelationTypeDto.cs" />
-    <Compile Include="Models\Rdbms\StylesheetDto.cs" />
-    <Compile Include="Models\Rdbms\StylesheetPropertyDto.cs" />
-    <Compile Include="Models\Rdbms\TagDto.cs" />
-    <Compile Include="Models\Rdbms\TagRelationshipDto.cs" />
-    <Compile Include="Models\Rdbms\TaskDto.cs" />
-    <Compile Include="Models\Rdbms\TaskTypeDto.cs" />
-    <Compile Include="Models\Rdbms\TemplateDto.cs" />
-    <Compile Include="Models\Rdbms\User2AppDto.cs" />
-    <Compile Include="Models\Rdbms\User2NodeNotifyDto.cs" />
-    <Compile Include="Models\Rdbms\User2NodePermissionDto.cs" />
-    <Compile Include="Models\Rdbms\UserDto.cs" />
-    <Compile Include="Models\Rdbms\UserLoginDto.cs" />
-    <Compile Include="Models\Rdbms\UserTypeDto.cs" />
-    <Compile Include="NameValueCollectionExtensions.cs" />
-    <Compile Include="ObjectResolution\WeightedPluginAttribute.cs" />
-    <Compile Include="Persistence\PetaPoco.cs" />
-    <Compile Include="PropertyEditors\DatePickerPropertyEditorValueConverter.cs" />
-    <Compile Include="PropertyEditors\IPropertyEditorValueConverter.cs" />
-    <Compile Include="Dynamics\ParseException.cs" />
-    <Compile Include="Dynamics\PropertyResult.cs" />
-    <Compile Include="Dynamics\Res.cs" />
-    <Compile Include="Dynamics\Signature.cs" />
-    <Compile Include="ExpressionExtensions.cs" />
-    <Compile Include="Models\IPublishedContent.cs" />
-    <Compile Include="Models\IPublishedContentProperty.cs" />
-    <Compile Include="ActionsResolver.cs" />
-    <Compile Include="CacheRefreshersResolver.cs" />
-    <Compile Include="Configuration\GlobalSettings.cs" />
-    <Compile Include="Configuration\UmbracoSettings.cs" />
-    <Compile Include="CustomBooleanTypeConverter.cs" />
-    <Compile Include="DataTypesResolver.cs" />
-    <Compile Include="DisposableObject.cs" />
-    <Compile Include="DisposableTimer.cs" />
-    <Compile Include="ExpressionHelper.cs" />
-    <Compile Include="IBootManager.cs" />
-    <Compile Include="IntExtensions.cs" />
-    <Compile Include="LambdaExpressionCacheKey.cs" />
-    <Compile Include="PackageActionsResolver.cs" />
-    <Compile Include="ObjectResolution\LegacyTransientObjectsResolver.cs" />
-    <Compile Include="Logging\AsynchronousRollingFileAppender.cs" />
-    <Compile Include="Logging\LoggingTaskExtension.cs" />
-    <Compile Include="Logging\LogHelper.cs" />
-    <Compile Include="ObjectResolution\MacroFieldEditorsResolver.cs" />
-    <Compile Include="Macros\PersistableMacroProperty.cs" />
-    <Compile Include="ObjectExtensions.cs" />
-    <Compile Include="PropertyEditors\PropertyEditorValueConvertersResolver.cs" />
-    <Compile Include="PropertyEditors\TinyMcePropertyEditorValueConverter.cs" />
-    <Compile Include="PropertyEditors\YesNoPropertyEditorValueConverter.cs" />
-    <Compile Include="ObjectResolution\ManyObjectsResolverBase.cs" />
-    <Compile Include="ObjectResolution\ObjectLifetimeScope.cs" />
-    <Compile Include="ObjectResolution\Resolution.cs" />
-    <Compile Include="ObjectResolution\ResolverBase.cs" />
-    <Compile Include="ObjectResolution\SingleObjectResolverBase.cs" />
-    <Compile Include="PublishedContentHelper.cs" />
-    <Compile Include="Publishing\BasePublishingStrategy.cs" />
-    <Compile Include="Publishing\IPublishingStrategy.cs" />
-    <Compile Include="Publishing\PublishingStrategy.cs" />
-    <Compile Include="RenderingEngine.cs" />
-<<<<<<< HEAD
-    <Compile Include="Serialization\AbstractSerializationService.cs" />
-    <Compile Include="Serialization\Formatter.cs" />
-    <Compile Include="Serialization\IFormatter.cs" />
-    <Compile Include="Serialization\ISerializer.cs" />
-    <Compile Include="Serialization\IStreamedResult.cs" />
-    <Compile Include="Serialization\SerializationExtensions.cs" />
-    <Compile Include="Serialization\SerializationService.cs" />
-    <Compile Include="Serialization\ServiceStackJsonSerializer.cs" />
-    <Compile Include="Serialization\ServiceStackXmlSerializer.cs" />
-    <Compile Include="Serialization\StreamedResult.cs" />
-    <Compile Include="Services\ContentService.cs" />
-    <Compile Include="Services\ContentTypeService.cs" />
-    <Compile Include="Services\DataTypeService.cs" />
-    <Compile Include="Services\FileService.cs" />
-    <Compile Include="Services\IContentService.cs" />
-    <Compile Include="Services\IContentTypeService.cs" />
-    <Compile Include="Services\IDataTypeService.cs" />
-    <Compile Include="Services\IFileService.cs" />
-    <Compile Include="Services\ILocalizationService.cs" />
-    <Compile Include="Services\IMacroService.cs" />
-    <Compile Include="Services\IMediaService.cs" />
-    <Compile Include="Services\IService.cs" />
-    <Compile Include="Services\IUserService.cs" />
-    <Compile Include="Services\LocalizationService.cs" />
-    <Compile Include="Services\MacroService.cs" />
-    <Compile Include="Services\MediaService.cs" />
-    <Compile Include="Services\ServiceContext.cs" />
-    <Compile Include="Services\ServiceFactory.cs" />
-    <Compile Include="Services\UserService.cs" />
-=======
-    <Compile Include="RouteParser.cs" />
->>>>>>> b02afb3a
-    <Compile Include="TypeExtensions.cs" />
-    <Compile Include="ReadLock.cs" />
-    <Compile Include="TypeFinder.cs" />
-    <Compile Include="TypeHelper.cs" />
-    <Compile Include="UpgradeableReadLock.cs" />
-    <Compile Include="DelegateEqualityComparer.cs" />
-    <Compile Include="Media\IEmbedProvider.cs" />
-    <Compile Include="Media\IEmbedSettingProvider.cs" />
-    <Compile Include="Media\ProviderSetting.cs" />
-    <Compile Include="Media\Result.cs" />
-    <Compile Include="Media\Status.cs" />
-    <Compile Include="EnumerableExtensions.cs" />
-    <Compile Include="IfExtensions.cs" />
-    <Compile Include="PluginManager.cs" />
-    <Compile Include="IO\FileSecurityException.cs" />
-    <Compile Include="IO\FileSystemProvider.cs" />
-    <Compile Include="IO\FileSystemProviderManager.cs" />
-    <Compile Include="IO\IFileSystem.cs" />
-    <Compile Include="IO\IOHelper.cs" />
-    <Compile Include="IO\PhysicalFileSystem.cs" />
-    <Compile Include="IO\SystemDirectories.cs" />
-    <Compile Include="IO\SystemFiles.cs" />
-    <Compile Include="Media\IThumbnailProvider.cs" />
-    <Compile Include="Properties\AssemblyInfo.cs" />
-    <Compile Include="Configuration\RazorDataTypeModelStaticMappingItem.cs" />
-    <Compile Include="StringAliasCaseType.cs" />
-    <Compile Include="StringExtensions.cs" />
-    <Compile Include="UriExtensions.cs" />
-    <Compile Include="SystemUtilities.cs" />
-    <Compile Include="WriteLock.cs" />
-    <Compile Include="XmlExtensions.cs" />
-    <Compile Include="XmlHelper.cs" />
-  </ItemGroup>
-  <ItemGroup>
-    <None Include="packages.config" />
-  </ItemGroup>
-  <ItemGroup>
-    <ProjectReference Include="..\umbraco.interfaces\umbraco.interfaces.csproj">
-      <Project>{511F6D8D-7717-440A-9A57-A507E9A8B27F}</Project>
-      <Name>umbraco.interfaces</Name>
-    </ProjectReference>
-  </ItemGroup>
-  <ItemGroup />
-  <Import Project="$(MSBuildToolsPath)\Microsoft.CSharp.targets" />
-  <Import Project="$(SolutionDir)\.nuget\nuget.targets" />
-  <!-- To modify your build process, add your task inside one of the targets below and uncomment it. 
-       Other similar extension points exist, see Microsoft.Common.targets.
-  <Target Name="BeforeBuild">
-  </Target>
-  <Target Name="AfterBuild">
-  </Target>
-  -->
+﻿<?xml version="1.0" encoding="utf-8"?>
+<Project ToolsVersion="4.0" DefaultTargets="Build" xmlns="http://schemas.microsoft.com/developer/msbuild/2003">
+  <PropertyGroup>
+    <Configuration Condition=" '$(Configuration)' == '' ">Debug</Configuration>
+    <Platform Condition=" '$(Platform)' == '' ">AnyCPU</Platform>
+    <ProductVersion>8.0.30703</ProductVersion>
+    <SchemaVersion>2.0</SchemaVersion>
+    <ProjectGuid>{31785BC3-256C-4613-B2F5-A1B0BDDED8C1}</ProjectGuid>
+    <OutputType>Library</OutputType>
+    <AppDesignerFolder>Properties</AppDesignerFolder>
+    <RootNamespace>Umbraco.Core</RootNamespace>
+    <AssemblyName>Umbraco.Core</AssemblyName>
+    <TargetFrameworkVersion>v4.0</TargetFrameworkVersion>
+    <FileAlignment>512</FileAlignment>
+    <SolutionDir Condition="$(SolutionDir) == '' Or $(SolutionDir) == '*Undefined*'">..\</SolutionDir>
+    <RestorePackages>true</RestorePackages>
+  </PropertyGroup>
+  <PropertyGroup Condition=" '$(Configuration)|$(Platform)' == 'Debug|AnyCPU' ">
+    <DebugSymbols>true</DebugSymbols>
+    <DebugType>full</DebugType>
+    <Optimize>false</Optimize>
+    <OutputPath>bin\Debug\</OutputPath>
+    <DefineConstants>DEBUG;TRACE</DefineConstants>
+    <ErrorReport>prompt</ErrorReport>
+    <WarningLevel>4</WarningLevel>
+  </PropertyGroup>
+  <PropertyGroup Condition=" '$(Configuration)|$(Platform)' == 'Release|AnyCPU' ">
+    <DebugType>pdbonly</DebugType>
+    <Optimize>true</Optimize>
+    <OutputPath>bin\Release\</OutputPath>
+    <DefineConstants>TRACE</DefineConstants>
+    <ErrorReport>prompt</ErrorReport>
+    <WarningLevel>4</WarningLevel>
+  </PropertyGroup>
+  <ItemGroup>
+    <Reference Include="log4net">
+      <HintPath>..\packages\log4net.2.0.0\lib\net40-full\log4net.dll</HintPath>
+    </Reference>
+    <Reference Include="ServiceStack.Text">
+      <HintPath>..\packages\ServiceStack.Text.3.9.21\lib\net35\ServiceStack.Text.dll</HintPath>
+    </Reference>
+    <Reference Include="System" />
+    <Reference Include="System.Configuration" />
+    <Reference Include="System.Runtime.Caching" />
+    <Reference Include="System.Runtime.Serialization" />
+    <Reference Include="System.Transactions" />
+    <Reference Include="System.Web" />
+    <Reference Include="System.Web.Mvc, Version=3.0.0.0, Culture=neutral, PublicKeyToken=31bf3856ad364e35, processorArchitecture=MSIL" />
+    <Reference Include="System.Xml.Linq" />
+    <Reference Include="System.Data.DataSetExtensions" />
+    <Reference Include="Microsoft.CSharp" />
+    <Reference Include="System.Data" />
+    <Reference Include="System.Xml" />
+  </ItemGroup>
+  <ItemGroup>
+    <Compile Include="..\SolutionInfo.cs">
+      <Link>Properties\SolutionInfo.cs</Link>
+    </Compile>
+    <Compile Include="ActivatorHelper.cs" />
+    <Compile Include="ApplicationContext.cs" />
+    <Compile Include="AssemblyExtensions.cs" />
+    <Compile Include="Attempt.cs" />
+    <Compile Include="Auditing\AuditTrail.cs" />
+    <Compile Include="Auditing\Audit.cs" />
+    <Compile Include="Auditing\AuditTypes.cs" />
+    <Compile Include="Auditing\DataAuditWriteProvider.cs" />
+    <Compile Include="Auditing\IAuditWriteProvider.cs" />
+    <Compile Include="CacheHelper.cs" />
+    <Compile Include="CodeAnnotations\UmbracoDeprecateAttribute.cs" />
+    <Compile Include="CodeAnnotations\UmbracoExperimentalFeatureAttribute.cs" />
+    <Compile Include="CodeAnnotations\UmbracoProposedPublicAttribute.cs" />
+    <Compile Include="Configuration\FileSystemProviderElement.cs" />
+    <Compile Include="Configuration\FileSystemProviderElementCollection.cs" />
+    <Compile Include="Configuration\FileSystemProvidersSection.cs" />
+    <Compile Include="Configuration\InfrastructureSettings\Infrastructure.cs" />
+    <Compile Include="CoreBootManager.cs" />
+    <Compile Include="DatabaseContext.cs" />
+    <Compile Include="DataTableExtensions.cs" />
+    <Compile Include="DictionaryExtensions.cs" />
+    <Compile Include="Dictionary\CultureDictionaryFactoryResolver.cs" />
+    <Compile Include="Dictionary\ICultureDictionaryFactory.cs" />
+    <Compile Include="EventArgs.cs" />
+    <Compile Include="MacroPropertyTypeResolver.cs" />
+    <Compile Include="Models\ContentBase.cs" />
+    <Compile Include="Models\ContentExtensions.cs" />
+    <Compile Include="Enum.cs" />
+    <Compile Include="HashCodeCombiner.cs" />
+    <Compile Include="IO\FileSystemWrapper.cs" />
+    <Compile Include="Models\ContentTypeBase.cs" />
+    <Compile Include="Models\ContentTypeCompositionBase.cs" />
+    <Compile Include="Models\ContentTypeSort.cs" />
+    <Compile Include="Models\Css\CssCompactor.cs" />
+    <Compile Include="Models\Css\CssParser.cs" />
+    <Compile Include="Models\Css\CssSyntax.cs" />
+    <Compile Include="Models\Css\FileUtility.cs" />
+    <Compile Include="Models\Css\FilterTrie.cs" />
+    <Compile Include="Models\Css\LineReader.cs" />
+    <Compile Include="Models\Css\ParseException.cs" />
+    <Compile Include="Models\Css\TrieNode.cs" />
+    <Compile Include="Models\DictionaryItem.cs" />
+    <Compile Include="Models\DictionaryTranslation.cs" />
+    <Compile Include="Models\File.cs" />
+    <Compile Include="Models\IDataTypeDefinition.cs" />
+    <Compile Include="Models\IDictionaryItem.cs" />
+    <Compile Include="Models\IDictionaryTranslation.cs" />
+    <Compile Include="Models\IFile.cs" />
+    <Compile Include="Models\ILanguage.cs" />
+    <Compile Include="Models\ITemplate.cs" />
+    <Compile Include="Models\Language.cs" />
+    <Compile Include="Models\Media.cs" />
+    <Compile Include="Models\MediaType.cs" />
+    <Compile Include="Models\Membership\IMembershipUser.cs" />
+    <Compile Include="Models\Membership\IMembershipUserId.cs" />
+    <Compile Include="Models\Membership\IProfile.cs" />
+    <Compile Include="Models\Membership\IUser.cs" />
+    <Compile Include="Models\Membership\IUserType.cs" />
+    <Compile Include="Models\Membership\Profile.cs" />
+    <Compile Include="Models\Membership\User.cs" />
+    <Compile Include="Models\Membership\UserProfile.cs" />
+    <Compile Include="Models\Membership\UserType.cs" />
+    <Compile Include="Models\PropertyExtensions.cs" />
+    <Compile Include="Models\PropertyTypeExtensions.cs" />
+    <Compile Include="Models\Rdbms\ContentType2ContentTypeDto.cs" />
+    <Compile Include="Models\Rdbms\PropertyTypeGroupDto.cs" />
+    <Compile Include="Models\Relation.cs" />
+    <Compile Include="Models\RelationType.cs" />
+    <Compile Include="Models\Script.cs" />
+    <Compile Include="Models\Stylesheet.cs" />
+    <Compile Include="Models\Task.cs" />
+    <Compile Include="Models\TaskType.cs" />
+    <Compile Include="Models\Template.cs" />
+    <Compile Include="Persistence\Caching\InMemoryCacheProvider.cs" />
+    <Compile Include="Persistence\Caching\IRepositoryCacheProvider.cs" />
+    <Compile Include="Persistence\Caching\NullCacheProvider.cs" />
+    <Compile Include="Persistence\Caching\RuntimeCacheProvider.cs" />
+    <Compile Include="Persistence\DatabaseAnnotations\ConstraintAttribute.cs" />
+    <Compile Include="Persistence\DatabaseAnnotations\SpecialDbTypeAttribute.cs" />
+    <Compile Include="Persistence\DatabaseAnnotations\LengthAttribute.cs" />
+    <Compile Include="Persistence\DatabaseAnnotations\SpecialDbTypes.cs" />
+    <Compile Include="Persistence\DatabaseAnnotations\ForeignKeyAttribute.cs" />
+    <Compile Include="Persistence\DatabaseAnnotations\IndexAttribute.cs" />
+    <Compile Include="Persistence\DatabaseAnnotations\IndexTypes.cs" />
+    <Compile Include="Persistence\DatabaseAnnotations\NullSettingAttribute.cs" />
+    <Compile Include="Persistence\DatabaseAnnotations\NullSettings.cs" />
+    <Compile Include="Persistence\DatabaseAnnotations\PrimaryKeyColumnAttribute.cs" />
+    <Compile Include="Persistence\DatabaseAnnotations\ReferencesAttribute.cs" />
+    <Compile Include="Persistence\DatabaseFactory.cs" />
+    <Compile Include="Persistence\DatabaseProviders.cs" />
+    <Compile Include="Persistence\Factories\ContentFactory.cs" />
+    <Compile Include="Persistence\Factories\ContentTypeFactory.cs" />
+    <Compile Include="Persistence\Factories\DataTypeDefinitionFactory.cs" />
+    <Compile Include="Persistence\Factories\DictionaryItemFactory.cs" />
+    <Compile Include="Persistence\Factories\DictionaryTranslationFactory.cs" />
+    <Compile Include="Persistence\Factories\IEntityFactory.cs" />
+    <Compile Include="Persistence\Factories\LanguageFactory.cs" />
+    <Compile Include="Persistence\Factories\MediaFactory.cs" />
+    <Compile Include="Persistence\Factories\MediaTypeFactory.cs" />
+    <Compile Include="Persistence\Factories\PropertyFactory.cs" />
+    <Compile Include="Persistence\Factories\PropertyGroupFactory.cs" />
+    <Compile Include="Persistence\Factories\RelationFactory.cs" />
+    <Compile Include="Persistence\Factories\RelationTypeFactory.cs" />
+    <Compile Include="Persistence\Factories\TemplateFactory.cs" />
+    <Compile Include="Persistence\Factories\UserFactory.cs" />
+    <Compile Include="Persistence\Factories\UserTypeFactory.cs" />
+    <Compile Include="Persistence\Mappers\BaseMapper.cs" />
+    <Compile Include="Persistence\Mappers\ContentMapper.cs" />
+    <Compile Include="Persistence\Mappers\ContentTypeMapper.cs" />
+    <Compile Include="Persistence\Mappers\DataTypeDefinitionMapper.cs" />
+    <Compile Include="Persistence\Mappers\DictionaryMapper.cs" />
+    <Compile Include="Persistence\Mappers\DictionaryTranslationMapper.cs" />
+    <Compile Include="Persistence\Mappers\DtoMapModel.cs" />
+    <Compile Include="Persistence\Mappers\LanguageMapper.cs" />
+    <Compile Include="Persistence\Mappers\MediaMapper.cs" />
+    <Compile Include="Persistence\Mappers\ModelDtoMapper.cs" />
+    <Compile Include="Persistence\Mappers\PropertyGroupMapper.cs" />
+    <Compile Include="Persistence\Mappers\PropertyTypeMapper.cs" />
+    <Compile Include="Persistence\Mappers\RelationMapper.cs" />
+    <Compile Include="Persistence\Mappers\RelationTypeMapper.cs" />
+    <Compile Include="Persistence\Mappers\UserMapper.cs" />
+    <Compile Include="Persistence\Mappers\UserTypeMapper.cs" />
+    <Compile Include="Persistence\Migrations\Initial\BaseDataCreation.cs" />
+    <Compile Include="Persistence\Migrations\Initial\DatabaseCreation.cs" />
+    <Compile Include="Persistence\PetaPocoExtensions.cs" />
+    <Compile Include="Persistence\PetaPocoSqlExtensions.cs" />
+    <Compile Include="Persistence\Querying\ExpressionHelper.cs" />
+    <Compile Include="Persistence\Querying\IQuery.cs" />
+    <Compile Include="Persistence\Querying\Query.cs" />
+    <Compile Include="Persistence\Querying\SqlTranslator.cs" />
+    <Compile Include="Persistence\Relators\DictionaryLanguageTextRelator.cs" />
+    <Compile Include="Persistence\Repositories\ContentRepository.cs" />
+    <Compile Include="Persistence\Repositories\ContentTypeBaseRepository.cs" />
+    <Compile Include="Persistence\Repositories\ContentTypeRepository.cs" />
+    <Compile Include="Persistence\Repositories\DataTypeDefinitionRepository.cs" />
+    <Compile Include="Persistence\Repositories\DictionaryRepository.cs" />
+    <Compile Include="Persistence\Repositories\FileRepository.cs" />
+    <Compile Include="Persistence\Repositories\Interfaces\IContentRepository.cs" />
+    <Compile Include="Persistence\Repositories\Interfaces\IContentTypeRepository.cs" />
+    <Compile Include="Persistence\Repositories\Interfaces\IDataTypeDefinitionRepository.cs" />
+    <Compile Include="Persistence\Repositories\Interfaces\IDictionaryRepository.cs" />
+    <Compile Include="Persistence\Repositories\Interfaces\ILanguageRepository.cs" />
+    <Compile Include="Persistence\Repositories\Interfaces\IMacroRepository.cs" />
+    <Compile Include="Persistence\Repositories\Interfaces\IMediaRepository.cs" />
+    <Compile Include="Persistence\Repositories\Interfaces\IMediaTypeRepository.cs" />
+    <Compile Include="Persistence\Repositories\Interfaces\IRelationRepository.cs" />
+    <Compile Include="Persistence\Repositories\Interfaces\IRelationTypeRepository.cs" />
+    <Compile Include="Persistence\Repositories\Interfaces\IRepositoryQueryable.cs" />
+    <Compile Include="Persistence\Relators\GroupPropertyTypeRelator.cs" />
+    <Compile Include="Persistence\Repositories\Interfaces\IScriptRepository.cs" />
+    <Compile Include="Persistence\Repositories\Interfaces\IRepository.cs" />
+    <Compile Include="Persistence\Repositories\Interfaces\IStylesheetRepository.cs" />
+    <Compile Include="Persistence\Repositories\Interfaces\ITemplateRepository.cs" />
+    <Compile Include="Persistence\Repositories\Interfaces\IUserRepository.cs" />
+    <Compile Include="Persistence\Repositories\Interfaces\IUserTypeRepository.cs" />
+    <Compile Include="Persistence\Repositories\LanguageRepository.cs" />
+    <Compile Include="Persistence\Repositories\MacroRepository.cs" />
+    <Compile Include="Persistence\Repositories\MediaRepository.cs" />
+    <Compile Include="Persistence\Repositories\MediaTypeRepository.cs" />
+    <Compile Include="Persistence\Repositories\PetaPocoRepositoryBase.cs" />
+    <Compile Include="Persistence\Repositories\RelationRepository.cs" />
+    <Compile Include="Persistence\Repositories\RelationTypeRepository.cs" />
+    <Compile Include="Persistence\Repositories\RepositoryBase.cs" />
+    <Compile Include="Persistence\Repositories\ScriptRepository.cs" />
+    <Compile Include="Persistence\Repositories\StylesheetRepository.cs" />
+    <Compile Include="Persistence\Repositories\TemplateRepository.cs" />
+    <Compile Include="Persistence\Repositories\UserRepository.cs" />
+    <Compile Include="Persistence\Repositories\UserTypeRepository.cs" />
+    <Compile Include="Persistence\RepositoryResolver.cs" />
+    <Compile Include="Persistence\SqlSyntax\DbTypes.cs" />
+    <Compile Include="Persistence\SqlSyntax\ISqlSyntaxProvider.cs" />
+    <Compile Include="Persistence\SqlSyntax\ModelDefinitions\ColumnDefinition.cs" />
+    <Compile Include="Persistence\SqlSyntax\ModelDefinitions\DefinitionFactory.cs" />
+    <Compile Include="Persistence\SqlSyntax\ModelDefinitions\ForeignKeyDefinition.cs" />
+    <Compile Include="Persistence\SqlSyntax\ModelDefinitions\IndexDefinition.cs" />
+    <Compile Include="Persistence\SqlSyntax\ModelDefinitions\TableDefinition.cs" />
+    <Compile Include="Persistence\SqlSyntax\MySqlSyntaxProvider.cs" />
+    <Compile Include="Persistence\SqlSyntax\SqlCeSyntaxProvider.cs" />
+    <Compile Include="Persistence\SqlSyntax\SqlServerSyntaxProvider.cs" />
+    <Compile Include="Persistence\SqlSyntax\SqlSyntaxProviderBase.cs" />
+    <Compile Include="Persistence\SqlSyntax\SyntaxConfig.cs" />
+    <Compile Include="Persistence\TransactionType.cs" />
+    <Compile Include="Persistence\UnitOfWork\FileUnitOfWork.cs" />
+    <Compile Include="Persistence\UnitOfWork\FileUnitOfWorkProvider.cs" />
+    <Compile Include="Persistence\UnitOfWork\IUnitOfWork.cs" />
+    <Compile Include="Persistence\UnitOfWork\IUnitOfWorkProvider.cs" />
+    <Compile Include="Persistence\UnitOfWork\IUnitOfWorkRepository.cs" />
+    <Compile Include="Persistence\UnitOfWork\PetaPocoUnitOfWork.cs" />
+    <Compile Include="Persistence\UnitOfWork\PetaPocoUnitOfWorkProvider.cs" />
+    <Compile Include="PropertyEditors\Attributes\PropertyEditorAttribute.cs" />
+    <Compile Include="PropertyEditors\Attributes\ShowLabelAttribute.cs" />
+    <Compile Include="PropertyEditors\BlankPreValueModel.cs" />
+    <Compile Include="PropertyEditors\EditorModel.cs" />
+    <Compile Include="PropertyEditors\EditorModel`T.cs" />
+    <Compile Include="PropertyEditors\IValueModel.cs" />
+    <Compile Include="PropertyEditors\PreValueDefinition.cs" />
+    <Compile Include="PropertyEditors\PreValueModel.cs" />
+    <Compile Include="PropertyEditors\PropertyEditor.cs" />
+    <Compile Include="PropertyEditors\PropertyEditor`T.cs" />
+    <Compile Include="PublishedContentExtensions.cs" />
+    <Compile Include="Dictionary\ICultureDictionary.cs" />
+    <Compile Include="Dynamics\ClassFactory.cs" />
+    <Compile Include="Dynamics\DynamicClass.cs" />
+    <Compile Include="Dynamics\DynamicDictionary.cs" />
+    <Compile Include="Dynamics\DynamicNull.cs" />
+    <Compile Include="Dynamics\DynamicOrdering.cs" />
+    <Compile Include="Dynamics\DynamicProperty.cs" />
+    <Compile Include="Dynamics\DynamicQueryableGetMemberBinder.cs" />
+    <Compile Include="Dynamics\DynamicXml.cs" />
+    <Compile Include="Dynamics\ExtensionMethodFinder.cs" />
+    <Compile Include="Dynamics\ExtensionMethods.cs" />
+    <Compile Include="Dynamics\PropertyResultType.cs" />
+    <Compile Include="IO\FileSystemProviderAttribute.cs" />
+    <Compile Include="IO\FileSystemExtensions.cs" />
+    <Compile Include="IO\MediaFileSystem.cs" />
+    <Compile Include="Macros\PropertyTypes\ContentAll.cs" />
+    <Compile Include="Macros\PropertyTypes\ContentPicker.cs" />
+    <Compile Include="Macros\PropertyTypes\ContentRandom.cs" />
+    <Compile Include="Macros\PropertyTypes\ContentStubs.cs" />
+    <Compile Include="Macros\PropertyTypes\ContentTree.cs" />
+    <Compile Include="Macros\PropertyTypes\ContentType.cs" />
+    <Compile Include="Macros\PropertyTypes\ContentTypeMultiple.cs" />
+    <Compile Include="Macros\PropertyTypes\MediaCurrent.cs" />
+    <Compile Include="Macros\PropertyTypes\Number.cs" />
+    <Compile Include="Macros\PropertyTypes\PropertyTypePicker.cs" />
+    <Compile Include="Macros\PropertyTypes\PropertyTypePickerMultiple.cs" />
+    <Compile Include="Macros\PropertyTypes\TabPicker.cs" />
+    <Compile Include="Macros\PropertyTypes\TabPickerMultiple.cs" />
+    <Compile Include="Macros\PropertyTypes\Text.cs" />
+    <Compile Include="Macros\PropertyTypes\TextMultiLine.cs" />
+    <Compile Include="Macros\MacroTagParser.cs" />
+    <Compile Include="Macros\PropertyTypes\YesNoBool.cs" />
+    <Compile Include="Mandate.cs" />
+    <Compile Include="Models\Content.cs" />
+    <Compile Include="Models\ContentStatus.cs" />
+    <Compile Include="Models\ContentType.cs" />
+    <Compile Include="Models\DataTypeDatabaseType.cs" />
+    <Compile Include="Models\DataTypeDefinition.cs" />
+    <Compile Include="Models\EntityBase\Entity.cs" />
+    <Compile Include="Models\EntityBase\IAggregateRoot.cs" />
+    <Compile Include="Models\EntityBase\ICanBeDirty.cs" />
+    <Compile Include="Models\EntityBase\IEntity.cs" />
+    <Compile Include="Models\EntityBase\IValueObject.cs" />
+    <Compile Include="Models\IContent.cs" />
+    <Compile Include="Models\IContentBase.cs" />
+    <Compile Include="Models\IContentType.cs" />
+    <Compile Include="Models\IContentTypeBase.cs" />
+    <Compile Include="Models\IContentTypeComposition.cs" />
+    <Compile Include="Models\IMacro.cs" />
+    <Compile Include="Models\IMacroProperty.cs" />
+    <Compile Include="Models\IMacroPropertyType.cs" />
+    <Compile Include="Models\IMedia.cs" />
+    <Compile Include="Models\IMediaType.cs" />
+    <Compile Include="Models\Macro.cs" />
+    <Compile Include="Models\MacroProperty.cs" />
+    <Compile Include="Models\MacroPropertyTypeBaseTypes.cs" />
+    <Compile Include="Models\MacroTypes.cs" />
+    <Compile Include="Models\Property.cs" />
+    <Compile Include="Models\PropertyCollection.cs" />
+    <Compile Include="Models\PropertyGroup.cs" />
+    <Compile Include="Models\PropertyGroupCollection.cs" />
+    <Compile Include="Models\PropertyType.cs" />
+    <Compile Include="Models\PropertyTypeCollection.cs" />
+    <Compile Include="Models\Rdbms\AppDto.cs" />
+    <Compile Include="Models\Rdbms\AppTreeDto.cs" />
+    <Compile Include="Models\Rdbms\ContentDto.cs" />
+    <Compile Include="Models\Rdbms\ContentTypeAllowedContentTypeDto.cs" />
+    <Compile Include="Models\Rdbms\ContentTypeDto.cs" />
+    <Compile Include="Models\Rdbms\ContentVersionDto.cs" />
+    <Compile Include="Models\Rdbms\ContentXmlDto.cs" />
+    <Compile Include="Models\Rdbms\DataTypeDto.cs" />
+    <Compile Include="Models\Rdbms\DataTypePreValueDto.cs" />
+    <Compile Include="Models\Rdbms\DictionaryDto.cs" />
+    <Compile Include="Models\Rdbms\DocumentDto.cs" />
+    <Compile Include="Models\Rdbms\DocumentTypeDto.cs" />
+    <Compile Include="Models\Rdbms\DomainDto.cs" />
+    <Compile Include="Models\Rdbms\LanguageDto.cs" />
+    <Compile Include="Models\Rdbms\LanguageTextDto.cs" />
+    <Compile Include="Models\Rdbms\LogDto.cs" />
+    <Compile Include="Models\Rdbms\MacroDto.cs" />
+    <Compile Include="Models\Rdbms\MacroPropertyDto.cs" />
+    <Compile Include="Models\Rdbms\MacroPropertyTypeDto.cs" />
+    <Compile Include="Models\Rdbms\Member2MemberGroupDto.cs" />
+    <Compile Include="Models\Rdbms\MemberDto.cs" />
+    <Compile Include="Models\Rdbms\MemberTypeDto.cs" />
+    <Compile Include="Models\Rdbms\NodeDto.cs" />
+    <Compile Include="Models\Rdbms\PreviewXmlDto.cs" />
+    <Compile Include="Models\Rdbms\PropertyDataDto.cs" />
+    <Compile Include="Models\Rdbms\PropertyTypeDto.cs" />
+    <Compile Include="Models\Rdbms\RelationDto.cs" />
+    <Compile Include="Models\Rdbms\RelationTypeDto.cs" />
+    <Compile Include="Models\Rdbms\StylesheetDto.cs" />
+    <Compile Include="Models\Rdbms\StylesheetPropertyDto.cs" />
+    <Compile Include="Models\Rdbms\TagDto.cs" />
+    <Compile Include="Models\Rdbms\TagRelationshipDto.cs" />
+    <Compile Include="Models\Rdbms\TaskDto.cs" />
+    <Compile Include="Models\Rdbms\TaskTypeDto.cs" />
+    <Compile Include="Models\Rdbms\TemplateDto.cs" />
+    <Compile Include="Models\Rdbms\User2AppDto.cs" />
+    <Compile Include="Models\Rdbms\User2NodeNotifyDto.cs" />
+    <Compile Include="Models\Rdbms\User2NodePermissionDto.cs" />
+    <Compile Include="Models\Rdbms\UserDto.cs" />
+    <Compile Include="Models\Rdbms\UserLoginDto.cs" />
+    <Compile Include="Models\Rdbms\UserTypeDto.cs" />
+    <Compile Include="NameValueCollectionExtensions.cs" />
+    <Compile Include="ObjectResolution\WeightedPluginAttribute.cs" />
+    <Compile Include="Persistence\PetaPoco.cs" />
+    <Compile Include="PropertyEditors\DatePickerPropertyEditorValueConverter.cs" />
+    <Compile Include="PropertyEditors\IPropertyEditorValueConverter.cs" />
+    <Compile Include="Dynamics\ParseException.cs" />
+    <Compile Include="Dynamics\PropertyResult.cs" />
+    <Compile Include="Dynamics\Res.cs" />
+    <Compile Include="Dynamics\Signature.cs" />
+    <Compile Include="ExpressionExtensions.cs" />
+    <Compile Include="Models\IPublishedContent.cs" />
+    <Compile Include="Models\IPublishedContentProperty.cs" />
+    <Compile Include="ActionsResolver.cs" />
+    <Compile Include="CacheRefreshersResolver.cs" />
+    <Compile Include="Configuration\GlobalSettings.cs" />
+    <Compile Include="Configuration\UmbracoSettings.cs" />
+    <Compile Include="CustomBooleanTypeConverter.cs" />
+    <Compile Include="DataTypesResolver.cs" />
+    <Compile Include="DisposableObject.cs" />
+    <Compile Include="DisposableTimer.cs" />
+    <Compile Include="ExpressionHelper.cs" />
+    <Compile Include="IBootManager.cs" />
+    <Compile Include="IntExtensions.cs" />
+    <Compile Include="LambdaExpressionCacheKey.cs" />
+    <Compile Include="PackageActionsResolver.cs" />
+    <Compile Include="ObjectResolution\LegacyTransientObjectsResolver.cs" />
+    <Compile Include="Logging\AsynchronousRollingFileAppender.cs" />
+    <Compile Include="Logging\LoggingTaskExtension.cs" />
+    <Compile Include="Logging\LogHelper.cs" />
+    <Compile Include="ObjectResolution\MacroFieldEditorsResolver.cs" />
+    <Compile Include="Macros\PersistableMacroProperty.cs" />
+    <Compile Include="ObjectExtensions.cs" />
+    <Compile Include="PropertyEditors\PropertyEditorValueConvertersResolver.cs" />
+    <Compile Include="PropertyEditors\TinyMcePropertyEditorValueConverter.cs" />
+    <Compile Include="PropertyEditors\YesNoPropertyEditorValueConverter.cs" />
+    <Compile Include="ObjectResolution\ManyObjectsResolverBase.cs" />
+    <Compile Include="ObjectResolution\ObjectLifetimeScope.cs" />
+    <Compile Include="ObjectResolution\Resolution.cs" />
+    <Compile Include="ObjectResolution\ResolverBase.cs" />
+    <Compile Include="ObjectResolution\SingleObjectResolverBase.cs" />
+    <Compile Include="PublishedContentHelper.cs" />
+    <Compile Include="Publishing\BasePublishingStrategy.cs" />
+    <Compile Include="Publishing\IPublishingStrategy.cs" />
+    <Compile Include="Publishing\PublishingStrategy.cs" />
+    <Compile Include="RenderingEngine.cs" />
+    <Compile Include="RouteParser.cs" />
+    <Compile Include="Serialization\AbstractSerializationService.cs" />
+    <Compile Include="Serialization\Formatter.cs" />
+    <Compile Include="Serialization\IFormatter.cs" />
+    <Compile Include="Serialization\ISerializer.cs" />
+    <Compile Include="Serialization\IStreamedResult.cs" />
+    <Compile Include="Serialization\SerializationExtensions.cs" />
+    <Compile Include="Serialization\SerializationService.cs" />
+    <Compile Include="Serialization\ServiceStackJsonSerializer.cs" />
+    <Compile Include="Serialization\ServiceStackXmlSerializer.cs" />
+    <Compile Include="Serialization\StreamedResult.cs" />
+    <Compile Include="Services\ContentService.cs" />
+    <Compile Include="Services\ContentTypeService.cs" />
+    <Compile Include="Services\DataTypeService.cs" />
+    <Compile Include="Services\FileService.cs" />
+    <Compile Include="Services\IContentService.cs" />
+    <Compile Include="Services\IContentTypeService.cs" />
+    <Compile Include="Services\IDataTypeService.cs" />
+    <Compile Include="Services\IFileService.cs" />
+    <Compile Include="Services\ILocalizationService.cs" />
+    <Compile Include="Services\IMacroService.cs" />
+    <Compile Include="Services\IMediaService.cs" />
+    <Compile Include="Services\IService.cs" />
+    <Compile Include="Services\IUserService.cs" />
+    <Compile Include="Services\LocalizationService.cs" />
+    <Compile Include="Services\MacroService.cs" />
+    <Compile Include="Services\MediaService.cs" />
+    <Compile Include="Services\ServiceContext.cs" />
+    <Compile Include="Services\ServiceFactory.cs" />
+    <Compile Include="Services\UserService.cs" />
+    <Compile Include="TypeExtensions.cs" />
+    <Compile Include="ReadLock.cs" />
+    <Compile Include="TypeFinder.cs" />
+    <Compile Include="TypeHelper.cs" />
+    <Compile Include="UpgradeableReadLock.cs" />
+    <Compile Include="DelegateEqualityComparer.cs" />
+    <Compile Include="Media\IEmbedProvider.cs" />
+    <Compile Include="Media\IEmbedSettingProvider.cs" />
+    <Compile Include="Media\ProviderSetting.cs" />
+    <Compile Include="Media\Result.cs" />
+    <Compile Include="Media\Status.cs" />
+    <Compile Include="EnumerableExtensions.cs" />
+    <Compile Include="IfExtensions.cs" />
+    <Compile Include="PluginManager.cs" />
+    <Compile Include="IO\FileSecurityException.cs" />
+    <Compile Include="IO\FileSystemProvider.cs" />
+    <Compile Include="IO\FileSystemProviderManager.cs" />
+    <Compile Include="IO\IFileSystem.cs" />
+    <Compile Include="IO\IOHelper.cs" />
+    <Compile Include="IO\PhysicalFileSystem.cs" />
+    <Compile Include="IO\SystemDirectories.cs" />
+    <Compile Include="IO\SystemFiles.cs" />
+    <Compile Include="Media\IThumbnailProvider.cs" />
+    <Compile Include="Properties\AssemblyInfo.cs" />
+    <Compile Include="Configuration\RazorDataTypeModelStaticMappingItem.cs" />
+    <Compile Include="StringAliasCaseType.cs" />
+    <Compile Include="StringExtensions.cs" />
+    <Compile Include="UriExtensions.cs" />
+    <Compile Include="SystemUtilities.cs" />
+    <Compile Include="WriteLock.cs" />
+    <Compile Include="XmlExtensions.cs" />
+    <Compile Include="XmlHelper.cs" />
+  </ItemGroup>
+  <ItemGroup>
+    <None Include="packages.config" />
+  </ItemGroup>
+  <ItemGroup>
+    <ProjectReference Include="..\umbraco.interfaces\umbraco.interfaces.csproj">
+      <Project>{511F6D8D-7717-440A-9A57-A507E9A8B27F}</Project>
+      <Name>umbraco.interfaces</Name>
+    </ProjectReference>
+  </ItemGroup>
+  <ItemGroup />
+  <Import Project="$(MSBuildToolsPath)\Microsoft.CSharp.targets" />
+  <Import Project="$(SolutionDir)\.nuget\nuget.targets" />
+  <!-- To modify your build process, add your task inside one of the targets below and uncomment it. 
+       Other similar extension points exist, see Microsoft.Common.targets.
+  <Target Name="BeforeBuild">
+  </Target>
+  <Target Name="AfterBuild">
+  </Target>
+  -->
 </Project>