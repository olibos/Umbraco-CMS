﻿using System;
using System.IO;
using System.Linq;
using Umbraco.Core.Cache;
using Umbraco.Core.Events;
using Umbraco.Core.IO;
using Umbraco.Core.Logging;
using Umbraco.Core.Packaging;
using Umbraco.Core.Services;
using Umbraco.Core.Services.Implement;

namespace Umbraco.Core.Composing.CompositionExtensions
{
    public static class Services
    {
        public static Composition ComposeServices(this Composition composition)
        {
            // register a transient messages factory, which will be replaced by the web
            // boot manager when running in a web context
            composition.RegisterUnique<IEventMessagesFactory, TransientEventMessagesFactory>();

            // register the service context
            composition.RegisterUnique<ServiceContext>();

            // register the special idk map
            composition.RegisterUnique<IdkMap>();

            // register the services
            composition.RegisterUnique<IKeyValueService, KeyValueService>();
            composition.RegisterUnique<IPublicAccessService, PublicAccessService>();
            composition.RegisterUnique<IDomainService, DomainService>();
            composition.RegisterUnique<IAuditService, AuditService>();
            composition.RegisterUnique<ITagService, TagService>();
            composition.RegisterUnique<IContentService, ContentService>();
            composition.RegisterUnique<IUserService, UserService>();
            composition.RegisterUnique<IMemberService, MemberService>();
            composition.RegisterUnique<IMediaService, MediaService>();
            composition.RegisterUnique<IContentTypeService, ContentTypeService>();
            composition.RegisterUnique<IContentTypeBaseServiceProvider, ContentTypeBaseServiceProvider>();
            composition.RegisterUnique<IMediaTypeService, MediaTypeService>();
            composition.RegisterUnique<IDataTypeService, DataTypeService>();
            composition.RegisterUnique<IFileService, FileService>();
            composition.RegisterUnique<ILocalizationService, LocalizationService>();
            composition.RegisterUnique<IPackagingService, PackagingService>();
            composition.RegisterUnique<IServerRegistrationService, ServerRegistrationService>();
            composition.RegisterUnique<IEntityService, EntityService>();
            composition.RegisterUnique<IRelationService, RelationService>();
            composition.RegisterUnique<IMacroService, MacroService>();
            composition.RegisterUnique<IMemberTypeService, MemberTypeService>();
            composition.RegisterUnique<IMemberGroupService, MemberGroupService>();
            composition.RegisterUnique<INotificationService, NotificationService>();
            composition.RegisterUnique<IExternalLoginService, ExternalLoginService>();
            composition.RegisterUnique<IRedirectUrlService, RedirectUrlService>();
            composition.RegisterUnique<IConsentService, ConsentService>();
            composition.Register<LocalizedTextServiceFileSources>(SourcesFactory);
            composition.RegisterUnique<ILocalizedTextService>(factory => new LocalizedTextService(
                factory.GetInstance<Lazy<LocalizedTextServiceFileSources>>(),
                factory.GetInstance<ILogger>()));

            composition.RegisterUnique<IEntityXmlSerializer, EntityXmlSerializer>();

            composition.RegisterUnique<IPackageActionRunner, PackageActionRunner>();

            composition.RegisterUnique<ConflictingPackageData>();
            composition.RegisterUnique<CompiledPackageXmlParser>();
            composition.RegisterUnique<ICreatedPackagesRepository>(factory => CreatePackageRepository(factory, "createdPackages.config"));
            composition.RegisterUnique<IInstalledPackagesRepository>(factory => CreatePackageRepository(factory, "installedPackages.config"));
            composition.RegisterUnique<PackageDataInstallation>();
            composition.RegisterUnique<PackageFileInstallation>();
            composition.RegisterUnique<IPackageInstallation>(factory => //factory required because we need to pass in a string path
                new PackageInstallation(
                    factory.GetInstance<PackageDataInstallation>(), factory.GetInstance<PackageFileInstallation>(),
                    factory.GetInstance<CompiledPackageXmlParser>(), factory.GetInstance<IPackageActionRunner>(),
                    new DirectoryInfo( factory.GetInstance<IIOHelper>().GetRootDirectorySafe())));

            return composition;
        }

        /// <summary>
        /// Creates an instance of PackagesRepository for either the ICreatedPackagesRepository or the IInstalledPackagesRepository
        /// </summary>
        /// <param name="factory"></param>
        /// <param name="packageRepoFileName"></param>
        /// <returns></returns>
        private static PackagesRepository CreatePackageRepository(IFactory factory, string packageRepoFileName)
            => new PackagesRepository(
                factory.GetInstance<IContentService>(), factory.GetInstance<IContentTypeService>(), factory.GetInstance<IDataTypeService>(), factory.GetInstance<IFileService>(), factory.GetInstance<IMacroService>(), factory.GetInstance<ILocalizationService>(),  factory.GetInstance<IIOHelper>(), factory.GetInstance<IEntityXmlSerializer>(), factory.GetInstance<ILogger>(),
                packageRepoFileName);

        private static LocalizedTextServiceFileSources SourcesFactory(IFactory container)
        {
<<<<<<< HEAD
            var ioHelper = container.GetInstance<IIOHelper>();

            var mainLangFolder = new DirectoryInfo(ioHelper.MapPath(SystemDirectories.Umbraco + "/config/lang/"));
            var appPlugins = new DirectoryInfo(ioHelper.MapPath(SystemDirectories.AppPlugins));
            var configLangFolder = new DirectoryInfo(ioHelper.MapPath(SystemDirectories.Config + "/lang/"));
=======
            var mainLangFolder = new DirectoryInfo(Current.IOHelper.MapPath(Current.Configs.Global().UmbracoPath + "/config/lang/"));
            var appPlugins = new DirectoryInfo(Current.IOHelper.MapPath(Constants.SystemDirectories.AppPlugins));
            var configLangFolder = new DirectoryInfo(Current.IOHelper.MapPath(Constants.SystemDirectories.Config + "/lang/"));
>>>>>>> cd3a97ce

            var pluginLangFolders = appPlugins.Exists == false
                ? Enumerable.Empty<LocalizedTextServiceSupplementaryFileSource>()
                : appPlugins.GetDirectories()
                    .SelectMany(x => x.GetDirectories("Lang", SearchOption.AllDirectories))
                    .SelectMany(x => x.GetFiles("*.xml", SearchOption.TopDirectoryOnly))
                    .Select(x => new LocalizedTextServiceSupplementaryFileSource(x, false));

            //user defined langs that overwrite the default, these should not be used by plugin creators
            var userLangFolders = configLangFolder.Exists == false
                ? Enumerable.Empty<LocalizedTextServiceSupplementaryFileSource>()
                : configLangFolder
                    .GetFiles("*.user.xml", SearchOption.TopDirectoryOnly)
                    .Select(x => new LocalizedTextServiceSupplementaryFileSource(x, true));

            return new LocalizedTextServiceFileSources(
                container.GetInstance<ILogger>(),
                container.GetInstance<AppCaches>(),
                mainLangFolder,
                pluginLangFolders.Concat(userLangFolders));
        }
    }
}<|MERGE_RESOLUTION|>--- conflicted
+++ resolved
@@ -89,17 +89,9 @@
 
         private static LocalizedTextServiceFileSources SourcesFactory(IFactory container)
         {
-<<<<<<< HEAD
-            var ioHelper = container.GetInstance<IIOHelper>();
-
-            var mainLangFolder = new DirectoryInfo(ioHelper.MapPath(SystemDirectories.Umbraco + "/config/lang/"));
-            var appPlugins = new DirectoryInfo(ioHelper.MapPath(SystemDirectories.AppPlugins));
-            var configLangFolder = new DirectoryInfo(ioHelper.MapPath(SystemDirectories.Config + "/lang/"));
-=======
             var mainLangFolder = new DirectoryInfo(Current.IOHelper.MapPath(Current.Configs.Global().UmbracoPath + "/config/lang/"));
             var appPlugins = new DirectoryInfo(Current.IOHelper.MapPath(Constants.SystemDirectories.AppPlugins));
             var configLangFolder = new DirectoryInfo(Current.IOHelper.MapPath(Constants.SystemDirectories.Config + "/lang/"));
->>>>>>> cd3a97ce
 
             var pluginLangFolders = appPlugins.Exists == false
                 ? Enumerable.Empty<LocalizedTextServiceSupplementaryFileSource>()
