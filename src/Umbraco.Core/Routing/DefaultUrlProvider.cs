﻿using System;
using System.Collections.Generic;
using Microsoft.Extensions.Options;
using Microsoft.Extensions.Logging;
using Umbraco.Core.Configuration;
using Umbraco.Core.Configuration.Models;
using Umbraco.Core.Configuration.UmbracoSettings;
using Umbraco.Core.Models.PublishedContent;

namespace Umbraco.Web.Routing
{
    /// <summary>
    /// Provides urls.
    /// </summary>
    public class DefaultUrlProvider : IUrlProvider
    {
        private readonly RequestHandlerSettings _requestSettings;
        private readonly ILogger<DefaultUrlProvider> _logger;
        private readonly GlobalSettings _globalSettings;
        private readonly ISiteDomainHelper _siteDomainHelper;
        private readonly IUmbracoContextAccessor _umbracoContextAccessor;
        private readonly UriUtility _uriUtility;

        public DefaultUrlProvider(IOptions<RequestHandlerSettings> requestSettings, ILogger<DefaultUrlProvider> logger, IOptions<GlobalSettings> globalSettings, ISiteDomainHelper siteDomainHelper, IUmbracoContextAccessor umbracoContextAccessor, UriUtility uriUtility)
        {
            _requestSettings = requestSettings.Value;
            _logger = logger;
            _globalSettings = globalSettings.Value;
            _siteDomainHelper = siteDomainHelper;
            _uriUtility = uriUtility;
            _umbracoContextAccessor = umbracoContextAccessor;
        }

        #region GetUrl

        /// <inheritdoc />
        public virtual UrlInfo GetUrl(IPublishedContent content, UrlMode mode, string culture, Uri current)
        {
            if (!current.IsAbsoluteUri) throw new ArgumentException("Current URL must be absolute.", nameof(current));

            var umbracoContext = _umbracoContextAccessor.UmbracoContext;
            // will not use cache if previewing
            var route = umbracoContext.Content.GetRouteById(content.Id, culture);

            return GetUrlFromRoute(route, umbracoContext, content.Id, current, mode, culture);
        }

        internal UrlInfo GetUrlFromRoute(string route, IUmbracoContext umbracoContext, int id, Uri current, UrlMode mode, string culture)
        {
            if (string.IsNullOrWhiteSpace(route))
            {
                _logger.LogDebug("Couldn't find any page with nodeId={NodeId}. This is most likely caused by the page not being published.", id);
                return null;
            }

            // extract domainUri and path
            // route is /<path> or <domainRootId>/<path>
            var pos = route.IndexOf('/');
            var path = pos == 0 ? route : route.Substring(pos);
            var domainUri = pos == 0
                ? null
                : DomainUtilities.DomainForNode(umbracoContext.PublishedSnapshot.Domains, _siteDomainHelper, int.Parse(route.Substring(0, pos)), current, culture);

            // assemble the URL from domainUri (maybe null) and path
            var url = AssembleUrl(domainUri, path, current, mode).ToString();

            return UrlInfo.Url(url, culture);
        }

        #endregion

        #region GetOtherUrls

        /// <summary>
        /// Gets the other URLs of a published content.
        /// </summary>
        /// <param name="umbracoContextAccessor">The Umbraco context.</param>
        /// <param name="id">The published content id.</param>
        /// <param name="current">The current absolute URL.</param>
        /// <returns>The other URLs for the published content.</returns>
        /// <remarks>
        /// <para>Other URLs are those that <c>GetUrl</c> would not return in the current context, but would be valid
        /// URLs for the node in other contexts (different domain for current request, umbracoUrlAlias...).</para>
        /// </remarks>
        public virtual IEnumerable<UrlInfo> GetOtherUrls(int id, Uri current)
        {
            var umbracoContext = _umbracoContextAccessor.UmbracoContext;
            var node = umbracoContext.Content.GetById(id);
            if (node == null)
                yield break;

            // look for domains, walking up the tree
            var n = node;
            var domainUris = DomainUtilities.DomainsForNode(umbracoContext.PublishedSnapshot.Domains, _siteDomainHelper, n.Id, current, false);
            while (domainUris == null && n != null) // n is null at root
            {
                n = n.Parent; // move to parent node
                domainUris = n == null ? null : DomainUtilities.DomainsForNode(umbracoContext.PublishedSnapshot.Domains, _siteDomainHelper, n.Id, current, excludeDefault: true);
            }

            // no domains = exit
            if (domainUris ==null)
                yield break;

            foreach (var d in domainUris)
            {
                var culture = d?.Culture?.Name;

                //although we are passing in culture here, if any node in this path is invariant, it ignores the culture anyways so this is ok
                var route = umbracoContext.Content.GetRouteById(id, culture);
                if (route == null) continue;

                //need to strip off the leading ID for the route if it exists (occurs if the route is for a node with a domain assigned)
                var pos = route.IndexOf('/');
                var path = pos == 0 ? route : route.Substring(pos);

                var uri = new Uri(CombinePaths(d.Uri.GetLeftPart(UriPartial.Path), path));
                uri = _uriUtility.UriFromUmbraco(uri, _requestSettings);
                yield return UrlInfo.Url(uri.ToString(), culture);
            }
        }

        #endregion

        #region Utilities

        Uri AssembleUrl(DomainAndUri domainUri, string path, Uri current, UrlMode mode)
        {
            Uri uri;

            // ignore vdir at that point, UriFromUmbraco will do it

            if (domainUri == null) // no domain was found
            {
                if (current == null)
                    mode = UrlMode.Relative; // best we can do

                switch (mode)
                {
                    case UrlMode.Absolute:
                        uri = new Uri(current.GetLeftPart(UriPartial.Authority) + path);
                        break;
                    case UrlMode.Relative:
                    case UrlMode.Auto:
                        uri = new Uri(path, UriKind.Relative);
                        break;
                    default:
                        throw new ArgumentOutOfRangeException(nameof(mode));
                }
            }
            else // a domain was found
            {
                if (mode == UrlMode.Auto)
                {
                    //this check is a little tricky, we can't just compare domains
                    if (current != null && domainUri.Uri.GetLeftPart(UriPartial.Authority) == current.GetLeftPart(UriPartial.Authority))
                        mode = UrlMode.Relative;
                    else
                        mode = UrlMode.Absolute;
                }

                switch (mode)
                {
                    case UrlMode.Absolute:
                        uri = new Uri(CombinePaths(domainUri.Uri.GetLeftPart(UriPartial.Path), path));
                        break;
                    case UrlMode.Relative:
                        uri = new Uri(CombinePaths(domainUri.Uri.AbsolutePath, path), UriKind.Relative);
                        break;
                    default:
                        throw new ArgumentOutOfRangeException(nameof(mode));
                }
            }

            // UriFromUmbraco will handle vdir
<<<<<<< HEAD
            // meaning it will add vdir into domain urls too!
            return _uriUtility.UriFromUmbraco(uri, _requestSettings);
=======
            // meaning it will add vdir into domain URLs too!
            return _uriUtility.UriFromUmbraco(uri, _globalSettings, _requestSettings);
>>>>>>> 739194d7
        }

        string CombinePaths(string path1, string path2)
        {
            string path = path1.TrimEnd('/') + path2;
            return path == "/" ? path : path.TrimEnd('/');
        }

        #endregion
    }
}<|MERGE_RESOLUTION|>--- conflicted
+++ resolved
@@ -2,9 +2,7 @@
 using System.Collections.Generic;
 using Microsoft.Extensions.Options;
 using Microsoft.Extensions.Logging;
-using Umbraco.Core.Configuration;
 using Umbraco.Core.Configuration.Models;
-using Umbraco.Core.Configuration.UmbracoSettings;
 using Umbraco.Core.Models.PublishedContent;
 
 namespace Umbraco.Web.Routing
@@ -16,16 +14,14 @@
     {
         private readonly RequestHandlerSettings _requestSettings;
         private readonly ILogger<DefaultUrlProvider> _logger;
-        private readonly GlobalSettings _globalSettings;
         private readonly ISiteDomainHelper _siteDomainHelper;
         private readonly IUmbracoContextAccessor _umbracoContextAccessor;
         private readonly UriUtility _uriUtility;
 
-        public DefaultUrlProvider(IOptions<RequestHandlerSettings> requestSettings, ILogger<DefaultUrlProvider> logger, IOptions<GlobalSettings> globalSettings, ISiteDomainHelper siteDomainHelper, IUmbracoContextAccessor umbracoContextAccessor, UriUtility uriUtility)
+        public DefaultUrlProvider(IOptions<RequestHandlerSettings> requestSettings, ILogger<DefaultUrlProvider> logger, ISiteDomainHelper siteDomainHelper, IUmbracoContextAccessor umbracoContextAccessor, UriUtility uriUtility)
         {
             _requestSettings = requestSettings.Value;
             _logger = logger;
-            _globalSettings = globalSettings.Value;
             _siteDomainHelper = siteDomainHelper;
             _uriUtility = uriUtility;
             _umbracoContextAccessor = umbracoContextAccessor;
@@ -173,13 +169,8 @@
             }
 
             // UriFromUmbraco will handle vdir
-<<<<<<< HEAD
-            // meaning it will add vdir into domain urls too!
+            // meaning it will add vdir into domain URLs too!
             return _uriUtility.UriFromUmbraco(uri, _requestSettings);
-=======
-            // meaning it will add vdir into domain URLs too!
-            return _uriUtility.UriFromUmbraco(uri, _globalSettings, _requestSettings);
->>>>>>> 739194d7
         }
 
         string CombinePaths(string path1, string path2)
