--- conflicted
+++ resolved
@@ -1,695 +1,682 @@
-﻿using System;
-using System.Collections.Generic;
-using System.Drawing;
-using System.Drawing.Drawing2D;
-using System.Drawing.Imaging;
-using System.Globalization;
-using System.IO;
-using System.Linq;
-using System.Web;
-using System.Xml;
-using System.Xml.Linq;
-using Umbraco.Core.Configuration;
-using Umbraco.Core.Configuration.UmbracoSettings;
-using Umbraco.Core.IO;
-using Umbraco.Core.Media;
-using Umbraco.Core.Models.EntityBase;
-using Umbraco.Core.Models.Membership;
-using Umbraco.Core.Strings;
-using Umbraco.Core.Persistence;
-using Umbraco.Core.Persistence.UnitOfWork;
-using Umbraco.Core.Services;
-
-namespace Umbraco.Core.Models
-{
-    public static class ContentExtensions
-    {
-        #region IContent
-
-        /// <summary>
-        /// Determines if a new version should be created
-        /// </summary>
-        /// <param name="entity"></param>
-        /// <returns></returns>
-        /// <remarks>
-        /// A new version needs to be created when:
-        /// * The publish status is changed
-        /// * The language is changed
-        /// * The item is already published and is being published again and any property value is changed (to enable a rollback)
-        /// </remarks>
-        internal static bool ShouldCreateNewVersion(this IContent entity)
-        {
-            var publishedState = ((Content)entity).PublishedState;
-            return ShouldCreateNewVersion(entity, publishedState);
-        }
-
-        /// <summary>
-        /// Determines if a new version should be created
-        /// </summary>
-        /// <param name="entity"></param>
-        /// <param name="publishedState"></param>
-        /// <returns></returns>
-        /// <remarks>
-        /// A new version needs to be created when:
-        /// * The publish status is changed
-        /// * The language is changed
-        /// * The item is already published and is being published again and any property value is changed (to enable a rollback)
-        /// </remarks>
-        internal static bool ShouldCreateNewVersion(this IContent entity, PublishedState publishedState)
-        {
-            var dirtyEntity = (ICanBeDirty)entity;
-
-            //check if the published state has changed or the language
-            var contentChanged =
-                (dirtyEntity.IsPropertyDirty("Published") && publishedState != PublishedState.Unpublished)
-                || dirtyEntity.IsPropertyDirty("Language");
-
-            //return true if published or language has changed
-            if (contentChanged)
-            {
-                return true;
-            }
-
-            //check if any user prop has changed
-            var propertyValueChanged = ((Content)entity).IsAnyUserPropertyDirty();
-            //check if any content prop has changed
-            var contentDataChanged = ((Content)entity).IsEntityDirty();
-
-            //return true if the item is published and a property has changed or if any content property has changed
-            return (propertyValueChanged && publishedState == PublishedState.Published) || contentDataChanged;
-        }
-
-        /// <summary>
-        /// Determines if the published db flag should be set to true for the current entity version and all other db
-        /// versions should have their flag set to false.
-        /// </summary>
-        /// <param name="entity"></param>
-        /// <returns></returns>
-        /// <remarks>
-        /// This is determined by:
-        /// * If a new version is being created and the entity is published
-        /// * If the published state has changed and the entity is published OR the entity has been un-published.
-        /// </remarks>
-        internal static bool ShouldClearPublishedFlagForPreviousVersions(this IContent entity)
-        {
-            var publishedState = ((Content)entity).PublishedState;
-            return entity.ShouldClearPublishedFlagForPreviousVersions(publishedState, entity.ShouldCreateNewVersion(publishedState));
-        }
-
-        /// <summary>
-        /// Determines if the published db flag should be set to true for the current entity version and all other db
-        /// versions should have their flag set to false.
-        /// </summary>
-        /// <param name="entity"></param>
-        /// <param name="publishedState"></param>
-        /// <param name="isCreatingNewVersion"></param>
-        /// <returns></returns>
-        /// <remarks>
-        /// This is determined by:
-        /// * If a new version is being created and the entity is published
-        /// * If the published state has changed and the entity is published OR the entity has been un-published.
-        /// </remarks>
-        internal static bool ShouldClearPublishedFlagForPreviousVersions(this IContent entity, PublishedState publishedState, bool isCreatingNewVersion)
-        {
-            if (isCreatingNewVersion && entity.Published)
-            {
-                return true;
-            }
-
-            //If Published state has changed then previous versions should have their publish state reset.
-            //If state has been changed to unpublished the previous versions publish state should also be reset.
-            if (((ICanBeDirty)entity).IsPropertyDirty("Published") && (entity.Published || publishedState == PublishedState.Unpublished))
-            {
-                return true;
-            }
-
-            return false;
-        }
-
-        /// <summary>
-        /// Returns a list of the current contents ancestors, not including the content itself.
-        /// </summary>
-        /// <param name="content">Current content</param>
-        /// <returns>An enumerable list of <see cref="IContent"/> objects</returns>
-        public static IEnumerable<IContent> Ancestors(this IContent content)
-        {
-            return ApplicationContext.Current.Services.ContentService.GetAncestors(content);
-        }
-
-        /// <summary>
-        /// Returns a list of the current contents children.
-        /// </summary>
-        /// <param name="content">Current content</param>
-        /// <returns>An enumerable list of <see cref="IContent"/> objects</returns>
-        public static IEnumerable<IContent> Children(this IContent content)
-        {
-            return ApplicationContext.Current.Services.ContentService.GetChildren(content.Id);
-        }
-
-        /// <summary>
-        /// Returns a list of the current contents descendants, not including the content itself.
-        /// </summary>
-        /// <param name="content">Current content</param>
-        /// <returns>An enumerable list of <see cref="IContent"/> objects</returns>
-        public static IEnumerable<IContent> Descendants(this IContent content)
-        {
-            return ApplicationContext.Current.Services.ContentService.GetDescendants(content);
-        }
-
-        /// <summary>
-        /// Returns the parent of the current content.
-        /// </summary>
-        /// <param name="content">Current content</param>
-        /// <returns>An <see cref="IContent"/> object</returns>
-        public static IContent Parent(this IContent content)
-        {
-            return ApplicationContext.Current.Services.ContentService.GetById(content.ParentId);
-        }
-        #endregion
-
-        #region IMedia
-        /// <summary>
-        /// Returns a list of the current medias ancestors, not including the media itself.
-        /// </summary>
-        /// <param name="media">Current media</param>
-        /// <returns>An enumerable list of <see cref="IMedia"/> objects</returns>
-        public static IEnumerable<IMedia> Ancestors(this IMedia media)
-        {
-            return ApplicationContext.Current.Services.MediaService.GetAncestors(media);
-        }
-
-        /// <summary>
-        /// Returns a list of the current medias children.
-        /// </summary>
-        /// <param name="media">Current media</param>
-        /// <returns>An enumerable list of <see cref="IMedia"/> objects</returns>
-        public static IEnumerable<IMedia> Children(this IMedia media)
-        {
-            return ApplicationContext.Current.Services.MediaService.GetChildren(media.Id);
-        }
-
-        /// <summary>
-        /// Returns a list of the current medias descendants, not including the media itself.
-        /// </summary>
-        /// <param name="media">Current media</param>
-        /// <returns>An enumerable list of <see cref="IMedia"/> objects</returns>
-        public static IEnumerable<IMedia> Descendants(this IMedia media)
-        {
-            return ApplicationContext.Current.Services.MediaService.GetDescendants(media);
-        }
-
-        /// <summary>
-        /// Returns the parent of the current media.
-        /// </summary>
-        /// <param name="media">Current media</param>
-        /// <returns>An <see cref="IMedia"/> object</returns>
-        public static IMedia Parent(this IMedia media)
-        {
-            return ApplicationContext.Current.Services.MediaService.GetById(media.ParentId);
-        }
-        #endregion
-
-        internal static bool IsInRecycleBin(this IContent content)
-        {
-            return IsInRecycleBin(content, Constants.System.RecycleBinContent);
-        }
-
-        internal static bool IsInRecycleBin(this IMedia media)
-        {
-            return IsInRecycleBin(media, Constants.System.RecycleBinMedia);
-        }
-
-        internal static bool IsInRecycleBin(this IContentBase content, int recycleBinId)
-        {
-            return content.Path.Split(new[] { ',' }, StringSplitOptions.RemoveEmptyEntries)
-                          .Contains(recycleBinId.ToInvariantString());
-        }
-
-        /// <summary>
-        /// Checks if the IContentBase has children
-        /// </summary>
-        /// <param name="content"></param>
-        /// <param name="services"></param>
-        /// <returns></returns>
-        /// <remarks>
-        /// This is a bit of a hack because we need to type check!
-        /// </remarks>
-        internal static bool HasChildren(IContentBase content, ServiceContext services)
-        {
-            if (content is IContent)
-            {
-                return services.ContentService.HasChildren(content.Id);
-            }
-            if (content is IMedia)
-            {
-                return services.MediaService.HasChildren(content.Id);
-            }
-            return false;
-        }
-
-        /// <summary>
-        /// Returns the children for the content base item
-        /// </summary>
-        /// <param name="content"></param>
-        /// <param name="services"></param>
-        /// <returns></returns>
-        /// <remarks>
-        /// This is a bit of a hack because we need to type check!
-        /// </remarks>
-        internal static IEnumerable<IContentBase> Children(IContentBase content, ServiceContext services)
-        {
-            if (content is IContent)
-            {
-                return services.ContentService.GetChildren(content.Id);
-            }
-            if (content is IMedia)
-            {
-                return services.MediaService.GetChildren(content.Id);
-            }
-            return null;
-        }
-
-        /// <summary>
-        /// Returns properties that do not belong to a group
-        /// </summary>
-        /// <param name="content"></param>
-        /// <returns></returns>
-        public static IEnumerable<Property> GetNonGroupedProperties(this IContentBase content)
-        {
-            var propertyIdsInTabs = content.PropertyGroups.SelectMany(pg => pg.PropertyTypes);
-            return content.Properties
-                          .Where(property => propertyIdsInTabs.Contains(property.PropertyType) == false)
-                          .OrderBy(x => x.PropertyType.SortOrder);
-        }
-
-        /// <summary>
-        /// Returns the Property object for the given property group
-        /// </summary>
-        /// <param name="content"></param>
-        /// <param name="propertyGroup"></param>
-        /// <returns></returns>
-        public static IEnumerable<Property> GetPropertiesForGroup(this IContentBase content, PropertyGroup propertyGroup)
-        {
-            //get the properties for the current tab
-            return content.Properties
-                          .Where(property => propertyGroup.PropertyTypes
-                                                          .Select(propertyType => propertyType.Id)
-                                                          .Contains(property.PropertyTypeId))
-                          .OrderBy(x => x.PropertyType.SortOrder);
-        }
-
-        /// <summary>
-        /// Set property values by alias with an annonymous object
-        /// </summary>
-        public static void PropertyValues(this IContent content, object value)
-        {
-            if (value == null)
-                throw new Exception("No properties has been passed in");
-
-            var propertyInfos = value.GetType().GetProperties();
-            foreach (var propertyInfo in propertyInfos)
-            {
-                //Check if a PropertyType with alias exists thus being a valid property
-                var propertyType = content.PropertyTypes.FirstOrDefault(x => x.Alias == propertyInfo.Name);
-                if (propertyType == null)
-                    throw new Exception(
-                        string.Format(
-                            "The property alias {0} is not valid, because no PropertyType with this alias exists",
-                            propertyInfo.Name));
-
-                //Check if a Property with the alias already exists in the collection thus being updated or inserted
-                var item = content.Properties.FirstOrDefault(x => x.Alias == propertyInfo.Name);
-                if (item != null)
-                {
-                    item.Value = propertyInfo.GetValue(value, null);
-                    //Update item with newly added value
-                    content.Properties.Add(item);
-                }
-                else
-                {
-                    //Create new Property to add to collection
-                    var property = propertyType.CreatePropertyFromValue(propertyInfo.GetValue(value, null));
-                    content.Properties.Add(property);
-                }
-            }
-        }
-
-        #region SetValue for setting file contents
-
-        /// <summary>
-        /// Sets and uploads the file from a HttpPostedFileBase object as the property value
-        /// </summary>
-        /// <param name="content"><see cref="IContentBase"/> to add property value to</param>
-        /// <param name="propertyTypeAlias">Alias of the property to save the value on</param>
-        /// <param name="value">The <see cref="HttpPostedFileBase"/> containing the file that will be uploaded</param>
-        public static void SetValue(this IContentBase content, string propertyTypeAlias, HttpPostedFileBase value)
-        {
-            // Ensure we get the filename without the path in IE in intranet mode 
-            // http://stackoverflow.com/questions/382464/httppostedfile-filename-different-from-ie
-            var fileName = value.FileName;
-            if (fileName.LastIndexOf(@"\") > 0)
-                fileName = fileName.Substring(fileName.LastIndexOf(@"\") + 1);
-
-            var name =
-                IOHelper.SafeFileName(
-                    fileName.Substring(fileName.LastIndexOf(IOHelper.DirSepChar) + 1,
-                                       fileName.Length - fileName.LastIndexOf(IOHelper.DirSepChar) - 1)
-                            .ToLower());
-
-            if (string.IsNullOrEmpty(name) == false)
-                SetFileOnContent(content, propertyTypeAlias, name, value.InputStream);
-        }
-
-        /// <summary>
-        /// Sets and uploads the file from a HttpPostedFile object as the property value
-        /// </summary>
-        /// <param name="content"><see cref="IContentBase"/> to add property value to</param>
-        /// <param name="propertyTypeAlias">Alias of the property to save the value on</param>
-        /// <param name="value">The <see cref="HttpPostedFile"/> containing the file that will be uploaded</param>
-        public static void SetValue(this IContentBase content, string propertyTypeAlias, HttpPostedFile value)
-        {
-            SetValue(content, propertyTypeAlias, (HttpPostedFileBase)new HttpPostedFileWrapper(value));
-        }
-
-        /// <summary>
-        /// Sets and uploads the file from a HttpPostedFileWrapper object as the property value
-        /// </summary>
-        /// <param name="content"><see cref="IContentBase"/> to add property value to</param>
-        /// <param name="propertyTypeAlias">Alias of the property to save the value on</param>
-        /// <param name="value">The <see cref="HttpPostedFileWrapper"/> containing the file that will be uploaded</param>
-        [Obsolete("There is no reason for this overload since HttpPostedFileWrapper inherits from HttpPostedFileBase")]
-        public static void SetValue(this IContentBase content, string propertyTypeAlias, HttpPostedFileWrapper value)
-        {
-            SetValue(content, propertyTypeAlias, (HttpPostedFileBase)value);
-        }
-
-        /// <summary>
-        /// Sets and uploads the file from a <see cref="Stream"/> as the property value
-        /// </summary>
-        /// <param name="content"><see cref="IContentBase"/> to add property value to</param>
-        /// <param name="propertyTypeAlias">Alias of the property to save the value on</param>
-        /// <param name="fileName">Name of the file</param>
-        /// <param name="fileStream"><see cref="Stream"/> to save to disk</param>
-        public static void SetValue(this IContentBase content, string propertyTypeAlias, string fileName, Stream fileStream)
-        {
-            var name = IOHelper.SafeFileName(fileName);
-
-            if (string.IsNullOrEmpty(name) == false && fileStream != null)
-                SetFileOnContent(content, propertyTypeAlias, name, fileStream);
-        }
-
-        private static void SetFileOnContent(IContentBase content, string propertyTypeAlias, string filename, Stream fileStream)
-        {
-            var property = content.Properties.FirstOrDefault(x => x.Alias == propertyTypeAlias);
-            if (property == null)
-                return;
-
-            //TODO: ALl of this naming logic needs to be put into the ImageHelper and then we need to change FileUploadPropertyValueEditor to do the same!
-
-            var numberedFolder = MediaSubfolderCounter.Current.Increment();
-            var fileName = UmbracoConfig.For.UmbracoSettings().Content.UploadAllowDirectories
-                                              ? Path.Combine(numberedFolder.ToString(CultureInfo.InvariantCulture), filename)
-                                              : numberedFolder + "-" + filename;
-
-            var extension = Path.GetExtension(filename).Substring(1).ToLowerInvariant();
-
-            //the file size is the length of the stream in bytes
-            var fileSize = fileStream.Length;
-
-            var fs = FileSystemProviderManager.Current.GetFileSystemProvider<MediaFileSystem>();
-            fs.AddFile(fileName, fileStream);
-
-            //Check if file supports resizing and create thumbnails
-            var supportsResizing = UmbracoConfig.For.UmbracoSettings().Content.ImageFileTypes.InvariantContains(extension);
-
-            //the config section used to auto-fill properties
-            IImagingAutoFillUploadField uploadFieldConfigNode = null;
-
-            //Check for auto fill of additional properties
-            if (UmbracoConfig.For.UmbracoSettings().Content.ImageAutoFillProperties != null)
-            {
-                uploadFieldConfigNode = UmbracoConfig.For.UmbracoSettings().Content.ImageAutoFillProperties
-                                    .FirstOrDefault(x => x.Alias == propertyTypeAlias);
-
-            }
-
-            if (supportsResizing)
-            {
-                //get the original image from the original stream
-                if (fileStream.CanSeek) fileStream.Seek(0, 0);
-                using (var originalImage = Image.FromStream(fileStream))
-                {
-                    var additionalSizes = new List<int>();
-
-                    //Look up Prevalues for this upload datatype - if it is an upload datatype - get additional configured sizes
-                    if (property.PropertyType.PropertyEditorAlias == Constants.PropertyEditors.UploadFieldAlias)
-                    {
-                        //Get Prevalues by the DataType's Id: property.PropertyType.DataTypeId
-                        var values = ApplicationContext.Current.Services.DataTypeService.GetPreValuesByDataTypeId(property.PropertyType.DataTypeDefinitionId);
-                        var thumbnailSizes = values.FirstOrDefault();
-                        //Additional thumbnails configured as prevalues on the DataType
-                        if (thumbnailSizes != null)
-                        {
-                            var sep = (thumbnailSizes.Contains("") == false && thumbnailSizes.Contains(",")) ? ',' : ';';
-                            foreach (var thumb in thumbnailSizes.Split(sep))
-                            {
-                                int thumbSize;
-                                if (thumb != "" && int.TryParse(thumb, out thumbSize))
-                                {
-                                    additionalSizes.Add(thumbSize);
-                                }
-                            }
-                        }
-                    }
-
-                    ImageHelper.GenerateMediaThumbnails(fs, fileName, extension, originalImage, additionalSizes);
-
-                    //while the image is still open, we'll check if we need to auto-populate the image properties
-                    if (uploadFieldConfigNode != null)
-                    {
-                        content.SetValue(uploadFieldConfigNode.WidthFieldAlias, originalImage.Width.ToString(CultureInfo.InvariantCulture));
-                        content.SetValue(uploadFieldConfigNode.HeightFieldAlias, originalImage.Height.ToString(CultureInfo.InvariantCulture));
-                    }
-
-                }
-            }
-
-            //if auto-fill is true, then fill the remaining, non-image properties
-            if (uploadFieldConfigNode != null)
-            {
-                content.SetValue(uploadFieldConfigNode.LengthFieldAlias, fileSize.ToString(CultureInfo.InvariantCulture));
-                content.SetValue(uploadFieldConfigNode.ExtensionFieldAlias, extension);
-            }
-
-            //Set the value of the property to that of the uploaded file's url
-            property.Value = fs.GetUrl(fileName);
-        }
-
-        #endregion
-
-        #region User/Profile methods
-        /// <summary>
-        /// Gets the <see cref="IProfile"/> for the Creator of this media item.
-        /// </summary>
-        public static IProfile GetCreatorProfile(this IMedia media)
-        {
-            return ApplicationContext.Current.Services.UserService.GetProfileById(media.CreatorId);
-        }
-
-        /// <summary>
-        /// Gets the <see cref="IProfile"/> for the Creator of this content item.
-        /// </summary>
-        public static IProfile GetCreatorProfile(this IContentBase content)
-        {
-            return ApplicationContext.Current.Services.UserService.GetProfileById(content.CreatorId);
-        }
-
-        /// <summary>
-        /// Gets the <see cref="IProfile"/> for the Writer of this content.
-        /// </summary>
-        public static IProfile GetWriterProfile(this IContent content)
-        {
-            return ApplicationContext.Current.Services.UserService.GetProfileById(content.WriterId);
-        }
-        #endregion
-
-        /// <summary>
-        /// Checks whether an <see cref="IContent"/> item has any published versions
-        /// </summary>
-        /// <param name="content"></param>
-        /// <returns>True if the content has any published versiom otherwise False</returns>
-        public static bool HasPublishedVersion(this IContent content)
-        {
-            if (content.HasIdentity == false)
-                return false;
-
-            return ApplicationContext.Current.Services.ContentService.HasPublishedVersion(content.Id);
-        }
-        
-        #region Tag methods
-
-        ///// <summary>
-        ///// Returns the tags for the given property
-        ///// </summary>
-        ///// <param name="content"></param>
-        ///// <param name="propertyTypeAlias"></param>
-        ///// <param name="tagGroup"></param>
-        ///// <returns></returns>
-        ///// <remarks>
-        ///// The tags returned are only relavent for published content & saved media or members 
-        ///// </remarks>
-        //public static IEnumerable<ITag> GetTags(this IContentBase content, string propertyTypeAlias, string tagGroup = "default")
-        //{
-
-        //}
-
-        /// <summary>
-        /// Sets tags for the property - will add tags to the tags table and set the property value to be the comma delimited value of the tags.
-        /// </summary>
-        /// <param name="content">The content item to assign the tags to</param>
-        /// <param name="propertyTypeAlias">The property alias to assign the tags to</param>
-        /// <param name="tags">The tags to assign</param>
-        /// <param name="replaceTags">True to replace the tags on the current property with the tags specified or false to merge them with the currently assigned ones</param>
-        /// <param name="tagGroup">The group/category to assign the tags, the default value is "default"</param>
-        /// <returns></returns>
-        public static void SetTags(this IContentBase content, string propertyTypeAlias, IEnumerable<string> tags, bool replaceTags, string tagGroup = "default")
-        {
-            var property = content.Properties[propertyTypeAlias];
-            if (property == null)
-            {
-                throw new IndexOutOfRangeException("No property exists with name " + propertyTypeAlias);
-            }
-
-            var trimmedTags = tags.Select(x => x.Trim()).ToArray();
-
-            property.TagSupport.Enable = true;
-            property.TagSupport.Tags = trimmedTags.Select(x => new Tuple<string, string>(x, tagGroup));
-            property.TagSupport.Behavior = replaceTags ? PropertyTagBehavior.Replace : PropertyTagBehavior.Merge;
-
-            //ensure the property value is set to the same thing
-            if (replaceTags)
-            {
-                property.Value = string.Join(",", trimmedTags);
-            }
-            else
-            {
-                var currTags = property.Value.ToString().Split(new[] {','}, StringSplitOptions.RemoveEmptyEntries)
-                                       .Select(x => x.Trim());
-                property.Value = string.Join(",", trimmedTags.Union(currTags));
-            }
-            
-        }
-
-        /// <summary>
-        /// Remove any of the tags specified in the collection from the property if they are currently assigned.
-        /// </summary>
-        /// <param name="content"></param>
-        /// <param name="propertyTypeAlias"></param>
-        /// <param name="tags"></param>
-        /// <param name="tagGroup">The group/category that the tags are currently assigned to, the default value is "default"</param>
-        public static void RemoveTags(this IContentBase content, string propertyTypeAlias, IEnumerable<string> tags, string tagGroup = "default")
-        {
-            var property = content.Properties[propertyTypeAlias];
-            if (property == null)
-            {
-                throw new IndexOutOfRangeException("No property exists with name " + propertyTypeAlias);
-            }
-
-            var trimmedTags = tags.Select(x => x.Trim()).ToArray();
-
-            property.TagSupport.Behavior = PropertyTagBehavior.Remove;
-            property.TagSupport.Enable = true;
-            property.TagSupport.Tags = trimmedTags.Select(x => new Tuple<string, string>(x, tagGroup));
-
-            //set the property value
-            var currTags = property.Value.ToString().Split(new[] { ',' }, StringSplitOptions.RemoveEmptyEntries)
-                                       .Select(x => x.Trim());
-
-            property.Value = string.Join(",", currTags.Except(trimmedTags));
-        }
-
-        #endregion
-
-        #region XML methods
-        /// <summary>
-        /// Creates the full xml representation for the <see cref="IContent"/> object and all of it's descendants
-        /// </summary>
-        /// <param name="content"><see cref="IContent"/> to generate xml for</param>
-        /// <returns>Xml representation of the passed in <see cref="IContent"/></returns>
-        internal static XElement ToDeepXml(this IContent content)
-        {
-            return ApplicationContext.Current.Services.PackagingService.Export(content, true);
-        }
-
-        /// <summary>
-        /// Creates the xml representation for the <see cref="IContent"/> object
-        /// </summary>
-        /// <param name="content"><see cref="IContent"/> to generate xml for</param>
-        /// <returns>Xml representation of the passed in <see cref="IContent"/></returns>
-        public static XElement ToXml(this IContent content)
-        {
-            return ApplicationContext.Current.Services.PackagingService.Export(content);
-        }
-
-        /// <summary>
-        /// Creates the xml representation for the <see cref="IMedia"/> object
-        /// </summary>
-        /// <param name="media"><see cref="IContent"/> to generate xml for</param>
-        /// <returns>Xml representation of the passed in <see cref="IContent"/></returns>
-        public static XElement ToXml(this IMedia media)
-        {
-            return ApplicationContext.Current.Services.PackagingService.Export(media);
-        }
-
-        /// <summary>
-        /// Creates the full xml representation for the <see cref="IMedia"/> object and all of it's descendants
-        /// </summary>
-        /// <param name="media"><see cref="IMedia"/> to generate xml for</param>
-        /// <returns>Xml representation of the passed in <see cref="IMedia"/></returns>
-        internal static XElement ToDeepXml(this IMedia media)
-        {
-            return ApplicationContext.Current.Services.PackagingService.Export(media, true);
-        }
-        
-        /// <summary>
-        /// Creates the xml representation for the <see cref="IMedia"/> object
-        /// </summary>
-        /// <param name="member"><see cref="IContent"/> to generate xml for</param>
-        /// <returns>Xml representation of the passed in <see cref="IContent"/></returns>
-        public static XElement ToXml(this IMember member)
-        {
-            return ApplicationContext.Current.Services.PackagingService.Export(member);
-        }
-        
-        /// <summary>
-        /// Creates the xml representation for the <see cref="IContent"/> object
-        /// </summary>
-        /// <param name="content"><see cref="IContent"/> to generate xml for</param>
-        /// <param name="isPreview">Boolean indicating whether the xml should be generated for preview</param>
-        /// <returns>Xml representation of the passed in <see cref="IContent"/></returns>
-        public static XElement ToXml(this IContent content, bool isPreview)
-        {
-            //TODO Do a proper implementation of this
-            //If current IContent is published we should get latest unpublished version
-            return content.ToXml();
-        }
-<<<<<<< HEAD
-        
-        #endregion
-=======
-
-        /// <summary>
-        /// Creates the xml representation for the <see cref="IMember"/> object
-        /// </summary>
-        /// <param name="member"><see cref="IMember"/> to generate xml for</param>
-        /// <returns>Xml representation of the passed in <see cref="IContent"/></returns>
-        public static XElement ToXml(this IMember member)
-        {
-            return ApplicationContext.Current.Services.PackagingService.Export(member);
-        }
->>>>>>> 82b2821e
-    }
-        
-
-
+﻿using System;
+using System.Collections.Generic;
+using System.Drawing;
+using System.Drawing.Drawing2D;
+using System.Drawing.Imaging;
+using System.Globalization;
+using System.IO;
+using System.Linq;
+using System.Web;
+using System.Xml;
+using System.Xml.Linq;
+using Umbraco.Core.Configuration;
+using Umbraco.Core.Configuration.UmbracoSettings;
+using Umbraco.Core.IO;
+using Umbraco.Core.Media;
+using Umbraco.Core.Models.EntityBase;
+using Umbraco.Core.Models.Membership;
+using Umbraco.Core.Strings;
+using Umbraco.Core.Persistence;
+using Umbraco.Core.Persistence.UnitOfWork;
+using Umbraco.Core.Services;
+
+namespace Umbraco.Core.Models
+{
+    public static class ContentExtensions
+    {
+        #region IContent
+
+        /// <summary>
+        /// Determines if a new version should be created
+        /// </summary>
+        /// <param name="entity"></param>
+        /// <returns></returns>
+        /// <remarks>
+        /// A new version needs to be created when:
+        /// * The publish status is changed
+        /// * The language is changed
+        /// * The item is already published and is being published again and any property value is changed (to enable a rollback)
+        /// </remarks>
+        internal static bool ShouldCreateNewVersion(this IContent entity)
+        {
+            var publishedState = ((Content)entity).PublishedState;
+            return ShouldCreateNewVersion(entity, publishedState);
+        }
+
+        /// <summary>
+        /// Determines if a new version should be created
+        /// </summary>
+        /// <param name="entity"></param>
+        /// <param name="publishedState"></param>
+        /// <returns></returns>
+        /// <remarks>
+        /// A new version needs to be created when:
+        /// * The publish status is changed
+        /// * The language is changed
+        /// * The item is already published and is being published again and any property value is changed (to enable a rollback)
+        /// </remarks>
+        internal static bool ShouldCreateNewVersion(this IContent entity, PublishedState publishedState)
+        {
+            var dirtyEntity = (ICanBeDirty)entity;
+
+            //check if the published state has changed or the language
+            var contentChanged =
+                (dirtyEntity.IsPropertyDirty("Published") && publishedState != PublishedState.Unpublished)
+                || dirtyEntity.IsPropertyDirty("Language");
+
+            //return true if published or language has changed
+            if (contentChanged)
+            {
+                return true;
+            }
+
+            //check if any user prop has changed
+            var propertyValueChanged = ((Content)entity).IsAnyUserPropertyDirty();
+            //check if any content prop has changed
+            var contentDataChanged = ((Content)entity).IsEntityDirty();
+
+            //return true if the item is published and a property has changed or if any content property has changed
+            return (propertyValueChanged && publishedState == PublishedState.Published) || contentDataChanged;
+        }
+
+        /// <summary>
+        /// Determines if the published db flag should be set to true for the current entity version and all other db
+        /// versions should have their flag set to false.
+        /// </summary>
+        /// <param name="entity"></param>
+        /// <returns></returns>
+        /// <remarks>
+        /// This is determined by:
+        /// * If a new version is being created and the entity is published
+        /// * If the published state has changed and the entity is published OR the entity has been un-published.
+        /// </remarks>
+        internal static bool ShouldClearPublishedFlagForPreviousVersions(this IContent entity)
+        {
+            var publishedState = ((Content)entity).PublishedState;
+            return entity.ShouldClearPublishedFlagForPreviousVersions(publishedState, entity.ShouldCreateNewVersion(publishedState));
+        }
+
+        /// <summary>
+        /// Determines if the published db flag should be set to true for the current entity version and all other db
+        /// versions should have their flag set to false.
+        /// </summary>
+        /// <param name="entity"></param>
+        /// <param name="publishedState"></param>
+        /// <param name="isCreatingNewVersion"></param>
+        /// <returns></returns>
+        /// <remarks>
+        /// This is determined by:
+        /// * If a new version is being created and the entity is published
+        /// * If the published state has changed and the entity is published OR the entity has been un-published.
+        /// </remarks>
+        internal static bool ShouldClearPublishedFlagForPreviousVersions(this IContent entity, PublishedState publishedState, bool isCreatingNewVersion)
+        {
+            if (isCreatingNewVersion && entity.Published)
+            {
+                return true;
+            }
+
+            //If Published state has changed then previous versions should have their publish state reset.
+            //If state has been changed to unpublished the previous versions publish state should also be reset.
+            if (((ICanBeDirty)entity).IsPropertyDirty("Published") && (entity.Published || publishedState == PublishedState.Unpublished))
+            {
+                return true;
+            }
+
+            return false;
+        }
+
+        /// <summary>
+        /// Returns a list of the current contents ancestors, not including the content itself.
+        /// </summary>
+        /// <param name="content">Current content</param>
+        /// <returns>An enumerable list of <see cref="IContent"/> objects</returns>
+        public static IEnumerable<IContent> Ancestors(this IContent content)
+        {
+            return ApplicationContext.Current.Services.ContentService.GetAncestors(content);
+        }
+
+        /// <summary>
+        /// Returns a list of the current contents children.
+        /// </summary>
+        /// <param name="content">Current content</param>
+        /// <returns>An enumerable list of <see cref="IContent"/> objects</returns>
+        public static IEnumerable<IContent> Children(this IContent content)
+        {
+            return ApplicationContext.Current.Services.ContentService.GetChildren(content.Id);
+        }
+
+        /// <summary>
+        /// Returns a list of the current contents descendants, not including the content itself.
+        /// </summary>
+        /// <param name="content">Current content</param>
+        /// <returns>An enumerable list of <see cref="IContent"/> objects</returns>
+        public static IEnumerable<IContent> Descendants(this IContent content)
+        {
+            return ApplicationContext.Current.Services.ContentService.GetDescendants(content);
+        }
+
+        /// <summary>
+        /// Returns the parent of the current content.
+        /// </summary>
+        /// <param name="content">Current content</param>
+        /// <returns>An <see cref="IContent"/> object</returns>
+        public static IContent Parent(this IContent content)
+        {
+            return ApplicationContext.Current.Services.ContentService.GetById(content.ParentId);
+        }
+        #endregion
+
+        #region IMedia
+        /// <summary>
+        /// Returns a list of the current medias ancestors, not including the media itself.
+        /// </summary>
+        /// <param name="media">Current media</param>
+        /// <returns>An enumerable list of <see cref="IMedia"/> objects</returns>
+        public static IEnumerable<IMedia> Ancestors(this IMedia media)
+        {
+            return ApplicationContext.Current.Services.MediaService.GetAncestors(media);
+        }
+
+        /// <summary>
+        /// Returns a list of the current medias children.
+        /// </summary>
+        /// <param name="media">Current media</param>
+        /// <returns>An enumerable list of <see cref="IMedia"/> objects</returns>
+        public static IEnumerable<IMedia> Children(this IMedia media)
+        {
+            return ApplicationContext.Current.Services.MediaService.GetChildren(media.Id);
+        }
+
+        /// <summary>
+        /// Returns a list of the current medias descendants, not including the media itself.
+        /// </summary>
+        /// <param name="media">Current media</param>
+        /// <returns>An enumerable list of <see cref="IMedia"/> objects</returns>
+        public static IEnumerable<IMedia> Descendants(this IMedia media)
+        {
+            return ApplicationContext.Current.Services.MediaService.GetDescendants(media);
+        }
+
+        /// <summary>
+        /// Returns the parent of the current media.
+        /// </summary>
+        /// <param name="media">Current media</param>
+        /// <returns>An <see cref="IMedia"/> object</returns>
+        public static IMedia Parent(this IMedia media)
+        {
+            return ApplicationContext.Current.Services.MediaService.GetById(media.ParentId);
+        }
+        #endregion
+
+        internal static bool IsInRecycleBin(this IContent content)
+        {
+            return IsInRecycleBin(content, Constants.System.RecycleBinContent);
+        }
+
+        internal static bool IsInRecycleBin(this IMedia media)
+        {
+            return IsInRecycleBin(media, Constants.System.RecycleBinMedia);
+        }
+
+        internal static bool IsInRecycleBin(this IContentBase content, int recycleBinId)
+        {
+            return content.Path.Split(new[] { ',' }, StringSplitOptions.RemoveEmptyEntries)
+                          .Contains(recycleBinId.ToInvariantString());
+        }
+
+        /// <summary>
+        /// Checks if the IContentBase has children
+        /// </summary>
+        /// <param name="content"></param>
+        /// <param name="services"></param>
+        /// <returns></returns>
+        /// <remarks>
+        /// This is a bit of a hack because we need to type check!
+        /// </remarks>
+        internal static bool HasChildren(IContentBase content, ServiceContext services)
+        {
+            if (content is IContent)
+            {
+                return services.ContentService.HasChildren(content.Id);
+            }
+            if (content is IMedia)
+            {
+                return services.MediaService.HasChildren(content.Id);
+            }
+            return false;
+        }
+
+        /// <summary>
+        /// Returns the children for the content base item
+        /// </summary>
+        /// <param name="content"></param>
+        /// <param name="services"></param>
+        /// <returns></returns>
+        /// <remarks>
+        /// This is a bit of a hack because we need to type check!
+        /// </remarks>
+        internal static IEnumerable<IContentBase> Children(IContentBase content, ServiceContext services)
+        {
+            if (content is IContent)
+            {
+                return services.ContentService.GetChildren(content.Id);
+            }
+            if (content is IMedia)
+            {
+                return services.MediaService.GetChildren(content.Id);
+            }
+            return null;
+        }
+
+        /// <summary>
+        /// Returns properties that do not belong to a group
+        /// </summary>
+        /// <param name="content"></param>
+        /// <returns></returns>
+        public static IEnumerable<Property> GetNonGroupedProperties(this IContentBase content)
+        {
+            var propertyIdsInTabs = content.PropertyGroups.SelectMany(pg => pg.PropertyTypes);
+            return content.Properties
+                          .Where(property => propertyIdsInTabs.Contains(property.PropertyType) == false)
+                          .OrderBy(x => x.PropertyType.SortOrder);
+        }
+
+        /// <summary>
+        /// Returns the Property object for the given property group
+        /// </summary>
+        /// <param name="content"></param>
+        /// <param name="propertyGroup"></param>
+        /// <returns></returns>
+        public static IEnumerable<Property> GetPropertiesForGroup(this IContentBase content, PropertyGroup propertyGroup)
+        {
+            //get the properties for the current tab
+            return content.Properties
+                          .Where(property => propertyGroup.PropertyTypes
+                                                          .Select(propertyType => propertyType.Id)
+                                                          .Contains(property.PropertyTypeId))
+                          .OrderBy(x => x.PropertyType.SortOrder);
+        }
+
+        /// <summary>
+        /// Set property values by alias with an annonymous object
+        /// </summary>
+        public static void PropertyValues(this IContent content, object value)
+        {
+            if (value == null)
+                throw new Exception("No properties has been passed in");
+
+            var propertyInfos = value.GetType().GetProperties();
+            foreach (var propertyInfo in propertyInfos)
+            {
+                //Check if a PropertyType with alias exists thus being a valid property
+                var propertyType = content.PropertyTypes.FirstOrDefault(x => x.Alias == propertyInfo.Name);
+                if (propertyType == null)
+                    throw new Exception(
+                        string.Format(
+                            "The property alias {0} is not valid, because no PropertyType with this alias exists",
+                            propertyInfo.Name));
+
+                //Check if a Property with the alias already exists in the collection thus being updated or inserted
+                var item = content.Properties.FirstOrDefault(x => x.Alias == propertyInfo.Name);
+                if (item != null)
+                {
+                    item.Value = propertyInfo.GetValue(value, null);
+                    //Update item with newly added value
+                    content.Properties.Add(item);
+                }
+                else
+                {
+                    //Create new Property to add to collection
+                    var property = propertyType.CreatePropertyFromValue(propertyInfo.GetValue(value, null));
+                    content.Properties.Add(property);
+                }
+            }
+        }
+
+        #region SetValue for setting file contents
+
+        /// <summary>
+        /// Sets and uploads the file from a HttpPostedFileBase object as the property value
+        /// </summary>
+        /// <param name="content"><see cref="IContentBase"/> to add property value to</param>
+        /// <param name="propertyTypeAlias">Alias of the property to save the value on</param>
+        /// <param name="value">The <see cref="HttpPostedFileBase"/> containing the file that will be uploaded</param>
+        public static void SetValue(this IContentBase content, string propertyTypeAlias, HttpPostedFileBase value)
+        {
+            // Ensure we get the filename without the path in IE in intranet mode 
+            // http://stackoverflow.com/questions/382464/httppostedfile-filename-different-from-ie
+            var fileName = value.FileName;
+            if (fileName.LastIndexOf(@"\") > 0)
+                fileName = fileName.Substring(fileName.LastIndexOf(@"\") + 1);
+
+            var name =
+                IOHelper.SafeFileName(
+                    fileName.Substring(fileName.LastIndexOf(IOHelper.DirSepChar) + 1,
+                                       fileName.Length - fileName.LastIndexOf(IOHelper.DirSepChar) - 1)
+                            .ToLower());
+
+            if (string.IsNullOrEmpty(name) == false)
+                SetFileOnContent(content, propertyTypeAlias, name, value.InputStream);
+        }
+
+        /// <summary>
+        /// Sets and uploads the file from a HttpPostedFile object as the property value
+        /// </summary>
+        /// <param name="content"><see cref="IContentBase"/> to add property value to</param>
+        /// <param name="propertyTypeAlias">Alias of the property to save the value on</param>
+        /// <param name="value">The <see cref="HttpPostedFile"/> containing the file that will be uploaded</param>
+        public static void SetValue(this IContentBase content, string propertyTypeAlias, HttpPostedFile value)
+        {
+            SetValue(content, propertyTypeAlias, (HttpPostedFileBase)new HttpPostedFileWrapper(value));
+        }
+
+        /// <summary>
+        /// Sets and uploads the file from a HttpPostedFileWrapper object as the property value
+        /// </summary>
+        /// <param name="content"><see cref="IContentBase"/> to add property value to</param>
+        /// <param name="propertyTypeAlias">Alias of the property to save the value on</param>
+        /// <param name="value">The <see cref="HttpPostedFileWrapper"/> containing the file that will be uploaded</param>
+        [Obsolete("There is no reason for this overload since HttpPostedFileWrapper inherits from HttpPostedFileBase")]
+        public static void SetValue(this IContentBase content, string propertyTypeAlias, HttpPostedFileWrapper value)
+        {
+            SetValue(content, propertyTypeAlias, (HttpPostedFileBase)value);
+        }
+
+        /// <summary>
+        /// Sets and uploads the file from a <see cref="Stream"/> as the property value
+        /// </summary>
+        /// <param name="content"><see cref="IContentBase"/> to add property value to</param>
+        /// <param name="propertyTypeAlias">Alias of the property to save the value on</param>
+        /// <param name="fileName">Name of the file</param>
+        /// <param name="fileStream"><see cref="Stream"/> to save to disk</param>
+        public static void SetValue(this IContentBase content, string propertyTypeAlias, string fileName, Stream fileStream)
+        {
+            var name = IOHelper.SafeFileName(fileName);
+
+            if (string.IsNullOrEmpty(name) == false && fileStream != null)
+                SetFileOnContent(content, propertyTypeAlias, name, fileStream);
+        }
+
+        private static void SetFileOnContent(IContentBase content, string propertyTypeAlias, string filename, Stream fileStream)
+        {
+            var property = content.Properties.FirstOrDefault(x => x.Alias == propertyTypeAlias);
+            if (property == null)
+                return;
+
+            //TODO: ALl of this naming logic needs to be put into the ImageHelper and then we need to change FileUploadPropertyValueEditor to do the same!
+
+            var numberedFolder = MediaSubfolderCounter.Current.Increment();
+            var fileName = UmbracoConfig.For.UmbracoSettings().Content.UploadAllowDirectories
+                                              ? Path.Combine(numberedFolder.ToString(CultureInfo.InvariantCulture), filename)
+                                              : numberedFolder + "-" + filename;
+
+            var extension = Path.GetExtension(filename).Substring(1).ToLowerInvariant();
+
+            //the file size is the length of the stream in bytes
+            var fileSize = fileStream.Length;
+
+            var fs = FileSystemProviderManager.Current.GetFileSystemProvider<MediaFileSystem>();
+            fs.AddFile(fileName, fileStream);
+
+            //Check if file supports resizing and create thumbnails
+            var supportsResizing = UmbracoConfig.For.UmbracoSettings().Content.ImageFileTypes.InvariantContains(extension);
+
+            //the config section used to auto-fill properties
+            IImagingAutoFillUploadField uploadFieldConfigNode = null;
+
+            //Check for auto fill of additional properties
+            if (UmbracoConfig.For.UmbracoSettings().Content.ImageAutoFillProperties != null)
+            {
+                uploadFieldConfigNode = UmbracoConfig.For.UmbracoSettings().Content.ImageAutoFillProperties
+                                    .FirstOrDefault(x => x.Alias == propertyTypeAlias);
+
+            }
+
+            if (supportsResizing)
+            {
+                //get the original image from the original stream
+                if (fileStream.CanSeek) fileStream.Seek(0, 0);
+                using (var originalImage = Image.FromStream(fileStream))
+                {
+                    var additionalSizes = new List<int>();
+
+                    //Look up Prevalues for this upload datatype - if it is an upload datatype - get additional configured sizes
+                    if (property.PropertyType.PropertyEditorAlias == Constants.PropertyEditors.UploadFieldAlias)
+                    {
+                        //Get Prevalues by the DataType's Id: property.PropertyType.DataTypeId
+                        var values = ApplicationContext.Current.Services.DataTypeService.GetPreValuesByDataTypeId(property.PropertyType.DataTypeDefinitionId);
+                        var thumbnailSizes = values.FirstOrDefault();
+                        //Additional thumbnails configured as prevalues on the DataType
+                        if (thumbnailSizes != null)
+                        {
+                            var sep = (thumbnailSizes.Contains("") == false && thumbnailSizes.Contains(",")) ? ',' : ';';
+                            foreach (var thumb in thumbnailSizes.Split(sep))
+                            {
+                                int thumbSize;
+                                if (thumb != "" && int.TryParse(thumb, out thumbSize))
+                                {
+                                    additionalSizes.Add(thumbSize);
+                                }
+                            }
+                        }
+                    }
+
+                    ImageHelper.GenerateMediaThumbnails(fs, fileName, extension, originalImage, additionalSizes);
+
+                    //while the image is still open, we'll check if we need to auto-populate the image properties
+                    if (uploadFieldConfigNode != null)
+                    {
+                        content.SetValue(uploadFieldConfigNode.WidthFieldAlias, originalImage.Width.ToString(CultureInfo.InvariantCulture));
+                        content.SetValue(uploadFieldConfigNode.HeightFieldAlias, originalImage.Height.ToString(CultureInfo.InvariantCulture));
+                    }
+
+                }
+            }
+
+            //if auto-fill is true, then fill the remaining, non-image properties
+            if (uploadFieldConfigNode != null)
+            {
+                content.SetValue(uploadFieldConfigNode.LengthFieldAlias, fileSize.ToString(CultureInfo.InvariantCulture));
+                content.SetValue(uploadFieldConfigNode.ExtensionFieldAlias, extension);
+            }
+
+            //Set the value of the property to that of the uploaded file's url
+            property.Value = fs.GetUrl(fileName);
+        }
+
+        #endregion
+
+        #region User/Profile methods
+        /// <summary>
+        /// Gets the <see cref="IProfile"/> for the Creator of this media item.
+        /// </summary>
+        public static IProfile GetCreatorProfile(this IMedia media)
+        {
+            return ApplicationContext.Current.Services.UserService.GetProfileById(media.CreatorId);
+        }
+
+        /// <summary>
+        /// Gets the <see cref="IProfile"/> for the Creator of this content item.
+        /// </summary>
+        public static IProfile GetCreatorProfile(this IContentBase content)
+        {
+            return ApplicationContext.Current.Services.UserService.GetProfileById(content.CreatorId);
+        }
+
+        /// <summary>
+        /// Gets the <see cref="IProfile"/> for the Writer of this content.
+        /// </summary>
+        public static IProfile GetWriterProfile(this IContent content)
+        {
+            return ApplicationContext.Current.Services.UserService.GetProfileById(content.WriterId);
+        }
+        #endregion
+
+        /// <summary>
+        /// Checks whether an <see cref="IContent"/> item has any published versions
+        /// </summary>
+        /// <param name="content"></param>
+        /// <returns>True if the content has any published versiom otherwise False</returns>
+        public static bool HasPublishedVersion(this IContent content)
+        {
+            if (content.HasIdentity == false)
+                return false;
+
+            return ApplicationContext.Current.Services.ContentService.HasPublishedVersion(content.Id);
+        }
+        
+        #region Tag methods
+
+        ///// <summary>
+        ///// Returns the tags for the given property
+        ///// </summary>
+        ///// <param name="content"></param>
+        ///// <param name="propertyTypeAlias"></param>
+        ///// <param name="tagGroup"></param>
+        ///// <returns></returns>
+        ///// <remarks>
+        ///// The tags returned are only relavent for published content & saved media or members 
+        ///// </remarks>
+        //public static IEnumerable<ITag> GetTags(this IContentBase content, string propertyTypeAlias, string tagGroup = "default")
+        //{
+
+        //}
+
+        /// <summary>
+        /// Sets tags for the property - will add tags to the tags table and set the property value to be the comma delimited value of the tags.
+        /// </summary>
+        /// <param name="content">The content item to assign the tags to</param>
+        /// <param name="propertyTypeAlias">The property alias to assign the tags to</param>
+        /// <param name="tags">The tags to assign</param>
+        /// <param name="replaceTags">True to replace the tags on the current property with the tags specified or false to merge them with the currently assigned ones</param>
+        /// <param name="tagGroup">The group/category to assign the tags, the default value is "default"</param>
+        /// <returns></returns>
+        public static void SetTags(this IContentBase content, string propertyTypeAlias, IEnumerable<string> tags, bool replaceTags, string tagGroup = "default")
+        {
+            var property = content.Properties[propertyTypeAlias];
+            if (property == null)
+            {
+                throw new IndexOutOfRangeException("No property exists with name " + propertyTypeAlias);
+            }
+
+            var trimmedTags = tags.Select(x => x.Trim()).ToArray();
+
+            property.TagSupport.Enable = true;
+            property.TagSupport.Tags = trimmedTags.Select(x => new Tuple<string, string>(x, tagGroup));
+            property.TagSupport.Behavior = replaceTags ? PropertyTagBehavior.Replace : PropertyTagBehavior.Merge;
+
+            //ensure the property value is set to the same thing
+            if (replaceTags)
+            {
+                property.Value = string.Join(",", trimmedTags);
+            }
+            else
+            {
+                var currTags = property.Value.ToString().Split(new[] {','}, StringSplitOptions.RemoveEmptyEntries)
+                                       .Select(x => x.Trim());
+                property.Value = string.Join(",", trimmedTags.Union(currTags));
+            }
+            
+        }
+
+        /// <summary>
+        /// Remove any of the tags specified in the collection from the property if they are currently assigned.
+        /// </summary>
+        /// <param name="content"></param>
+        /// <param name="propertyTypeAlias"></param>
+        /// <param name="tags"></param>
+        /// <param name="tagGroup">The group/category that the tags are currently assigned to, the default value is "default"</param>
+        public static void RemoveTags(this IContentBase content, string propertyTypeAlias, IEnumerable<string> tags, string tagGroup = "default")
+        {
+            var property = content.Properties[propertyTypeAlias];
+            if (property == null)
+            {
+                throw new IndexOutOfRangeException("No property exists with name " + propertyTypeAlias);
+            }
+
+            var trimmedTags = tags.Select(x => x.Trim()).ToArray();
+
+            property.TagSupport.Behavior = PropertyTagBehavior.Remove;
+            property.TagSupport.Enable = true;
+            property.TagSupport.Tags = trimmedTags.Select(x => new Tuple<string, string>(x, tagGroup));
+
+            //set the property value
+            var currTags = property.Value.ToString().Split(new[] { ',' }, StringSplitOptions.RemoveEmptyEntries)
+                                       .Select(x => x.Trim());
+
+            property.Value = string.Join(",", currTags.Except(trimmedTags));
+        }
+
+        #endregion
+
+        #region XML methods
+        /// <summary>
+        /// Creates the full xml representation for the <see cref="IContent"/> object and all of it's descendants
+        /// </summary>
+        /// <param name="content"><see cref="IContent"/> to generate xml for</param>
+        /// <returns>Xml representation of the passed in <see cref="IContent"/></returns>
+        internal static XElement ToDeepXml(this IContent content)
+        {
+            return ApplicationContext.Current.Services.PackagingService.Export(content, true);
+        }
+
+        /// <summary>
+        /// Creates the xml representation for the <see cref="IContent"/> object
+        /// </summary>
+        /// <param name="content"><see cref="IContent"/> to generate xml for</param>
+        /// <returns>Xml representation of the passed in <see cref="IContent"/></returns>
+        public static XElement ToXml(this IContent content)
+        {
+            return ApplicationContext.Current.Services.PackagingService.Export(content);
+        }
+
+        /// <summary>
+        /// Creates the xml representation for the <see cref="IMedia"/> object
+        /// </summary>
+        /// <param name="media"><see cref="IContent"/> to generate xml for</param>
+        /// <returns>Xml representation of the passed in <see cref="IContent"/></returns>
+        public static XElement ToXml(this IMedia media)
+        {
+            return ApplicationContext.Current.Services.PackagingService.Export(media);
+        }
+
+        /// <summary>
+        /// Creates the full xml representation for the <see cref="IMedia"/> object and all of it's descendants
+        /// </summary>
+        /// <param name="media"><see cref="IMedia"/> to generate xml for</param>
+        /// <returns>Xml representation of the passed in <see cref="IMedia"/></returns>
+        internal static XElement ToDeepXml(this IMedia media)
+        {
+            return ApplicationContext.Current.Services.PackagingService.Export(media, true);
+        }
+       
+        /// <summary>
+        /// Creates the xml representation for the <see cref="IContent"/> object
+        /// </summary>
+        /// <param name="content"><see cref="IContent"/> to generate xml for</param>
+        /// <param name="isPreview">Boolean indicating whether the xml should be generated for preview</param>
+        /// <returns>Xml representation of the passed in <see cref="IContent"/></returns>
+        public static XElement ToXml(this IContent content, bool isPreview)
+        {
+            //TODO Do a proper implementation of this
+            //If current IContent is published we should get latest unpublished version
+            return content.ToXml();
+        }
+
+        /// <summary>
+        /// Creates the xml representation for the <see cref="IMember"/> object
+        /// </summary>
+        /// <param name="member"><see cref="IMember"/> to generate xml for</param>
+        /// <returns>Xml representation of the passed in <see cref="IContent"/></returns>
+        public static XElement ToXml(this IMember member)
+        {
+            return ApplicationContext.Current.Services.PackagingService.Export(member);
+        }
+        
+        #endregion
+    }
+        
+
+
 }