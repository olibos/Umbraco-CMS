--- conflicted
+++ resolved
@@ -18,12 +18,7 @@
         int[] StartContentIds { get; set; }
         int[] StartMediaIds { get; set; }
         string Language { get; set; }
-<<<<<<< HEAD
-        
-=======
 
-        DateTime? EmailConfirmedDate { get; set; }
->>>>>>> 9123c06a
         DateTime? InvitedDate { get; set; }
 
         /// <summary>
