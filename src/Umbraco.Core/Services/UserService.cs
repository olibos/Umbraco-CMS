--- conflicted
+++ resolved
@@ -1,1296 +1,1280 @@
-using System;
-using System.Collections.Generic;
-using System.ComponentModel;
-using System.Data.Common;
-using System.Data.SqlClient;
-using System.Data.SqlServerCe;
-using System.Globalization;
-using System.Linq;
-using System.Linq.Expressions;
-using Umbraco.Core.Configuration;
-using Umbraco.Core.Events;
-using Umbraco.Core.Logging;
-using Umbraco.Core.Models;
-using Umbraco.Core.Models.Membership;
-using Umbraco.Core.Persistence;
-using Umbraco.Core.Persistence.DatabaseModelDefinitions;
-using Umbraco.Core.Persistence.Querying;
-using Umbraco.Core.Persistence.Repositories;
-using Umbraco.Core.Persistence.UnitOfWork;
-using Umbraco.Core.Security;
-
-namespace Umbraco.Core.Services
-{
-    /// <summary>
-    /// Represents the UserService, which is an easy access to operations involving <see cref="IProfile"/>, <see cref="IMembershipUser"/> and eventually Backoffice Users.
-    /// </summary>
-    public class UserService : ScopeRepositoryService, IUserService
-    {
-        //TODO: We need to change the isUpgrading flag to use an app state enum as described here: http://issues.umbraco.org/issue/U4-6816
-        // in the meantime, we will use a boolean which we are currently using during upgrades to ensure that a user object is not persisted during this phase, otherwise
-        // exceptions can occur if the db is not in it's correct state.
-        internal bool IsUpgrading { get; set; }
-
-        public UserService(IDatabaseUnitOfWorkProvider provider, RepositoryFactory repositoryFactory, ILogger logger, IEventMessagesFactory eventMessagesFactory)
-            : base(provider, repositoryFactory, logger, eventMessagesFactory)
-        {
-            IsUpgrading = false;
-        }
-
-        #region Implementation of IMembershipUserService
-
-        /// <summary>
-        /// Checks if a User with the username exists
-        /// </summary>
-        /// <param name="username">Username to check</param>
-        /// <returns><c>True</c> if the User exists otherwise <c>False</c></returns>
-        public bool Exists(string username)
-        {
-            using (var uow = UowProvider.GetUnitOfWork(readOnly: true))
-            {
-                var repository = RepositoryFactory.CreateUserRepository(uow);
-                return repository.Exists(username);
-            }
-        }
-
-        /// <summary>
-        /// Creates a new User
-        /// </summary>
-        /// <remarks>The user will be saved in the database and returned with an Id</remarks>
-        /// <param name="username">Username of the user to create</param>
-        /// <param name="email">Email of the user to create</param>
-        /// <returns><see cref="IUser"/></returns>
-        public IUser CreateUserWithIdentity(string username, string email)
-        {
-            return CreateUserWithIdentity(username, email, string.Empty);
-        }
-
-        /// <summary>
-        /// Creates and persists a new <see cref="IUser"/>
-        /// </summary>
-        /// <param name="username">Username of the <see cref="IUser"/> to create</param>
-        /// <param name="email">Email of the <see cref="IUser"/> to create</param>
-        /// <param name="passwordValue">This value should be the encoded/encrypted/hashed value for the password that will be stored in the database</param>
-        /// <param name="memberTypeAlias">Not used for users</param>
-        /// <returns><see cref="IUser"/></returns>
-        IUser IMembershipMemberService<IUser>.CreateWithIdentity(string username, string email, string passwordValue, string memberTypeAlias)
-        {
-            return CreateUserWithIdentity(username, email, passwordValue);
-        }
-
-        /// <summary>
-        /// Creates and persists a new <see cref="IUser"/>
-        /// </summary>
-        /// <param name="username">Username of the <see cref="IUser"/> to create</param>
-        /// <param name="email">Email of the <see cref="IUser"/> to create</param>
-        /// <param name="passwordValue">This value should be the encoded/encrypted/hashed value for the password that will be stored in the database</param>
-        /// <param name="memberTypeAlias">Alias of the Type</param>
-        /// <param name="isApproved">Is the member approved</param>
-        /// <returns><see cref="IUser"/></returns>
-        IUser IMembershipMemberService<IUser>.CreateWithIdentity(string username, string email, string passwordValue, string memberTypeAlias, bool isApproved)
-        {
-            return CreateUserWithIdentity(username, email, passwordValue, isApproved);
-        }
-
-        /// <summary>
-        /// Creates and persists a Member
-        /// </summary>
-        /// <remarks>Using this method will persist the Member object before its returned
-        /// meaning that it will have an Id available (unlike the CreateMember method)</remarks>
-        /// <param name="username">Username of the Member to create</param>
-        /// <param name="email">Email of the Member to create</param>
-        /// <param name="passwordValue">This value should be the encoded/encrypted/hashed value for the password that will be stored in the database</param>
-        /// <param name="isApproved">Is the user approved</param>
-        /// <returns><see cref="IUser"/></returns>
-        private IUser CreateUserWithIdentity(string username, string email, string passwordValue, bool isApproved = true)
-        {
-            if (string.IsNullOrWhiteSpace(username))
-            {
-                throw new ArgumentException("Cannot create user with empty username.");
-            }
-
-            //TODO: PUT lock here!!
-
-            using (var uow = UowProvider.GetUnitOfWork())
-            {
-                var repository = RepositoryFactory.CreateUserRepository(uow);
-                var loginExists = uow.Database.ExecuteScalar<int>("SELECT COUNT(id) FROM umbracoUser WHERE userLogin = @Login", new { Login = username }) != 0;
-                if (loginExists)
-                    throw new ArgumentException("Login already exists");
-
-                var user = new User
-                {
-                    DefaultToLiveEditing = false,
-                    Email = email,
-                    Language = GlobalSettings.DefaultUILanguage,
-                    Name = username,
-                    RawPasswordValue = passwordValue,
-                    Username = username,
-                    IsLockedOut = false,
-                    IsApproved = isApproved
-                };
-
-                var saveEventArgs = new SaveEventArgs<IUser>(user);
-                if (uow.Events.DispatchCancelable(SavingUser, this, saveEventArgs))
-                {
-                    uow.Commit();
-                    return user;
-                }
-
-                repository.AddOrUpdate(user);
-                uow.Commit();
-                saveEventArgs.CanCancel = false;
-                uow.Events.Dispatch(SavedUser, this, saveEventArgs);
-
-                return user;
-            }
-        }
-
-        /// <summary>
-        /// Gets a User by its integer id
-        /// </summary>
-        /// <param name="id"><see cref="System.int"/> Id</param>
-        /// <returns><see cref="IUser"/></returns>
-        public IUser GetById(int id)
-        {
-            using (var uow = UowProvider.GetUnitOfWork(readOnly: true))
-            {
-                var repository = RepositoryFactory.CreateUserRepository(uow);
-                var result = repository.Get(id);
-                return result;
-            }
-        }
-
-        /// <summary>
-        /// Gets an <see cref="IUser"/> by its provider key
-        /// </summary>
-        /// <param name="id">Id to use for retrieval</param>
-        /// <returns><see cref="IUser"/></returns>
-        public IUser GetByProviderKey(object id)
-        {
-            var asInt = id.TryConvertTo<int>();
-            if (asInt.Success)
-            {
-                return GetById((int)id);
-            }
-
-            return null;
-        }
-
-        /// <summary>
-        /// Get an <see cref="IUser"/> by email
-        /// </summary>
-        /// <param name="email">Email to use for retrieval</param>
-        /// <returns><see cref="IUser"/></returns>
-        public IUser GetByEmail(string email)
-        {
-            using (var uow = UowProvider.GetUnitOfWork(readOnly: true))
-            {
-                var repository = RepositoryFactory.CreateUserRepository(uow);
-                var query = Query<IUser>.Builder.Where(x => x.Email.Equals(email));
-                return repository.GetByQuery(query).FirstOrDefault();
-            }
-        }
-
-        /// <summary>
-        /// Get an <see cref="IUser"/> by username
-        /// </summary>
-        /// <param name="username">Username to use for retrieval</param>
-        /// <returns><see cref="IUser"/></returns>
-        public IUser GetByUsername(string username)
-        {
-            using (var uow = UowProvider.GetUnitOfWork(readOnly: true))
-            {
-                var repository = RepositoryFactory.CreateUserRepository(uow);
-
-                try
-                {
-                    return repository.GetByUsername(username, includeSecurityData: true);
-                }
-                catch (Exception ex)
-                {
-                    if (ex is SqlException || ex is SqlCeException)
-                    {
-                        //we need to handle this one specific case which is when we are upgrading to 7.7 since the user group
-                        //tables don't exist yet. This is the 'easiest' way to deal with this without having to create special
-                        //version checks in the BackOfficeSignInManager and calling into other special overloads that we'd need
-                        //like "GetUserById(int id, bool includeSecurityData)" which may cause confusion because the result of
-                        //that method would not be cached.
-                        if (ApplicationContext.Current.IsUpgrading)
-                        {
-                            //NOTE: this will not be cached
-                            return repository.GetByUsername(username, includeSecurityData: false);
-                        }
-                    }
-                    throw;
-                }
-            }
-        }
-
-        /// <summary>
-        /// Deletes an <see cref="IUser"/>
-        /// </summary>
-        /// <param name="membershipUser"><see cref="IUser"/> to Delete</param>
-        public void Delete(IUser membershipUser)
-        {
-            //disable
-            membershipUser.IsApproved = false;
-
-            Save(membershipUser);
-        }
-
-        [Obsolete("ASP.NET Identity APIs like the BackOfficeUserManager should be used to manage passwords, this will not work with correct security practices because you would need the existing password")]
-        [EditorBrowsable(EditorBrowsableState.Never)]
-        public void SavePassword(IUser user, string password)
-        {
-            if (user == null) throw new ArgumentNullException("user");
-
-            var provider = MembershipProviderExtensions.GetUsersMembershipProvider();
-
-            if (provider.IsUmbracoMembershipProvider() == false)
-                throw new NotSupportedException("When using a non-Umbraco membership provider you must change the user password by using the MembershipProvider.ChangePassword method");
-
-            provider.ChangePassword(user.Username, "", password);
-
-            //go re-fetch the member and update the properties that may have changed
-            var result = GetByUsername(user.Username);
-            if (result != null)
-            {
-                //should never be null but it could have been deleted by another thread.
-                user.RawPasswordValue = result.RawPasswordValue;
-                user.LastPasswordChangeDate = result.LastPasswordChangeDate;
-                user.UpdateDate = result.UpdateDate;
-            }
-        }
-
-        /// <summary>
-        /// Deletes or disables a User
-        /// </summary>
-        /// <param name="user"><see cref="IUser"/> to delete</param>
-        /// <param name="deletePermanently"><c>True</c> to permanently delete the user, <c>False</c> to disable the user</param>
-        public void Delete(IUser user, bool deletePermanently)
-        {
-            if (deletePermanently == false)
-            {
-                Delete(user);
-            }
-            else
-            {
-                using (var uow = UowProvider.GetUnitOfWork())
-                {
-                    var deleteEventArgs = new DeleteEventArgs<IUser>(user);
-                    if (uow.Events.DispatchCancelable(DeletingUser, this, deleteEventArgs))
-                    {
-                        uow.Commit();
-                        return;
-                    }
-                    var repository = RepositoryFactory.CreateUserRepository(uow);
-                    repository.Delete(user);
-                    uow.Commit();
-                    deleteEventArgs.CanCancel = false;
-                    uow.Events.Dispatch(DeletedUser, this, deleteEventArgs);
-                }
-            }
-        }
-
-        /// <summary>
-        /// Saves an <see cref="IUser"/>
-        /// </summary>
-        /// <param name="entity"><see cref="IUser"/> to Save</param>
-        /// <param name="raiseEvents">Optional parameter to raise events.
-        /// Default is <c>True</c> otherwise set to <c>False</c> to not raise events</param>
-        public void Save(IUser entity, bool raiseEvents = true)
-        {
-            using (var uow = UowProvider.GetUnitOfWork())
-            {
-                var saveEventArgs = new SaveEventArgs<IUser>(entity);
-                if (raiseEvents && uow.Events.DispatchCancelable(SavingUser, this, saveEventArgs))
-                {
-                    uow.Commit();
-                    return;
-                }
-
-                if (string.IsNullOrWhiteSpace(entity.Username))
-                {
-                    throw new ArgumentException("Cannot save user with empty username.");
-                }
-
-                if (string.IsNullOrWhiteSpace(entity.Name))
-                {
-                    throw new ArgumentException("Cannot save user with empty name.");
-                }
-
-                //Now we have to check for backwards compat hacks, we'll need to process any groups
-                //to save first before we update the user since these groups might be new groups.
-                var explicitUser = entity as User;
-                if (explicitUser != null && explicitUser.GroupsToSave.Count > 0)
-                {
-                    var groupRepository = RepositoryFactory.CreateUserGroupRepository(uow);
-                    foreach (var userGroup in explicitUser.GroupsToSave)
-                    {
-                        groupRepository.AddOrUpdate(userGroup);
-                    }
-                }
-
-                var repository = RepositoryFactory.CreateUserRepository(uow);
-                repository.AddOrUpdate(entity);
-
-                try
-                {
-                    // try to flush the unit of work
-                    // ie executes the SQL but does not commit the trx yet
-                    // so we are *not* catching commit exceptions
-                    uow.Commit();
-
-                    if (raiseEvents)
-                    {
-                        saveEventArgs.CanCancel = false;
-                        uow.Events.Dispatch(SavedUser, this, saveEventArgs);
-                    }
-                }
-                catch (DbException ex)
-                {
-                    // if we are upgrading and an exception occurs, log and swallow it
-                    if (IsUpgrading == false) throw;
-                    Logger.WarnWithException<UserService>("An error occurred attempting to save a user instance during upgrade, normally this warning can be ignored", ex);
-
-                    // we don't want the uow to rollback its scope! and yet
-                    // we cannot try and uow.Commit() again as it would fail again,
-                    // we have to bypass the uow entirely and complete its inner scope.
-                    // (when the uow disposes, it won't complete the scope again, just dispose it)
-                    uow.Scope.Complete();
-                }
-            }
-        }
-
-        /// <summary>
-        /// Saves a list of <see cref="IUser"/> objects
-        /// </summary>
-        /// <param name="entities"><see cref="IEnumerable{IUser}"/> to save</param>
-        /// <param name="raiseEvents">Optional parameter to raise events.
-        /// Default is <c>True</c> otherwise set to <c>False</c> to not raise events</param>
-        public void Save(IEnumerable<IUser> entities, bool raiseEvents = true)
-        {
-            var asArray = entities.ToArray();
-            using (var uow = UowProvider.GetUnitOfWork())
-            {
-                var saveEventArgs = new SaveEventArgs<IUser>(asArray);
-                if (raiseEvents)
-                {
-                    if (uow.Events.DispatchCancelable(SavingUser, this, saveEventArgs))
-                    {
-                        uow.Commit();
-                        return;
-                    }
-                }
-                var repository = RepositoryFactory.CreateUserRepository(uow);
-                var groupRepository = RepositoryFactory.CreateUserGroupRepository(uow);
-                foreach (var user in asArray)
-                {
-                    if (string.IsNullOrWhiteSpace(user.Username))
-                    {
-                        throw new ArgumentException("Cannot save user with empty username.");
-                    }
-                    if (string.IsNullOrWhiteSpace(user.Name))
-                    {
-                        throw new ArgumentException("Cannot save user with empty name.");
-                    }
-                    repository.AddOrUpdate(user);
-
-                    //Now we have to check for backwards compat hacks
-                    var explicitUser = user as User;
-                    if (explicitUser != null && explicitUser.GroupsToSave.Count > 0)
-                    {
-                        foreach (var userGroup in explicitUser.GroupsToSave)
-                        {
-                            groupRepository.AddOrUpdate(userGroup);
-                        }
-                    }
-                }
-                //commit the whole lot in one go
-                uow.Commit();
-
-                if (raiseEvents)
-                {
-                    saveEventArgs.CanCancel = false;
-                    uow.Events.Dispatch(SavedUser, this, saveEventArgs);
-                }
-            }
-        }
-
-        /// <summary>
-        /// This is just the default user group that the membership provider will use
-        /// </summary>
-        /// <returns></returns>
-        public string GetDefaultMemberType()
-        {
-            return "writer";
-        }
-
-        /// <summary>
-        /// Finds a list of <see cref="IUser"/> objects by a partial email string
-        /// </summary>
-        /// <param name="emailStringToMatch">Partial email string to match</param>
-        /// <param name="pageIndex">Current page index</param>
-        /// <param name="pageSize">Size of the page</param>
-        /// <param name="totalRecords">Total number of records found (out)</param>
-        /// <param name="matchType">The type of match to make as <see cref="StringPropertyMatchType"/>. Default is <see cref="StringPropertyMatchType.StartsWith"/></param>
-        /// <returns><see cref="IEnumerable{IUser}"/></returns>
-        public IEnumerable<IUser> FindByEmail(string emailStringToMatch, int pageIndex, int pageSize, out int totalRecords, StringPropertyMatchType matchType = StringPropertyMatchType.StartsWith)
-        {
-            using (var uow = UowProvider.GetUnitOfWork(readOnly: true))
-            {
-                var repository = RepositoryFactory.CreateUserRepository(uow);
-                var query = new Query<IUser>();
-
-                switch (matchType)
-                {
-                    case StringPropertyMatchType.Exact:
-                        query.Where(member => member.Email.Equals(emailStringToMatch));
-                        break;
-                    case StringPropertyMatchType.Contains:
-                        query.Where(member => member.Email.Contains(emailStringToMatch));
-                        break;
-                    case StringPropertyMatchType.StartsWith:
-                        query.Where(member => member.Email.StartsWith(emailStringToMatch));
-                        break;
-                    case StringPropertyMatchType.EndsWith:
-                        query.Where(member => member.Email.EndsWith(emailStringToMatch));
-                        break;
-                    case StringPropertyMatchType.Wildcard:
-                        query.Where(member => member.Email.SqlWildcard(emailStringToMatch, TextColumnType.NVarchar));
-                        break;
-                    default:
-                        throw new ArgumentOutOfRangeException("matchType");
-                }
-
-                return repository.GetPagedResultsByQuery(query, pageIndex, pageSize, out totalRecords, dto => dto.Email);
-            }
-        }
-
-        /// <summary>
-        /// Finds a list of <see cref="IUser"/> objects by a partial username
-        /// </summary>
-        /// <param name="login">Partial username to match</param>
-        /// <param name="pageIndex">Current page index</param>
-        /// <param name="pageSize">Size of the page</param>
-        /// <param name="totalRecords">Total number of records found (out)</param>
-        /// <param name="matchType">The type of match to make as <see cref="StringPropertyMatchType"/>. Default is <see cref="StringPropertyMatchType.StartsWith"/></param>
-        /// <returns><see cref="IEnumerable{IUser}"/></returns>
-        public IEnumerable<IUser> FindByUsername(string login, int pageIndex, int pageSize, out int totalRecords, StringPropertyMatchType matchType = StringPropertyMatchType.StartsWith)
-        {
-            using (var uow = UowProvider.GetUnitOfWork(readOnly: true))
-            {
-                var repository = RepositoryFactory.CreateUserRepository(uow);
-                var query = new Query<IUser>();
-
-                switch (matchType)
-                {
-                    case StringPropertyMatchType.Exact:
-                        query.Where(member => member.Username.Equals(login));
-                        break;
-                    case StringPropertyMatchType.Contains:
-                        query.Where(member => member.Username.Contains(login));
-                        break;
-                    case StringPropertyMatchType.StartsWith:
-                        query.Where(member => member.Username.StartsWith(login));
-                        break;
-                    case StringPropertyMatchType.EndsWith:
-                        query.Where(member => member.Username.EndsWith(login));
-                        break;
-                    case StringPropertyMatchType.Wildcard:
-                        query.Where(member => member.Email.SqlWildcard(login, TextColumnType.NVarchar));
-                        break;
-                    default:
-                        throw new ArgumentOutOfRangeException("matchType");
-                }
-
-                return repository.GetPagedResultsByQuery(query, pageIndex, pageSize, out totalRecords, dto => dto.Username);
-            }
-        }
-
-        /// <summary>
-        /// Gets the total number of Users based on the count type
-        /// </summary>
-        /// <remarks>
-        /// The way the Online count is done is the same way that it is done in the MS SqlMembershipProvider - We query for any members
-        /// that have their last active date within the Membership.UserIsOnlineTimeWindow (which is in minutes). It isn't exact science
-        /// but that is how MS have made theirs so we'll follow that principal.
-        /// </remarks>
-        /// <param name="countType"><see cref="MemberCountType"/> to count by</param>
-        /// <returns><see cref="System.int"/> with number of Users for passed in type</returns>
-        public int GetCount(MemberCountType countType)
-        {
-            using (var uow = UowProvider.GetUnitOfWork(readOnly: true))
-            {
-                var repository = RepositoryFactory.CreateUserRepository(uow);
-
-                IQuery<IUser> query;
-                int ret;
-                switch (countType)
-                {
-                    case MemberCountType.All:
-                        query = new Query<IUser>();
-                        ret = repository.Count(query);
-                        break;
-                    case MemberCountType.Online:
-                        throw new NotImplementedException();
-                    //var fromDate = DateTime.Now.AddMinutes(-Membership.UserIsOnlineTimeWindow);
-                    //query =
-                    //    Query<IMember>.Builder.Where(
-                    //        x =>
-                    //        ((Member)x).PropertyTypeAlias == Constants.Conventions.Member.LastLoginDate &&
-                    //        ((Member)x).DateTimePropertyValue > fromDate);
-                    //return repository.GetCountByQuery(query);
-                    case MemberCountType.LockedOut:
-                        query = Query<IUser>.Builder.Where(x => x.IsLockedOut);
-                        ret = repository.GetCountByQuery(query);
-                        break;
-                    case MemberCountType.Approved:
-                        query = Query<IUser>.Builder.Where(x => x.IsApproved);
-                        ret = repository.GetCountByQuery(query);
-                        break;
-                    default:
-                        throw new ArgumentOutOfRangeException("countType");
-                }
-
-                return ret;
-            }
-        }
-
-        public IDictionary<UserState, int> GetUserStates()
-        {
-            using (var uow = UowProvider.GetUnitOfWork(readOnly: true))
-            {
-                var repository = RepositoryFactory.CreateUserRepository(uow);
-                return repository.GetUserStates();
-            }
-        }
-
-        public IEnumerable<IUser> GetAll(long pageIndex, int pageSize, out long totalRecords,
-            string orderBy, Direction orderDirection,
-            UserState[] userState = null,
-            string[] userGroups = null,
-            string filter = null)
-        {
-            IQuery<IUser> filterQuery = null;
-            if (filter.IsNullOrWhiteSpace() == false)
-            {
-                filterQuery = Query<IUser>.Builder.Where(x => x.Name.Contains(filter) || x.Username.Contains(filter));
-            }
-            return GetAll(pageIndex, pageSize, out totalRecords, orderBy, orderDirection, userState, userGroups, null, filterQuery);
-        }
-
-        /// <summary>
-        /// Get paged users
-        /// </summary>
-        /// <param name="pageIndex"></param>
-        /// <param name="pageSize"></param>
-        /// <param name="totalRecords"></param>
-        /// <param name="orderBy"></param>
-        /// <param name="orderDirection"></param>
-        /// <param name="userState"></param>
-        /// <param name="includeUserGroups">
-        /// A filter to only include user that belong to these user groups
-        /// </param>
-        /// <param name="excludeUserGroups">
-        /// A filter to only include users that do not belong to these user groups
-        /// </param>
-        /// <param name="filter"></param>
-        /// <returns></returns>
-        public IEnumerable<IUser> GetAll(long pageIndex, int pageSize, out long totalRecords,
-        string orderBy, Direction orderDirection,
-        UserState[] userState = null,
-        string[] includeUserGroups = null,
-        string[] excludeUserGroups = null,
-        IQuery<IUser> filter = null)
-        {
-            using (var uow = UowProvider.GetUnitOfWork(readOnly: true))
-            {
-                Expression<Func<IUser, object>> sort;
-                switch (orderBy.ToUpperInvariant())
-                {
-                    case "USERNAME":
-                        sort = member => member.Username;
-                        break;
-                    case "LANGUAGE":
-                        sort = member => member.Language;
-                        break;
-                    case "NAME":
-                        sort = member => member.Name;
-                        break;
-                    case "EMAIL":
-                        sort = member => member.Email;
-                        break;
-                    case "ID":
-                        sort = member => member.Id;
-                        break;
-                    case "CREATEDATE":
-                        sort = member => member.CreateDate;
-                        break;
-                    case "UPDATEDATE":
-                        sort = member => member.UpdateDate;
-                        break;
-                    case "ISAPPROVED":
-                        sort = member => member.IsApproved;
-                        break;
-                    case "ISLOCKEDOUT":
-                        sort = member => member.IsLockedOut;
-                        break;
-                    case "LASTLOGINDATE":
-                        sort = member => member.LastLoginDate;
-                        break;
-                    default:
-                        throw new IndexOutOfRangeException("The orderBy parameter " + orderBy + " is not valid");
-                }
-
-                var repository = RepositoryFactory.CreateUserRepository(uow);
-                return repository.GetPagedResultsByQuery(null, pageIndex, pageSize, out totalRecords, sort, orderDirection, includeUserGroups, excludeUserGroups, userState, filter);
-            }
-        }
-
-        /// <summary>
-        /// Gets a list of paged <see cref="IUser"/> objects
-        /// </summary>
-        /// <param name="pageIndex">Current page index</param>
-        /// <param name="pageSize">Size of the page</param>
-        /// <param name="totalRecords">Total number of records found (out)</param>
-        /// <returns><see cref="IEnumerable{IMember}"/></returns>
-        public IEnumerable<IUser> GetAll(int pageIndex, int pageSize, out int totalRecords)
-        {
-            using (var uow = UowProvider.GetUnitOfWork(readOnly: true))
-            {
-                var repository = RepositoryFactory.CreateUserRepository(uow);
-                return repository.GetPagedResultsByQuery(null, pageIndex, pageSize, out totalRecords, member => member.Username);
-            }
-        }
-
-        internal IEnumerable<IUser> GetNextUsers(int id, int count)
-        {
-            using (var uow = UowProvider.GetUnitOfWork(readOnly: true))
-            {
-                var repository = (UserRepository)RepositoryFactory.CreateUserRepository(uow);
-                return repository.GetNextUsers(id, count);
-            }
-        }
-
-        /// <summary>
-        /// Gets a list of <see cref="IUser"/> objects associated with a given group
-        /// </summary>
-        /// <param name="groupId">Id of group</param>
-        /// <returns><see cref="IEnumerable{IUser}"/></returns>
-        public IEnumerable<IUser> GetAllInGroup(int groupId)
-        {
-            var uow = UowProvider.GetUnitOfWork();
-            using (var repository = RepositoryFactory.CreateUserRepository(uow))
-            {
-                return repository.GetAllInGroup(groupId);
-            }
-        }
-
-        /// <summary>
-        /// Gets a list of <see cref="IUser"/> objects not associated with a given group
-        /// </summary>
-        /// <param name="groupId">Id of group</param>
-        /// <returns><see cref="IEnumerable{IUser}"/></returns>
-        public IEnumerable<IUser> GetAllNotInGroup(int groupId)
-        {
-            var uow = UowProvider.GetUnitOfWork();
-            using (var repository = RepositoryFactory.CreateUserRepository(uow))
-            {
-                return repository.GetAllNotInGroup(groupId);
-            }
-        }
-
-        #endregion
-
-        #region Implementation of IUserService
-
-        /// <summary>
-        /// Gets an IProfile by User Id.
-        /// </summary>
-        /// <param name="id">Id of the User to retrieve</param>
-        /// <returns><see cref="IProfile"/></returns>
-        public IProfile GetProfileById(int id)
-        {
-            using (var uow = UowProvider.GetUnitOfWork(readOnly: true))
-            {
-                var repository = RepositoryFactory.CreateUserRepository(uow);
-                return repository.GetProfile(id);
-            }
-        }
-
-        /// <summary>
-        /// Gets a profile by username
-        /// </summary>
-        /// <param name="username">Username</param>
-        /// <returns><see cref="IProfile"/></returns>
-        public IProfile GetProfileByUserName(string username)
-        {
-            using (var uow = UowProvider.GetUnitOfWork(readOnly: true))
-            {
-                var repository = RepositoryFactory.CreateUserRepository(uow);
-                return repository.GetProfile(username);
-            }
-        }
-
-        /// <summary>
-        /// Gets a user by Id
-        /// </summary>
-        /// <param name="id">Id of the user to retrieve</param>
-        /// <returns><see cref="IUser"/></returns>
-        public IUser GetUserById(int id)
-        {
-            using (var uow = UowProvider.GetUnitOfWork(readOnly: true))
-            {
-                var repository = RepositoryFactory.CreateUserRepository(uow);
-                try
-                {
-                    var result = repository.Get(id);
-                    return result;
-                }
-                catch (Exception ex)
-                {
-                    if (ex is SqlException || ex is SqlCeException)
-                    {
-                        //we need to handle this one specific case which is when we are upgrading to 7.7 since the user group
-                        //tables don't exist yet. This is the 'easiest' way to deal with this without having to create special
-                        //version checks in the BackOfficeSignInManager and calling into other special overloads that we'd need
-                        //like "GetUserById(int id, bool includeSecurityData)" which may cause confusion because the result of
-                        //that method would not be cached.
-                        if (ApplicationContext.Current.IsUpgrading)
-                        {
-                            //NOTE: this will not be cached
-                            return repository.Get(id, includeSecurityData: false);
-                        }
-                    }
-                    throw;
-                }
-            }
-        }
-
-        public IEnumerable<IUser> GetUsersById(params int[] ids)
-        {
-            if (ids.Length <= 0) return Enumerable.Empty<IUser>();
-
-            using (var uow = UowProvider.GetUnitOfWork(readOnly: true))
-            {
-                var repository = RepositoryFactory.CreateUserRepository(uow);
-                return repository.GetAll(ids);
-            }
-        }
-
-        /// <summary>
-        /// Replaces the same permission set for a single group to any number of entities
-        /// </summary>
-        /// <remarks>If no 'entityIds' are specified all permissions will be removed for the specified group.</remarks>
-        /// <param name="groupId">Id of the group</param>
-        /// <param name="permissions">Permissions as enumerable list of <see cref="char"/> If nothing is specified all permissions are removed.</param>
-        /// <param name="entityIds">Specify the nodes to replace permissions for. </param>
-        public void ReplaceUserGroupPermissions(int groupId, IEnumerable<char> permissions, params int[] entityIds)
-        {
-            if (entityIds.Length == 0)
-                return;
-
-            using (var uow = UowProvider.GetUnitOfWork())
-            {
-                var repository = RepositoryFactory.CreateUserGroupRepository(uow);
-                repository.ReplaceGroupPermissions(groupId, permissions, entityIds);
-                uow.Commit();
-
-                uow.Events.Dispatch(UserGroupPermissionsAssigned, this, new SaveEventArgs<EntityPermission>(
-                    entityIds.Select(
-                            x => new EntityPermission(
-                                groupId,
-                                x,
-                                permissions.Select(p => p.ToString(CultureInfo.InvariantCulture)).ToArray()))
-                        .ToArray(), false));
-            }
-        }
-
-        /// <summary>
-        /// Assigns the same permission set for a single user group to any number of entities
-        /// </summary>
-        /// <param name="groupId">Id of the user group</param>
-        /// <param name="permission"></param>
-        /// <param name="entityIds">Specify the nodes to replace permissions for</param>
-        public void AssignUserGroupPermission(int groupId, char permission, params int[] entityIds)
-        {
-            if (entityIds.Length == 0)
-                return;
-
-            using (var uow = UowProvider.GetUnitOfWork())
-            {
-                var repository = RepositoryFactory.CreateUserGroupRepository(uow);
-                repository.AssignGroupPermission(groupId, permission, entityIds);
-                uow.Commit();
-
-                uow.Events.Dispatch(UserGroupPermissionsAssigned, this, new SaveEventArgs<EntityPermission>(
-                    entityIds.Select(
-                            x => new EntityPermission(
-                                groupId,
-                                x,
-                                new[] { permission.ToString(CultureInfo.InvariantCulture) }))
-                        .ToArray(), false));
-            }
-        }
-
-        /// <summary>
-        /// Gets all UserGroups or those specified as parameters
-        /// </summary>
-        /// <param name="ids">Optional Ids of UserGroups to retrieve</param>
-        /// <returns>An enumerable list of <see cref="IUserGroup"/></returns>
-        public IEnumerable<IUserGroup> GetAllUserGroups(params int[] ids)
-        {
-            using (var uow = UowProvider.GetUnitOfWork(readOnly: true))
-            {
-                var repository = RepositoryFactory.CreateUserGroupRepository(uow);
-                return repository.GetAll(ids).OrderBy(x => x.Name);
-            }
-        }
-
-        public IEnumerable<IUserGroup> GetUserGroupsByAlias(params string[] aliases)
-        {
-            if (aliases.Length == 0) return Enumerable.Empty<IUserGroup>();
-
-            using (var uow = UowProvider.GetUnitOfWork(readOnly: true))
-            {
-                var repository = RepositoryFactory.CreateUserGroupRepository(uow);
-                var query = Query<IUserGroup>.Builder.Where(x => aliases.SqlIn(x.Alias));
-                var contents = repository.GetByQuery(query);
-                return contents
-                    .WhereNotNull()
-                    .ToArray();
-            }
-        }
-
-        /// <summary>
-        /// Gets a UserGroup by its Alias
-        /// </summary>
-        /// <param name="alias">Alias of the UserGroup to retrieve</param>
-        /// <returns><see cref="IUserGroup"/></returns>
-        public IUserGroup GetUserGroupByAlias(string alias)
-        {
-            if (string.IsNullOrWhiteSpace(alias)) throw new ArgumentException("Value cannot be null or whitespace.", "alias");
-
-            using (var uow = UowProvider.GetUnitOfWork(readOnly: true))
-            {
-                var repository = RepositoryFactory.CreateUserGroupRepository(uow);
-                var query = Query<IUserGroup>.Builder.Where(x => x.Alias == alias);
-                var contents = repository.GetByQuery(query);
-                return contents.FirstOrDefault();
-            }
-        }
-
-        /// <summary>
-        /// Gets a UserGroup by its Id
-        /// </summary>
-        /// <param name="id">Id of the UserGroup to retrieve</param>
-        /// <returns><see cref="IUserGroup"/></returns>
-        public IUserGroup GetUserGroupById(int id)
-        {
-            using (var uow = UowProvider.GetUnitOfWork(readOnly: true))
-            {
-                var repository = RepositoryFactory.CreateUserGroupRepository(uow);
-                return repository.Get(id);
-            }
-        }
-
-        /// <summary>
-        /// Saves a UserGroup
-        /// </summary>
-        /// <param name="userGroup">UserGroup to save</param>
-        /// <param name="userIds">
-        /// If null than no changes are made to the users who are assigned to this group, however if a value is passed in 
-        /// than all users will be removed from this group and only these users will be added
-        /// </param>
-        /// <param name="raiseEvents">Optional parameter to raise events.
-        /// Default is <c>True</c> otherwise set to <c>False</c> to not raise events</param>
-        public void Save(IUserGroup userGroup, int[] userIds = null, bool raiseEvents = true)
-        {
-            using (var uow = UowProvider.GetUnitOfWork())
-            {
-<<<<<<< HEAD
-                if (raiseEvents && uow.Events.DispatchCancelable(SavingUserGroup, this, new SaveEventArgs<IUserGroup>(userGroup)))
-=======
-                var saveEventArgs = new SaveEventArgs<IUserType>(userType);
-                if (raiseEvents && uow.Events.DispatchCancelable(SavingUserType, this, saveEventArgs))
->>>>>>> 617a91c5
-                {
-                    uow.Commit();
-                    return;
-                }
-
-                var repository = RepositoryFactory.CreateUserGroupRepository(uow);
-                repository.AddOrUpdateGroupWithUsers(userGroup, userIds);
-
-                uow.Commit();
-
-                if (raiseEvents)
-<<<<<<< HEAD
-                    uow.Events.Dispatch(SavedUserGroup, this, new SaveEventArgs<IUserGroup>(userGroup, false));
-=======
-                {
-                    saveEventArgs.CanCancel = false;
-                    uow.Events.Dispatch(SavedUserType, this, saveEventArgs);
-                }
->>>>>>> 617a91c5
-            }
-        }
-
-        /// <summary>
-        /// Deletes a UserGroup
-        /// </summary>
-        /// <param name="userGroup">UserGroup to delete</param>
-        public void DeleteUserGroup(IUserGroup userGroup)
-        {
-            using (var uow = UowProvider.GetUnitOfWork())
-            {
-<<<<<<< HEAD
-                if (uow.Events.DispatchCancelable(DeletingUserGroup, this, new DeleteEventArgs<IUserGroup>(userGroup)))
-=======
-                var deleteEventArgs = new DeleteEventArgs<IUserType>(userType);
-                if (uow.Events.DispatchCancelable(DeletingUserType, this, deleteEventArgs))
->>>>>>> 617a91c5
-                {
-                    uow.Commit();
-                    return;
-                }
-                var repository = RepositoryFactory.CreateUserGroupRepository(uow);
-                repository.Delete(userGroup);
-                uow.Commit();
-<<<<<<< HEAD
-                uow.Events.Dispatch(DeletedUserGroup, this, new DeleteEventArgs<IUserGroup>(userGroup, false));
-=======
-                deleteEventArgs.CanCancel = false;
-                uow.Events.Dispatch(DeletedUserType, this, deleteEventArgs);
->>>>>>> 617a91c5
-            }
-        }
-
-        /// <summary>
-        /// Removes a specific section from all users
-        /// </summary>
-        /// <remarks>This is useful when an entire section is removed from config</remarks>
-        /// <param name="sectionAlias">Alias of the section to remove</param>
-        public void DeleteSectionFromAllUserGroups(string sectionAlias)
-        {
-            using (var uow = UowProvider.GetUnitOfWork())
-            {
-                var repository = RepositoryFactory.CreateUserGroupRepository(uow);
-                var assignedGroups = repository.GetGroupsAssignedToSection(sectionAlias);
-                foreach (var group in assignedGroups)
-                {
-                    //now remove the section for each user and commit
-                    group.RemoveAllowedSection(sectionAlias);
-                    repository.AddOrUpdate(group);
-                }
-
-                uow.Commit();
-                //TODO: Events?
-            }
-        }
-
-        /// <summary>
-        /// Get explicitly assigned permissions for a user and optional node ids
-        /// </summary>
-        /// <param name="user">User to retrieve permissions for</param>
-        /// <param name="nodeIds">Specifiying nothing will return all permissions for all nodes</param>
-        /// <returns>An enumerable list of <see cref="EntityPermission"/></returns>
-        public EntityPermissionCollection GetPermissions(IUser user, params int[] nodeIds)
-        {
-            using (var uow = UowProvider.GetUnitOfWork(readOnly: true))
-            {
-                var repository = RepositoryFactory.CreateUserGroupRepository(uow);
-
-                return repository.GetPermissions(user.Groups.ToArray(), true, nodeIds);
-            }
-        }
-
-        /// <summary>
-        /// Get explicitly assigned permissions for a group and optional node Ids
-        /// </summary>
-        /// <param name="groups">Groups to retrieve permissions for</param>
-        /// <param name="fallbackToDefaultPermissions">
-        /// Flag indicating if we want to include the default group permissions for each result if there are not explicit permissions set
-        /// </param>
-        /// <param name="nodeIds">Specifiying nothing will return all permissions for all nodes</param>
-        /// <returns>An enumerable list of <see cref="EntityPermission"/></returns>
-        private IEnumerable<EntityPermission> GetPermissions(IReadOnlyUserGroup[] groups, bool fallbackToDefaultPermissions, params int[] nodeIds)
-        {
-            if (groups == null) throw new ArgumentNullException("group");
-
-            using (var uow = UowProvider.GetUnitOfWork(readOnly: true))
-            {
-                var repository = RepositoryFactory.CreateUserGroupRepository(uow);
-                return repository.GetPermissions(groups, fallbackToDefaultPermissions, nodeIds);
-            }
-        }
-
-        /// <summary>
-        /// Get explicitly assigned permissions for a group and optional node Ids
-        /// </summary>
-        /// <param name="groups"></param>
-        /// <param name="fallbackToDefaultPermissions">
-        ///     Flag indicating if we want to include the default group permissions for each result if there are not explicit permissions set
-        /// </param>
-        /// <param name="nodeIds">Specifiying nothing will return all permissions for all nodes</param>
-        /// <returns>An enumerable list of <see cref="EntityPermission"/></returns>
-        public EntityPermissionCollection GetPermissions(IUserGroup[] groups, bool fallbackToDefaultPermissions, params int[] nodeIds)
-        {
-            if (groups == null) throw new ArgumentNullException("groups");
-            using (var uow = UowProvider.GetUnitOfWork(readOnly: true))
-            {
-                var repository = RepositoryFactory.CreateUserGroupRepository(uow);
-                return repository.GetPermissions(groups.Select(x => x.ToReadOnlyGroup()).ToArray(), fallbackToDefaultPermissions, nodeIds);
-            }
-        }
-
-        /// <summary>
-        /// Gets the implicit/inherited permissions for the user for the given path
-        /// </summary>
-        /// <param name="user">User to check permissions for</param>
-        /// <param name="path">Path to check permissions for</param>
-        public EntityPermissionSet GetPermissionsForPath(IUser user, string path)
-        {
-            var nodeIds = path.GetIdsFromPathReversed();
-
-            if (nodeIds.Length == 0)
-                return EntityPermissionSet.Empty();
-
-            //collect all permissions structures for all nodes for all groups belonging to the user
-            var groupPermissions = GetPermissionsForPath(user.Groups.ToArray(), nodeIds, fallbackToDefaultPermissions: true).ToArray();
-
-            return CalculatePermissionsForPathForUser(groupPermissions, nodeIds);
-        }
-
-        /// <summary>
-        /// Gets the permissions for the provided group and path
-        /// </summary>
-        /// <param name="groups"></param>
-        /// <param name="path">Path to check permissions for</param>
-        /// <param name="fallbackToDefaultPermissions">
-        ///     Flag indicating if we want to include the default group permissions for each result if there are not explicit permissions set
-        /// </param>
-        /// <returns>String indicating permissions for provided user and path</returns>
-        public EntityPermissionSet GetPermissionsForPath(IUserGroup[] groups, string path, bool fallbackToDefaultPermissions = false)
-        {
-            var nodeIds = path.GetIdsFromPathReversed();
-
-            if (nodeIds.Length == 0)
-                return EntityPermissionSet.Empty();
-
-            //collect all permissions structures for all nodes for all groups
-            var groupPermissions = GetPermissionsForPath(groups.Select(x => x.ToReadOnlyGroup()).ToArray(), nodeIds, fallbackToDefaultPermissions: true).ToArray();
-
-            return CalculatePermissionsForPathForUser(groupPermissions, nodeIds);
-        }
-
-        private EntityPermissionCollection GetPermissionsForPath(IReadOnlyUserGroup[] groups, int[] pathIds, bool fallbackToDefaultPermissions = false)
-        {
-            if (pathIds.Length == 0)
-                return new EntityPermissionCollection(Enumerable.Empty<EntityPermission>());
-
-            //get permissions for all nodes in the path by group
-            var permissions = GetPermissions(groups, fallbackToDefaultPermissions, pathIds)
-                .GroupBy(x => x.UserGroupId);
-
-            return new EntityPermissionCollection(
-                permissions.Select(x => GetPermissionsForPathForGroup(x, pathIds, fallbackToDefaultPermissions)));
-        }
-
-        /// <summary>
-        /// This performs the calculations for inherited nodes based on this http://issues.umbraco.org/issue/U4-10075#comment=67-40085
-        /// </summary>
-        /// <param name="groupPermissions"></param>
-        /// <param name="pathIds"></param>
-        /// <returns></returns>
-        internal static EntityPermissionSet CalculatePermissionsForPathForUser(
-            EntityPermission[] groupPermissions,
-            int[] pathIds)
-        {
-            // not sure this will ever happen, it shouldn't since this should return defaults, but maybe those are empty?
-            if (groupPermissions.Length == 0 || pathIds.Length == 0)
-                return EntityPermissionSet.Empty();
-
-            //The actual entity id being looked at (deepest part of the path)
-            var entityId = pathIds[0];
-
-            var resultPermissions = new EntityPermissionCollection();
-
-            //create a grouped by dictionary of another grouped by dictionary
-            var permissionsByGroup = groupPermissions
-                .GroupBy(x => x.UserGroupId)
-                .ToDictionary(
-                    x => x.Key,
-                    x => x.GroupBy(a => a.EntityId).ToDictionary(a => a.Key, a => a.ToArray()));
-
-            //iterate through each group
-            foreach (var byGroup in permissionsByGroup)
-            {
-                var added = false;
-
-                //iterate deepest to shallowest
-                foreach (var pathId in pathIds)
-                {
-                    EntityPermission[] permissionsForNodeAndGroup;
-                    if (byGroup.Value.TryGetValue(pathId, out permissionsForNodeAndGroup) == false)
-                        continue;
-
-                    //In theory there will only be one EntityPermission in this group 
-                    // but there's nothing stopping the logic of this method 
-                    // from having more so we deal with it here
-                    foreach (var entityPermission in permissionsForNodeAndGroup)
-                    {
-                        if (entityPermission.IsDefaultPermissions == false)
-                        {
-                            //explicit permision found so we'll append it and move on, the collection is a hashset anyways
-                            //so only supports adding one element per groupid/contentid
-                            resultPermissions.Add(entityPermission);
-                            added = true;
-                            break;
-                        }
-                    }
-
-                    //if the permission has been added for this group and this branch then we can exit this loop
-                    if (added)
-                        break;
-                }
-
-                if (added == false && byGroup.Value.Count > 0)
-                {
-                    //if there was no explicit permissions assigned in this branch for this group, then we will
-                    //add the group's default permissions
-                    resultPermissions.Add(byGroup.Value[entityId][0]);
-                }
-
-            }
-
-            var permissionSet = new EntityPermissionSet(entityId, resultPermissions);
-            return permissionSet;
-        }
-
-        /// <summary>
-        /// Returns the resulting permission set for a group for the path based on all permissions provided for the branch
-        /// </summary>
-        /// <param name="pathPermissions">
-        /// The collective set of permissions provided to calculate the resulting permissions set for the path 
-        /// based on a single group
-        /// </param>
-        /// <param name="pathIds">Must be ordered deepest to shallowest (right to left)</param>
-        /// <param name="fallbackToDefaultPermissions">
-        /// Flag indicating if we want to include the default group permissions for each result if there are not explicit permissions set
-        /// </param>
-        /// <returns></returns>
-        internal static EntityPermission GetPermissionsForPathForGroup(
-            IEnumerable<EntityPermission> pathPermissions,
-            int[] pathIds,
-            bool fallbackToDefaultPermissions = false)
-        {
-            //get permissions for all nodes in the path
-            var permissionsByEntityId = pathPermissions.ToDictionary(x => x.EntityId, x => x);
-
-            //then the permissions assigned to the path will be the 'deepest' node found that has permissions
-            foreach (var id in pathIds)
-            {
-                EntityPermission permission;
-                if (permissionsByEntityId.TryGetValue(id, out permission))
-                {
-                    //don't return the default permissions if that is the one assigned here (we'll do that below if nothing was found)
-                    if (permission.IsDefaultPermissions == false)
-                        return permission;
-                }
-            }
-
-            //if we've made it here it means that no implicit/inherited permissions were found so we return the defaults if that is specified
-            if (fallbackToDefaultPermissions == false)
-                return null;
-
-            return permissionsByEntityId[pathIds[0]];
-        }
-
-        /// <summary>
-        /// Checks in a set of permissions associated with a user for those related to a given nodeId
-        /// </summary>
-        /// <param name="permissions">The set of permissions</param>
-        /// <param name="nodeId">The node Id</param>
-        /// <param name="assignedPermissions">The permissions to return</param>
-        /// <returns>True if permissions for the given path are found</returns>
-        public static bool TryGetAssignedPermissionsForNode(IList<EntityPermission> permissions,
-            int nodeId,
-            out string assignedPermissions)
-        {
-            if (permissions.Any(x => x.EntityId == nodeId))
-            {
-                var found = permissions.First(x => x.EntityId == nodeId);
-                var assignedPermissionsArray = found.AssignedPermissions.ToList();
-
-                // Working with permissions assigned directly to a user AND to their groups, so maybe several per node
-                // and we need to get the most permissive set
-                foreach (var permission in permissions.Where(x => x.EntityId == nodeId).Skip(1))
-                {
-                    AddAdditionalPermissions(assignedPermissionsArray, permission.AssignedPermissions);
-                }
-
-                assignedPermissions = string.Join("", assignedPermissionsArray);
-                return true;
-            }
-
-            assignedPermissions = string.Empty;
-            return false;
-        }
-
-        private static void AddAdditionalPermissions(List<string> assignedPermissions, string[] additionalPermissions)
-        {
-            var permissionsToAdd = additionalPermissions
-                .Where(x => assignedPermissions.Contains(x) == false);
-            assignedPermissions.AddRange(permissionsToAdd);
-        }
-
-        #endregion
-
-        /// <summary>
-        /// Occurs before Save
-        /// </summary>
-        public static event TypedEventHandler<IUserService, SaveEventArgs<IUser>> SavingUser;
-
-        /// <summary>
-        /// Occurs after Save
-        /// </summary>
-        public static event TypedEventHandler<IUserService, SaveEventArgs<IUser>> SavedUser;
-
-        /// <summary>
-        /// Occurs before Delete
-        /// </summary>
-        public static event TypedEventHandler<IUserService, DeleteEventArgs<IUser>> DeletingUser;
-
-        /// <summary>
-        /// Occurs after Delete
-        /// </summary>
-        public static event TypedEventHandler<IUserService, DeleteEventArgs<IUser>> DeletedUser;
-
-        /// <summary>
-        /// Occurs before Save
-        /// </summary>
-        public static event TypedEventHandler<IUserService, SaveEventArgs<IUserGroup>> SavingUserGroup;
-
-        /// <summary>
-        /// Occurs after Save
-        /// </summary>
-        public static event TypedEventHandler<IUserService, SaveEventArgs<IUserGroup>> SavedUserGroup;
-
-        /// <summary>
-        /// Occurs before Delete
-        /// </summary>
-        public static event TypedEventHandler<IUserService, DeleteEventArgs<IUserGroup>> DeletingUserGroup;
-
-        /// <summary>
-        /// Occurs after Delete
-        /// </summary>
-        public static event TypedEventHandler<IUserService, DeleteEventArgs<IUserGroup>> DeletedUserGroup;
-
-        //TODO: still don't know if we need this yet unless we start caching permissions, but that also means we'll need another
-        // event on the ContentService since there's a method there to modify node permissions too, or we can proxy events if needed.
-        internal static event TypedEventHandler<IUserService, SaveEventArgs<EntityPermission>> UserGroupPermissionsAssigned;
-    }
-}
+using System;
+using System.Collections.Generic;
+using System.ComponentModel;
+using System.Data.Common;
+using System.Data.SqlClient;
+using System.Data.SqlServerCe;
+using System.Globalization;
+using System.Linq;
+using System.Linq.Expressions;
+using Umbraco.Core.Configuration;
+using Umbraco.Core.Events;
+using Umbraco.Core.Logging;
+using Umbraco.Core.Models;
+using Umbraco.Core.Models.Membership;
+using Umbraco.Core.Persistence;
+using Umbraco.Core.Persistence.DatabaseModelDefinitions;
+using Umbraco.Core.Persistence.Querying;
+using Umbraco.Core.Persistence.Repositories;
+using Umbraco.Core.Persistence.UnitOfWork;
+using Umbraco.Core.Security;
+
+namespace Umbraco.Core.Services
+{
+    /// <summary>
+    /// Represents the UserService, which is an easy access to operations involving <see cref="IProfile"/>, <see cref="IMembershipUser"/> and eventually Backoffice Users.
+    /// </summary>
+    public class UserService : ScopeRepositoryService, IUserService
+    {
+        //TODO: We need to change the isUpgrading flag to use an app state enum as described here: http://issues.umbraco.org/issue/U4-6816
+        // in the meantime, we will use a boolean which we are currently using during upgrades to ensure that a user object is not persisted during this phase, otherwise
+        // exceptions can occur if the db is not in it's correct state.
+        internal bool IsUpgrading { get; set; }
+
+        public UserService(IDatabaseUnitOfWorkProvider provider, RepositoryFactory repositoryFactory, ILogger logger, IEventMessagesFactory eventMessagesFactory)
+            : base(provider, repositoryFactory, logger, eventMessagesFactory)
+        {
+            IsUpgrading = false;
+        }
+
+        #region Implementation of IMembershipUserService
+
+        /// <summary>
+        /// Checks if a User with the username exists
+        /// </summary>
+        /// <param name="username">Username to check</param>
+        /// <returns><c>True</c> if the User exists otherwise <c>False</c></returns>
+        public bool Exists(string username)
+        {
+            using (var uow = UowProvider.GetUnitOfWork(readOnly: true))
+            {
+                var repository = RepositoryFactory.CreateUserRepository(uow);
+                return repository.Exists(username);
+            }
+        }
+
+        /// <summary>
+        /// Creates a new User
+        /// </summary>
+        /// <remarks>The user will be saved in the database and returned with an Id</remarks>
+        /// <param name="username">Username of the user to create</param>
+        /// <param name="email">Email of the user to create</param>
+        /// <returns><see cref="IUser"/></returns>
+        public IUser CreateUserWithIdentity(string username, string email)
+        {
+            return CreateUserWithIdentity(username, email, string.Empty);
+        }
+
+        /// <summary>
+        /// Creates and persists a new <see cref="IUser"/>
+        /// </summary>
+        /// <param name="username">Username of the <see cref="IUser"/> to create</param>
+        /// <param name="email">Email of the <see cref="IUser"/> to create</param>
+        /// <param name="passwordValue">This value should be the encoded/encrypted/hashed value for the password that will be stored in the database</param>
+        /// <param name="memberTypeAlias">Not used for users</param>
+        /// <returns><see cref="IUser"/></returns>
+        IUser IMembershipMemberService<IUser>.CreateWithIdentity(string username, string email, string passwordValue, string memberTypeAlias)
+        {
+            return CreateUserWithIdentity(username, email, passwordValue);
+        }
+
+        /// <summary>
+        /// Creates and persists a new <see cref="IUser"/>
+        /// </summary>
+        /// <param name="username">Username of the <see cref="IUser"/> to create</param>
+        /// <param name="email">Email of the <see cref="IUser"/> to create</param>
+        /// <param name="passwordValue">This value should be the encoded/encrypted/hashed value for the password that will be stored in the database</param>
+        /// <param name="memberTypeAlias">Alias of the Type</param>
+        /// <param name="isApproved">Is the member approved</param>
+        /// <returns><see cref="IUser"/></returns>
+        IUser IMembershipMemberService<IUser>.CreateWithIdentity(string username, string email, string passwordValue, string memberTypeAlias, bool isApproved)
+        {
+            return CreateUserWithIdentity(username, email, passwordValue, isApproved);
+        }
+
+        /// <summary>
+        /// Creates and persists a Member
+        /// </summary>
+        /// <remarks>Using this method will persist the Member object before its returned
+        /// meaning that it will have an Id available (unlike the CreateMember method)</remarks>
+        /// <param name="username">Username of the Member to create</param>
+        /// <param name="email">Email of the Member to create</param>
+        /// <param name="passwordValue">This value should be the encoded/encrypted/hashed value for the password that will be stored in the database</param>
+        /// <param name="isApproved">Is the user approved</param>
+        /// <returns><see cref="IUser"/></returns>
+        private IUser CreateUserWithIdentity(string username, string email, string passwordValue, bool isApproved = true)
+        {
+            if (string.IsNullOrWhiteSpace(username))
+            {
+                throw new ArgumentException("Cannot create user with empty username.");
+            }
+
+            //TODO: PUT lock here!!
+
+            using (var uow = UowProvider.GetUnitOfWork())
+            {
+                var repository = RepositoryFactory.CreateUserRepository(uow);
+                var loginExists = uow.Database.ExecuteScalar<int>("SELECT COUNT(id) FROM umbracoUser WHERE userLogin = @Login", new { Login = username }) != 0;
+                if (loginExists)
+                    throw new ArgumentException("Login already exists");
+
+                var user = new User
+                {
+                    DefaultToLiveEditing = false,
+                    Email = email,
+                    Language = GlobalSettings.DefaultUILanguage,
+                    Name = username,
+                    RawPasswordValue = passwordValue,
+                    Username = username,
+                    IsLockedOut = false,
+                    IsApproved = isApproved
+                };
+
+                var saveEventArgs = new SaveEventArgs<IUser>(user);
+                if (uow.Events.DispatchCancelable(SavingUser, this, saveEventArgs))
+                {
+                    uow.Commit();
+                    return user;
+                }
+
+                repository.AddOrUpdate(user);
+                uow.Commit();
+                saveEventArgs.CanCancel = false;
+                uow.Events.Dispatch(SavedUser, this, saveEventArgs);
+
+                return user;
+            }
+        }
+
+        /// <summary>
+        /// Gets a User by its integer id
+        /// </summary>
+        /// <param name="id"><see cref="System.int"/> Id</param>
+        /// <returns><see cref="IUser"/></returns>
+        public IUser GetById(int id)
+        {
+            using (var uow = UowProvider.GetUnitOfWork(readOnly: true))
+            {
+                var repository = RepositoryFactory.CreateUserRepository(uow);
+                var result = repository.Get(id);
+                return result;
+            }
+        }
+
+        /// <summary>
+        /// Gets an <see cref="IUser"/> by its provider key
+        /// </summary>
+        /// <param name="id">Id to use for retrieval</param>
+        /// <returns><see cref="IUser"/></returns>
+        public IUser GetByProviderKey(object id)
+        {
+            var asInt = id.TryConvertTo<int>();
+            if (asInt.Success)
+            {
+                return GetById((int)id);
+            }
+
+            return null;
+        }
+
+        /// <summary>
+        /// Get an <see cref="IUser"/> by email
+        /// </summary>
+        /// <param name="email">Email to use for retrieval</param>
+        /// <returns><see cref="IUser"/></returns>
+        public IUser GetByEmail(string email)
+        {
+            using (var uow = UowProvider.GetUnitOfWork(readOnly: true))
+            {
+                var repository = RepositoryFactory.CreateUserRepository(uow);
+                var query = Query<IUser>.Builder.Where(x => x.Email.Equals(email));
+                return repository.GetByQuery(query).FirstOrDefault();
+            }
+        }
+
+        /// <summary>
+        /// Get an <see cref="IUser"/> by username
+        /// </summary>
+        /// <param name="username">Username to use for retrieval</param>
+        /// <returns><see cref="IUser"/></returns>
+        public IUser GetByUsername(string username)
+        {
+            using (var uow = UowProvider.GetUnitOfWork(readOnly: true))
+            {
+                var repository = RepositoryFactory.CreateUserRepository(uow);
+
+                try
+                {
+                    return repository.GetByUsername(username, includeSecurityData: true);
+                }
+                catch (Exception ex)
+                {
+                    if (ex is SqlException || ex is SqlCeException)
+                    {
+                        //we need to handle this one specific case which is when we are upgrading to 7.7 since the user group
+                        //tables don't exist yet. This is the 'easiest' way to deal with this without having to create special
+                        //version checks in the BackOfficeSignInManager and calling into other special overloads that we'd need
+                        //like "GetUserById(int id, bool includeSecurityData)" which may cause confusion because the result of
+                        //that method would not be cached.
+                        if (ApplicationContext.Current.IsUpgrading)
+                        {
+                            //NOTE: this will not be cached
+                            return repository.GetByUsername(username, includeSecurityData: false);
+                        }
+                    }
+                    throw;
+                }
+            }
+        }
+
+        /// <summary>
+        /// Deletes an <see cref="IUser"/>
+        /// </summary>
+        /// <param name="membershipUser"><see cref="IUser"/> to Delete</param>
+        public void Delete(IUser membershipUser)
+        {
+            //disable
+            membershipUser.IsApproved = false;
+
+            Save(membershipUser);
+        }
+
+        [Obsolete("ASP.NET Identity APIs like the BackOfficeUserManager should be used to manage passwords, this will not work with correct security practices because you would need the existing password")]
+        [EditorBrowsable(EditorBrowsableState.Never)]
+        public void SavePassword(IUser user, string password)
+        {
+            if (user == null) throw new ArgumentNullException("user");
+
+            var provider = MembershipProviderExtensions.GetUsersMembershipProvider();
+
+            if (provider.IsUmbracoMembershipProvider() == false)
+                throw new NotSupportedException("When using a non-Umbraco membership provider you must change the user password by using the MembershipProvider.ChangePassword method");
+
+            provider.ChangePassword(user.Username, "", password);
+
+            //go re-fetch the member and update the properties that may have changed
+            var result = GetByUsername(user.Username);
+            if (result != null)
+            {
+                //should never be null but it could have been deleted by another thread.
+                user.RawPasswordValue = result.RawPasswordValue;
+                user.LastPasswordChangeDate = result.LastPasswordChangeDate;
+                user.UpdateDate = result.UpdateDate;
+            }
+        }
+
+        /// <summary>
+        /// Deletes or disables a User
+        /// </summary>
+        /// <param name="user"><see cref="IUser"/> to delete</param>
+        /// <param name="deletePermanently"><c>True</c> to permanently delete the user, <c>False</c> to disable the user</param>
+        public void Delete(IUser user, bool deletePermanently)
+        {
+            if (deletePermanently == false)
+            {
+                Delete(user);
+            }
+            else
+            {
+                using (var uow = UowProvider.GetUnitOfWork())
+                {
+                    var deleteEventArgs = new DeleteEventArgs<IUser>(user);
+                    if (uow.Events.DispatchCancelable(DeletingUser, this, deleteEventArgs))
+                    {
+                        uow.Commit();
+                        return;
+                    }
+                    var repository = RepositoryFactory.CreateUserRepository(uow);
+                    repository.Delete(user);
+                    uow.Commit();
+                    deleteEventArgs.CanCancel = false;
+                    uow.Events.Dispatch(DeletedUser, this, deleteEventArgs);
+                }
+            }
+        }
+
+        /// <summary>
+        /// Saves an <see cref="IUser"/>
+        /// </summary>
+        /// <param name="entity"><see cref="IUser"/> to Save</param>
+        /// <param name="raiseEvents">Optional parameter to raise events.
+        /// Default is <c>True</c> otherwise set to <c>False</c> to not raise events</param>
+        public void Save(IUser entity, bool raiseEvents = true)
+        {
+            using (var uow = UowProvider.GetUnitOfWork())
+            {
+                var saveEventArgs = new SaveEventArgs<IUser>(entity);
+                if (raiseEvents && uow.Events.DispatchCancelable(SavingUser, this, saveEventArgs))
+                {
+                    uow.Commit();
+                    return;
+                }
+
+                if (string.IsNullOrWhiteSpace(entity.Username))
+                {
+                    throw new ArgumentException("Cannot save user with empty username.");
+                }
+
+                if (string.IsNullOrWhiteSpace(entity.Name))
+                {
+                    throw new ArgumentException("Cannot save user with empty name.");
+                }
+
+                //Now we have to check for backwards compat hacks, we'll need to process any groups
+                //to save first before we update the user since these groups might be new groups.
+                var explicitUser = entity as User;
+                if (explicitUser != null && explicitUser.GroupsToSave.Count > 0)
+                {
+                    var groupRepository = RepositoryFactory.CreateUserGroupRepository(uow);
+                    foreach (var userGroup in explicitUser.GroupsToSave)
+                    {
+                        groupRepository.AddOrUpdate(userGroup);
+                    }
+                }
+
+                var repository = RepositoryFactory.CreateUserRepository(uow);
+                repository.AddOrUpdate(entity);
+
+                try
+                {
+                    // try to flush the unit of work
+                    // ie executes the SQL but does not commit the trx yet
+                    // so we are *not* catching commit exceptions
+                    uow.Commit();
+
+                    if (raiseEvents)
+                    {
+                        saveEventArgs.CanCancel = false;
+                        uow.Events.Dispatch(SavedUser, this, saveEventArgs);
+                    }
+                }
+                catch (DbException ex)
+                {
+                    // if we are upgrading and an exception occurs, log and swallow it
+                    if (IsUpgrading == false) throw;
+                    Logger.WarnWithException<UserService>("An error occurred attempting to save a user instance during upgrade, normally this warning can be ignored", ex);
+
+                    // we don't want the uow to rollback its scope! and yet
+                    // we cannot try and uow.Commit() again as it would fail again,
+                    // we have to bypass the uow entirely and complete its inner scope.
+                    // (when the uow disposes, it won't complete the scope again, just dispose it)
+                    uow.Scope.Complete();
+                }
+            }
+        }
+
+        /// <summary>
+        /// Saves a list of <see cref="IUser"/> objects
+        /// </summary>
+        /// <param name="entities"><see cref="IEnumerable{IUser}"/> to save</param>
+        /// <param name="raiseEvents">Optional parameter to raise events.
+        /// Default is <c>True</c> otherwise set to <c>False</c> to not raise events</param>
+        public void Save(IEnumerable<IUser> entities, bool raiseEvents = true)
+        {
+            var asArray = entities.ToArray();
+            using (var uow = UowProvider.GetUnitOfWork())
+            {
+                var saveEventArgs = new SaveEventArgs<IUser>(asArray);
+                if (raiseEvents)
+                {
+                    if (uow.Events.DispatchCancelable(SavingUser, this, saveEventArgs))
+                    {
+                        uow.Commit();
+                        return;
+                    }
+                }
+                var repository = RepositoryFactory.CreateUserRepository(uow);
+                var groupRepository = RepositoryFactory.CreateUserGroupRepository(uow);
+                foreach (var user in asArray)
+                {
+                    if (string.IsNullOrWhiteSpace(user.Username))
+                    {
+                        throw new ArgumentException("Cannot save user with empty username.");
+                    }
+                    if (string.IsNullOrWhiteSpace(user.Name))
+                    {
+                        throw new ArgumentException("Cannot save user with empty name.");
+                    }
+                    repository.AddOrUpdate(user);
+
+                    //Now we have to check for backwards compat hacks
+                    var explicitUser = user as User;
+                    if (explicitUser != null && explicitUser.GroupsToSave.Count > 0)
+                    {
+                        foreach (var userGroup in explicitUser.GroupsToSave)
+                        {
+                            groupRepository.AddOrUpdate(userGroup);
+                        }
+                    }
+                }
+                //commit the whole lot in one go
+                uow.Commit();
+
+                if (raiseEvents)
+                {
+                    saveEventArgs.CanCancel = false;
+                    uow.Events.Dispatch(SavedUser, this, saveEventArgs);
+                }
+            }
+        }
+
+        /// <summary>
+        /// This is just the default user group that the membership provider will use
+        /// </summary>
+        /// <returns></returns>
+        public string GetDefaultMemberType()
+        {
+            return "writer";
+        }
+
+        /// <summary>
+        /// Finds a list of <see cref="IUser"/> objects by a partial email string
+        /// </summary>
+        /// <param name="emailStringToMatch">Partial email string to match</param>
+        /// <param name="pageIndex">Current page index</param>
+        /// <param name="pageSize">Size of the page</param>
+        /// <param name="totalRecords">Total number of records found (out)</param>
+        /// <param name="matchType">The type of match to make as <see cref="StringPropertyMatchType"/>. Default is <see cref="StringPropertyMatchType.StartsWith"/></param>
+        /// <returns><see cref="IEnumerable{IUser}"/></returns>
+        public IEnumerable<IUser> FindByEmail(string emailStringToMatch, int pageIndex, int pageSize, out int totalRecords, StringPropertyMatchType matchType = StringPropertyMatchType.StartsWith)
+        {
+            using (var uow = UowProvider.GetUnitOfWork(readOnly: true))
+            {
+                var repository = RepositoryFactory.CreateUserRepository(uow);
+                var query = new Query<IUser>();
+
+                switch (matchType)
+                {
+                    case StringPropertyMatchType.Exact:
+                        query.Where(member => member.Email.Equals(emailStringToMatch));
+                        break;
+                    case StringPropertyMatchType.Contains:
+                        query.Where(member => member.Email.Contains(emailStringToMatch));
+                        break;
+                    case StringPropertyMatchType.StartsWith:
+                        query.Where(member => member.Email.StartsWith(emailStringToMatch));
+                        break;
+                    case StringPropertyMatchType.EndsWith:
+                        query.Where(member => member.Email.EndsWith(emailStringToMatch));
+                        break;
+                    case StringPropertyMatchType.Wildcard:
+                        query.Where(member => member.Email.SqlWildcard(emailStringToMatch, TextColumnType.NVarchar));
+                        break;
+                    default:
+                        throw new ArgumentOutOfRangeException("matchType");
+                }
+
+                return repository.GetPagedResultsByQuery(query, pageIndex, pageSize, out totalRecords, dto => dto.Email);
+            }
+        }
+
+        /// <summary>
+        /// Finds a list of <see cref="IUser"/> objects by a partial username
+        /// </summary>
+        /// <param name="login">Partial username to match</param>
+        /// <param name="pageIndex">Current page index</param>
+        /// <param name="pageSize">Size of the page</param>
+        /// <param name="totalRecords">Total number of records found (out)</param>
+        /// <param name="matchType">The type of match to make as <see cref="StringPropertyMatchType"/>. Default is <see cref="StringPropertyMatchType.StartsWith"/></param>
+        /// <returns><see cref="IEnumerable{IUser}"/></returns>
+        public IEnumerable<IUser> FindByUsername(string login, int pageIndex, int pageSize, out int totalRecords, StringPropertyMatchType matchType = StringPropertyMatchType.StartsWith)
+        {
+            using (var uow = UowProvider.GetUnitOfWork(readOnly: true))
+            {
+                var repository = RepositoryFactory.CreateUserRepository(uow);
+                var query = new Query<IUser>();
+
+                switch (matchType)
+                {
+                    case StringPropertyMatchType.Exact:
+                        query.Where(member => member.Username.Equals(login));
+                        break;
+                    case StringPropertyMatchType.Contains:
+                        query.Where(member => member.Username.Contains(login));
+                        break;
+                    case StringPropertyMatchType.StartsWith:
+                        query.Where(member => member.Username.StartsWith(login));
+                        break;
+                    case StringPropertyMatchType.EndsWith:
+                        query.Where(member => member.Username.EndsWith(login));
+                        break;
+                    case StringPropertyMatchType.Wildcard:
+                        query.Where(member => member.Email.SqlWildcard(login, TextColumnType.NVarchar));
+                        break;
+                    default:
+                        throw new ArgumentOutOfRangeException("matchType");
+                }
+
+                return repository.GetPagedResultsByQuery(query, pageIndex, pageSize, out totalRecords, dto => dto.Username);
+            }
+        }
+
+        /// <summary>
+        /// Gets the total number of Users based on the count type
+        /// </summary>
+        /// <remarks>
+        /// The way the Online count is done is the same way that it is done in the MS SqlMembershipProvider - We query for any members
+        /// that have their last active date within the Membership.UserIsOnlineTimeWindow (which is in minutes). It isn't exact science
+        /// but that is how MS have made theirs so we'll follow that principal.
+        /// </remarks>
+        /// <param name="countType"><see cref="MemberCountType"/> to count by</param>
+        /// <returns><see cref="System.int"/> with number of Users for passed in type</returns>
+        public int GetCount(MemberCountType countType)
+        {
+            using (var uow = UowProvider.GetUnitOfWork(readOnly: true))
+            {
+                var repository = RepositoryFactory.CreateUserRepository(uow);
+
+                IQuery<IUser> query;
+                int ret;
+                switch (countType)
+                {
+                    case MemberCountType.All:
+                        query = new Query<IUser>();
+                        ret = repository.Count(query);
+                        break;
+                    case MemberCountType.Online:
+                        throw new NotImplementedException();
+                    //var fromDate = DateTime.Now.AddMinutes(-Membership.UserIsOnlineTimeWindow);
+                    //query =
+                    //    Query<IMember>.Builder.Where(
+                    //        x =>
+                    //        ((Member)x).PropertyTypeAlias == Constants.Conventions.Member.LastLoginDate &&
+                    //        ((Member)x).DateTimePropertyValue > fromDate);
+                    //return repository.GetCountByQuery(query);
+                    case MemberCountType.LockedOut:
+                        query = Query<IUser>.Builder.Where(x => x.IsLockedOut);
+                        ret = repository.GetCountByQuery(query);
+                        break;
+                    case MemberCountType.Approved:
+                        query = Query<IUser>.Builder.Where(x => x.IsApproved);
+                        ret = repository.GetCountByQuery(query);
+                        break;
+                    default:
+                        throw new ArgumentOutOfRangeException("countType");
+                }
+
+                return ret;
+            }
+        }
+
+        public IDictionary<UserState, int> GetUserStates()
+        {
+            using (var uow = UowProvider.GetUnitOfWork(readOnly: true))
+            {
+                var repository = RepositoryFactory.CreateUserRepository(uow);
+                return repository.GetUserStates();
+            }
+        }
+
+        public IEnumerable<IUser> GetAll(long pageIndex, int pageSize, out long totalRecords,
+            string orderBy, Direction orderDirection,
+            UserState[] userState = null,
+            string[] userGroups = null,
+            string filter = null)
+        {
+            IQuery<IUser> filterQuery = null;
+            if (filter.IsNullOrWhiteSpace() == false)
+            {
+                filterQuery = Query<IUser>.Builder.Where(x => x.Name.Contains(filter) || x.Username.Contains(filter));
+            }
+            return GetAll(pageIndex, pageSize, out totalRecords, orderBy, orderDirection, userState, userGroups, null, filterQuery);
+        }
+
+        /// <summary>
+        /// Get paged users
+        /// </summary>
+        /// <param name="pageIndex"></param>
+        /// <param name="pageSize"></param>
+        /// <param name="totalRecords"></param>
+        /// <param name="orderBy"></param>
+        /// <param name="orderDirection"></param>
+        /// <param name="userState"></param>
+        /// <param name="includeUserGroups">
+        /// A filter to only include user that belong to these user groups
+        /// </param>
+        /// <param name="excludeUserGroups">
+        /// A filter to only include users that do not belong to these user groups
+        /// </param>
+        /// <param name="filter"></param>
+        /// <returns></returns>
+        public IEnumerable<IUser> GetAll(long pageIndex, int pageSize, out long totalRecords,
+        string orderBy, Direction orderDirection,
+        UserState[] userState = null,
+        string[] includeUserGroups = null,
+        string[] excludeUserGroups = null,
+        IQuery<IUser> filter = null)
+        {
+            using (var uow = UowProvider.GetUnitOfWork(readOnly: true))
+            {
+                Expression<Func<IUser, object>> sort;
+                switch (orderBy.ToUpperInvariant())
+                {
+                    case "USERNAME":
+                        sort = member => member.Username;
+                        break;
+                    case "LANGUAGE":
+                        sort = member => member.Language;
+                        break;
+                    case "NAME":
+                        sort = member => member.Name;
+                        break;
+                    case "EMAIL":
+                        sort = member => member.Email;
+                        break;
+                    case "ID":
+                        sort = member => member.Id;
+                        break;
+                    case "CREATEDATE":
+                        sort = member => member.CreateDate;
+                        break;
+                    case "UPDATEDATE":
+                        sort = member => member.UpdateDate;
+                        break;
+                    case "ISAPPROVED":
+                        sort = member => member.IsApproved;
+                        break;
+                    case "ISLOCKEDOUT":
+                        sort = member => member.IsLockedOut;
+                        break;
+                    case "LASTLOGINDATE":
+                        sort = member => member.LastLoginDate;
+                        break;
+                    default:
+                        throw new IndexOutOfRangeException("The orderBy parameter " + orderBy + " is not valid");
+                }
+
+                var repository = RepositoryFactory.CreateUserRepository(uow);
+                return repository.GetPagedResultsByQuery(null, pageIndex, pageSize, out totalRecords, sort, orderDirection, includeUserGroups, excludeUserGroups, userState, filter);
+            }
+        }
+
+        /// <summary>
+        /// Gets a list of paged <see cref="IUser"/> objects
+        /// </summary>
+        /// <param name="pageIndex">Current page index</param>
+        /// <param name="pageSize">Size of the page</param>
+        /// <param name="totalRecords">Total number of records found (out)</param>
+        /// <returns><see cref="IEnumerable{IMember}"/></returns>
+        public IEnumerable<IUser> GetAll(int pageIndex, int pageSize, out int totalRecords)
+        {
+            using (var uow = UowProvider.GetUnitOfWork(readOnly: true))
+            {
+                var repository = RepositoryFactory.CreateUserRepository(uow);
+                return repository.GetPagedResultsByQuery(null, pageIndex, pageSize, out totalRecords, member => member.Username);
+            }
+        }
+
+        internal IEnumerable<IUser> GetNextUsers(int id, int count)
+        {
+            using (var uow = UowProvider.GetUnitOfWork(readOnly: true))
+            {
+                var repository = (UserRepository)RepositoryFactory.CreateUserRepository(uow);
+                return repository.GetNextUsers(id, count);
+            }
+        }
+
+        /// <summary>
+        /// Gets a list of <see cref="IUser"/> objects associated with a given group
+        /// </summary>
+        /// <param name="groupId">Id of group</param>
+        /// <returns><see cref="IEnumerable{IUser}"/></returns>
+        public IEnumerable<IUser> GetAllInGroup(int groupId)
+        {
+            var uow = UowProvider.GetUnitOfWork();
+            using (var repository = RepositoryFactory.CreateUserRepository(uow))
+            {
+                return repository.GetAllInGroup(groupId);
+            }
+        }
+
+        /// <summary>
+        /// Gets a list of <see cref="IUser"/> objects not associated with a given group
+        /// </summary>
+        /// <param name="groupId">Id of group</param>
+        /// <returns><see cref="IEnumerable{IUser}"/></returns>
+        public IEnumerable<IUser> GetAllNotInGroup(int groupId)
+        {
+            var uow = UowProvider.GetUnitOfWork();
+            using (var repository = RepositoryFactory.CreateUserRepository(uow))
+            {
+                return repository.GetAllNotInGroup(groupId);
+            }
+        }
+
+        #endregion
+
+        #region Implementation of IUserService
+
+        /// <summary>
+        /// Gets an IProfile by User Id.
+        /// </summary>
+        /// <param name="id">Id of the User to retrieve</param>
+        /// <returns><see cref="IProfile"/></returns>
+        public IProfile GetProfileById(int id)
+        {
+            using (var uow = UowProvider.GetUnitOfWork(readOnly: true))
+            {
+                var repository = RepositoryFactory.CreateUserRepository(uow);
+                return repository.GetProfile(id);
+            }
+        }
+
+        /// <summary>
+        /// Gets a profile by username
+        /// </summary>
+        /// <param name="username">Username</param>
+        /// <returns><see cref="IProfile"/></returns>
+        public IProfile GetProfileByUserName(string username)
+        {
+            using (var uow = UowProvider.GetUnitOfWork(readOnly: true))
+            {
+                var repository = RepositoryFactory.CreateUserRepository(uow);
+                return repository.GetProfile(username);
+            }
+        }
+
+        /// <summary>
+        /// Gets a user by Id
+        /// </summary>
+        /// <param name="id">Id of the user to retrieve</param>
+        /// <returns><see cref="IUser"/></returns>
+        public IUser GetUserById(int id)
+        {
+            using (var uow = UowProvider.GetUnitOfWork(readOnly: true))
+            {
+                var repository = RepositoryFactory.CreateUserRepository(uow);
+                try
+                {
+                    var result = repository.Get(id);
+                    return result;
+                }
+                catch (Exception ex)
+                {
+                    if (ex is SqlException || ex is SqlCeException)
+                    {
+                        //we need to handle this one specific case which is when we are upgrading to 7.7 since the user group
+                        //tables don't exist yet. This is the 'easiest' way to deal with this without having to create special
+                        //version checks in the BackOfficeSignInManager and calling into other special overloads that we'd need
+                        //like "GetUserById(int id, bool includeSecurityData)" which may cause confusion because the result of
+                        //that method would not be cached.
+                        if (ApplicationContext.Current.IsUpgrading)
+                        {
+                            //NOTE: this will not be cached
+                            return repository.Get(id, includeSecurityData: false);
+                        }
+                    }
+                    throw;
+                }
+            }
+        }
+
+        public IEnumerable<IUser> GetUsersById(params int[] ids)
+        {
+            if (ids.Length <= 0) return Enumerable.Empty<IUser>();
+
+            using (var uow = UowProvider.GetUnitOfWork(readOnly: true))
+            {
+                var repository = RepositoryFactory.CreateUserRepository(uow);
+                return repository.GetAll(ids);
+            }
+        }
+
+        /// <summary>
+        /// Replaces the same permission set for a single group to any number of entities
+        /// </summary>
+        /// <remarks>If no 'entityIds' are specified all permissions will be removed for the specified group.</remarks>
+        /// <param name="groupId">Id of the group</param>
+        /// <param name="permissions">Permissions as enumerable list of <see cref="char"/> If nothing is specified all permissions are removed.</param>
+        /// <param name="entityIds">Specify the nodes to replace permissions for. </param>
+        public void ReplaceUserGroupPermissions(int groupId, IEnumerable<char> permissions, params int[] entityIds)
+        {
+            if (entityIds.Length == 0)
+                return;
+
+            using (var uow = UowProvider.GetUnitOfWork())
+            {
+                var repository = RepositoryFactory.CreateUserGroupRepository(uow);
+                repository.ReplaceGroupPermissions(groupId, permissions, entityIds);
+                uow.Commit();
+
+                uow.Events.Dispatch(UserGroupPermissionsAssigned, this, new SaveEventArgs<EntityPermission>(
+                    entityIds.Select(
+                            x => new EntityPermission(
+                                groupId,
+                                x,
+                                permissions.Select(p => p.ToString(CultureInfo.InvariantCulture)).ToArray()))
+                        .ToArray(), false));
+            }
+        }
+
+        /// <summary>
+        /// Assigns the same permission set for a single user group to any number of entities
+        /// </summary>
+        /// <param name="groupId">Id of the user group</param>
+        /// <param name="permission"></param>
+        /// <param name="entityIds">Specify the nodes to replace permissions for</param>
+        public void AssignUserGroupPermission(int groupId, char permission, params int[] entityIds)
+        {
+            if (entityIds.Length == 0)
+                return;
+
+            using (var uow = UowProvider.GetUnitOfWork())
+            {
+                var repository = RepositoryFactory.CreateUserGroupRepository(uow);
+                repository.AssignGroupPermission(groupId, permission, entityIds);
+                uow.Commit();
+
+                uow.Events.Dispatch(UserGroupPermissionsAssigned, this, new SaveEventArgs<EntityPermission>(
+                    entityIds.Select(
+                            x => new EntityPermission(
+                                groupId,
+                                x,
+                                new[] { permission.ToString(CultureInfo.InvariantCulture) }))
+                        .ToArray(), false));
+            }
+        }
+
+        /// <summary>
+        /// Gets all UserGroups or those specified as parameters
+        /// </summary>
+        /// <param name="ids">Optional Ids of UserGroups to retrieve</param>
+        /// <returns>An enumerable list of <see cref="IUserGroup"/></returns>
+        public IEnumerable<IUserGroup> GetAllUserGroups(params int[] ids)
+        {
+            using (var uow = UowProvider.GetUnitOfWork(readOnly: true))
+            {
+                var repository = RepositoryFactory.CreateUserGroupRepository(uow);
+                return repository.GetAll(ids).OrderBy(x => x.Name);
+            }
+        }
+
+        public IEnumerable<IUserGroup> GetUserGroupsByAlias(params string[] aliases)
+        {
+            if (aliases.Length == 0) return Enumerable.Empty<IUserGroup>();
+
+            using (var uow = UowProvider.GetUnitOfWork(readOnly: true))
+            {
+                var repository = RepositoryFactory.CreateUserGroupRepository(uow);
+                var query = Query<IUserGroup>.Builder.Where(x => aliases.SqlIn(x.Alias));
+                var contents = repository.GetByQuery(query);
+                return contents
+                    .WhereNotNull()
+                    .ToArray();
+            }
+        }
+
+        /// <summary>
+        /// Gets a UserGroup by its Alias
+        /// </summary>
+        /// <param name="alias">Alias of the UserGroup to retrieve</param>
+        /// <returns><see cref="IUserGroup"/></returns>
+        public IUserGroup GetUserGroupByAlias(string alias)
+        {
+            if (string.IsNullOrWhiteSpace(alias)) throw new ArgumentException("Value cannot be null or whitespace.", "alias");
+
+            using (var uow = UowProvider.GetUnitOfWork(readOnly: true))
+            {
+                var repository = RepositoryFactory.CreateUserGroupRepository(uow);
+                var query = Query<IUserGroup>.Builder.Where(x => x.Alias == alias);
+                var contents = repository.GetByQuery(query);
+                return contents.FirstOrDefault();
+            }
+        }
+
+        /// <summary>
+        /// Gets a UserGroup by its Id
+        /// </summary>
+        /// <param name="id">Id of the UserGroup to retrieve</param>
+        /// <returns><see cref="IUserGroup"/></returns>
+        public IUserGroup GetUserGroupById(int id)
+        {
+            using (var uow = UowProvider.GetUnitOfWork(readOnly: true))
+            {
+                var repository = RepositoryFactory.CreateUserGroupRepository(uow);
+                return repository.Get(id);
+            }
+        }
+
+        /// <summary>
+        /// Saves a UserGroup
+        /// </summary>
+        /// <param name="userGroup">UserGroup to save</param>
+        /// <param name="userIds">
+        /// If null than no changes are made to the users who are assigned to this group, however if a value is passed in 
+        /// than all users will be removed from this group and only these users will be added
+        /// </param>
+        /// <param name="raiseEvents">Optional parameter to raise events.
+        /// Default is <c>True</c> otherwise set to <c>False</c> to not raise events</param>
+        public void Save(IUserGroup userGroup, int[] userIds = null, bool raiseEvents = true)
+        {
+            using (var uow = UowProvider.GetUnitOfWork())
+            {
+                var saveEventArgs = new SaveEventArgs<IUserGroup>(userGroup);
+                if (raiseEvents && uow.Events.DispatchCancelable(SavingUserGroup, this, saveEventArgs))
+                {
+                    uow.Commit();
+                    return;
+                }
+
+                var repository = RepositoryFactory.CreateUserGroupRepository(uow);
+                repository.AddOrUpdateGroupWithUsers(userGroup, userIds);
+
+                uow.Commit();
+
+                if (raiseEvents)
+                {
+                    saveEventArgs.CanCancel = false;
+                    uow.Events.Dispatch(SavedUserGroup, this, saveEventArgs);
+                }
+            }
+        }
+
+        /// <summary>
+        /// Deletes a UserGroup
+        /// </summary>
+        /// <param name="userGroup">UserGroup to delete</param>
+        public void DeleteUserGroup(IUserGroup userGroup)
+        {
+            using (var uow = UowProvider.GetUnitOfWork())
+            {
+                var deleteEventArgs = new DeleteEventArgs<IUserGroup>(userGroup);
+                if (uow.Events.DispatchCancelable(DeletingUserGroup, this, deleteEventArgs))
+                {
+                    uow.Commit();
+                    return;
+                }
+                var repository = RepositoryFactory.CreateUserGroupRepository(uow);
+                repository.Delete(userGroup);
+                uow.Commit();
+                deleteEventArgs.CanCancel = false;
+                uow.Events.Dispatch(DeletedUserGroup, this, deleteEventArgs);
+            }
+        }
+
+        /// <summary>
+        /// Removes a specific section from all users
+        /// </summary>
+        /// <remarks>This is useful when an entire section is removed from config</remarks>
+        /// <param name="sectionAlias">Alias of the section to remove</param>
+        public void DeleteSectionFromAllUserGroups(string sectionAlias)
+        {
+            using (var uow = UowProvider.GetUnitOfWork())
+            {
+                var repository = RepositoryFactory.CreateUserGroupRepository(uow);
+                var assignedGroups = repository.GetGroupsAssignedToSection(sectionAlias);
+                foreach (var group in assignedGroups)
+                {
+                    //now remove the section for each user and commit
+                    group.RemoveAllowedSection(sectionAlias);
+                    repository.AddOrUpdate(group);
+                }
+
+                uow.Commit();
+                //TODO: Events?
+            }
+        }
+
+        /// <summary>
+        /// Get explicitly assigned permissions for a user and optional node ids
+        /// </summary>
+        /// <param name="user">User to retrieve permissions for</param>
+        /// <param name="nodeIds">Specifiying nothing will return all permissions for all nodes</param>
+        /// <returns>An enumerable list of <see cref="EntityPermission"/></returns>
+        public EntityPermissionCollection GetPermissions(IUser user, params int[] nodeIds)
+        {
+            using (var uow = UowProvider.GetUnitOfWork(readOnly: true))
+            {
+                var repository = RepositoryFactory.CreateUserGroupRepository(uow);
+
+                return repository.GetPermissions(user.Groups.ToArray(), true, nodeIds);
+            }
+        }
+
+        /// <summary>
+        /// Get explicitly assigned permissions for a group and optional node Ids
+        /// </summary>
+        /// <param name="groups">Groups to retrieve permissions for</param>
+        /// <param name="fallbackToDefaultPermissions">
+        /// Flag indicating if we want to include the default group permissions for each result if there are not explicit permissions set
+        /// </param>
+        /// <param name="nodeIds">Specifiying nothing will return all permissions for all nodes</param>
+        /// <returns>An enumerable list of <see cref="EntityPermission"/></returns>
+        private IEnumerable<EntityPermission> GetPermissions(IReadOnlyUserGroup[] groups, bool fallbackToDefaultPermissions, params int[] nodeIds)
+        {
+            if (groups == null) throw new ArgumentNullException("group");
+
+            using (var uow = UowProvider.GetUnitOfWork(readOnly: true))
+            {
+                var repository = RepositoryFactory.CreateUserGroupRepository(uow);
+                return repository.GetPermissions(groups, fallbackToDefaultPermissions, nodeIds);
+            }
+        }
+
+        /// <summary>
+        /// Get explicitly assigned permissions for a group and optional node Ids
+        /// </summary>
+        /// <param name="groups"></param>
+        /// <param name="fallbackToDefaultPermissions">
+        ///     Flag indicating if we want to include the default group permissions for each result if there are not explicit permissions set
+        /// </param>
+        /// <param name="nodeIds">Specifiying nothing will return all permissions for all nodes</param>
+        /// <returns>An enumerable list of <see cref="EntityPermission"/></returns>
+        public EntityPermissionCollection GetPermissions(IUserGroup[] groups, bool fallbackToDefaultPermissions, params int[] nodeIds)
+        {
+            if (groups == null) throw new ArgumentNullException("groups");
+            using (var uow = UowProvider.GetUnitOfWork(readOnly: true))
+            {
+                var repository = RepositoryFactory.CreateUserGroupRepository(uow);
+                return repository.GetPermissions(groups.Select(x => x.ToReadOnlyGroup()).ToArray(), fallbackToDefaultPermissions, nodeIds);
+            }
+        }
+
+        /// <summary>
+        /// Gets the implicit/inherited permissions for the user for the given path
+        /// </summary>
+        /// <param name="user">User to check permissions for</param>
+        /// <param name="path">Path to check permissions for</param>
+        public EntityPermissionSet GetPermissionsForPath(IUser user, string path)
+        {
+            var nodeIds = path.GetIdsFromPathReversed();
+
+            if (nodeIds.Length == 0)
+                return EntityPermissionSet.Empty();
+
+            //collect all permissions structures for all nodes for all groups belonging to the user
+            var groupPermissions = GetPermissionsForPath(user.Groups.ToArray(), nodeIds, fallbackToDefaultPermissions: true).ToArray();
+
+            return CalculatePermissionsForPathForUser(groupPermissions, nodeIds);
+        }
+
+        /// <summary>
+        /// Gets the permissions for the provided group and path
+        /// </summary>
+        /// <param name="groups"></param>
+        /// <param name="path">Path to check permissions for</param>
+        /// <param name="fallbackToDefaultPermissions">
+        ///     Flag indicating if we want to include the default group permissions for each result if there are not explicit permissions set
+        /// </param>
+        /// <returns>String indicating permissions for provided user and path</returns>
+        public EntityPermissionSet GetPermissionsForPath(IUserGroup[] groups, string path, bool fallbackToDefaultPermissions = false)
+        {
+            var nodeIds = path.GetIdsFromPathReversed();
+
+            if (nodeIds.Length == 0)
+                return EntityPermissionSet.Empty();
+
+            //collect all permissions structures for all nodes for all groups
+            var groupPermissions = GetPermissionsForPath(groups.Select(x => x.ToReadOnlyGroup()).ToArray(), nodeIds, fallbackToDefaultPermissions: true).ToArray();
+
+            return CalculatePermissionsForPathForUser(groupPermissions, nodeIds);
+        }
+
+        private EntityPermissionCollection GetPermissionsForPath(IReadOnlyUserGroup[] groups, int[] pathIds, bool fallbackToDefaultPermissions = false)
+        {
+            if (pathIds.Length == 0)
+                return new EntityPermissionCollection(Enumerable.Empty<EntityPermission>());
+
+            //get permissions for all nodes in the path by group
+            var permissions = GetPermissions(groups, fallbackToDefaultPermissions, pathIds)
+                .GroupBy(x => x.UserGroupId);
+
+            return new EntityPermissionCollection(
+                permissions.Select(x => GetPermissionsForPathForGroup(x, pathIds, fallbackToDefaultPermissions)));
+        }
+
+        /// <summary>
+        /// This performs the calculations for inherited nodes based on this http://issues.umbraco.org/issue/U4-10075#comment=67-40085
+        /// </summary>
+        /// <param name="groupPermissions"></param>
+        /// <param name="pathIds"></param>
+        /// <returns></returns>
+        internal static EntityPermissionSet CalculatePermissionsForPathForUser(
+            EntityPermission[] groupPermissions,
+            int[] pathIds)
+        {
+            // not sure this will ever happen, it shouldn't since this should return defaults, but maybe those are empty?
+            if (groupPermissions.Length == 0 || pathIds.Length == 0)
+                return EntityPermissionSet.Empty();
+
+            //The actual entity id being looked at (deepest part of the path)
+            var entityId = pathIds[0];
+
+            var resultPermissions = new EntityPermissionCollection();
+
+            //create a grouped by dictionary of another grouped by dictionary
+            var permissionsByGroup = groupPermissions
+                .GroupBy(x => x.UserGroupId)
+                .ToDictionary(
+                    x => x.Key,
+                    x => x.GroupBy(a => a.EntityId).ToDictionary(a => a.Key, a => a.ToArray()));
+
+            //iterate through each group
+            foreach (var byGroup in permissionsByGroup)
+            {
+                var added = false;
+
+                //iterate deepest to shallowest
+                foreach (var pathId in pathIds)
+                {
+                    EntityPermission[] permissionsForNodeAndGroup;
+                    if (byGroup.Value.TryGetValue(pathId, out permissionsForNodeAndGroup) == false)
+                        continue;
+
+                    //In theory there will only be one EntityPermission in this group 
+                    // but there's nothing stopping the logic of this method 
+                    // from having more so we deal with it here
+                    foreach (var entityPermission in permissionsForNodeAndGroup)
+                    {
+                        if (entityPermission.IsDefaultPermissions == false)
+                        {
+                            //explicit permision found so we'll append it and move on, the collection is a hashset anyways
+                            //so only supports adding one element per groupid/contentid
+                            resultPermissions.Add(entityPermission);
+                            added = true;
+                            break;
+                        }
+                    }
+
+                    //if the permission has been added for this group and this branch then we can exit this loop
+                    if (added)
+                        break;
+                }
+
+                if (added == false && byGroup.Value.Count > 0)
+                {
+                    //if there was no explicit permissions assigned in this branch for this group, then we will
+                    //add the group's default permissions
+                    resultPermissions.Add(byGroup.Value[entityId][0]);
+                }
+
+            }
+
+            var permissionSet = new EntityPermissionSet(entityId, resultPermissions);
+            return permissionSet;
+        }
+
+        /// <summary>
+        /// Returns the resulting permission set for a group for the path based on all permissions provided for the branch
+        /// </summary>
+        /// <param name="pathPermissions">
+        /// The collective set of permissions provided to calculate the resulting permissions set for the path 
+        /// based on a single group
+        /// </param>
+        /// <param name="pathIds">Must be ordered deepest to shallowest (right to left)</param>
+        /// <param name="fallbackToDefaultPermissions">
+        /// Flag indicating if we want to include the default group permissions for each result if there are not explicit permissions set
+        /// </param>
+        /// <returns></returns>
+        internal static EntityPermission GetPermissionsForPathForGroup(
+            IEnumerable<EntityPermission> pathPermissions,
+            int[] pathIds,
+            bool fallbackToDefaultPermissions = false)
+        {
+            //get permissions for all nodes in the path
+            var permissionsByEntityId = pathPermissions.ToDictionary(x => x.EntityId, x => x);
+
+            //then the permissions assigned to the path will be the 'deepest' node found that has permissions
+            foreach (var id in pathIds)
+            {
+                EntityPermission permission;
+                if (permissionsByEntityId.TryGetValue(id, out permission))
+                {
+                    //don't return the default permissions if that is the one assigned here (we'll do that below if nothing was found)
+                    if (permission.IsDefaultPermissions == false)
+                        return permission;
+                }
+            }
+
+            //if we've made it here it means that no implicit/inherited permissions were found so we return the defaults if that is specified
+            if (fallbackToDefaultPermissions == false)
+                return null;
+
+            return permissionsByEntityId[pathIds[0]];
+        }
+
+        /// <summary>
+        /// Checks in a set of permissions associated with a user for those related to a given nodeId
+        /// </summary>
+        /// <param name="permissions">The set of permissions</param>
+        /// <param name="nodeId">The node Id</param>
+        /// <param name="assignedPermissions">The permissions to return</param>
+        /// <returns>True if permissions for the given path are found</returns>
+        public static bool TryGetAssignedPermissionsForNode(IList<EntityPermission> permissions,
+            int nodeId,
+            out string assignedPermissions)
+        {
+            if (permissions.Any(x => x.EntityId == nodeId))
+            {
+                var found = permissions.First(x => x.EntityId == nodeId);
+                var assignedPermissionsArray = found.AssignedPermissions.ToList();
+
+                // Working with permissions assigned directly to a user AND to their groups, so maybe several per node
+                // and we need to get the most permissive set
+                foreach (var permission in permissions.Where(x => x.EntityId == nodeId).Skip(1))
+                {
+                    AddAdditionalPermissions(assignedPermissionsArray, permission.AssignedPermissions);
+                }
+
+                assignedPermissions = string.Join("", assignedPermissionsArray);
+                return true;
+            }
+
+            assignedPermissions = string.Empty;
+            return false;
+        }
+
+        private static void AddAdditionalPermissions(List<string> assignedPermissions, string[] additionalPermissions)
+        {
+            var permissionsToAdd = additionalPermissions
+                .Where(x => assignedPermissions.Contains(x) == false);
+            assignedPermissions.AddRange(permissionsToAdd);
+        }
+
+        #endregion
+
+        /// <summary>
+        /// Occurs before Save
+        /// </summary>
+        public static event TypedEventHandler<IUserService, SaveEventArgs<IUser>> SavingUser;
+
+        /// <summary>
+        /// Occurs after Save
+        /// </summary>
+        public static event TypedEventHandler<IUserService, SaveEventArgs<IUser>> SavedUser;
+
+        /// <summary>
+        /// Occurs before Delete
+        /// </summary>
+        public static event TypedEventHandler<IUserService, DeleteEventArgs<IUser>> DeletingUser;
+
+        /// <summary>
+        /// Occurs after Delete
+        /// </summary>
+        public static event TypedEventHandler<IUserService, DeleteEventArgs<IUser>> DeletedUser;
+
+        /// <summary>
+        /// Occurs before Save
+        /// </summary>
+        public static event TypedEventHandler<IUserService, SaveEventArgs<IUserGroup>> SavingUserGroup;
+
+        /// <summary>
+        /// Occurs after Save
+        /// </summary>
+        public static event TypedEventHandler<IUserService, SaveEventArgs<IUserGroup>> SavedUserGroup;
+
+        /// <summary>
+        /// Occurs before Delete
+        /// </summary>
+        public static event TypedEventHandler<IUserService, DeleteEventArgs<IUserGroup>> DeletingUserGroup;
+
+        /// <summary>
+        /// Occurs after Delete
+        /// </summary>
+        public static event TypedEventHandler<IUserService, DeleteEventArgs<IUserGroup>> DeletedUserGroup;
+
+        //TODO: still don't know if we need this yet unless we start caching permissions, but that also means we'll need another
+        // event on the ContentService since there's a method there to modify node permissions too, or we can proxy events if needed.
+        internal static event TypedEventHandler<IUserService, SaveEventArgs<EntityPermission>> UserGroupPermissionsAssigned;
+    }
+}