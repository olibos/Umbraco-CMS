--- conflicted
+++ resolved
@@ -491,13 +491,9 @@
                                                    new XElement("Mandatory", propertyType.Mandatory.ToString()),
                                                    propertyType.MandatoryMessage != null ? new XElement("MandatoryMessage", propertyType.MandatoryMessage) : null,
                                                    propertyType.ValidationRegExp != null ? new XElement("Validation", propertyType.ValidationRegExp) : null,
-<<<<<<< HEAD
                                                    propertyType.ValidationRegExpMessage != null ? new XElement("ValidationRegExpMessage", propertyType.ValidationRegExpMessage) : null,
-                                                   propertyType.Description != null ? new XElement("Description", new XCData(propertyType.Description)) : null);
-=======
                                                    propertyType.Description != null ? new XElement("Description", new XCData(propertyType.Description)) : null,
                                                    new XElement("Variations", propertyType.Variations.ToString()));
->>>>>>> f1b724bd
 
                 genericProperties.Add(genericProperty);
             }
