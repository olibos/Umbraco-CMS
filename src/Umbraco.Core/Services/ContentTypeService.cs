--- conflicted
+++ resolved
@@ -1,536 +1,532 @@
-using System;
-using System.Collections.Generic;
-using System.Linq;
-using System.Text;
-using System.Web;
-using Umbraco.Core.Auditing;
-using Umbraco.Core.Configuration;
-using Umbraco.Core.Logging;
-using Umbraco.Core.Models;
-using Umbraco.Core.Persistence;
-using Umbraco.Core.Persistence.Querying;
-using Umbraco.Core.Persistence.Repositories;
-using Umbraco.Core.Persistence.UnitOfWork;
-
-namespace Umbraco.Core.Services
-{
-    /// <summary>
-    /// Represents the ContentType Service, which is an easy access to operations involving <see cref="IContentType"/>
-    /// </summary>
-    public class ContentTypeService : IContentTypeService
-    {
-        private readonly IContentService _contentService;
-        private readonly IMediaService _mediaService;
-<<<<<<< HEAD
-        private readonly IDatabaseUnitOfWork _unitOfWork;
-=======
-        private readonly IUserService _userService;
-        private readonly IUnitOfWork _unitOfWork;
->>>>>>> 73d541ad
-	    private readonly IContentTypeRepository _contentTypeRepository;
-	    private readonly IMediaTypeRepository _mediaTypeRepository;
-        private HttpContextBase _httpContext;
-
-        public ContentTypeService(IContentService contentService, IMediaService mediaService)
-            : this(contentService, mediaService, new PetaPocoUnitOfWorkProvider())
-        {}
-
-        public ContentTypeService(IContentService contentService, IMediaService mediaService, IDatabaseUnitOfWorkProvider provider)
-        {
-            _contentService = contentService;
-            _mediaService = mediaService;
-            _unitOfWork = provider.GetUnitOfWork();
-	        _contentTypeRepository = RepositoryResolver.Current.Factory.CreateContentTypeRepository(_unitOfWork);
-	        _mediaTypeRepository = RepositoryResolver.Current.Factory.CreateMediaTypeRepository(_unitOfWork);
-        }
-
-        internal ContentTypeService(IContentService contentService, IMediaService mediaService, IUnitOfWorkProvider provider, IUserService userService)
-        {
-            _contentService = contentService;
-            _mediaService = mediaService;
-            _userService = userService;
-            _unitOfWork = provider.GetUnitOfWork();
-            _contentTypeRepository = RepositoryResolver.Current.Factory.CreateContentTypeRepository(_unitOfWork);
-            _mediaTypeRepository = RepositoryResolver.Current.Factory.CreateMediaTypeRepository(_unitOfWork);
-        }
-
-        /// <summary>
-        /// Gets an <see cref="IContentType"/> object by its Id
-        /// </summary>
-        /// <param name="id">Id of the <see cref="IContentType"/> to retrieve</param>
-        /// <returns><see cref="IContentType"/></returns>
-        public IContentType GetContentType(int id)
-        {
-            var repository = _contentTypeRepository;
-            return repository.Get(id);
-        }
-
-        /// <summary>
-        /// Gets an <see cref="IContentType"/> object by its Alias
-        /// </summary>
-        /// <param name="alias">Alias of the <see cref="IContentType"/> to retrieve</param>
-        /// <returns><see cref="IContentType"/></returns>
-        public IContentType GetContentType(string alias)
-        {
-            var repository = _contentTypeRepository;
-
-            var query = Query<IContentType>.Builder.Where(x => x.Alias == alias);
-            var contentTypes = repository.GetByQuery(query);
-
-            return contentTypes.FirstOrDefault();
-        }
-
-        /// <summary>
-        /// Gets a list of all available <see cref="IContentType"/> objects
-        /// </summary>
-        /// <param name="ids">Optional list of ids</param>
-        /// <returns>An Enumerable list of <see cref="IContentType"/> objects</returns>
-        public IEnumerable<IContentType> GetAllContentTypes(params int[] ids)
-        {
-            var repository = _contentTypeRepository;
-            return repository.GetAll(ids);
-        }
-
-        /// <summary>
-        /// Gets a list of children for a <see cref="IContentType"/> object
-        /// </summary>
-        /// <param name="id">Id of the Parent</param>
-        /// <returns>An Enumerable list of <see cref="IContentType"/> objects</returns>
-        public IEnumerable<IContentType> GetContentTypeChildren(int id)
-        {
-            var query = Query<IContentType>.Builder.Where(x => x.ParentId == id);
-            var contentTypes = _contentTypeRepository.GetByQuery(query);
-            return contentTypes;
-        }
-
-        /// <summary>
-        /// Saves a single <see cref="IContentType"/> object
-        /// </summary>
-        /// <param name="contentType"><see cref="IContentType"/> to save</param>
-        /// <param name="userId">Optional id of the user saving the ContentType</param>
-        public void Save(IContentType contentType, int userId = -1)
-        {
-            var e = new SaveEventArgs();
-            if (Saving != null)
-                Saving(contentType, e);
-
-            if (!e.Cancel)
-            {
-                SetUser(contentType, userId);
-                _contentTypeRepository.AddOrUpdate(contentType);
-                _unitOfWork.Commit();
-
-                if (Saved != null)
-                    Saved(contentType, e);
-
-                Audit.Add(AuditTypes.Save, string.Format("Save ContentType performed by user"), userId == -1 ? 0 : userId, contentType.Id);
-            }
-        }
-
-        /// <summary>
-        /// Saves a collection of <see cref="IContentType"/> objects
-        /// </summary>
-        /// <param name="contentTypes">Collection of <see cref="IContentType"/> to save</param>
-        /// <param name="userId">Optional id of the user saving the ContentType</param>
-        public void Save(IEnumerable<IContentType> contentTypes, int userId = -1)
-        {
-            var e = new SaveEventArgs();
-            if (Saving != null)
-                Saving(contentTypes, e);
-
-            if (!e.Cancel)
-            {
-                foreach (var contentType in contentTypes)
-                {
-                    SetUser(contentType, userId);
-                    _contentTypeRepository.AddOrUpdate(contentType);
-                }
-                _unitOfWork.Commit();
-
-                if (Saved != null)
-                    Saved(contentTypes, e);
-
-                Audit.Add(AuditTypes.Save, string.Format("Save ContentTypes performed by user"), userId == -1 ? 0 : userId, -1);
-            }
-        }
-
-        /// <summary>
-        /// Saves a collection of lazy loaded <see cref="IContentType"/> objects.
-        /// </summary>
-        /// <remarks>
-        /// This method ensures that ContentType is saved lazily, so a new graph of <see cref="IContentType"/>
-        /// objects can be saved in bulk. But note that objects are saved one at a time to ensure Ids.
-        /// </remarks>
-        /// <param name="contentTypes">Collection of Lazy <see cref="IContentType"/> to save</param>
-        /// <param name="userId">Optional Id of the User saving the ContentTypes</param>
-        public void Save(IEnumerable<Lazy<IContentType>> contentTypes, int userId = -1)
-        {
-            var e = new SaveEventArgs();
-            if (Saving != null)
-                Saving(contentTypes, e);
-
-            if (!e.Cancel)
-            {
-                foreach (var content in contentTypes)
-                {
-                    content.Value.CreatorId = 0;
-                    _contentTypeRepository.AddOrUpdate(content.Value);
-                    _unitOfWork.Commit();
-                }
-
-                if (Saved != null)
-                    Saved(contentTypes, e);
-
-                Audit.Add(AuditTypes.Save, string.Format("Save (lazy) ContentTypes performed by user"), userId == -1 ? 0 : userId, -1);
-            }
-        }
-
-        /// <summary>
-        /// Deletes a single <see cref="IContentType"/> object
-        /// </summary>
-        /// <param name="contentType"><see cref="IContentType"/> to delete</param>
-        /// <param name="userId">Optional id of the user issueing the delete</param>
-        /// <remarks>Deleting a <see cref="IContentType"/> will delete all the <see cref="IContent"/> objects based on this <see cref="IContentType"/></remarks>
-        public void Delete(IContentType contentType, int userId = -1)
-        {
-            var e = new DeleteEventArgs { Id = contentType.Id };
-            if (Deleting != null)
-                Deleting(contentType, e);
-
-            if (!e.Cancel)
-            {
-                _contentService.DeleteContentOfType(contentType.Id);
-
-                var repository = _contentTypeRepository;
-
-                repository.Delete(contentType);
-                _unitOfWork.Commit();
-
-                if (Deleted != null)
-                    Deleted(contentType, e);
-
-                Audit.Add(AuditTypes.Delete, string.Format("Delete ContentType performed by user"), userId == -1 ? 0 : userId, contentType.Id);
-            }
-        }
-
-        /// <summary>
-        /// Deletes a collection of <see cref="IContentType"/> objects.
-        /// </summary>
-        /// <param name="contentTypes">Collection of <see cref="IContentType"/> to delete</param>
-        /// <param name="userId">Optional id of the user issueing the delete</param>
-        /// <remarks>
-        /// Deleting a <see cref="IContentType"/> will delete all the <see cref="IContent"/> objects based on this <see cref="IContentType"/>
-        /// </remarks>
-        public void Delete(IEnumerable<IContentType> contentTypes, int userId = -1)
-        {
-            var e = new DeleteEventArgs();
-            if (Deleting != null)
-                Deleting(contentTypes, e);
-
-            if (!e.Cancel)
-            {
-                var contentTypeList = contentTypes.ToList();
-                foreach (var contentType in contentTypeList)
-                {
-                    _contentService.DeleteContentOfType(contentType.Id);
-                }
-
-                var repository = _contentTypeRepository;
-
-                foreach (var contentType in contentTypeList)
-                {
-                    repository.Delete(contentType);
-                }
-                _unitOfWork.Commit();
-
-                if (Deleted != null)
-                    Deleted(contentTypes, e);
-
-                Audit.Add(AuditTypes.Delete, string.Format("Delete ContentTypes performed by user"), userId == -1 ? 0 : userId, -1);
-            }
-        }
-
-        /// <summary>
-        /// Gets an <see cref="IMediaType"/> object by its Id
-        /// </summary>
-        /// <param name="id">Id of the <see cref="IMediaType"/> to retrieve</param>
-        /// <returns><see cref="IMediaType"/></returns>
-        public IMediaType GetMediaType(int id)
-        {
-            var repository = _mediaTypeRepository;
-            return repository.Get(id);
-        }
-
-        /// <summary>
-        /// Gets an <see cref="IMediaType"/> object by its Alias
-        /// </summary>
-        /// <param name="alias">Alias of the <see cref="IMediaType"/> to retrieve</param>
-        /// <returns><see cref="IMediaType"/></returns>
-        public IMediaType GetMediaType(string alias)
-        {
-            var repository = _mediaTypeRepository;
-
-            var query = Query<IMediaType>.Builder.Where(x => x.Alias == alias);
-            var contentTypes = repository.GetByQuery(query);
-
-            return contentTypes.FirstOrDefault();
-        }
-
-        /// <summary>
-        /// Gets a list of all available <see cref="IMediaType"/> objects
-        /// </summary>
-        /// <param name="ids">Optional list of ids</param>
-        /// <returns>An Enumerable list of <see cref="IMediaType"/> objects</returns>
-        public IEnumerable<IMediaType> GetAllMediaTypes(params int[] ids)
-        {
-            var repository = _mediaTypeRepository;
-            return repository.GetAll(ids);
-        }
-
-        /// <summary>
-        /// Gets a list of children for a <see cref="IMediaType"/> object
-        /// </summary>
-        /// <param name="id">Id of the Parent</param>
-        /// <returns>An Enumerable list of <see cref="IMediaType"/> objects</returns>
-        public IEnumerable<IMediaType> GetMediaTypeChildren(int id)
-        {
-            var repository = _mediaTypeRepository;
-
-            var query = Query<IMediaType>.Builder.Where(x => x.ParentId == id);
-            var contentTypes = repository.GetByQuery(query);
-            return contentTypes;
-        }
-
-        /// <summary>
-        /// Saves a single <see cref="IMediaType"/> object
-        /// </summary>
-        /// <param name="mediaType"><see cref="IMediaType"/> to save</param>
-        /// <param name="userId">Optional Id of the user saving the MediaType</param>
-        public void Save(IMediaType mediaType, int userId = -1)
-        {
-            var e = new SaveEventArgs();
-            if (Saving != null)
-                Saving(mediaType, e);
-
-            if (!e.Cancel)
-            {
-                SetUser(mediaType, userId);
-                _mediaTypeRepository.AddOrUpdate(mediaType);
-                _unitOfWork.Commit();
-
-                if (Saved != null)
-                    Saved(mediaType, e);
-
-                Audit.Add(AuditTypes.Save, string.Format("Save MediaType performed by user"), userId == -1 ? 0 : userId, mediaType.Id);
-            }
-        }
-
-        /// <summary>
-        /// Saves a collection of <see cref="IMediaType"/> objects
-        /// </summary>
-        /// <param name="mediaTypes">Collection of <see cref="IMediaType"/> to save</param>
-        /// <param name="userId">Optional Id of the user savging the MediaTypes</param>
-        public void Save(IEnumerable<IMediaType> mediaTypes, int userId = -1)
-        {
-            var e = new SaveEventArgs();
-            if (Saving != null)
-                Saving(mediaTypes, e);
-
-            if (!e.Cancel)
-            {
-                foreach (var mediaType in mediaTypes)
-                {
-                    SetUser(mediaType, userId);
-                    _mediaTypeRepository.AddOrUpdate(mediaType);
-                }
-                _unitOfWork.Commit();
-
-                if (Saved != null)
-                    Saved(mediaTypes, e);
-
-                Audit.Add(AuditTypes.Save, string.Format("Save MediaTypes performed by user"), userId == -1 ? 0 : userId, -1);
-            }
-        }
-
-        /// <summary>
-        /// Deletes a single <see cref="IMediaType"/> object
-        /// </summary>
-        /// <param name="mediaType"><see cref="IMediaType"/> to delete</param>
-        /// <param name="userId">Optional Id of the user deleting the MediaType</param>
-        /// <remarks>Deleting a <see cref="IMediaType"/> will delete all the <see cref="IMedia"/> objects based on this <see cref="IMediaType"/></remarks>
-        public void Delete(IMediaType mediaType, int userId = -1)
-        {
-            var e = new DeleteEventArgs { Id = mediaType.Id };
-            if (Deleting != null)
-                Deleting(mediaType, e);
-
-            if (!e.Cancel)
-            {
-                _mediaService.DeleteMediaOfType(mediaType.Id);
-
-                var repository = _mediaTypeRepository;
-
-                repository.Delete(mediaType);
-                _unitOfWork.Commit();
-
-                if (Deleted != null)
-                    Deleted(mediaType, e);
-
-                Audit.Add(AuditTypes.Delete, string.Format("Delete MediaType performed by user"), userId == -1 ? 0 : userId, mediaType.Id);
-            }
-        }
-
-        /// <summary>
-        /// Deletes a collection of <see cref="IMediaType"/> objects
-        /// </summary>
-        /// <param name="mediaTypes">Collection of <see cref="IMediaType"/> to delete</param>
-        /// <param name="userId"></param>
-        /// <remarks>Deleting a <see cref="IMediaType"/> will delete all the <see cref="IMedia"/> objects based on this <see cref="IMediaType"/></remarks>
-        public void Delete(IEnumerable<IMediaType> mediaTypes, int userId = -1)
-        {
-            var e = new DeleteEventArgs();
-            if (Deleting != null)
-                Deleting(mediaTypes, e);
-
-            if (!e.Cancel)
-            {
-                var mediaTypeList = mediaTypes.ToList();
-                foreach (var mediaType in mediaTypeList)
-                {
-                    _mediaService.DeleteMediaOfType(mediaType.Id);
-                }
-
-                var repository = _mediaTypeRepository;
-
-                foreach (var mediaType in mediaTypeList)
-                {
-                    repository.Delete(mediaType);
-                }
-                _unitOfWork.Commit();
-
-                if (Deleted != null)
-                    Deleted(mediaTypes, e);
-
-                Audit.Add(AuditTypes.Delete, string.Format("Delete MediaTypes performed by user"), userId == -1 ? 0 : userId, -1);
-            }
-        }
-
-        /// <summary>
-        /// Generates the complete (simplified) XML DTD.
-        /// </summary>
-        /// <returns>The DTD as a string</returns>
-        public string GetDtd()
-        {
-            var dtd = new StringBuilder();
-            dtd.AppendLine("<!DOCTYPE root [ ");
-
-            dtd.AppendLine(GetContentTypesDtd());
-            dtd.AppendLine("]>");
-
-            return dtd.ToString();
-        }
-
-        /// <summary>
-        /// Generates the complete XML DTD without the root.
-        /// </summary>
-        /// <returns>The DTD as a string</returns>
-        public string GetContentTypesDtd()
-        {
-            var dtd = new StringBuilder();
-            if (UmbracoSettings.UseLegacyXmlSchema)
-            {
-                dtd.AppendLine("<!ELEMENT node ANY> <!ATTLIST node id ID #REQUIRED>  <!ELEMENT data ANY>");
-            }
-            else
-            {
-                try
-                {
-                    var strictSchemaBuilder = new StringBuilder();
-
-                    var contentTypes = GetAllContentTypes();
-                    foreach (ContentType contentType in contentTypes)
-                    {
-                        string safeAlias = contentType.Alias.ToUmbracoAlias(StringAliasCaseType.CamelCase, true);
-                        if (safeAlias != null)
-                        {
-                            strictSchemaBuilder.AppendLine(String.Format("<!ELEMENT {0} ANY>", safeAlias));
-                            strictSchemaBuilder.AppendLine(String.Format("<!ATTLIST {0} id ID #REQUIRED>", safeAlias));
-                        }
-                    }
-
-                    // Only commit the strong schema to the container if we didn't generate an error building it
-                    dtd.Append(strictSchemaBuilder);
-                }
-                catch (Exception exception)
-                {
-                    // Note, Log.Add quietly swallows the exception if it can't write to the database
-                    //Log.Add(LogTypes.System, -1, string.Format("{0} while trying to build DTD for Xml schema; is Umbraco installed correctly and the connection string configured?", exception.Message));
-                }
-
-            }
-            return dtd.ToString();
-        }
-
-        /// <summary>
-        /// Internal method to set the HttpContextBase for testing.
-        /// </summary>
-        /// <param name="httpContext"><see cref="HttpContextBase"/></param>
-        internal void SetHttpContext(HttpContextBase httpContext)
-        {
-            _httpContext = httpContext;
-        }
-
-        /// <summary>
-        /// Updates a content object with the User (id), who created the content.
-        /// </summary>
-        /// <param name="contentType">ContentType object to update</param>
-        /// <param name="userId">Optional Id of the User</param>
-        private void SetUser(IContentTypeBase contentType, int userId)
-        {
-            if (userId > -1)
-            {
-                //If a user id was passed in we use that
-                contentType.CreatorId = userId;
-            }
-            else if (UserServiceOrContext())
-            {
-                var profile = _httpContext == null
-                                  ? _userService.GetCurrentBackOfficeUser()
-                                  : _userService.GetCurrentBackOfficeUser(_httpContext);
-                contentType.CreatorId = profile.Id.SafeCast<int>();
-            }
-            else
-            {
-                //Otherwise we default to Admin user, which should always exist (almost always)
-                contentType.CreatorId = 0;
-            }
-        }
-
-        private bool UserServiceOrContext()
-        {
-            return _userService != null && (HttpContext.Current != null || _httpContext != null);
-        }
-
-        #region Event Handlers
-        /// <summary>
-        /// Occurs before Delete
-        /// </summary>
-        public static event EventHandler<DeleteEventArgs> Deleting;
-
-        /// <summary>
-        /// Occurs after Delete
-        /// </summary>
-        public static event EventHandler<DeleteEventArgs> Deleted;
-
-        /// <summary>
-        /// Occurs before Save
-        /// </summary>
-        public static event EventHandler<SaveEventArgs> Saving;
-
-        /// <summary>
-        /// Occurs after Save
-        /// </summary>
-        public static event EventHandler<SaveEventArgs> Saved;
-        #endregion
-    }
+using System;
+using System.Collections.Generic;
+using System.Linq;
+using System.Text;
+using System.Web;
+using Umbraco.Core.Auditing;
+using Umbraco.Core.Configuration;
+using Umbraco.Core.Logging;
+using Umbraco.Core.Models;
+using Umbraco.Core.Persistence;
+using Umbraco.Core.Persistence.Querying;
+using Umbraco.Core.Persistence.Repositories;
+using Umbraco.Core.Persistence.UnitOfWork;
+
+namespace Umbraco.Core.Services
+{
+    /// <summary>
+    /// Represents the ContentType Service, which is an easy access to operations involving <see cref="IContentType"/>
+    /// </summary>
+    public class ContentTypeService : IContentTypeService
+    {
+        private readonly IContentService _contentService;
+        private readonly IMediaService _mediaService;
+        private readonly IUserService _userService;
+        private readonly IDatabaseUnitOfWork _unitOfWork;
+	    private readonly IContentTypeRepository _contentTypeRepository;
+	    private readonly IMediaTypeRepository _mediaTypeRepository;
+        private HttpContextBase _httpContext;
+
+        public ContentTypeService(IContentService contentService, IMediaService mediaService)
+            : this(new PetaPocoUnitOfWorkProvider(), contentService, mediaService)
+        {}
+
+        public ContentTypeService(IDatabaseUnitOfWorkProvider provider, IContentService contentService, IMediaService mediaService)
+        {
+            _contentService = contentService;
+            _mediaService = mediaService;
+            _unitOfWork = provider.GetUnitOfWork();
+	        _contentTypeRepository = RepositoryResolver.Current.Factory.CreateContentTypeRepository(_unitOfWork);
+	        _mediaTypeRepository = RepositoryResolver.Current.Factory.CreateMediaTypeRepository(_unitOfWork);
+        }
+
+		internal ContentTypeService(IDatabaseUnitOfWorkProvider provider, IContentService contentService, IMediaService mediaService, IUserService userService)
+        {
+            _contentService = contentService;
+            _mediaService = mediaService;
+            _userService = userService;
+            _unitOfWork = provider.GetUnitOfWork();
+            _contentTypeRepository = RepositoryResolver.Current.Factory.CreateContentTypeRepository(_unitOfWork);
+            _mediaTypeRepository = RepositoryResolver.Current.Factory.CreateMediaTypeRepository(_unitOfWork);
+        }
+
+        /// <summary>
+        /// Gets an <see cref="IContentType"/> object by its Id
+        /// </summary>
+        /// <param name="id">Id of the <see cref="IContentType"/> to retrieve</param>
+        /// <returns><see cref="IContentType"/></returns>
+        public IContentType GetContentType(int id)
+        {
+            var repository = _contentTypeRepository;
+            return repository.Get(id);
+        }
+
+        /// <summary>
+        /// Gets an <see cref="IContentType"/> object by its Alias
+        /// </summary>
+        /// <param name="alias">Alias of the <see cref="IContentType"/> to retrieve</param>
+        /// <returns><see cref="IContentType"/></returns>
+        public IContentType GetContentType(string alias)
+        {
+            var repository = _contentTypeRepository;
+
+            var query = Query<IContentType>.Builder.Where(x => x.Alias == alias);
+            var contentTypes = repository.GetByQuery(query);
+
+            return contentTypes.FirstOrDefault();
+        }
+
+        /// <summary>
+        /// Gets a list of all available <see cref="IContentType"/> objects
+        /// </summary>
+        /// <param name="ids">Optional list of ids</param>
+        /// <returns>An Enumerable list of <see cref="IContentType"/> objects</returns>
+        public IEnumerable<IContentType> GetAllContentTypes(params int[] ids)
+        {
+            var repository = _contentTypeRepository;
+            return repository.GetAll(ids);
+        }
+
+        /// <summary>
+        /// Gets a list of children for a <see cref="IContentType"/> object
+        /// </summary>
+        /// <param name="id">Id of the Parent</param>
+        /// <returns>An Enumerable list of <see cref="IContentType"/> objects</returns>
+        public IEnumerable<IContentType> GetContentTypeChildren(int id)
+        {
+            var query = Query<IContentType>.Builder.Where(x => x.ParentId == id);
+            var contentTypes = _contentTypeRepository.GetByQuery(query);
+            return contentTypes;
+        }
+
+        /// <summary>
+        /// Saves a single <see cref="IContentType"/> object
+        /// </summary>
+        /// <param name="contentType"><see cref="IContentType"/> to save</param>
+        /// <param name="userId">Optional id of the user saving the ContentType</param>
+        public void Save(IContentType contentType, int userId = -1)
+        {
+            var e = new SaveEventArgs();
+            if (Saving != null)
+                Saving(contentType, e);
+
+            if (!e.Cancel)
+            {
+                SetUser(contentType, userId);
+                _contentTypeRepository.AddOrUpdate(contentType);
+                _unitOfWork.Commit();
+
+                if (Saved != null)
+                    Saved(contentType, e);
+
+                Audit.Add(AuditTypes.Save, string.Format("Save ContentType performed by user"), userId == -1 ? 0 : userId, contentType.Id);
+            }
+        }
+
+        /// <summary>
+        /// Saves a collection of <see cref="IContentType"/> objects
+        /// </summary>
+        /// <param name="contentTypes">Collection of <see cref="IContentType"/> to save</param>
+        /// <param name="userId">Optional id of the user saving the ContentType</param>
+        public void Save(IEnumerable<IContentType> contentTypes, int userId = -1)
+        {
+            var e = new SaveEventArgs();
+            if (Saving != null)
+                Saving(contentTypes, e);
+
+            if (!e.Cancel)
+            {
+                foreach (var contentType in contentTypes)
+                {
+                    SetUser(contentType, userId);
+                    _contentTypeRepository.AddOrUpdate(contentType);
+                }
+                _unitOfWork.Commit();
+
+                if (Saved != null)
+                    Saved(contentTypes, e);
+
+                Audit.Add(AuditTypes.Save, string.Format("Save ContentTypes performed by user"), userId == -1 ? 0 : userId, -1);
+            }
+        }
+
+        /// <summary>
+        /// Saves a collection of lazy loaded <see cref="IContentType"/> objects.
+        /// </summary>
+        /// <remarks>
+        /// This method ensures that ContentType is saved lazily, so a new graph of <see cref="IContentType"/>
+        /// objects can be saved in bulk. But note that objects are saved one at a time to ensure Ids.
+        /// </remarks>
+        /// <param name="contentTypes">Collection of Lazy <see cref="IContentType"/> to save</param>
+        /// <param name="userId">Optional Id of the User saving the ContentTypes</param>
+        public void Save(IEnumerable<Lazy<IContentType>> contentTypes, int userId = -1)
+        {
+            var e = new SaveEventArgs();
+            if (Saving != null)
+                Saving(contentTypes, e);
+
+            if (!e.Cancel)
+            {
+                foreach (var content in contentTypes)
+                {
+                    content.Value.CreatorId = 0;
+                    _contentTypeRepository.AddOrUpdate(content.Value);
+                    _unitOfWork.Commit();
+                }
+
+                if (Saved != null)
+                    Saved(contentTypes, e);
+
+                Audit.Add(AuditTypes.Save, string.Format("Save (lazy) ContentTypes performed by user"), userId == -1 ? 0 : userId, -1);
+            }
+        }
+
+        /// <summary>
+        /// Deletes a single <see cref="IContentType"/> object
+        /// </summary>
+        /// <param name="contentType"><see cref="IContentType"/> to delete</param>
+        /// <param name="userId">Optional id of the user issueing the delete</param>
+        /// <remarks>Deleting a <see cref="IContentType"/> will delete all the <see cref="IContent"/> objects based on this <see cref="IContentType"/></remarks>
+        public void Delete(IContentType contentType, int userId = -1)
+        {
+            var e = new DeleteEventArgs { Id = contentType.Id };
+            if (Deleting != null)
+                Deleting(contentType, e);
+
+            if (!e.Cancel)
+            {
+                _contentService.DeleteContentOfType(contentType.Id);
+
+                var repository = _contentTypeRepository;
+
+                repository.Delete(contentType);
+                _unitOfWork.Commit();
+
+                if (Deleted != null)
+                    Deleted(contentType, e);
+
+                Audit.Add(AuditTypes.Delete, string.Format("Delete ContentType performed by user"), userId == -1 ? 0 : userId, contentType.Id);
+            }
+        }
+
+        /// <summary>
+        /// Deletes a collection of <see cref="IContentType"/> objects.
+        /// </summary>
+        /// <param name="contentTypes">Collection of <see cref="IContentType"/> to delete</param>
+        /// <param name="userId">Optional id of the user issueing the delete</param>
+        /// <remarks>
+        /// Deleting a <see cref="IContentType"/> will delete all the <see cref="IContent"/> objects based on this <see cref="IContentType"/>
+        /// </remarks>
+        public void Delete(IEnumerable<IContentType> contentTypes, int userId = -1)
+        {
+            var e = new DeleteEventArgs();
+            if (Deleting != null)
+                Deleting(contentTypes, e);
+
+            if (!e.Cancel)
+            {
+                var contentTypeList = contentTypes.ToList();
+                foreach (var contentType in contentTypeList)
+                {
+                    _contentService.DeleteContentOfType(contentType.Id);
+                }
+
+                var repository = _contentTypeRepository;
+
+                foreach (var contentType in contentTypeList)
+                {
+                    repository.Delete(contentType);
+                }
+                _unitOfWork.Commit();
+
+                if (Deleted != null)
+                    Deleted(contentTypes, e);
+
+                Audit.Add(AuditTypes.Delete, string.Format("Delete ContentTypes performed by user"), userId == -1 ? 0 : userId, -1);
+            }
+        }
+
+        /// <summary>
+        /// Gets an <see cref="IMediaType"/> object by its Id
+        /// </summary>
+        /// <param name="id">Id of the <see cref="IMediaType"/> to retrieve</param>
+        /// <returns><see cref="IMediaType"/></returns>
+        public IMediaType GetMediaType(int id)
+        {
+            var repository = _mediaTypeRepository;
+            return repository.Get(id);
+        }
+
+        /// <summary>
+        /// Gets an <see cref="IMediaType"/> object by its Alias
+        /// </summary>
+        /// <param name="alias">Alias of the <see cref="IMediaType"/> to retrieve</param>
+        /// <returns><see cref="IMediaType"/></returns>
+        public IMediaType GetMediaType(string alias)
+        {
+            var repository = _mediaTypeRepository;
+
+            var query = Query<IMediaType>.Builder.Where(x => x.Alias == alias);
+            var contentTypes = repository.GetByQuery(query);
+
+            return contentTypes.FirstOrDefault();
+        }
+
+        /// <summary>
+        /// Gets a list of all available <see cref="IMediaType"/> objects
+        /// </summary>
+        /// <param name="ids">Optional list of ids</param>
+        /// <returns>An Enumerable list of <see cref="IMediaType"/> objects</returns>
+        public IEnumerable<IMediaType> GetAllMediaTypes(params int[] ids)
+        {
+            var repository = _mediaTypeRepository;
+            return repository.GetAll(ids);
+        }
+
+        /// <summary>
+        /// Gets a list of children for a <see cref="IMediaType"/> object
+        /// </summary>
+        /// <param name="id">Id of the Parent</param>
+        /// <returns>An Enumerable list of <see cref="IMediaType"/> objects</returns>
+        public IEnumerable<IMediaType> GetMediaTypeChildren(int id)
+        {
+            var repository = _mediaTypeRepository;
+
+            var query = Query<IMediaType>.Builder.Where(x => x.ParentId == id);
+            var contentTypes = repository.GetByQuery(query);
+            return contentTypes;
+        }
+
+        /// <summary>
+        /// Saves a single <see cref="IMediaType"/> object
+        /// </summary>
+        /// <param name="mediaType"><see cref="IMediaType"/> to save</param>
+        /// <param name="userId">Optional Id of the user saving the MediaType</param>
+        public void Save(IMediaType mediaType, int userId = -1)
+        {
+            var e = new SaveEventArgs();
+            if (Saving != null)
+                Saving(mediaType, e);
+
+            if (!e.Cancel)
+            {
+                SetUser(mediaType, userId);
+                _mediaTypeRepository.AddOrUpdate(mediaType);
+                _unitOfWork.Commit();
+
+                if (Saved != null)
+                    Saved(mediaType, e);
+
+                Audit.Add(AuditTypes.Save, string.Format("Save MediaType performed by user"), userId == -1 ? 0 : userId, mediaType.Id);
+            }
+        }
+
+        /// <summary>
+        /// Saves a collection of <see cref="IMediaType"/> objects
+        /// </summary>
+        /// <param name="mediaTypes">Collection of <see cref="IMediaType"/> to save</param>
+        /// <param name="userId">Optional Id of the user savging the MediaTypes</param>
+        public void Save(IEnumerable<IMediaType> mediaTypes, int userId = -1)
+        {
+            var e = new SaveEventArgs();
+            if (Saving != null)
+                Saving(mediaTypes, e);
+
+            if (!e.Cancel)
+            {
+                foreach (var mediaType in mediaTypes)
+                {
+                    SetUser(mediaType, userId);
+                    _mediaTypeRepository.AddOrUpdate(mediaType);
+                }
+                _unitOfWork.Commit();
+
+                if (Saved != null)
+                    Saved(mediaTypes, e);
+
+                Audit.Add(AuditTypes.Save, string.Format("Save MediaTypes performed by user"), userId == -1 ? 0 : userId, -1);
+            }
+        }
+
+        /// <summary>
+        /// Deletes a single <see cref="IMediaType"/> object
+        /// </summary>
+        /// <param name="mediaType"><see cref="IMediaType"/> to delete</param>
+        /// <param name="userId">Optional Id of the user deleting the MediaType</param>
+        /// <remarks>Deleting a <see cref="IMediaType"/> will delete all the <see cref="IMedia"/> objects based on this <see cref="IMediaType"/></remarks>
+        public void Delete(IMediaType mediaType, int userId = -1)
+        {
+            var e = new DeleteEventArgs { Id = mediaType.Id };
+            if (Deleting != null)
+                Deleting(mediaType, e);
+
+            if (!e.Cancel)
+            {
+                _mediaService.DeleteMediaOfType(mediaType.Id);
+
+                var repository = _mediaTypeRepository;
+
+                repository.Delete(mediaType);
+                _unitOfWork.Commit();
+
+                if (Deleted != null)
+                    Deleted(mediaType, e);
+
+                Audit.Add(AuditTypes.Delete, string.Format("Delete MediaType performed by user"), userId == -1 ? 0 : userId, mediaType.Id);
+            }
+        }
+
+        /// <summary>
+        /// Deletes a collection of <see cref="IMediaType"/> objects
+        /// </summary>
+        /// <param name="mediaTypes">Collection of <see cref="IMediaType"/> to delete</param>
+        /// <param name="userId"></param>
+        /// <remarks>Deleting a <see cref="IMediaType"/> will delete all the <see cref="IMedia"/> objects based on this <see cref="IMediaType"/></remarks>
+        public void Delete(IEnumerable<IMediaType> mediaTypes, int userId = -1)
+        {
+            var e = new DeleteEventArgs();
+            if (Deleting != null)
+                Deleting(mediaTypes, e);
+
+            if (!e.Cancel)
+            {
+                var mediaTypeList = mediaTypes.ToList();
+                foreach (var mediaType in mediaTypeList)
+                {
+                    _mediaService.DeleteMediaOfType(mediaType.Id);
+                }
+
+                var repository = _mediaTypeRepository;
+
+                foreach (var mediaType in mediaTypeList)
+                {
+                    repository.Delete(mediaType);
+                }
+                _unitOfWork.Commit();
+
+                if (Deleted != null)
+                    Deleted(mediaTypes, e);
+
+                Audit.Add(AuditTypes.Delete, string.Format("Delete MediaTypes performed by user"), userId == -1 ? 0 : userId, -1);
+            }
+        }
+
+        /// <summary>
+        /// Generates the complete (simplified) XML DTD.
+        /// </summary>
+        /// <returns>The DTD as a string</returns>
+        public string GetDtd()
+        {
+            var dtd = new StringBuilder();
+            dtd.AppendLine("<!DOCTYPE root [ ");
+
+            dtd.AppendLine(GetContentTypesDtd());
+            dtd.AppendLine("]>");
+
+            return dtd.ToString();
+        }
+
+        /// <summary>
+        /// Generates the complete XML DTD without the root.
+        /// </summary>
+        /// <returns>The DTD as a string</returns>
+        public string GetContentTypesDtd()
+        {
+            var dtd = new StringBuilder();
+            if (UmbracoSettings.UseLegacyXmlSchema)
+            {
+                dtd.AppendLine("<!ELEMENT node ANY> <!ATTLIST node id ID #REQUIRED>  <!ELEMENT data ANY>");
+            }
+            else
+            {
+                try
+                {
+                    var strictSchemaBuilder = new StringBuilder();
+
+                    var contentTypes = GetAllContentTypes();
+                    foreach (ContentType contentType in contentTypes)
+                    {
+                        string safeAlias = contentType.Alias.ToUmbracoAlias(StringAliasCaseType.CamelCase, true);
+                        if (safeAlias != null)
+                        {
+                            strictSchemaBuilder.AppendLine(String.Format("<!ELEMENT {0} ANY>", safeAlias));
+                            strictSchemaBuilder.AppendLine(String.Format("<!ATTLIST {0} id ID #REQUIRED>", safeAlias));
+                        }
+                    }
+
+                    // Only commit the strong schema to the container if we didn't generate an error building it
+                    dtd.Append(strictSchemaBuilder);
+                }
+                catch (Exception exception)
+                {
+                    // Note, Log.Add quietly swallows the exception if it can't write to the database
+                    //Log.Add(LogTypes.System, -1, string.Format("{0} while trying to build DTD for Xml schema; is Umbraco installed correctly and the connection string configured?", exception.Message));
+                }
+
+            }
+            return dtd.ToString();
+        }
+
+        /// <summary>
+        /// Internal method to set the HttpContextBase for testing.
+        /// </summary>
+        /// <param name="httpContext"><see cref="HttpContextBase"/></param>
+        internal void SetHttpContext(HttpContextBase httpContext)
+        {
+            _httpContext = httpContext;
+        }
+
+        /// <summary>
+        /// Updates a content object with the User (id), who created the content.
+        /// </summary>
+        /// <param name="contentType">ContentType object to update</param>
+        /// <param name="userId">Optional Id of the User</param>
+        private void SetUser(IContentTypeBase contentType, int userId)
+        {
+            if (userId > -1)
+            {
+                //If a user id was passed in we use that
+                contentType.CreatorId = userId;
+            }
+            else if (UserServiceOrContext())
+            {
+                var profile = _httpContext == null
+                                  ? _userService.GetCurrentBackOfficeUser()
+                                  : _userService.GetCurrentBackOfficeUser(_httpContext);
+                contentType.CreatorId = profile.Id.SafeCast<int>();
+            }
+            else
+            {
+                //Otherwise we default to Admin user, which should always exist (almost always)
+                contentType.CreatorId = 0;
+            }
+        }
+
+        private bool UserServiceOrContext()
+        {
+            return _userService != null && (HttpContext.Current != null || _httpContext != null);
+        }
+
+        #region Event Handlers
+        /// <summary>
+        /// Occurs before Delete
+        /// </summary>
+        public static event EventHandler<DeleteEventArgs> Deleting;
+
+        /// <summary>
+        /// Occurs after Delete
+        /// </summary>
+        public static event EventHandler<DeleteEventArgs> Deleted;
+
+        /// <summary>
+        /// Occurs before Save
+        /// </summary>
+        public static event EventHandler<SaveEventArgs> Saving;
+
+        /// <summary>
+        /// Occurs after Save
+        /// </summary>
+        public static event EventHandler<SaveEventArgs> Saved;
+        #endregion
+    }
 }