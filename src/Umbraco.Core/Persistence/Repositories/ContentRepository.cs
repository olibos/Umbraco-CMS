--- conflicted
+++ resolved
@@ -1,988 +1,982 @@
-﻿using System;
-using System.Collections.Generic;
-using System.Data;
-using System.Globalization;
-using System.Linq;
-using System.Linq.Expressions;
-using System.Net.Http.Headers;
-using System.Text;
-using System.Xml.Linq;
-using Umbraco.Core.Configuration;
-using Umbraco.Core.Dynamics;
-using Umbraco.Core.IO;
-using Umbraco.Core.Logging;
-using Umbraco.Core.Models;
-using Umbraco.Core.Models.EntityBase;
-using Umbraco.Core.Models.Membership;
-using Umbraco.Core.Models.Rdbms;
-
-using Umbraco.Core.Persistence.DatabaseModelDefinitions;
-using Umbraco.Core.Persistence.Factories;
-using Umbraco.Core.Persistence.Querying;
-using Umbraco.Core.Cache;
-using Umbraco.Core.Configuration.UmbracoSettings;
-using Umbraco.Core.Persistence.Mappers;
-using Umbraco.Core.Persistence.SqlSyntax;
-using Umbraco.Core.Persistence.UnitOfWork;
-
-namespace Umbraco.Core.Persistence.Repositories
-{
-    /// <summary>
-    /// Represents a repository for doing CRUD operations for <see cref="IContent"/>
-    /// </summary>
-    internal class ContentRepository : RecycleBinRepository<int, IContent>, IContentRepository
-    {
-        private readonly IContentTypeRepository _contentTypeRepository;
-        private readonly ITemplateRepository _templateRepository;
-        private readonly ITagRepository _tagRepository;
-        private readonly CacheHelper _cacheHelper;
-        private readonly ContentPreviewRepository<IContent> _contentPreviewRepository;
-        private readonly ContentXmlRepository<IContent> _contentXmlRepository;
-
-        public ContentRepository(IDatabaseUnitOfWork work, CacheHelper cacheHelper, ILogger logger, ISqlSyntaxProvider syntaxProvider, IContentTypeRepository contentTypeRepository, ITemplateRepository templateRepository, ITagRepository tagRepository, IContentSection contentSection, IMappingResolver mappingResolver)
-            : base(work, cacheHelper, logger, syntaxProvider, contentSection, mappingResolver)
-        {
-            if (contentTypeRepository == null) throw new ArgumentNullException("contentTypeRepository");
-            if (templateRepository == null) throw new ArgumentNullException("templateRepository");
-            if (tagRepository == null) throw new ArgumentNullException("tagRepository");
-            _contentTypeRepository = contentTypeRepository;
-            _templateRepository = templateRepository;
-            _tagRepository = tagRepository;
-            _cacheHelper = cacheHelper;
-            _contentPreviewRepository = new ContentPreviewRepository<IContent>(work, CacheHelper.CreateDisabledCacheHelper(), logger, syntaxProvider, mappingResolver);
-            _contentXmlRepository = new ContentXmlRepository<IContent>(work, CacheHelper.CreateDisabledCacheHelper(), logger, syntaxProvider, mappingResolver);
-
-            EnsureUniqueNaming = true;
-        }
-
-        public bool EnsureUniqueNaming { get; set; }
-
-        #region Overrides of RepositoryBase<IContent>
-
-        protected override IContent PerformGet(int id)
-        {
-            var sql = GetBaseQuery(false)
-                .Where(GetBaseWhereClause(), new { Id = id })
-                .Where<DocumentDto>(SqlSyntax, x => x.Newest)
-                .OrderByDescending<ContentVersionDto>(SqlSyntax, x => x.VersionDate);
-
-            var dto = Database.Fetch<DocumentDto, ContentVersionDto, ContentDto, NodeDto, DocumentPublishedReadOnlyDto>(sql).FirstOrDefault();
-
-            if (dto == null)
-                return null;
-
-            var content = CreateContentFromDto(dto, dto.ContentVersionDto.VersionId, sql);
-
-            return content;
-        }
-
-        protected override IEnumerable<IContent> PerformGetAll(params int[] ids)
-        {
-            var sql = GetBaseQuery(false);
-            if (ids.Any())
-            {
-                sql.Where("umbracoNode.id in (@ids)", new { ids = ids });
-            }
-
-            //we only want the newest ones with this method
-            sql.Where<DocumentDto>(SqlSyntax, x => x.Newest);
-
-            return ProcessQuery(sql);
-        }
-
-        protected override IEnumerable<IContent> PerformGetByQuery(IQuery<IContent> query)
-        {
-            var sqlClause = GetBaseQuery(false);
-            var translator = new SqlTranslator<IContent>(sqlClause, query);
-            var sql = translator.Translate()
-                                .Where<DocumentDto>(SqlSyntax, x => x.Newest)
-                                .OrderByDescending<ContentVersionDto>(SqlSyntax, x => x.VersionDate)
-                                .OrderBy<NodeDto>(SqlSyntax, x => x.SortOrder);
-
-            return ProcessQuery(sql);
-        }
-
-        #endregion
-
-        #region Overrides of PetaPocoRepositoryBase<IContent>
-
-        protected override Sql GetBaseQuery(bool isCount)
-        {
-            var sqlx = string.Format("LEFT OUTER JOIN {0} {1} ON ({1}.{2}={0}.{2} AND {1}.{3}=1)",
-                SqlSyntax.GetQuotedTableName("cmsDocument"),
-                SqlSyntax.GetQuotedTableName("cmsDocument2"),
-                SqlSyntax.GetQuotedColumnName("nodeId"),
-                SqlSyntax.GetQuotedColumnName("published"));
-
-            var sql = new Sql();
-            sql.Select(isCount ? "COUNT(*)" : "*")
-                .From<DocumentDto>(SqlSyntax)
-                .InnerJoin<ContentVersionDto>(SqlSyntax)
-                .On<DocumentDto, ContentVersionDto>(SqlSyntax, left => left.VersionId, right => right.VersionId)
-                .InnerJoin<ContentDto>(SqlSyntax)
-                .On<ContentVersionDto, ContentDto>(SqlSyntax, left => left.NodeId, right => right.NodeId)
-                .InnerJoin<NodeDto>(SqlSyntax)
-                .On<ContentDto, NodeDto>(SqlSyntax, left => left.NodeId, right => right.NodeId)
-
-                // cannot do this because PetaPoco does not know how to alias the table
-                //.LeftOuterJoin<DocumentPublishedReadOnlyDto>()
-                //.On<DocumentDto, DocumentPublishedReadOnlyDto>(left => left.NodeId, right => right.NodeId)
-                // so have to rely on writing our own SQL
-                .Append(sqlx/*, new { @published = true }*/)
-
-                .Where<NodeDto>(SqlSyntax, x => x.NodeObjectType == NodeObjectTypeId);
-            return sql;
-        }
-
-        protected override string GetBaseWhereClause()
-        {
-            return "umbracoNode.id = @Id";
-        }
-
-        protected override IEnumerable<string> GetDeleteClauses()
-        {
-            var list = new List<string>
-                           {
-                               "DELETE FROM cmsTask WHERE nodeId = @Id",
-                               "DELETE FROM umbracoUser2NodeNotify WHERE nodeId = @Id",
-                               "DELETE FROM umbracoUser2NodePermission WHERE nodeId = @Id",
-                               "DELETE FROM umbracoRelation WHERE parentId = @Id",
-                               "DELETE FROM umbracoRelation WHERE childId = @Id",
-                               "DELETE FROM cmsTagRelationship WHERE nodeId = @Id",
-                               "DELETE FROM umbracoDomains WHERE domainRootStructureID = @Id",
-                               "DELETE FROM cmsDocument WHERE nodeId = @Id",
-                               "DELETE FROM cmsPropertyData WHERE contentNodeId = @Id",
-                               "DELETE FROM cmsPreviewXml WHERE nodeId = @Id",
-                               "DELETE FROM cmsContentVersion WHERE ContentId = @Id",
-                               "DELETE FROM cmsContentXml WHERE nodeId = @Id",
-                               "DELETE FROM cmsContent WHERE nodeId = @Id",
-                               "DELETE FROM umbracoAccess WHERE nodeId = @Id",
-                               "DELETE FROM umbracoNode WHERE id = @Id"
-                           };
-            return list;
-        }
-
-        protected override Guid NodeObjectTypeId
-        {
-            get { return new Guid(Constants.ObjectTypes.Document); }
-        }
-
-        #endregion
-
-        #region Overrides of VersionableRepositoryBase<IContent>
-
-        public void RebuildXmlStructures(Func<IContent, XElement> serializer, int groupSize = 5000, IEnumerable<int> contentTypeIds = null)
-        {
-
-            //Ok, now we need to remove the data and re-insert it, we'll do this all in one transaction too.
-            using (var tr = Database.GetTransaction())
-            {
-                //Remove all the data first, if anything fails after this it's no problem the transaction will be reverted
-                if (contentTypeIds == null)
-                {
-                    var subQuery = new Sql()
-                            .Select("DISTINCT cmsContentXml.nodeId")
-                            .From<ContentXmlDto>(SqlSyntax)
-                            .InnerJoin<DocumentDto>(SqlSyntax)
-                            .On<ContentXmlDto, DocumentDto>(SqlSyntax, left => left.NodeId, right => right.NodeId);
-
-                    var deleteSql = SqlSyntax.GetDeleteSubquery("cmsContentXml", "nodeId", subQuery);
-                    Database.Execute(deleteSql);
-                }
-                else
-                {
-                    foreach (var id in contentTypeIds)
-                    {
-                        var id1 = id;
-                        var subQuery = new Sql()
-                            .Select("cmsDocument.nodeId")
-                            .From<DocumentDto>(SqlSyntax)
-                            .InnerJoin<ContentDto>(SqlSyntax)
-                            .On<DocumentDto, ContentDto>(SqlSyntax, left => left.NodeId, right => right.NodeId)
-                            .Where<DocumentDto>(SqlSyntax, dto => dto.Published)
-                            .Where<ContentDto>(SqlSyntax, dto => dto.ContentTypeId == id1);
-
-                        var deleteSql = SqlSyntax.GetDeleteSubquery("cmsContentXml", "nodeId", subQuery);
-                        Database.Execute(deleteSql);
-                    }
-                }
-
-                //now insert the data, again if something fails here, the whole transaction is reversed
-                if (contentTypeIds == null)
-                {
-                    var query = Query.Where(x => x.Published == true);
-                    RebuildXmlStructuresProcessQuery(serializer, query, tr, groupSize);
-                }
-                else
-                {
-                    foreach (var contentTypeId in contentTypeIds)
-                    {
-                        //copy local
-                        var id = contentTypeId;
-                        var query = Query.Where(x => x.Published == true && x.ContentTypeId == id && x.Trashed == false);
-                        RebuildXmlStructuresProcessQuery(serializer, query, tr, groupSize);
-                    }
-                }
-
-                tr.Complete();
-            }
-        }
-
-        private void RebuildXmlStructuresProcessQuery(Func<IContent, XElement> serializer, IQuery<IContent> query, Transaction tr, int pageSize)
-        {
-            var pageIndex = 0;
-            var total = long.MinValue;
-            var processed = 0;
-            do
-            {
-                //NOTE: This is an important call, we cannot simply make a call to:
-                //  GetPagedResultsByQuery(query, pageIndex, pageSize, out total, "Path", Direction.Ascending);
-                // because that method is used to query 'latest' content items where in this case we don't necessarily
-                // want latest content items because a pulished content item might not actually be the latest.
-                // see: http://issues.umbraco.org/issue/U4-6322 & http://issues.umbraco.org/issue/U4-5982
-                var descendants = GetPagedResultsByQuery<DocumentDto, Content>(query, pageIndex, pageSize, out total,
-                    new Tuple<string, string>("cmsDocument", "nodeId"),
-                    ProcessQuery, "Path", Direction.Ascending);
-                
-                var xmlItems = (from descendant in descendants
-                                let xml = serializer(descendant)
-                                select new ContentXmlDto { NodeId = descendant.Id, Xml = xml.ToDataString() }).ToArray();
-
-                //bulk insert it into the database
-                Database.BulkInsertRecords(SqlSyntax, xmlItems, tr);
-
-                processed += xmlItems.Length;
-
-                pageIndex++;
-            } while (processed < total);
-        }
-
-        public override IContent GetByVersion(Guid versionId)
-        {
-            var sql = GetBaseQuery(false);
-            sql.Where("cmsContentVersion.VersionId = @VersionId", new { VersionId = versionId });
-            sql.OrderByDescending<ContentVersionDto>(SqlSyntax, x => x.VersionDate);
-
-            var dto = Database.Fetch<DocumentDto, ContentVersionDto, ContentDto, NodeDto, DocumentPublishedReadOnlyDto>(sql).FirstOrDefault();
-
-            if (dto == null)
-                return null;
-
-            var content = CreateContentFromDto(dto, versionId, sql);
-
-            return content;
-        }
-
-        public override void DeleteVersion(Guid versionId)
-        {
-            var sql = new Sql()
-                .Select("*")
-                .From<DocumentDto>(SqlSyntax)
-                .InnerJoin<ContentVersionDto>(SqlSyntax).On<ContentVersionDto, DocumentDto>(SqlSyntax, left => left.VersionId, right => right.VersionId)
-                .Where<ContentVersionDto>(SqlSyntax, x => x.VersionId == versionId)
-                .Where<DocumentDto>(SqlSyntax, x => x.Newest != true);
-            var dto = Database.Fetch<DocumentDto, ContentVersionDto>(sql).FirstOrDefault();
-
-            if (dto == null) return;
-
-            using (var transaction = Database.GetTransaction())
-            {
-                PerformDeleteVersion(dto.NodeId, versionId);
-
-                transaction.Complete();
-            }
-        }
-
-        public override void DeleteVersions(int id, DateTime versionDate)
-        {
-            var sql = new Sql()
-                .Select("*")
-                .From<DocumentDto>(SqlSyntax)
-                .InnerJoin<ContentVersionDto>(SqlSyntax).On<ContentVersionDto, DocumentDto>(SqlSyntax, left => left.VersionId, right => right.VersionId)
-                .Where<ContentVersionDto>(SqlSyntax, x => x.NodeId == id)
-                .Where<ContentVersionDto>(SqlSyntax, x => x.VersionDate < versionDate)
-                .Where<DocumentDto>(SqlSyntax, x => x.Newest != true);
-            var list = Database.Fetch<DocumentDto, ContentVersionDto>(sql);
-            if (list.Any() == false) return;
-
-            using (var transaction = Database.GetTransaction())
-            {
-                foreach (var dto in list)
-                {
-                    PerformDeleteVersion(id, dto.VersionId);
-                }
-
-                transaction.Complete();
-            }
-        }
-
-        protected override void PerformDeleteVersion(int id, Guid versionId)
-        {
-            Database.Delete<PreviewXmlDto>("WHERE nodeId = @Id AND versionId = @VersionId", new { Id = id, VersionId = versionId });
-            Database.Delete<PropertyDataDto>("WHERE contentNodeId = @Id AND versionId = @VersionId", new { Id = id, VersionId = versionId });
-            Database.Delete<ContentVersionDto>("WHERE ContentId = @Id AND VersionId = @VersionId", new { Id = id, VersionId = versionId });
-            Database.Delete<DocumentDto>("WHERE nodeId = @Id AND versionId = @VersionId", new { Id = id, VersionId = versionId });
-        }
-
-        #endregion
-
-        #region Unit of Work Implementation
-
-        protected override void PersistDeletedItem(IContent entity)
-        {
-            //We need to clear out all access rules but we need to do this in a manual way since 
-            // nothing in that table is joined to a content id
-            var subQuery = new Sql()
-                .Select("umbracoAccessRule.accessId")
-                .From<AccessRuleDto>(SqlSyntax)
-                .InnerJoin<AccessDto>(SqlSyntax)
-                .On<AccessRuleDto, AccessDto>(SqlSyntax, left => left.AccessId, right => right.Id)
-                .Where<AccessDto>(SqlSyntax, dto => dto.NodeId == entity.Id);
-            Database.Execute(SqlSyntax.GetDeleteSubquery("umbracoAccessRule", "accessId", subQuery));
-
-            //now let the normal delete clauses take care of everything else
-            base.PersistDeletedItem(entity);
-        }
-
-        protected override void PersistNewItem(IContent entity)
-        {
-            ((Content)entity).AddingEntity();
-
-            //ensure the default template is assigned
-            if (entity.Template == null)
-            {
-                entity.Template = entity.ContentType.DefaultTemplate;
-            }
-
-            //Ensure unique name on the same level
-            entity.Name = EnsureUniqueNodeName(entity.ParentId, entity.Name);
-
-            //Ensure that strings don't contain characters that are invalid in XML
-            entity.SanitizeEntityPropertiesForXmlStorage();
-
-            var factory = new ContentFactory(NodeObjectTypeId, entity.Id);
-            var dto = factory.BuildDto(entity);
-
-            //NOTE Should the logic below have some kind of fallback for empty parent ids ?
-            //Logic for setting Path, Level and SortOrder
-            var parent = Database.First<NodeDto>("WHERE id = @ParentId", new { ParentId = entity.ParentId });
-            var level = parent.Level + 1;
-            var maxSortOrder = Database.ExecuteScalar<int>(
-                "SELECT coalesce(max(sortOrder),-1) FROM umbracoNode WHERE parentid = @ParentId AND nodeObjectType = @NodeObjectType",
-                new { /*ParentId =*/ entity.ParentId, NodeObjectType = NodeObjectTypeId });
-            var sortOrder = maxSortOrder + 1;
-
-            //Create the (base) node data - umbracoNode
-            var nodeDto = dto.ContentVersionDto.ContentDto.NodeDto;
-            nodeDto.Path = parent.Path;
-            nodeDto.Level = short.Parse(level.ToString(CultureInfo.InvariantCulture));
-            nodeDto.SortOrder = sortOrder;
-            var o = Database.IsNew(nodeDto) ? Convert.ToInt32(Database.Insert(nodeDto)) : Database.Update(nodeDto);
-
-            //Update with new correct path
-            nodeDto.Path = string.Concat(parent.Path, ",", nodeDto.NodeId);
-            Database.Update(nodeDto);
-
-            //Update entity with correct values
-            entity.Id = nodeDto.NodeId; //Set Id on entity to ensure an Id is set
-            entity.Path = nodeDto.Path;
-            entity.SortOrder = sortOrder;
-            entity.Level = level;
-
-            //Assign the same permissions to it as the parent node
-            // http://issues.umbraco.org/issue/U4-2161     
-            var permissionsRepo = new PermissionRepository<IContent>(UnitOfWork, _cacheHelper, SqlSyntax);
-            var parentPermissions = permissionsRepo.GetPermissionsForEntity(entity.ParentId).ToArray();
-            //if there are parent permissions then assign them, otherwise leave null and permissions will become the
-            // user's default permissions.
-            if (parentPermissions.Any())
-            {
-                var userPermissions = (
-                    from perm in parentPermissions
-                    from p in perm.AssignedPermissions
-                    select new EntityPermissionSet.UserPermission(perm.UserId, p)).ToList();
-
-                permissionsRepo.ReplaceEntityPermissions(new EntityPermissionSet(entity.Id, userPermissions));
-                //flag the entity's permissions changed flag so we can track those changes.
-                //Currently only used for the cache refreshers to detect if we should refresh all user permissions cache.
-                ((Content)entity).PermissionsChanged = true;
-            }
-
-            //Create the Content specific data - cmsContent
-            var contentDto = dto.ContentVersionDto.ContentDto;
-            contentDto.NodeId = nodeDto.NodeId;
-            Database.Insert(contentDto);
-
-            //Create the first version - cmsContentVersion
-            //Assumes a new Version guid and Version date (modified date) has been set
-            var contentVersionDto = dto.ContentVersionDto;
-            contentVersionDto.NodeId = nodeDto.NodeId;
-            Database.Insert(contentVersionDto);
-
-            //Create the Document specific data for this version - cmsDocument
-            //Assumes a new Version guid has been generated
-            dto.NodeId = nodeDto.NodeId;
-            Database.Insert(dto);
-
-            //Create the PropertyData for this version - cmsPropertyData
-            var propertyFactory = new PropertyFactory(entity.ContentType.CompositionPropertyTypes.ToArray(), entity.Version, entity.Id);
-            var propertyDataDtos = propertyFactory.BuildDto(entity.Properties);
-            var keyDictionary = new Dictionary<int, int>();
-
-            //Add Properties
-            foreach (var propertyDataDto in propertyDataDtos)
-            {
-                var primaryKey = Convert.ToInt32(Database.Insert(propertyDataDto));
-                keyDictionary.Add(propertyDataDto.PropertyTypeId, primaryKey);
-            }
-
-            //Update Properties with its newly set Id
-            foreach (var property in entity.Properties)
-            {
-                property.Id = keyDictionary[property.PropertyTypeId];
-            }
-
-            //lastly, check if we are a creating a published version , then update the tags table
-            if (entity.Published)
-            {
-                UpdatePropertyTags(entity, _tagRepository);
-            }
-
-            // published => update published version infos, else leave it blank
-            if (entity.Published)
-            {
-                dto.DocumentPublishedReadOnlyDto = new DocumentPublishedReadOnlyDto
-                {
-                    VersionId = dto.VersionId,
-                    Newest = true,
-                    NodeId = dto.NodeId,
-                    Published = true
-                };
-                ((Content)entity).PublishedVersionGuid = dto.VersionId;
-            }
-
-            entity.ResetDirtyProperties();
-        }
-
-        protected override void PersistUpdatedItem(IContent entity)
-        {
-            var publishedState = ((Content)entity).PublishedState;
-
-            //check if we need to make any database changes at all
-            if (entity.RequiresSaving(publishedState) == false)
-            {
-                entity.ResetDirtyProperties();
-                return;
-            }
-
-            //check if we need to create a new version
-            bool shouldCreateNewVersion = entity.ShouldCreateNewVersion(publishedState);
-            if (shouldCreateNewVersion)
-            {
-                //Updates Modified date and Version Guid
-                ((Content)entity).UpdatingEntity();
-            }
-            else
-            {
-                entity.UpdateDate = DateTime.Now;
-            }
-
-            //Ensure unique name on the same level
-            entity.Name = EnsureUniqueNodeName(entity.ParentId, entity.Name, entity.Id);
-
-            //Ensure that strings don't contain characters that are invalid in XML
-            entity.SanitizeEntityPropertiesForXmlStorage();
-
-            //Look up parent to get and set the correct Path and update SortOrder if ParentId has changed
-            if (entity.IsPropertyDirty("ParentId"))
-            {
-                var parent = Database.First<NodeDto>("WHERE id = @ParentId", new { ParentId = entity.ParentId });
-                entity.Path = string.Concat(parent.Path, ",", entity.Id);
-                entity.Level = parent.Level + 1;
-                var maxSortOrder =
-                    Database.ExecuteScalar<int>(
-                        "SELECT coalesce(max(sortOrder),0) FROM umbracoNode WHERE parentid = @ParentId AND nodeObjectType = @NodeObjectType",
-                        new { ParentId = entity.ParentId, NodeObjectType = NodeObjectTypeId });
-                entity.SortOrder = maxSortOrder + 1;
-
-                //Question: If we move a node, should we update permissions to inherit from the new parent if the parent has permissions assigned?
-                // if we do that, then we'd need to propogate permissions all the way downward which might not be ideal for many people.
-                // Gonna just leave it as is for now, and not re-propogate permissions.
-            }
-
-            var factory = new ContentFactory(NodeObjectTypeId, entity.Id);
-            //Look up Content entry to get Primary for updating the DTO
-            var contentDto = Database.SingleOrDefault<ContentDto>("WHERE nodeId = @Id", new { Id = entity.Id });
-            factory.SetPrimaryKey(contentDto.PrimaryKey);
-            var dto = factory.BuildDto(entity);
-
-            //Updates the (base) node data - umbracoNode
-            var nodeDto = dto.ContentVersionDto.ContentDto.NodeDto;
-            var o = Database.Update(nodeDto);
-
-            //Only update this DTO if the contentType has actually changed
-            if (contentDto.ContentTypeId != entity.ContentTypeId)
-            {
-                //Create the Content specific data - cmsContent
-                var newContentDto = dto.ContentVersionDto.ContentDto;
-                Database.Update(newContentDto);
-            }
-
-            //a flag that we'll use later to create the tags in the tag db table
-            var publishedStateChanged = false;
-
-            //If Published state has changed then previous versions should have their publish state reset.
-            //If state has been changed to unpublished the previous versions publish state should also be reset.
-            //if (((ICanBeDirty)entity).IsPropertyDirty("Published") && (entity.Published || publishedState == PublishedState.Unpublished))
-            if (entity.ShouldClearPublishedFlagForPreviousVersions(publishedState, shouldCreateNewVersion))
-            {
-                var publishedDocs = Database.Fetch<DocumentDto>("WHERE nodeId = @Id AND published = @IsPublished", new { Id = entity.Id, IsPublished = true });
-                foreach (var doc in publishedDocs)
-                {
-                    var docDto = doc;
-                    docDto.Published = false;
-                    Database.Update(docDto);
-                }
-
-                //this is a newly published version so we'll update the tags table too (end of this method)
-                publishedStateChanged = true;
-            }
-
-            //Look up (newest) entries by id in cmsDocument table to set newest = false
-            var documentDtos = Database.Fetch<DocumentDto>("WHERE nodeId = @Id AND newest = @IsNewest", new { Id = entity.Id, IsNewest = true });
-            foreach (var documentDto in documentDtos)
-            {
-                var docDto = documentDto;
-                docDto.Newest = false;
-                Database.Update(docDto);
-            }
-
-            var contentVersionDto = dto.ContentVersionDto;
-            if (shouldCreateNewVersion)
-            {
-                //Create a new version - cmsContentVersion
-                //Assumes a new Version guid and Version date (modified date) has been set
-                Database.Insert(contentVersionDto);
-                //Create the Document specific data for this version - cmsDocument
-                //Assumes a new Version guid has been generated
-                Database.Insert(dto);
-            }
-            else
-            {
-                //In order to update the ContentVersion we need to retrieve its primary key id
-                var contentVerDto = Database.SingleOrDefault<ContentVersionDto>("WHERE VersionId = @Version", new { Version = entity.Version });
-                contentVersionDto.Id = contentVerDto.Id;
-
-                Database.Update(contentVersionDto);
-                Database.Update(dto);
-            }
-
-            //Create the PropertyData for this version - cmsPropertyData
-            var propertyFactory = new PropertyFactory(entity.ContentType.CompositionPropertyTypes.ToArray(), entity.Version, entity.Id);
-            var propertyDataDtos = propertyFactory.BuildDto(entity.Properties);
-            var keyDictionary = new Dictionary<int, int>();
-
-            //Add Properties
-            foreach (var propertyDataDto in propertyDataDtos)
-            {
-                if (shouldCreateNewVersion == false && propertyDataDto.Id > 0)
-                {
-                    Database.Update(propertyDataDto);
-                }
-                else
-                {
-                    int primaryKey = Convert.ToInt32(Database.Insert(propertyDataDto));
-                    keyDictionary.Add(propertyDataDto.PropertyTypeId, primaryKey);
-                }
-            }
-
-            //Update Properties with its newly set Id
-            if (keyDictionary.Any())
-            {
-                foreach (var property in entity.Properties)
-                {
-                    if (keyDictionary.ContainsKey(property.PropertyTypeId) == false) continue;
-
-                    property.Id = keyDictionary[property.PropertyTypeId];
-                }
-            }
-
-            //lastly, check if we are a newly published version and then update the tags table
-            if (publishedStateChanged && entity.Published)
-            {
-                UpdatePropertyTags(entity, _tagRepository);
-            }
-            else if (publishedStateChanged && (entity.Trashed || entity.Published == false))
-            {
-                //it's in the trash or not published remove all entity tags
-                ClearEntityTags(entity, _tagRepository);
-            }
-
-            // published => update published version infos,
-            // else if unpublished then clear published version infos
-            if (entity.Published)
-            {
-                dto.DocumentPublishedReadOnlyDto = new DocumentPublishedReadOnlyDto
-                {
-                    VersionId = dto.VersionId,
-                    Newest = true,
-                    NodeId = dto.NodeId,
-                    Published = true
-                };
-                ((Content)entity).PublishedVersionGuid = dto.VersionId;
-            }
-            else if (publishedStateChanged)
-            {
-                dto.DocumentPublishedReadOnlyDto = new DocumentPublishedReadOnlyDto
-                {
-                    VersionId = default(Guid),
-                    Newest = false,
-                    NodeId = dto.NodeId,
-                    Published = false
-                };
-                ((Content)entity).PublishedVersionGuid = default(Guid);
-            }
-
-            entity.ResetDirtyProperties();
-        }
-
-
-        #endregion
-
-        #region Implementation of IContentRepository
-
-        public IEnumerable<IContent> GetByPublishedVersion(IQuery<IContent> query)
-        {
-            // we WANT to return contents in top-down order, ie parents should come before children
-            // ideal would be pure xml "document order" which can be achieved with:
-            // ORDER BY substring(path, 1, len(path) - charindex(',', reverse(path))), sortOrder
-            // but that's probably an overkill - sorting by level,sortOrder should be enough
-
-            var sqlClause = GetBaseQuery(false);
-            var translator = new SqlTranslator<IContent>(sqlClause, query);
-            var sql = translator.Translate()
-                                .Where<DocumentDto>(SqlSyntax, x => x.Published)
-                                .OrderBy<NodeDto>(SqlSyntax, x => x.Level)
-                                .OrderBy<NodeDto>(SqlSyntax, x => x.SortOrder);
-
-            //NOTE: This doesn't allow properties to be part of the query
-            var dtos = Database.Fetch<DocumentDto, ContentVersionDto, ContentDto, NodeDto, DocumentPublishedReadOnlyDto>(sql);
-
-            foreach (var dto in dtos)
-            {
-                //Check in the cache first. If it exists there AND it is published
-                // then we can use that entity. Otherwise if it is not published (which can be the case
-                // because we only store the 'latest' entries in the cache which might not be the published
-                // version)
-                var fromCache = RuntimeCache.GetCacheItem<IContent>(GetCacheIdKey<IContent>(dto.NodeId));
-                //var fromCache = TryGetFromCache(dto.NodeId);
-                if (fromCache != null && fromCache.Published)
-                {
-                    yield return fromCache;
-                }
-                else
-                {
-                    yield return CreateContentFromDto(dto, dto.VersionId, sql);
-                }
-            }
-        }
-
-        public int CountPublished()
-        {
-<<<<<<< HEAD
-            var sql = GetBaseQuery(true).Where<NodeDto>(SqlSyntax, x => x.Trashed == false)
-                .Where<DocumentDto>(SqlSyntax, x => x.Published == true)
-                .Where<DocumentDto>(SqlSyntax, x => x.Newest == true);
-=======
-            var sql = GetBaseQuery(true).Where<NodeDto>(x => x.Trashed == false)
-                .Where<DocumentDto>(x => x.Published == true);
->>>>>>> d9f38a20
-            return Database.ExecuteScalar<int>(sql);
-        }
-
-        public void ReplaceContentPermissions(EntityPermissionSet permissionSet)
-        {
-            var repo = new PermissionRepository<IContent>(UnitOfWork, _cacheHelper, SqlSyntax);
-            repo.ReplaceEntityPermissions(permissionSet);
-        }
-
-        public void ClearPublished(IContent content)
-        {
-            // race cond!
-            var documentDtos = Database.Fetch<DocumentDto>("WHERE nodeId=@id AND published=@published", new { id = content.Id, published = true });
-            foreach (var documentDto in documentDtos)
-            {
-                documentDto.Published = false;
-                Database.Update(documentDto);
-            }
-        }
-
-        /// <summary>
-        /// Assigns a single permission to the current content item for the specified user ids
-        /// </summary>
-        /// <param name="entity"></param>
-        /// <param name="permission"></param>
-        /// <param name="userIds"></param>        
-        public void AssignEntityPermission(IContent entity, char permission, IEnumerable<int> userIds)
-        {
-            var repo = new PermissionRepository<IContent>(UnitOfWork, _cacheHelper, SqlSyntax);
-            repo.AssignEntityPermission(entity, permission, userIds);
-        }
-
-        public IEnumerable<EntityPermission> GetPermissionsForEntity(int entityId)
-        {
-            var repo = new PermissionRepository<IContent>(UnitOfWork, _cacheHelper, SqlSyntax);
-            return repo.GetPermissionsForEntity(entityId);
-        }
-
-        /// <summary>
-        /// Adds/updates content/published xml
-        /// </summary>
-        /// <param name="content"></param>
-        /// <param name="xml"></param>
-        public void AddOrUpdateContentXml(IContent content, Func<IContent, XElement> xml)
-        {
-            _contentXmlRepository.AddOrUpdate(new ContentXmlEntity<IContent>(content, xml));
-        }
-
-        /// <summary>
-        /// Used to remove the content xml for a content item
-        /// </summary>
-        /// <param name="content"></param>
-        public void DeleteContentXml(IContent content)
-        {
-            _contentXmlRepository.Delete(new ContentXmlEntity<IContent>(content));
-        }
-
-        /// <summary>
-        /// Adds/updates preview xml
-        /// </summary>
-        /// <param name="content"></param>
-        /// <param name="xml"></param>
-        public void AddOrUpdatePreviewXml(IContent content, Func<IContent, XElement> xml)
-        {
-            _contentPreviewRepository.AddOrUpdate(new ContentPreviewEntity<IContent>(content, xml));
-        }
-
-        /// <summary>
-        /// Gets paged content results
-        /// </summary>
-        /// <param name="query">Query to excute</param>
-        /// <param name="pageIndex">Page number</param>
-        /// <param name="pageSize">Page size</param>
-        /// <param name="totalRecords">Total records query would return without paging</param>
-        /// <param name="orderBy">Field to order by</param>
-        /// <param name="orderDirection">Direction to order by</param>
-        /// <param name="filter">Search text filter</param>
-        /// <returns>An Enumerable list of <see cref="IContent"/> objects</returns>
-        public IEnumerable<IContent> GetPagedResultsByQuery(IQuery<IContent> query, long pageIndex, int pageSize, out long totalRecords,
-            string orderBy, Direction orderDirection, string filter = "")
-        {
-
-            //NOTE: This uses the GetBaseQuery method but that does not take into account the required 'newest' field which is 
-            // what we always require for a paged result, so we'll ensure it's included in the filter
-
-            var args = new List<object>();
-            var sbWhere = new StringBuilder("AND (cmsDocument.newest = 1)");
-
-            if (filter.IsNullOrWhiteSpace() == false)
-            {
-                sbWhere.Append(" AND (cmsDocument." + SqlSyntax.GetQuotedColumnName("text") + " LIKE @" + args.Count + ")");
-                args.Add("%" + filter + "%");
-            }
-
-            Func<Tuple<string, object[]>> filterCallback = () => new Tuple<string, object[]>(sbWhere.ToString(), args.ToArray());
-
-            return GetPagedResultsByQuery<DocumentDto, Content>(query, pageIndex, pageSize, out totalRecords,
-                new Tuple<string, string>("cmsDocument", "nodeId"),
-                ProcessQuery, orderBy, orderDirection,
-                filterCallback);
-
-        }
-
-        #endregion
-
-        #region IRecycleBinRepository members
-
-        protected override int RecycleBinId
-        {
-            get { return Constants.System.RecycleBinContent; }
-        }
-
-        #endregion
-
-        protected override string GetDatabaseFieldNameForOrderBy(string orderBy)
-        {
-            //Some custom ones
-            switch (orderBy.ToUpperInvariant())
-            {
-                case "NAME":
-                    return "cmsDocument.text";
-                case "UPDATER":
-                    //TODO: This isn't going to work very nicely because it's going to order by ID, not by letter
-                    return "cmsDocument.documentUser";
-            }
-
-            return base.GetDatabaseFieldNameForOrderBy(orderBy);
-        }
-
-        private IEnumerable<IContent> ProcessQuery(Sql sql)
-        {
-            //NOTE: This doesn't allow properties to be part of the query
-            var dtos = Database.Fetch<DocumentDto, ContentVersionDto, ContentDto, NodeDto, DocumentPublishedReadOnlyDto>(sql);
-
-            //nothing found
-            if (dtos.Any() == false) return Enumerable.Empty<IContent>();
-
-            //content types
-            //NOTE: This should be ok for an SQL 'IN' statement, there shouldn't be an insane amount of content types
-            var contentTypes = _contentTypeRepository.GetAll(dtos.Select(x => x.ContentVersionDto.ContentDto.ContentTypeId).ToArray())
-                .ToArray();
-
-
-            var ids = dtos
-                .Where(dto => dto.TemplateId.HasValue && dto.TemplateId.Value > 0)
-                .Select(x => x.TemplateId.Value).ToArray();
-
-            //NOTE: This should be ok for an SQL 'IN' statement, there shouldn't be an insane amount of content types
-            var templates = ids.Length == 0 ? Enumerable.Empty<ITemplate>() : _templateRepository.GetAll(ids).ToArray();
-
-            var dtosWithContentTypes = dtos
-                //This select into and null check are required because we don't have a foreign damn key on the contentType column
-                // http://issues.umbraco.org/issue/U4-5503
-                .Select(x => new { dto = x, contentType = contentTypes.FirstOrDefault(ct => ct.Id == x.ContentVersionDto.ContentDto.ContentTypeId) })
-                .Where(x => x.contentType != null)
-                .ToArray();
-
-            //Go get the property data for each document
-            var docDefs = dtosWithContentTypes.Select(d => new DocumentDefinition(
-                d.dto.NodeId,
-                d.dto.VersionId,
-                d.dto.ContentVersionDto.VersionDate,
-                d.dto.ContentVersionDto.ContentDto.NodeDto.CreateDate,
-                d.contentType));
-
-            var propertyData = GetPropertyCollection(sql, docDefs);
-
-            return dtosWithContentTypes.Select(d => CreateContentFromDto(
-                d.dto,
-                contentTypes.First(ct => ct.Id == d.dto.ContentVersionDto.ContentDto.ContentTypeId),
-                templates.FirstOrDefault(tem => tem.Id == (d.dto.TemplateId.HasValue ? d.dto.TemplateId.Value : -1)),
-                propertyData[d.dto.NodeId]));
-        }
-
-        /// <summary>
-        /// Private method to create a content object from a DocumentDto, which is used by Get and GetByVersion.
-        /// </summary>
-        /// <param name="dto"></param>
-        /// <param name="contentType"></param>
-        /// <param name="template"></param>
-        /// <param name="propCollection"></param>
-        /// <returns></returns>
-        private IContent CreateContentFromDto(DocumentDto dto,
-            IContentType contentType,
-            ITemplate template,
-            Models.PropertyCollection propCollection)
-        {
-            var factory = new ContentFactory(contentType, NodeObjectTypeId, dto.NodeId);
-            var content = factory.BuildEntity(dto);
-
-            //Check if template id is set on DocumentDto, and get ITemplate if it is.
-            if (dto.TemplateId.HasValue && dto.TemplateId.Value > 0)
-            {
-                content.Template = template ?? _templateRepository.Get(dto.TemplateId.Value);
-            }
-            else
-            {
-                //ensure there isn't one set.
-                content.Template = null;
-            }
-
-            content.Properties = propCollection;
-
-            //on initial construction we don't want to have dirty properties tracked
-            // http://issues.umbraco.org/issue/U4-1946
-            ((Entity)content).ResetDirtyProperties(false);
-            return content;
-        }
-
-        /// <summary>
-        /// Private method to create a content object from a DocumentDto, which is used by Get and GetByVersion.
-        /// </summary>
-        /// <param name="dto"></param>
-        /// <param name="versionId"></param>
-        /// <param name="docSql"></param>
-        /// <returns></returns>
-        private IContent CreateContentFromDto(DocumentDto dto, Guid versionId, Sql docSql)
-        {
-            var contentType = _contentTypeRepository.Get(dto.ContentVersionDto.ContentDto.ContentTypeId);
-
-            var factory = new ContentFactory(contentType, NodeObjectTypeId, dto.NodeId);
-            var content = factory.BuildEntity(dto);
-
-            //Check if template id is set on DocumentDto, and get ITemplate if it is.
-            if (dto.TemplateId.HasValue && dto.TemplateId.Value > 0)
-            {
-                content.Template = _templateRepository.Get(dto.TemplateId.Value);
-            }
-
-            var docDef = new DocumentDefinition(dto.NodeId, versionId, content.UpdateDate, content.CreateDate, contentType);
-
-            var properties = GetPropertyCollection(docSql, new[] { docDef });
-
-            content.Properties = properties[dto.NodeId];
-
-            //on initial construction we don't want to have dirty properties tracked
-            // http://issues.umbraco.org/issue/U4-1946
-            ((Entity)content).ResetDirtyProperties(false);
-            return content;
-        }
-
-        private string EnsureUniqueNodeName(int parentId, string nodeName, int id = 0)
-        {
-            if (EnsureUniqueNaming == false)
-                return nodeName;
-
-            var sql = new Sql();
-            sql.Select("*")
-               .From<NodeDto>(SqlSyntax)
-               .Where<NodeDto>(SqlSyntax, x => x.NodeObjectType == NodeObjectTypeId && x.ParentId == parentId && x.Text.StartsWith(nodeName));
-
-            int uniqueNumber = 1;
-            var currentName = nodeName;
-
-            var dtos = Database.Fetch<NodeDto>(sql);
-            if (dtos.Any())
-            {
-                var results = dtos.OrderBy(x => x.Text, new SimilarNodeNameComparer());
-                foreach (var dto in results)
-                {
-                    if (id != 0 && id == dto.NodeId) continue;
-
-                    if (dto.Text.ToLowerInvariant().Equals(currentName.ToLowerInvariant()))
-                    {
-                        currentName = nodeName + string.Format(" ({0})", uniqueNumber);
-                        uniqueNumber++;
-                    }
-                }
-            }
-
-            return currentName;
-        }
-
-        /// <summary>
-        /// Dispose disposable properties
-        /// </summary>
-        /// <remarks>
-        /// Ensure the unit of work is disposed
-        /// </remarks>
-        protected override void DisposeResources()
-        {
-            _contentTypeRepository.Dispose();
-            _templateRepository.Dispose();
-            _tagRepository.Dispose();
-            _contentPreviewRepository.Dispose();
-            _contentXmlRepository.Dispose();
-        }
-    }
+﻿using System;
+using System.Collections.Generic;
+using System.Data;
+using System.Globalization;
+using System.Linq;
+using System.Linq.Expressions;
+using System.Net.Http.Headers;
+using System.Text;
+using System.Xml.Linq;
+using Umbraco.Core.Configuration;
+using Umbraco.Core.Dynamics;
+using Umbraco.Core.IO;
+using Umbraco.Core.Logging;
+using Umbraco.Core.Models;
+using Umbraco.Core.Models.EntityBase;
+using Umbraco.Core.Models.Membership;
+using Umbraco.Core.Models.Rdbms;
+
+using Umbraco.Core.Persistence.DatabaseModelDefinitions;
+using Umbraco.Core.Persistence.Factories;
+using Umbraco.Core.Persistence.Querying;
+using Umbraco.Core.Cache;
+using Umbraco.Core.Configuration.UmbracoSettings;
+using Umbraco.Core.Persistence.Mappers;
+using Umbraco.Core.Persistence.SqlSyntax;
+using Umbraco.Core.Persistence.UnitOfWork;
+
+namespace Umbraco.Core.Persistence.Repositories
+{
+    /// <summary>
+    /// Represents a repository for doing CRUD operations for <see cref="IContent"/>
+    /// </summary>
+    internal class ContentRepository : RecycleBinRepository<int, IContent>, IContentRepository
+    {
+        private readonly IContentTypeRepository _contentTypeRepository;
+        private readonly ITemplateRepository _templateRepository;
+        private readonly ITagRepository _tagRepository;
+        private readonly CacheHelper _cacheHelper;
+        private readonly ContentPreviewRepository<IContent> _contentPreviewRepository;
+        private readonly ContentXmlRepository<IContent> _contentXmlRepository;
+
+        public ContentRepository(IDatabaseUnitOfWork work, CacheHelper cacheHelper, ILogger logger, ISqlSyntaxProvider syntaxProvider, IContentTypeRepository contentTypeRepository, ITemplateRepository templateRepository, ITagRepository tagRepository, IContentSection contentSection, IMappingResolver mappingResolver)
+            : base(work, cacheHelper, logger, syntaxProvider, contentSection, mappingResolver)
+        {
+            if (contentTypeRepository == null) throw new ArgumentNullException("contentTypeRepository");
+            if (templateRepository == null) throw new ArgumentNullException("templateRepository");
+            if (tagRepository == null) throw new ArgumentNullException("tagRepository");
+            _contentTypeRepository = contentTypeRepository;
+            _templateRepository = templateRepository;
+            _tagRepository = tagRepository;
+            _cacheHelper = cacheHelper;
+            _contentPreviewRepository = new ContentPreviewRepository<IContent>(work, CacheHelper.CreateDisabledCacheHelper(), logger, syntaxProvider, mappingResolver);
+            _contentXmlRepository = new ContentXmlRepository<IContent>(work, CacheHelper.CreateDisabledCacheHelper(), logger, syntaxProvider, mappingResolver);
+
+            EnsureUniqueNaming = true;
+        }
+
+        public bool EnsureUniqueNaming { get; set; }
+
+        #region Overrides of RepositoryBase<IContent>
+
+        protected override IContent PerformGet(int id)
+        {
+            var sql = GetBaseQuery(false)
+                .Where(GetBaseWhereClause(), new { Id = id })
+                .Where<DocumentDto>(SqlSyntax, x => x.Newest)
+                .OrderByDescending<ContentVersionDto>(SqlSyntax, x => x.VersionDate);
+
+            var dto = Database.Fetch<DocumentDto, ContentVersionDto, ContentDto, NodeDto, DocumentPublishedReadOnlyDto>(sql).FirstOrDefault();
+
+            if (dto == null)
+                return null;
+
+            var content = CreateContentFromDto(dto, dto.ContentVersionDto.VersionId, sql);
+
+            return content;
+        }
+
+        protected override IEnumerable<IContent> PerformGetAll(params int[] ids)
+        {
+            var sql = GetBaseQuery(false);
+            if (ids.Any())
+            {
+                sql.Where("umbracoNode.id in (@ids)", new { ids = ids });
+            }
+
+            //we only want the newest ones with this method
+            sql.Where<DocumentDto>(SqlSyntax, x => x.Newest);
+
+            return ProcessQuery(sql);
+        }
+
+        protected override IEnumerable<IContent> PerformGetByQuery(IQuery<IContent> query)
+        {
+            var sqlClause = GetBaseQuery(false);
+            var translator = new SqlTranslator<IContent>(sqlClause, query);
+            var sql = translator.Translate()
+                                .Where<DocumentDto>(SqlSyntax, x => x.Newest)
+                                .OrderByDescending<ContentVersionDto>(SqlSyntax, x => x.VersionDate)
+                                .OrderBy<NodeDto>(SqlSyntax, x => x.SortOrder);
+
+            return ProcessQuery(sql);
+        }
+
+        #endregion
+
+        #region Overrides of PetaPocoRepositoryBase<IContent>
+
+        protected override Sql GetBaseQuery(bool isCount)
+        {
+            var sqlx = string.Format("LEFT OUTER JOIN {0} {1} ON ({1}.{2}={0}.{2} AND {1}.{3}=1)",
+                SqlSyntax.GetQuotedTableName("cmsDocument"),
+                SqlSyntax.GetQuotedTableName("cmsDocument2"),
+                SqlSyntax.GetQuotedColumnName("nodeId"),
+                SqlSyntax.GetQuotedColumnName("published"));
+
+            var sql = new Sql();
+            sql.Select(isCount ? "COUNT(*)" : "*")
+                .From<DocumentDto>(SqlSyntax)
+                .InnerJoin<ContentVersionDto>(SqlSyntax)
+                .On<DocumentDto, ContentVersionDto>(SqlSyntax, left => left.VersionId, right => right.VersionId)
+                .InnerJoin<ContentDto>(SqlSyntax)
+                .On<ContentVersionDto, ContentDto>(SqlSyntax, left => left.NodeId, right => right.NodeId)
+                .InnerJoin<NodeDto>(SqlSyntax)
+                .On<ContentDto, NodeDto>(SqlSyntax, left => left.NodeId, right => right.NodeId)
+
+                // cannot do this because PetaPoco does not know how to alias the table
+                //.LeftOuterJoin<DocumentPublishedReadOnlyDto>()
+                //.On<DocumentDto, DocumentPublishedReadOnlyDto>(left => left.NodeId, right => right.NodeId)
+                // so have to rely on writing our own SQL
+                .Append(sqlx/*, new { @published = true }*/)
+
+                .Where<NodeDto>(SqlSyntax, x => x.NodeObjectType == NodeObjectTypeId);
+            return sql;
+        }
+
+        protected override string GetBaseWhereClause()
+        {
+            return "umbracoNode.id = @Id";
+        }
+
+        protected override IEnumerable<string> GetDeleteClauses()
+        {
+            var list = new List<string>
+                           {
+                               "DELETE FROM cmsTask WHERE nodeId = @Id",
+                               "DELETE FROM umbracoUser2NodeNotify WHERE nodeId = @Id",
+                               "DELETE FROM umbracoUser2NodePermission WHERE nodeId = @Id",
+                               "DELETE FROM umbracoRelation WHERE parentId = @Id",
+                               "DELETE FROM umbracoRelation WHERE childId = @Id",
+                               "DELETE FROM cmsTagRelationship WHERE nodeId = @Id",
+                               "DELETE FROM umbracoDomains WHERE domainRootStructureID = @Id",
+                               "DELETE FROM cmsDocument WHERE nodeId = @Id",
+                               "DELETE FROM cmsPropertyData WHERE contentNodeId = @Id",
+                               "DELETE FROM cmsPreviewXml WHERE nodeId = @Id",
+                               "DELETE FROM cmsContentVersion WHERE ContentId = @Id",
+                               "DELETE FROM cmsContentXml WHERE nodeId = @Id",
+                               "DELETE FROM cmsContent WHERE nodeId = @Id",
+                               "DELETE FROM umbracoAccess WHERE nodeId = @Id",
+                               "DELETE FROM umbracoNode WHERE id = @Id"
+                           };
+            return list;
+        }
+
+        protected override Guid NodeObjectTypeId
+        {
+            get { return new Guid(Constants.ObjectTypes.Document); }
+        }
+
+        #endregion
+
+        #region Overrides of VersionableRepositoryBase<IContent>
+
+        public void RebuildXmlStructures(Func<IContent, XElement> serializer, int groupSize = 5000, IEnumerable<int> contentTypeIds = null)
+        {
+
+            //Ok, now we need to remove the data and re-insert it, we'll do this all in one transaction too.
+            using (var tr = Database.GetTransaction())
+            {
+                //Remove all the data first, if anything fails after this it's no problem the transaction will be reverted
+                if (contentTypeIds == null)
+                {
+                    var subQuery = new Sql()
+                            .Select("DISTINCT cmsContentXml.nodeId")
+                            .From<ContentXmlDto>(SqlSyntax)
+                            .InnerJoin<DocumentDto>(SqlSyntax)
+                            .On<ContentXmlDto, DocumentDto>(SqlSyntax, left => left.NodeId, right => right.NodeId);
+
+                    var deleteSql = SqlSyntax.GetDeleteSubquery("cmsContentXml", "nodeId", subQuery);
+                    Database.Execute(deleteSql);
+                }
+                else
+                {
+                    foreach (var id in contentTypeIds)
+                    {
+                        var id1 = id;
+                        var subQuery = new Sql()
+                            .Select("cmsDocument.nodeId")
+                            .From<DocumentDto>(SqlSyntax)
+                            .InnerJoin<ContentDto>(SqlSyntax)
+                            .On<DocumentDto, ContentDto>(SqlSyntax, left => left.NodeId, right => right.NodeId)
+                            .Where<DocumentDto>(SqlSyntax, dto => dto.Published)
+                            .Where<ContentDto>(SqlSyntax, dto => dto.ContentTypeId == id1);
+
+                        var deleteSql = SqlSyntax.GetDeleteSubquery("cmsContentXml", "nodeId", subQuery);
+                        Database.Execute(deleteSql);
+                    }
+                }
+
+                //now insert the data, again if something fails here, the whole transaction is reversed
+                if (contentTypeIds == null)
+                {
+                    var query = Query.Where(x => x.Published == true);
+                    RebuildXmlStructuresProcessQuery(serializer, query, tr, groupSize);
+                }
+                else
+                {
+                    foreach (var contentTypeId in contentTypeIds)
+                    {
+                        //copy local
+                        var id = contentTypeId;
+                        var query = Query.Where(x => x.Published == true && x.ContentTypeId == id && x.Trashed == false);
+                        RebuildXmlStructuresProcessQuery(serializer, query, tr, groupSize);
+                    }
+                }
+
+                tr.Complete();
+            }
+        }
+
+        private void RebuildXmlStructuresProcessQuery(Func<IContent, XElement> serializer, IQuery<IContent> query, Transaction tr, int pageSize)
+        {
+            var pageIndex = 0;
+            var total = long.MinValue;
+            var processed = 0;
+            do
+            {
+                //NOTE: This is an important call, we cannot simply make a call to:
+                //  GetPagedResultsByQuery(query, pageIndex, pageSize, out total, "Path", Direction.Ascending);
+                // because that method is used to query 'latest' content items where in this case we don't necessarily
+                // want latest content items because a pulished content item might not actually be the latest.
+                // see: http://issues.umbraco.org/issue/U4-6322 & http://issues.umbraco.org/issue/U4-5982
+                var descendants = GetPagedResultsByQuery<DocumentDto, Content>(query, pageIndex, pageSize, out total,
+                    new Tuple<string, string>("cmsDocument", "nodeId"),
+                    ProcessQuery, "Path", Direction.Ascending);
+                
+                var xmlItems = (from descendant in descendants
+                                let xml = serializer(descendant)
+                                select new ContentXmlDto { NodeId = descendant.Id, Xml = xml.ToDataString() }).ToArray();
+
+                //bulk insert it into the database
+                Database.BulkInsertRecords(SqlSyntax, xmlItems, tr);
+
+                processed += xmlItems.Length;
+
+                pageIndex++;
+            } while (processed < total);
+        }
+
+        public override IContent GetByVersion(Guid versionId)
+        {
+            var sql = GetBaseQuery(false);
+            sql.Where("cmsContentVersion.VersionId = @VersionId", new { VersionId = versionId });
+            sql.OrderByDescending<ContentVersionDto>(SqlSyntax, x => x.VersionDate);
+
+            var dto = Database.Fetch<DocumentDto, ContentVersionDto, ContentDto, NodeDto, DocumentPublishedReadOnlyDto>(sql).FirstOrDefault();
+
+            if (dto == null)
+                return null;
+
+            var content = CreateContentFromDto(dto, versionId, sql);
+
+            return content;
+        }
+
+        public override void DeleteVersion(Guid versionId)
+        {
+            var sql = new Sql()
+                .Select("*")
+                .From<DocumentDto>(SqlSyntax)
+                .InnerJoin<ContentVersionDto>(SqlSyntax).On<ContentVersionDto, DocumentDto>(SqlSyntax, left => left.VersionId, right => right.VersionId)
+                .Where<ContentVersionDto>(SqlSyntax, x => x.VersionId == versionId)
+                .Where<DocumentDto>(SqlSyntax, x => x.Newest != true);
+            var dto = Database.Fetch<DocumentDto, ContentVersionDto>(sql).FirstOrDefault();
+
+            if (dto == null) return;
+
+            using (var transaction = Database.GetTransaction())
+            {
+                PerformDeleteVersion(dto.NodeId, versionId);
+
+                transaction.Complete();
+            }
+        }
+
+        public override void DeleteVersions(int id, DateTime versionDate)
+        {
+            var sql = new Sql()
+                .Select("*")
+                .From<DocumentDto>(SqlSyntax)
+                .InnerJoin<ContentVersionDto>(SqlSyntax).On<ContentVersionDto, DocumentDto>(SqlSyntax, left => left.VersionId, right => right.VersionId)
+                .Where<ContentVersionDto>(SqlSyntax, x => x.NodeId == id)
+                .Where<ContentVersionDto>(SqlSyntax, x => x.VersionDate < versionDate)
+                .Where<DocumentDto>(SqlSyntax, x => x.Newest != true);
+            var list = Database.Fetch<DocumentDto, ContentVersionDto>(sql);
+            if (list.Any() == false) return;
+
+            using (var transaction = Database.GetTransaction())
+            {
+                foreach (var dto in list)
+                {
+                    PerformDeleteVersion(id, dto.VersionId);
+                }
+
+                transaction.Complete();
+            }
+        }
+
+        protected override void PerformDeleteVersion(int id, Guid versionId)
+        {
+            Database.Delete<PreviewXmlDto>("WHERE nodeId = @Id AND versionId = @VersionId", new { Id = id, VersionId = versionId });
+            Database.Delete<PropertyDataDto>("WHERE contentNodeId = @Id AND versionId = @VersionId", new { Id = id, VersionId = versionId });
+            Database.Delete<ContentVersionDto>("WHERE ContentId = @Id AND VersionId = @VersionId", new { Id = id, VersionId = versionId });
+            Database.Delete<DocumentDto>("WHERE nodeId = @Id AND versionId = @VersionId", new { Id = id, VersionId = versionId });
+        }
+
+        #endregion
+
+        #region Unit of Work Implementation
+
+        protected override void PersistDeletedItem(IContent entity)
+        {
+            //We need to clear out all access rules but we need to do this in a manual way since 
+            // nothing in that table is joined to a content id
+            var subQuery = new Sql()
+                .Select("umbracoAccessRule.accessId")
+                .From<AccessRuleDto>(SqlSyntax)
+                .InnerJoin<AccessDto>(SqlSyntax)
+                .On<AccessRuleDto, AccessDto>(SqlSyntax, left => left.AccessId, right => right.Id)
+                .Where<AccessDto>(SqlSyntax, dto => dto.NodeId == entity.Id);
+            Database.Execute(SqlSyntax.GetDeleteSubquery("umbracoAccessRule", "accessId", subQuery));
+
+            //now let the normal delete clauses take care of everything else
+            base.PersistDeletedItem(entity);
+        }
+
+        protected override void PersistNewItem(IContent entity)
+        {
+            ((Content)entity).AddingEntity();
+
+            //ensure the default template is assigned
+            if (entity.Template == null)
+            {
+                entity.Template = entity.ContentType.DefaultTemplate;
+            }
+
+            //Ensure unique name on the same level
+            entity.Name = EnsureUniqueNodeName(entity.ParentId, entity.Name);
+
+            //Ensure that strings don't contain characters that are invalid in XML
+            entity.SanitizeEntityPropertiesForXmlStorage();
+
+            var factory = new ContentFactory(NodeObjectTypeId, entity.Id);
+            var dto = factory.BuildDto(entity);
+
+            //NOTE Should the logic below have some kind of fallback for empty parent ids ?
+            //Logic for setting Path, Level and SortOrder
+            var parent = Database.First<NodeDto>("WHERE id = @ParentId", new { ParentId = entity.ParentId });
+            var level = parent.Level + 1;
+            var maxSortOrder = Database.ExecuteScalar<int>(
+                "SELECT coalesce(max(sortOrder),-1) FROM umbracoNode WHERE parentid = @ParentId AND nodeObjectType = @NodeObjectType",
+                new { /*ParentId =*/ entity.ParentId, NodeObjectType = NodeObjectTypeId });
+            var sortOrder = maxSortOrder + 1;
+
+            //Create the (base) node data - umbracoNode
+            var nodeDto = dto.ContentVersionDto.ContentDto.NodeDto;
+            nodeDto.Path = parent.Path;
+            nodeDto.Level = short.Parse(level.ToString(CultureInfo.InvariantCulture));
+            nodeDto.SortOrder = sortOrder;
+            var o = Database.IsNew(nodeDto) ? Convert.ToInt32(Database.Insert(nodeDto)) : Database.Update(nodeDto);
+
+            //Update with new correct path
+            nodeDto.Path = string.Concat(parent.Path, ",", nodeDto.NodeId);
+            Database.Update(nodeDto);
+
+            //Update entity with correct values
+            entity.Id = nodeDto.NodeId; //Set Id on entity to ensure an Id is set
+            entity.Path = nodeDto.Path;
+            entity.SortOrder = sortOrder;
+            entity.Level = level;
+
+            //Assign the same permissions to it as the parent node
+            // http://issues.umbraco.org/issue/U4-2161     
+            var permissionsRepo = new PermissionRepository<IContent>(UnitOfWork, _cacheHelper, SqlSyntax);
+            var parentPermissions = permissionsRepo.GetPermissionsForEntity(entity.ParentId).ToArray();
+            //if there are parent permissions then assign them, otherwise leave null and permissions will become the
+            // user's default permissions.
+            if (parentPermissions.Any())
+            {
+                var userPermissions = (
+                    from perm in parentPermissions
+                    from p in perm.AssignedPermissions
+                    select new EntityPermissionSet.UserPermission(perm.UserId, p)).ToList();
+
+                permissionsRepo.ReplaceEntityPermissions(new EntityPermissionSet(entity.Id, userPermissions));
+                //flag the entity's permissions changed flag so we can track those changes.
+                //Currently only used for the cache refreshers to detect if we should refresh all user permissions cache.
+                ((Content)entity).PermissionsChanged = true;
+            }
+
+            //Create the Content specific data - cmsContent
+            var contentDto = dto.ContentVersionDto.ContentDto;
+            contentDto.NodeId = nodeDto.NodeId;
+            Database.Insert(contentDto);
+
+            //Create the first version - cmsContentVersion
+            //Assumes a new Version guid and Version date (modified date) has been set
+            var contentVersionDto = dto.ContentVersionDto;
+            contentVersionDto.NodeId = nodeDto.NodeId;
+            Database.Insert(contentVersionDto);
+
+            //Create the Document specific data for this version - cmsDocument
+            //Assumes a new Version guid has been generated
+            dto.NodeId = nodeDto.NodeId;
+            Database.Insert(dto);
+
+            //Create the PropertyData for this version - cmsPropertyData
+            var propertyFactory = new PropertyFactory(entity.ContentType.CompositionPropertyTypes.ToArray(), entity.Version, entity.Id);
+            var propertyDataDtos = propertyFactory.BuildDto(entity.Properties);
+            var keyDictionary = new Dictionary<int, int>();
+
+            //Add Properties
+            foreach (var propertyDataDto in propertyDataDtos)
+            {
+                var primaryKey = Convert.ToInt32(Database.Insert(propertyDataDto));
+                keyDictionary.Add(propertyDataDto.PropertyTypeId, primaryKey);
+            }
+
+            //Update Properties with its newly set Id
+            foreach (var property in entity.Properties)
+            {
+                property.Id = keyDictionary[property.PropertyTypeId];
+            }
+
+            //lastly, check if we are a creating a published version , then update the tags table
+            if (entity.Published)
+            {
+                UpdatePropertyTags(entity, _tagRepository);
+            }
+
+            // published => update published version infos, else leave it blank
+            if (entity.Published)
+            {
+                dto.DocumentPublishedReadOnlyDto = new DocumentPublishedReadOnlyDto
+                {
+                    VersionId = dto.VersionId,
+                    Newest = true,
+                    NodeId = dto.NodeId,
+                    Published = true
+                };
+                ((Content)entity).PublishedVersionGuid = dto.VersionId;
+            }
+
+            entity.ResetDirtyProperties();
+        }
+
+        protected override void PersistUpdatedItem(IContent entity)
+        {
+            var publishedState = ((Content)entity).PublishedState;
+
+            //check if we need to make any database changes at all
+            if (entity.RequiresSaving(publishedState) == false)
+            {
+                entity.ResetDirtyProperties();
+                return;
+            }
+
+            //check if we need to create a new version
+            bool shouldCreateNewVersion = entity.ShouldCreateNewVersion(publishedState);
+            if (shouldCreateNewVersion)
+            {
+                //Updates Modified date and Version Guid
+                ((Content)entity).UpdatingEntity();
+            }
+            else
+            {
+                entity.UpdateDate = DateTime.Now;
+            }
+
+            //Ensure unique name on the same level
+            entity.Name = EnsureUniqueNodeName(entity.ParentId, entity.Name, entity.Id);
+
+            //Ensure that strings don't contain characters that are invalid in XML
+            entity.SanitizeEntityPropertiesForXmlStorage();
+
+            //Look up parent to get and set the correct Path and update SortOrder if ParentId has changed
+            if (entity.IsPropertyDirty("ParentId"))
+            {
+                var parent = Database.First<NodeDto>("WHERE id = @ParentId", new { ParentId = entity.ParentId });
+                entity.Path = string.Concat(parent.Path, ",", entity.Id);
+                entity.Level = parent.Level + 1;
+                var maxSortOrder =
+                    Database.ExecuteScalar<int>(
+                        "SELECT coalesce(max(sortOrder),0) FROM umbracoNode WHERE parentid = @ParentId AND nodeObjectType = @NodeObjectType",
+                        new { ParentId = entity.ParentId, NodeObjectType = NodeObjectTypeId });
+                entity.SortOrder = maxSortOrder + 1;
+
+                //Question: If we move a node, should we update permissions to inherit from the new parent if the parent has permissions assigned?
+                // if we do that, then we'd need to propogate permissions all the way downward which might not be ideal for many people.
+                // Gonna just leave it as is for now, and not re-propogate permissions.
+            }
+
+            var factory = new ContentFactory(NodeObjectTypeId, entity.Id);
+            //Look up Content entry to get Primary for updating the DTO
+            var contentDto = Database.SingleOrDefault<ContentDto>("WHERE nodeId = @Id", new { Id = entity.Id });
+            factory.SetPrimaryKey(contentDto.PrimaryKey);
+            var dto = factory.BuildDto(entity);
+
+            //Updates the (base) node data - umbracoNode
+            var nodeDto = dto.ContentVersionDto.ContentDto.NodeDto;
+            var o = Database.Update(nodeDto);
+
+            //Only update this DTO if the contentType has actually changed
+            if (contentDto.ContentTypeId != entity.ContentTypeId)
+            {
+                //Create the Content specific data - cmsContent
+                var newContentDto = dto.ContentVersionDto.ContentDto;
+                Database.Update(newContentDto);
+            }
+
+            //a flag that we'll use later to create the tags in the tag db table
+            var publishedStateChanged = false;
+
+            //If Published state has changed then previous versions should have their publish state reset.
+            //If state has been changed to unpublished the previous versions publish state should also be reset.
+            //if (((ICanBeDirty)entity).IsPropertyDirty("Published") && (entity.Published || publishedState == PublishedState.Unpublished))
+            if (entity.ShouldClearPublishedFlagForPreviousVersions(publishedState, shouldCreateNewVersion))
+            {
+                var publishedDocs = Database.Fetch<DocumentDto>("WHERE nodeId = @Id AND published = @IsPublished", new { Id = entity.Id, IsPublished = true });
+                foreach (var doc in publishedDocs)
+                {
+                    var docDto = doc;
+                    docDto.Published = false;
+                    Database.Update(docDto);
+                }
+
+                //this is a newly published version so we'll update the tags table too (end of this method)
+                publishedStateChanged = true;
+            }
+
+            //Look up (newest) entries by id in cmsDocument table to set newest = false
+            var documentDtos = Database.Fetch<DocumentDto>("WHERE nodeId = @Id AND newest = @IsNewest", new { Id = entity.Id, IsNewest = true });
+            foreach (var documentDto in documentDtos)
+            {
+                var docDto = documentDto;
+                docDto.Newest = false;
+                Database.Update(docDto);
+            }
+
+            var contentVersionDto = dto.ContentVersionDto;
+            if (shouldCreateNewVersion)
+            {
+                //Create a new version - cmsContentVersion
+                //Assumes a new Version guid and Version date (modified date) has been set
+                Database.Insert(contentVersionDto);
+                //Create the Document specific data for this version - cmsDocument
+                //Assumes a new Version guid has been generated
+                Database.Insert(dto);
+            }
+            else
+            {
+                //In order to update the ContentVersion we need to retrieve its primary key id
+                var contentVerDto = Database.SingleOrDefault<ContentVersionDto>("WHERE VersionId = @Version", new { Version = entity.Version });
+                contentVersionDto.Id = contentVerDto.Id;
+
+                Database.Update(contentVersionDto);
+                Database.Update(dto);
+            }
+
+            //Create the PropertyData for this version - cmsPropertyData
+            var propertyFactory = new PropertyFactory(entity.ContentType.CompositionPropertyTypes.ToArray(), entity.Version, entity.Id);
+            var propertyDataDtos = propertyFactory.BuildDto(entity.Properties);
+            var keyDictionary = new Dictionary<int, int>();
+
+            //Add Properties
+            foreach (var propertyDataDto in propertyDataDtos)
+            {
+                if (shouldCreateNewVersion == false && propertyDataDto.Id > 0)
+                {
+                    Database.Update(propertyDataDto);
+                }
+                else
+                {
+                    int primaryKey = Convert.ToInt32(Database.Insert(propertyDataDto));
+                    keyDictionary.Add(propertyDataDto.PropertyTypeId, primaryKey);
+                }
+            }
+
+            //Update Properties with its newly set Id
+            if (keyDictionary.Any())
+            {
+                foreach (var property in entity.Properties)
+                {
+                    if (keyDictionary.ContainsKey(property.PropertyTypeId) == false) continue;
+
+                    property.Id = keyDictionary[property.PropertyTypeId];
+                }
+            }
+
+            //lastly, check if we are a newly published version and then update the tags table
+            if (publishedStateChanged && entity.Published)
+            {
+                UpdatePropertyTags(entity, _tagRepository);
+            }
+            else if (publishedStateChanged && (entity.Trashed || entity.Published == false))
+            {
+                //it's in the trash or not published remove all entity tags
+                ClearEntityTags(entity, _tagRepository);
+            }
+
+            // published => update published version infos,
+            // else if unpublished then clear published version infos
+            if (entity.Published)
+            {
+                dto.DocumentPublishedReadOnlyDto = new DocumentPublishedReadOnlyDto
+                {
+                    VersionId = dto.VersionId,
+                    Newest = true,
+                    NodeId = dto.NodeId,
+                    Published = true
+                };
+                ((Content)entity).PublishedVersionGuid = dto.VersionId;
+            }
+            else if (publishedStateChanged)
+            {
+                dto.DocumentPublishedReadOnlyDto = new DocumentPublishedReadOnlyDto
+                {
+                    VersionId = default(Guid),
+                    Newest = false,
+                    NodeId = dto.NodeId,
+                    Published = false
+                };
+                ((Content)entity).PublishedVersionGuid = default(Guid);
+            }
+
+            entity.ResetDirtyProperties();
+        }
+
+
+        #endregion
+
+        #region Implementation of IContentRepository
+
+        public IEnumerable<IContent> GetByPublishedVersion(IQuery<IContent> query)
+        {
+            // we WANT to return contents in top-down order, ie parents should come before children
+            // ideal would be pure xml "document order" which can be achieved with:
+            // ORDER BY substring(path, 1, len(path) - charindex(',', reverse(path))), sortOrder
+            // but that's probably an overkill - sorting by level,sortOrder should be enough
+
+            var sqlClause = GetBaseQuery(false);
+            var translator = new SqlTranslator<IContent>(sqlClause, query);
+            var sql = translator.Translate()
+                                .Where<DocumentDto>(SqlSyntax, x => x.Published)
+                                .OrderBy<NodeDto>(SqlSyntax, x => x.Level)
+                                .OrderBy<NodeDto>(SqlSyntax, x => x.SortOrder);
+
+            //NOTE: This doesn't allow properties to be part of the query
+            var dtos = Database.Fetch<DocumentDto, ContentVersionDto, ContentDto, NodeDto, DocumentPublishedReadOnlyDto>(sql);
+
+            foreach (var dto in dtos)
+            {
+                //Check in the cache first. If it exists there AND it is published
+                // then we can use that entity. Otherwise if it is not published (which can be the case
+                // because we only store the 'latest' entries in the cache which might not be the published
+                // version)
+                var fromCache = RuntimeCache.GetCacheItem<IContent>(GetCacheIdKey<IContent>(dto.NodeId));
+                //var fromCache = TryGetFromCache(dto.NodeId);
+                if (fromCache != null && fromCache.Published)
+                {
+                    yield return fromCache;
+                }
+                else
+                {
+                    yield return CreateContentFromDto(dto, dto.VersionId, sql);
+                }
+            }
+        }
+
+        public int CountPublished()
+        {
+            var sql = GetBaseQuery(true).Where<NodeDto>(SqlSyntax, x => x.Trashed == false)
+                .Where<DocumentDto>(x => x.Published == true);
+            return Database.ExecuteScalar<int>(sql);
+        }
+
+        public void ReplaceContentPermissions(EntityPermissionSet permissionSet)
+        {
+            var repo = new PermissionRepository<IContent>(UnitOfWork, _cacheHelper, SqlSyntax);
+            repo.ReplaceEntityPermissions(permissionSet);
+        }
+
+        public void ClearPublished(IContent content)
+        {
+            // race cond!
+            var documentDtos = Database.Fetch<DocumentDto>("WHERE nodeId=@id AND published=@published", new { id = content.Id, published = true });
+            foreach (var documentDto in documentDtos)
+            {
+                documentDto.Published = false;
+                Database.Update(documentDto);
+            }
+        }
+
+        /// <summary>
+        /// Assigns a single permission to the current content item for the specified user ids
+        /// </summary>
+        /// <param name="entity"></param>
+        /// <param name="permission"></param>
+        /// <param name="userIds"></param>        
+        public void AssignEntityPermission(IContent entity, char permission, IEnumerable<int> userIds)
+        {
+            var repo = new PermissionRepository<IContent>(UnitOfWork, _cacheHelper, SqlSyntax);
+            repo.AssignEntityPermission(entity, permission, userIds);
+        }
+
+        public IEnumerable<EntityPermission> GetPermissionsForEntity(int entityId)
+        {
+            var repo = new PermissionRepository<IContent>(UnitOfWork, _cacheHelper, SqlSyntax);
+            return repo.GetPermissionsForEntity(entityId);
+        }
+
+        /// <summary>
+        /// Adds/updates content/published xml
+        /// </summary>
+        /// <param name="content"></param>
+        /// <param name="xml"></param>
+        public void AddOrUpdateContentXml(IContent content, Func<IContent, XElement> xml)
+        {
+            _contentXmlRepository.AddOrUpdate(new ContentXmlEntity<IContent>(content, xml));
+        }
+
+        /// <summary>
+        /// Used to remove the content xml for a content item
+        /// </summary>
+        /// <param name="content"></param>
+        public void DeleteContentXml(IContent content)
+        {
+            _contentXmlRepository.Delete(new ContentXmlEntity<IContent>(content));
+        }
+
+        /// <summary>
+        /// Adds/updates preview xml
+        /// </summary>
+        /// <param name="content"></param>
+        /// <param name="xml"></param>
+        public void AddOrUpdatePreviewXml(IContent content, Func<IContent, XElement> xml)
+        {
+            _contentPreviewRepository.AddOrUpdate(new ContentPreviewEntity<IContent>(content, xml));
+        }
+
+        /// <summary>
+        /// Gets paged content results
+        /// </summary>
+        /// <param name="query">Query to excute</param>
+        /// <param name="pageIndex">Page number</param>
+        /// <param name="pageSize">Page size</param>
+        /// <param name="totalRecords">Total records query would return without paging</param>
+        /// <param name="orderBy">Field to order by</param>
+        /// <param name="orderDirection">Direction to order by</param>
+        /// <param name="filter">Search text filter</param>
+        /// <returns>An Enumerable list of <see cref="IContent"/> objects</returns>
+        public IEnumerable<IContent> GetPagedResultsByQuery(IQuery<IContent> query, long pageIndex, int pageSize, out long totalRecords,
+            string orderBy, Direction orderDirection, string filter = "")
+        {
+
+            //NOTE: This uses the GetBaseQuery method but that does not take into account the required 'newest' field which is 
+            // what we always require for a paged result, so we'll ensure it's included in the filter
+
+            var args = new List<object>();
+            var sbWhere = new StringBuilder("AND (cmsDocument.newest = 1)");
+
+            if (filter.IsNullOrWhiteSpace() == false)
+            {
+                sbWhere.Append(" AND (cmsDocument." + SqlSyntax.GetQuotedColumnName("text") + " LIKE @" + args.Count + ")");
+                args.Add("%" + filter + "%");
+            }
+
+            Func<Tuple<string, object[]>> filterCallback = () => new Tuple<string, object[]>(sbWhere.ToString(), args.ToArray());
+
+            return GetPagedResultsByQuery<DocumentDto, Content>(query, pageIndex, pageSize, out totalRecords,
+                new Tuple<string, string>("cmsDocument", "nodeId"),
+                ProcessQuery, orderBy, orderDirection,
+                filterCallback);
+
+        }
+
+        #endregion
+
+        #region IRecycleBinRepository members
+
+        protected override int RecycleBinId
+        {
+            get { return Constants.System.RecycleBinContent; }
+        }
+
+        #endregion
+
+        protected override string GetDatabaseFieldNameForOrderBy(string orderBy)
+        {
+            //Some custom ones
+            switch (orderBy.ToUpperInvariant())
+            {
+                case "NAME":
+                    return "cmsDocument.text";
+                case "UPDATER":
+                    //TODO: This isn't going to work very nicely because it's going to order by ID, not by letter
+                    return "cmsDocument.documentUser";
+            }
+
+            return base.GetDatabaseFieldNameForOrderBy(orderBy);
+        }
+
+        private IEnumerable<IContent> ProcessQuery(Sql sql)
+        {
+            //NOTE: This doesn't allow properties to be part of the query
+            var dtos = Database.Fetch<DocumentDto, ContentVersionDto, ContentDto, NodeDto, DocumentPublishedReadOnlyDto>(sql);
+
+            //nothing found
+            if (dtos.Any() == false) return Enumerable.Empty<IContent>();
+
+            //content types
+            //NOTE: This should be ok for an SQL 'IN' statement, there shouldn't be an insane amount of content types
+            var contentTypes = _contentTypeRepository.GetAll(dtos.Select(x => x.ContentVersionDto.ContentDto.ContentTypeId).ToArray())
+                .ToArray();
+
+
+            var ids = dtos
+                .Where(dto => dto.TemplateId.HasValue && dto.TemplateId.Value > 0)
+                .Select(x => x.TemplateId.Value).ToArray();
+
+            //NOTE: This should be ok for an SQL 'IN' statement, there shouldn't be an insane amount of content types
+            var templates = ids.Length == 0 ? Enumerable.Empty<ITemplate>() : _templateRepository.GetAll(ids).ToArray();
+
+            var dtosWithContentTypes = dtos
+                //This select into and null check are required because we don't have a foreign damn key on the contentType column
+                // http://issues.umbraco.org/issue/U4-5503
+                .Select(x => new { dto = x, contentType = contentTypes.FirstOrDefault(ct => ct.Id == x.ContentVersionDto.ContentDto.ContentTypeId) })
+                .Where(x => x.contentType != null)
+                .ToArray();
+
+            //Go get the property data for each document
+            var docDefs = dtosWithContentTypes.Select(d => new DocumentDefinition(
+                d.dto.NodeId,
+                d.dto.VersionId,
+                d.dto.ContentVersionDto.VersionDate,
+                d.dto.ContentVersionDto.ContentDto.NodeDto.CreateDate,
+                d.contentType));
+
+            var propertyData = GetPropertyCollection(sql, docDefs);
+
+            return dtosWithContentTypes.Select(d => CreateContentFromDto(
+                d.dto,
+                contentTypes.First(ct => ct.Id == d.dto.ContentVersionDto.ContentDto.ContentTypeId),
+                templates.FirstOrDefault(tem => tem.Id == (d.dto.TemplateId.HasValue ? d.dto.TemplateId.Value : -1)),
+                propertyData[d.dto.NodeId]));
+        }
+
+        /// <summary>
+        /// Private method to create a content object from a DocumentDto, which is used by Get and GetByVersion.
+        /// </summary>
+        /// <param name="dto"></param>
+        /// <param name="contentType"></param>
+        /// <param name="template"></param>
+        /// <param name="propCollection"></param>
+        /// <returns></returns>
+        private IContent CreateContentFromDto(DocumentDto dto,
+            IContentType contentType,
+            ITemplate template,
+            Models.PropertyCollection propCollection)
+        {
+            var factory = new ContentFactory(contentType, NodeObjectTypeId, dto.NodeId);
+            var content = factory.BuildEntity(dto);
+
+            //Check if template id is set on DocumentDto, and get ITemplate if it is.
+            if (dto.TemplateId.HasValue && dto.TemplateId.Value > 0)
+            {
+                content.Template = template ?? _templateRepository.Get(dto.TemplateId.Value);
+            }
+            else
+            {
+                //ensure there isn't one set.
+                content.Template = null;
+            }
+
+            content.Properties = propCollection;
+
+            //on initial construction we don't want to have dirty properties tracked
+            // http://issues.umbraco.org/issue/U4-1946
+            ((Entity)content).ResetDirtyProperties(false);
+            return content;
+        }
+
+        /// <summary>
+        /// Private method to create a content object from a DocumentDto, which is used by Get and GetByVersion.
+        /// </summary>
+        /// <param name="dto"></param>
+        /// <param name="versionId"></param>
+        /// <param name="docSql"></param>
+        /// <returns></returns>
+        private IContent CreateContentFromDto(DocumentDto dto, Guid versionId, Sql docSql)
+        {
+            var contentType = _contentTypeRepository.Get(dto.ContentVersionDto.ContentDto.ContentTypeId);
+
+            var factory = new ContentFactory(contentType, NodeObjectTypeId, dto.NodeId);
+            var content = factory.BuildEntity(dto);
+
+            //Check if template id is set on DocumentDto, and get ITemplate if it is.
+            if (dto.TemplateId.HasValue && dto.TemplateId.Value > 0)
+            {
+                content.Template = _templateRepository.Get(dto.TemplateId.Value);
+            }
+
+            var docDef = new DocumentDefinition(dto.NodeId, versionId, content.UpdateDate, content.CreateDate, contentType);
+
+            var properties = GetPropertyCollection(docSql, new[] { docDef });
+
+            content.Properties = properties[dto.NodeId];
+
+            //on initial construction we don't want to have dirty properties tracked
+            // http://issues.umbraco.org/issue/U4-1946
+            ((Entity)content).ResetDirtyProperties(false);
+            return content;
+        }
+
+        private string EnsureUniqueNodeName(int parentId, string nodeName, int id = 0)
+        {
+            if (EnsureUniqueNaming == false)
+                return nodeName;
+
+            var sql = new Sql();
+            sql.Select("*")
+               .From<NodeDto>(SqlSyntax)
+               .Where<NodeDto>(SqlSyntax, x => x.NodeObjectType == NodeObjectTypeId && x.ParentId == parentId && x.Text.StartsWith(nodeName));
+
+            int uniqueNumber = 1;
+            var currentName = nodeName;
+
+            var dtos = Database.Fetch<NodeDto>(sql);
+            if (dtos.Any())
+            {
+                var results = dtos.OrderBy(x => x.Text, new SimilarNodeNameComparer());
+                foreach (var dto in results)
+                {
+                    if (id != 0 && id == dto.NodeId) continue;
+
+                    if (dto.Text.ToLowerInvariant().Equals(currentName.ToLowerInvariant()))
+                    {
+                        currentName = nodeName + string.Format(" ({0})", uniqueNumber);
+                        uniqueNumber++;
+                    }
+                }
+            }
+
+            return currentName;
+        }
+
+        /// <summary>
+        /// Dispose disposable properties
+        /// </summary>
+        /// <remarks>
+        /// Ensure the unit of work is disposed
+        /// </remarks>
+        protected override void DisposeResources()
+        {
+            _contentTypeRepository.Dispose();
+            _templateRepository.Dispose();
+            _tagRepository.Dispose();
+            _contentPreviewRepository.Dispose();
+            _contentXmlRepository.Dispose();
+        }
+    }
 }