﻿using System;
using System.Collections.Generic;
using System.Collections.ObjectModel;
using System.Globalization;
using System.Linq;
using System.Xml;
using System.Xml.Linq;
using Umbraco.Core.Logging;
using Umbraco.Core.Models;
using Umbraco.Core.Models.EntityBase;
using Umbraco.Core.Models.Membership;
using Umbraco.Core.Models.Rdbms;
using Umbraco.Core.Persistence.DatabaseModelDefinitions;
using Umbraco.Core.Persistence.Factories;
using Umbraco.Core.Persistence.Querying;
using Umbraco.Core.Cache;
using Umbraco.Core.Configuration.UmbracoSettings;
using Umbraco.Core.Persistence.SqlSyntax;
using Umbraco.Core.Persistence.UnitOfWork;

namespace Umbraco.Core.Persistence.Repositories
{
    /// <summary>
    /// Represents a repository for doing CRUD operations for <see cref="IContent"/>
    /// </summary>
    internal class ContentRepository : RecycleBinRepository<int, IContent>, IContentRepository
    {
        private readonly IContentTypeRepository _contentTypeRepository;
        private readonly ITemplateRepository _templateRepository;
        private readonly ITagRepository _tagRepository;
        private readonly CacheHelper _cacheHelper;
        private readonly ContentPreviewRepository<IContent> _contentPreviewRepository;
        private readonly ContentXmlRepository<IContent> _contentXmlRepository;

        public ContentRepository(IScopeUnitOfWork work, CacheHelper cacheHelper, ILogger logger, ISqlSyntaxProvider syntaxProvider, IContentTypeRepository contentTypeRepository, ITemplateRepository templateRepository, ITagRepository tagRepository, IContentSection contentSection)
            : base(work, cacheHelper, logger, syntaxProvider, contentSection)
        {
            if (contentTypeRepository == null) throw new ArgumentNullException("contentTypeRepository");
            if (templateRepository == null) throw new ArgumentNullException("templateRepository");
            if (tagRepository == null) throw new ArgumentNullException("tagRepository");
            _contentTypeRepository = contentTypeRepository;
            _templateRepository = templateRepository;
            _tagRepository = tagRepository;
            _cacheHelper = cacheHelper;
            _contentPreviewRepository = new ContentPreviewRepository<IContent>(work, CacheHelper.NoCache, logger, syntaxProvider);
            _contentXmlRepository = new ContentXmlRepository<IContent>(work, CacheHelper.NoCache, logger, syntaxProvider);

            EnsureUniqueNaming = true;
        }

        public bool EnsureUniqueNaming { get; set; }

        #region Overrides of RepositoryBase<IContent>

        protected override IContent PerformGet(int id)
        {
            var sql = GetBaseQuery(BaseQueryType.FullSingle)
                .Where(GetBaseWhereClause(), new { Id = id })
                .Where<DocumentDto>(x => x.Newest, SqlSyntax)
                .OrderByDescending<ContentVersionDto>(x => x.VersionDate, SqlSyntax);

            var dto = Database.Fetch<DocumentDto, ContentVersionDto, ContentDto, NodeDto, DocumentPublishedReadOnlyDto>(SqlSyntax.SelectTop(sql, 1)).FirstOrDefault();

            if (dto == null)
                return null;

            var content = CreateContentFromDto(dto, sql);

            return content;
        }

        protected override IEnumerable<IContent> PerformGetAll(params int[] ids)
        {
            Func<Sql, Sql> translate = s =>
            {
                if (ids.Any())
                {
                    s.Where("umbracoNode.id in (@ids)", new { ids });
                }
                //we only want the newest ones with this method
                s.Where<DocumentDto>(x => x.Newest, SqlSyntax);
                return s;
            };

            var sqlBaseFull = GetBaseQuery(BaseQueryType.FullMultiple);
            var sqlBaseIds = GetBaseQuery(BaseQueryType.Ids);

            return ProcessQuery(translate(sqlBaseFull), new PagingSqlQuery(translate(sqlBaseIds)));
        }

        protected override IEnumerable<IContent> PerformGetByQuery(IQuery<IContent> query)
        {
            var sqlBaseFull = GetBaseQuery(BaseQueryType.FullMultiple);
            var sqlBaseIds = GetBaseQuery(BaseQueryType.Ids);

            Func<SqlTranslator<IContent>, Sql> translate = (translator) =>
            {
                return translator.Translate()
                    .Where<DocumentDto>(x => x.Newest, SqlSyntax)
                    .OrderByDescending<ContentVersionDto>(x => x.VersionDate, SqlSyntax)
                    .OrderBy<NodeDto>(x => x.SortOrder, SqlSyntax);
            };

            var translatorFull = new SqlTranslator<IContent>(sqlBaseFull, query);
            var translatorIds = new SqlTranslator<IContent>(sqlBaseIds, query);

            return ProcessQuery(translate(translatorFull), new PagingSqlQuery(translate(translatorIds)));
        }

        #endregion

        #region Overrides of PetaPocoRepositoryBase<IContent>

        /// <summary>
        /// Returns the base query to return Content
        /// </summary>
        /// <param name="queryType"></param>
        /// <returns></returns>
        /// <remarks>
        /// Content queries will differ depending on what needs to be returned:
        /// * FullSingle: When querying for a single document, this will include the Outer join to fetch the content item's published version info
        /// * FullMultiple: When querying for multiple documents, this will exclude the Outer join to fetch the content item's published version info - this info would need to be fetched separately
        /// * Ids: This would essentially be the same as FullMultiple however the columns specified will only return the Ids for the documents
        /// * Count: A query to return the count for documents
        /// </remarks>
        protected override Sql GetBaseQuery(BaseQueryType queryType)
        {
            var sql = new Sql();
            sql.Select(queryType == BaseQueryType.Count ? "COUNT(*)" : (queryType == BaseQueryType.Ids ? "cmsDocument.nodeId" : "*"))
                .From<DocumentDto>(SqlSyntax)
                .InnerJoin<ContentVersionDto>(SqlSyntax)
                .On<DocumentDto, ContentVersionDto>(SqlSyntax, left => left.VersionId, right => right.VersionId)
                .InnerJoin<ContentDto>(SqlSyntax)
                .On<ContentVersionDto, ContentDto>(SqlSyntax, left => left.NodeId, right => right.NodeId)
                .InnerJoin<NodeDto>(SqlSyntax)
                .On<ContentDto, NodeDto>(SqlSyntax, left => left.NodeId, right => right.NodeId);
            //TODO: IF we want to enable querying on content type information this will need to be joined
            //.InnerJoin<ContentTypeDto>(SqlSyntax)
            //.On<ContentDto, ContentTypeDto>(SqlSyntax, left => left.ContentTypeId, right => right.NodeId, SqlSyntax);

            if (queryType == BaseQueryType.FullSingle)
            {
                //The only reason we apply this left outer join is to be able to pull back the DocumentPublishedReadOnlyDto
                //information with the entire data set, so basically this will get both the latest document and also it's published
                //version if it has one. When performing a count or when retrieving Ids like in paging, this is unecessary
                //and causes huge performance overhead for the SQL server, especially when sorting the result.
                //We also don't include this outer join when querying for multiple entities since it is much faster to fetch this information
                //in a separate query. For a single entity this is ok.

                var sqlx = string.Format("LEFT OUTER JOIN {0} {1} ON ({1}.{2}={0}.{2} AND {1}.{3}=1)",
                SqlSyntax.GetQuotedTableName("cmsDocument"),
                SqlSyntax.GetQuotedTableName("cmsDocument2"),
                SqlSyntax.GetQuotedColumnName("nodeId"),
                SqlSyntax.GetQuotedColumnName("published"));

                // cannot do this because PetaPoco does not know how to alias the table
                //.LeftOuterJoin<DocumentPublishedReadOnlyDto>()
                //.On<DocumentDto, DocumentPublishedReadOnlyDto>(left => left.NodeId, right => right.NodeId)
                // so have to rely on writing our own SQL
                sql.Append(sqlx /*, new { @published = true }*/);
            }

            sql.Where<NodeDto>(x => x.NodeObjectType == NodeObjectTypeId, SqlSyntax);

            return sql;
        }

        protected override Sql GetBaseQuery(bool isCount)
        {
            return GetBaseQuery(isCount ? BaseQueryType.Count : BaseQueryType.FullSingle);
        }

        protected override string GetBaseWhereClause()
        {
            return "umbracoNode.id = @Id";
        }

        protected override IEnumerable<string> GetDeleteClauses()
        {
            var list = new List<string>
                           {
                               "DELETE FROM umbracoRedirectUrl WHERE contentKey IN (SELECT uniqueID FROM umbracoNode WHERE id = @Id)",
                               "DELETE FROM cmsTask WHERE nodeId = @Id",
                               "DELETE FROM umbracoUser2NodeNotify WHERE nodeId = @Id",
                               "DELETE FROM umbracoUserGroup2NodePermission WHERE nodeId = @Id",
                               "DELETE FROM umbracoRelation WHERE parentId = @Id",
                               "DELETE FROM umbracoRelation WHERE childId = @Id",
                               "DELETE FROM cmsTagRelationship WHERE nodeId = @Id",
                               "DELETE FROM umbracoDomains WHERE domainRootStructureID = @Id",
                               "DELETE FROM cmsDocument WHERE nodeId = @Id",
                               "DELETE FROM cmsPropertyData WHERE contentNodeId = @Id",
                               "DELETE FROM cmsPreviewXml WHERE nodeId = @Id",
                               "DELETE FROM cmsContentVersion WHERE ContentId = @Id",
                               "DELETE FROM cmsContentXml WHERE nodeId = @Id",
                               "DELETE FROM cmsContent WHERE nodeId = @Id",
                               "DELETE FROM umbracoAccess WHERE nodeId = @Id",
                               "DELETE FROM umbracoNode WHERE id = @Id"
                           };
            return list;
        }

        protected override Guid NodeObjectTypeId
        {
            get { return new Guid(Constants.ObjectTypes.Document); }
        }

        #endregion

        #region Overrides of VersionableRepositoryBase<IContent>

        public void RebuildXmlStructures(Func<IContent, XElement> serializer, int groupSize = 200, IEnumerable<int> contentTypeIds = null)
        {
            // the previous way of doing this was to run it all in one big transaction,
            // and to bulk-insert groups of xml rows - which works, until the transaction
            // times out - and besides, because v7 transactions are ReadCommited, it does
            // not bring much safety - so this reverts to updating each record individually,
            // and it may be slower in the end, but should be more resilient.

            var contentTypeIdsA = contentTypeIds == null ? new int[0] : contentTypeIds.ToArray();

            Func<int, Sql, Sql> translate = (bId, sql) =>
            {
                if (contentTypeIdsA.Length > 0)
                {
                    sql.WhereIn<ContentDto>(x => x.ContentTypeId, contentTypeIdsA, SqlSyntax);
                }

                sql
                    .Where<NodeDto>(x => x.NodeId > bId && x.Trashed == false, SqlSyntax)
                    .Where<DocumentDto>(x => x.Published, SqlSyntax)
                    .OrderBy<NodeDto>(x => x.NodeId, SqlSyntax);

                return sql;
            };

            var baseId = 0;

            while (true)
            {
                // get the next group of nodes
                var sqlFull = translate(baseId, GetBaseQuery(BaseQueryType.FullMultiple));
                var sqlIds = translate(baseId, GetBaseQuery(BaseQueryType.Ids));

                var xmlItems = ProcessQuery(SqlSyntax.SelectTop(sqlFull, groupSize), new PagingSqlQuery(SqlSyntax.SelectTop(sqlIds, groupSize)))
                    .Select(x => new ContentXmlDto { NodeId = x.Id, Xml = serializer(x).ToString() })
                    .ToList();

                // no more nodes, break
                if (xmlItems.Count == 0) break;

                foreach (var xmlItem in xmlItems)
                {
                    try
                    {
                        // should happen in most cases, then it tries to insert, and it should work
                        // unless the node has been deleted, and we just report the exception
                        Database.InsertOrUpdate(xmlItem);
                    }
                    catch (Exception e)
                    {
                        Logger.Error<MediaRepository>("Could not rebuild XML for nodeId=" + xmlItem.NodeId, e);
                    }
                }
                baseId = xmlItems[xmlItems.Count - 1].NodeId;
            }

            //now delete the items that shouldn't be there
            var sqlAllIds = translate(0, GetBaseQuery(BaseQueryType.Ids));
            var allContentIds = Database.Fetch<int>(sqlAllIds);
            var docObjectType = Guid.Parse(Constants.ObjectTypes.Document);
            var xmlIdsQuery = new Sql()
                .Select("DISTINCT cmsContentXml.nodeId")
                .From<ContentXmlDto>(SqlSyntax)
                .InnerJoin<NodeDto>(SqlSyntax)
                .On<ContentXmlDto, NodeDto>(SqlSyntax, left => left.NodeId, right => right.NodeId);

            if (contentTypeIdsA.Length > 0)
            {
                xmlIdsQuery.InnerJoin<ContentDto>(SqlSyntax)
                    .On<ContentDto, NodeDto>(SqlSyntax, left => left.NodeId, right => right.NodeId)
                    .InnerJoin<ContentTypeDto>(SqlSyntax)
                    .On<ContentTypeDto, ContentDto>(SqlSyntax, left => left.NodeId, right => right.ContentTypeId)
                    .WhereIn<ContentDto>(x => x.ContentTypeId, contentTypeIdsA, SqlSyntax);
            }

            xmlIdsQuery.Where<NodeDto>(dto => dto.NodeObjectType == docObjectType, SqlSyntax);

            var allXmlIds = Database.Fetch<int>(xmlIdsQuery);

            var toRemove = allXmlIds.Except(allContentIds).ToArray();
            if (toRemove.Length > 0)
            {
                foreach (var idGroup in toRemove.InGroupsOf(2000))
                {
                    Database.Execute("DELETE FROM cmsContentXml WHERE nodeId IN (@ids)", new { ids = idGroup });
                }
            }

        }

        public override IEnumerable<IContent> GetAllVersions(int id)
        {
            Func<Sql, Sql> translate = s =>
            {
                return s.Where(GetBaseWhereClause(), new {Id = id})
                    .OrderByDescending<ContentVersionDto>(x => x.VersionDate, SqlSyntax);
            };

            var sqlFull = translate(GetBaseQuery(BaseQueryType.FullMultiple));
            var sqlIds = translate(GetBaseQuery(BaseQueryType.Ids));

            return ProcessQuery(sqlFull, new PagingSqlQuery(sqlIds), true,  includeAllVersions:true);
        }

        public override IContent GetByVersion(Guid versionId)
        {
            var sql = GetBaseQuery(BaseQueryType.FullSingle);
            //TODO: cmsContentVersion.VersionId has a Unique Index constraint applied, seems silly then to also add OrderByDescending since it would be impossible to return more than one.
            sql.Where("cmsContentVersion.VersionId = @VersionId", new { VersionId = versionId });
            sql.OrderByDescending<ContentVersionDto>(x => x.VersionDate, SqlSyntax);

            var dto = Database.Fetch<DocumentDto, ContentVersionDto, ContentDto, NodeDto, DocumentPublishedReadOnlyDto>(sql).FirstOrDefault();

            if (dto == null)
                return null;

            var content = CreateContentFromDto(dto, sql);

            return content;
        }

        public override void DeleteVersion(Guid versionId)
        {
            var sql = new Sql()
                .Select("*")
                .From<DocumentDto>(SqlSyntax)
                .InnerJoin<ContentVersionDto>(SqlSyntax)
                .On<ContentVersionDto, DocumentDto>(SqlSyntax, left => left.VersionId, right => right.VersionId)
                .Where<ContentVersionDto>(x => x.VersionId == versionId, SqlSyntax)
                .Where<DocumentDto>(x => x.Newest != true, SqlSyntax);
            var dto = Database.Fetch<DocumentDto, ContentVersionDto>(sql).FirstOrDefault();

            if (dto == null) return;

            using (var transaction = Database.GetTransaction())
            {
                PerformDeleteVersion(dto.NodeId, versionId);

                transaction.Complete();
            }
        }

        public override void DeleteVersions(int id, DateTime versionDate)
        {
            var sql = new Sql()
                .Select("*")
                .From<DocumentDto>()
                .InnerJoin<ContentVersionDto>()
                .On<ContentVersionDto, DocumentDto>(left => left.VersionId, right => right.VersionId)
                .Where<ContentVersionDto>(x => x.NodeId == id)
                .Where<ContentVersionDto>(x => x.VersionDate < versionDate)
                .Where<DocumentDto>(x => x.Newest != true);
            var list = Database.Fetch<DocumentDto, ContentVersionDto>(sql);
            if (list.Any() == false) return;

            using (var transaction = Database.GetTransaction())
            {
                foreach (var dto in list)
                {
                    PerformDeleteVersion(id, dto.VersionId);
                }

                transaction.Complete();
            }
        }

        protected override void PerformDeleteVersion(int id, Guid versionId)
        {
            Database.Delete<PreviewXmlDto>("WHERE nodeId = @Id AND versionId = @VersionId", new { Id = id, VersionId = versionId });
            Database.Delete<PropertyDataDto>("WHERE contentNodeId = @Id AND versionId = @VersionId", new { Id = id, VersionId = versionId });
            Database.Delete<ContentVersionDto>("WHERE ContentId = @Id AND VersionId = @VersionId", new { Id = id, VersionId = versionId });
            Database.Delete<DocumentDto>("WHERE nodeId = @Id AND versionId = @VersionId", new { Id = id, VersionId = versionId });
        }

        #endregion

        #region Unit of Work Implementation

        protected override void PersistDeletedItem(IContent entity)
        {
            //We need to clear out all access rules but we need to do this in a manual way since
            // nothing in that table is joined to a content id
            var subQuery = new Sql()
                .Select("umbracoAccessRule.accessId")
                .From<AccessRuleDto>(SqlSyntax)
                .InnerJoin<AccessDto>(SqlSyntax)
                .On<AccessRuleDto, AccessDto>(SqlSyntax, left => left.AccessId, right => right.Id)
                .Where<AccessDto>(dto => dto.NodeId == entity.Id);
            Database.Execute(SqlSyntax.GetDeleteSubquery("umbracoAccessRule", "accessId", subQuery));

            //now let the normal delete clauses take care of everything else
            base.PersistDeletedItem(entity);
        }

        protected override void PersistNewItem(IContent entity)
        {
            ((Content)entity).AddingEntity();

            //ensure the default template is assigned
            if (entity.Template == null)
            {
                entity.Template = entity.ContentType.DefaultTemplate;
            }

            //Ensure unique name on the same level
            entity.Name = EnsureUniqueNodeName(entity.ParentId, entity.Name);

            //Ensure that strings don't contain characters that are invalid in XML
            entity.SanitizeEntityPropertiesForXmlStorage();

            var factory = new ContentFactory(NodeObjectTypeId, entity.Id);
            var dto = factory.BuildDto(entity);

            //NOTE Should the logic below have some kind of fallback for empty parent ids ?
            //Logic for setting Path, Level and SortOrder
            var parent = Database.First<NodeDto>("WHERE id = @ParentId", new { ParentId = entity.ParentId });
            var level = parent.Level + 1;
            var maxSortOrder = Database.ExecuteScalar<int>(
                "SELECT coalesce(max(sortOrder),-1) FROM umbracoNode WHERE parentid = @ParentId AND nodeObjectType = @NodeObjectType",
                new { /*ParentId =*/ entity.ParentId, NodeObjectType = NodeObjectTypeId });
            var sortOrder = maxSortOrder + 1;

            //Create the (base) node data - umbracoNode
            var nodeDto = dto.ContentVersionDto.ContentDto.NodeDto;
            nodeDto.Path = parent.Path;
            nodeDto.Level = short.Parse(level.ToString(CultureInfo.InvariantCulture));
            nodeDto.SortOrder = sortOrder;
            var o = Database.IsNew(nodeDto) ? Convert.ToInt32(Database.Insert(nodeDto)) : Database.Update(nodeDto);

            //Update with new correct path
            nodeDto.Path = string.Concat(parent.Path, ",", nodeDto.NodeId);
            nodeDto.ValidatePathWithException();
            Database.Update(nodeDto);

            //Update entity with correct values
            entity.Id = nodeDto.NodeId; //Set Id on entity to ensure an Id is set
            entity.Path = nodeDto.Path;
            entity.SortOrder = sortOrder;
            entity.Level = level;

            //Assign the same permissions to it as the parent node
            // http://issues.umbraco.org/issue/U4-2161
            var permissionsRepo = new PermissionRepository<IContent>(UnitOfWork, _cacheHelper, SqlSyntax);
            var parentPermissions = permissionsRepo.GetPermissionsForEntity(entity.ParentId).ToArray();
            //if there are parent permissions then assign them, otherwise leave null and permissions will become the
            // user's default permissions.
            if (parentPermissions.Any())
            {
                var userGroupPermissions = (
                    from perm in parentPermissions
                    from p in perm.AssignedPermissions
                    select new EntityPermissionSet.UserGroupPermission(perm.UserGroupId, p)).ToList();

                permissionsRepo.ReplaceEntityPermissions(new EntityPermissionSet(entity.Id, userGroupPermissions));
                //flag the entity's permissions changed flag so we can track those changes.
                //Currently only used for the cache refreshers to detect if we should refresh all user permissions cache.
                ((Content)entity).PermissionsChanged = true;
            }

            //Create the Content specific data - cmsContent
            var contentDto = dto.ContentVersionDto.ContentDto;
            contentDto.NodeId = nodeDto.NodeId;
            Database.Insert(contentDto);

            //Create the first version - cmsContentVersion
            //Assumes a new Version guid and Version date (modified date) has been set
            var contentVersionDto = dto.ContentVersionDto;
            contentVersionDto.NodeId = nodeDto.NodeId;
            Database.Insert(contentVersionDto);

            //Create the Document specific data for this version - cmsDocument
            //Assumes a new Version guid has been generated
            dto.NodeId = nodeDto.NodeId;
            Database.Insert(dto);

            //Create the PropertyData for this version - cmsPropertyData
            var propertyFactory = new PropertyFactory(entity.ContentType.CompositionPropertyTypes.ToArray(), entity.Version, entity.Id);
            var propertyDataDtos = propertyFactory.BuildDto(entity.Properties);
            var keyDictionary = new Dictionary<int, int>();

            //Add Properties
            foreach (var propertyDataDto in propertyDataDtos)
            {
                var primaryKey = Convert.ToInt32(Database.Insert(propertyDataDto));
                keyDictionary.Add(propertyDataDto.PropertyTypeId, primaryKey);
            }

            //Update Properties with its newly set Id
            foreach (var property in entity.Properties)
            {
                property.Id = keyDictionary[property.PropertyTypeId];
            }

            //lastly, check if we are a creating a published version , then update the tags table
            if (entity.Published)
            {
                UpdatePropertyTags(entity, _tagRepository);
            }

            // published => update published version infos, else leave it blank
            if (entity.Published)
            {
                dto.DocumentPublishedReadOnlyDto = new DocumentPublishedReadOnlyDto
                {
                    VersionId = dto.VersionId,
                    VersionDate = dto.UpdateDate,
                    Newest = true,
                    NodeId = dto.NodeId,
                    Published = true
                };
                ((Content) entity).PublishedVersionGuid = dto.VersionId;
                ((Content) entity).PublishedDate = dto.UpdateDate;
            }

            entity.ResetDirtyProperties();
        }

        protected override void PersistUpdatedItem(IContent entity)
        {
            var publishedState = ((Content)entity).PublishedState;

            //check if we need to make any database changes at all
            if (entity.RequiresSaving(publishedState) == false)
            {
                entity.ResetDirtyProperties();
                return;
            }

            //check if we need to create a new version
            bool shouldCreateNewVersion = entity.ShouldCreateNewVersion(publishedState);
            if (shouldCreateNewVersion)
            {
                //Updates Modified date and Version Guid
                ((Content)entity).UpdatingEntity();
            }
            else
            {
                if (entity.IsPropertyDirty("UpdateDate") == false || entity.UpdateDate == default(DateTime))
                    entity.UpdateDate = DateTime.Now;
            }

            //Ensure unique name on the same level
            entity.Name = EnsureUniqueNodeName(entity.ParentId, entity.Name, entity.Id);

            //Ensure that strings don't contain characters that are invalid in XML
            entity.SanitizeEntityPropertiesForXmlStorage();

            //Look up parent to get and set the correct Path and update SortOrder if ParentId has changed
            if (entity.IsPropertyDirty("ParentId"))
            {
                var parent = Database.First<NodeDto>("WHERE id = @ParentId", new { ParentId = entity.ParentId });
                entity.Path = string.Concat(parent.Path, ",", entity.Id);
                entity.Level = parent.Level + 1;
                var maxSortOrder =
                    Database.ExecuteScalar<int>(
                        "SELECT coalesce(max(sortOrder),0) FROM umbracoNode WHERE parentid = @ParentId AND nodeObjectType = @NodeObjectType",
                        new { ParentId = entity.ParentId, NodeObjectType = NodeObjectTypeId });
                entity.SortOrder = maxSortOrder + 1;

                //Question: If we move a node, should we update permissions to inherit from the new parent if the parent has permissions assigned?
                // if we do that, then we'd need to propogate permissions all the way downward which might not be ideal for many people.
                // Gonna just leave it as is for now, and not re-propogate permissions.
            }

            var factory = new ContentFactory(NodeObjectTypeId, entity.Id);
            //Look up Content entry to get Primary for updating the DTO
            var contentDto = Database.SingleOrDefault<ContentDto>("WHERE nodeId = @Id", new { Id = entity.Id });
            factory.SetPrimaryKey(contentDto.PrimaryKey);
            var dto = factory.BuildDto(entity);

            //Updates the (base) node data - umbracoNode
            var nodeDto = dto.ContentVersionDto.ContentDto.NodeDto;
            nodeDto.ValidatePathWithException();
            var o = Database.Update(nodeDto);

            //Only update this DTO if the contentType has actually changed
            if (contentDto.ContentTypeId != entity.ContentTypeId)
            {
                //Create the Content specific data - cmsContent
                var newContentDto = dto.ContentVersionDto.ContentDto;
                Database.Update(newContentDto);
            }

            //a flag that we'll use later to create the tags in the tag db table
            var publishedStateChanged = false;

            //If Published state has changed then previous versions should have their publish state reset.
            //If state has been changed to unpublished the previous versions publish state should also be reset.
            //if (((ICanBeDirty)entity).IsPropertyDirty("Published") && (entity.Published || publishedState == PublishedState.Unpublished))
            if (entity.ShouldClearPublishedFlagForPreviousVersions(publishedState, shouldCreateNewVersion))
            {
                //TODO: This perf can be improved, it could easily be UPDATE WHERE.... (one SQL call instead of many)
                var publishedDocs = Database.Fetch<DocumentDto>("WHERE nodeId = @Id AND published = @IsPublished", new { Id = entity.Id, IsPublished = true });
                foreach (var doc in publishedDocs)
                {
                    var docDto = doc;
                    docDto.Published = false;
                    Database.Update(docDto);
                }

                //this is a newly published version so we'll update the tags table too (end of this method)
                publishedStateChanged = true;
            }

            //Look up (newest) entries by id in cmsDocument table to set newest = false
            //TODO: This perf can be improved, it could easily be UPDATE WHERE.... (one SQL call instead of many)
            var documentDtos = Database.Fetch<DocumentDto>("WHERE nodeId = @Id AND newest = @IsNewest", new { Id = entity.Id, IsNewest = true });
            foreach (var documentDto in documentDtos)
            {
                var docDto = documentDto;
                docDto.Newest = false;
                Database.Update(docDto);
            }

            var contentVersionDto = dto.ContentVersionDto;
            if (shouldCreateNewVersion)
            {
                //Create a new version - cmsContentVersion
                //Assumes a new Version guid and Version date (modified date) has been set
                Database.Insert(contentVersionDto);
                //Create the Document specific data for this version - cmsDocument
                //Assumes a new Version guid has been generated
                Database.Insert(dto);
            }
            else
            {
                //In order to update the ContentVersion we need to retrieve its primary key id
                var contentVerDto = Database.SingleOrDefault<ContentVersionDto>("WHERE VersionId = @Version", new { Version = entity.Version });
                contentVersionDto.Id = contentVerDto.Id;

                Database.Update(contentVersionDto);
                Database.Update(dto);
            }

            //Create the PropertyData for this version - cmsPropertyData
            var propertyFactory = new PropertyFactory(entity.ContentType.CompositionPropertyTypes.ToArray(), entity.Version, entity.Id);
            var propertyDataDtos = propertyFactory.BuildDto(entity.Properties);
            var keyDictionary = new Dictionary<int, int>();

            //Add Properties
            foreach (var propertyDataDto in propertyDataDtos)
            {
                if (shouldCreateNewVersion == false && propertyDataDto.Id > 0)
                {
                    Database.Update(propertyDataDto);
                }
                else
                {
                    int primaryKey = Convert.ToInt32(Database.Insert(propertyDataDto));
                    keyDictionary.Add(propertyDataDto.PropertyTypeId, primaryKey);
                }
            }

            //Update Properties with its newly set Id
            if (keyDictionary.Any())
            {
                foreach (var property in entity.Properties)
                {
                    if (keyDictionary.ContainsKey(property.PropertyTypeId) == false) continue;

                    property.Id = keyDictionary[property.PropertyTypeId];
                }
            }

            //lastly, check if we are a newly published version and then update the tags table
            if (publishedStateChanged && entity.Published)
            {
                UpdatePropertyTags(entity, _tagRepository);
            }
            else if (publishedStateChanged && (entity.Trashed || entity.Published == false))
            {
                //it's in the trash or not published remove all entity tags
                ClearEntityTags(entity, _tagRepository);
            }

            // published => update published version infos,
            // else if unpublished then clear published version infos
            if (entity.Published)
            {
                dto.DocumentPublishedReadOnlyDto = new DocumentPublishedReadOnlyDto
                {
                    VersionId = dto.VersionId,
                    VersionDate = dto.UpdateDate,
                    Newest = true,
                    NodeId = dto.NodeId,
                    Published = true
                };
                ((Content) entity).PublishedVersionGuid = dto.VersionId;
                ((Content) entity).PublishedDate = dto.UpdateDate;
            }
            else if (publishedStateChanged)
            {
                dto.DocumentPublishedReadOnlyDto = new DocumentPublishedReadOnlyDto
                {
                    VersionId = default (Guid),
                    VersionDate = default (DateTime),
                    Newest = false,
                    NodeId = dto.NodeId,
                    Published = false
                };
                ((Content) entity).PublishedVersionGuid = default(Guid);
                ((Content) entity).PublishedDate = default (DateTime);
            }

            entity.ResetDirtyProperties();
        }


        #endregion

        #region Implementation of IContentRepository

        public IEnumerable<IContent> GetByPublishedVersion(IQuery<IContent> query)
        {
            Func<SqlTranslator<IContent>, Sql> translate = t =>
            {
                return t.Translate()
                    .Where<DocumentDto>(x => x.Published, SqlSyntax)
                    .OrderBy<NodeDto>(x => x.Level, SqlSyntax)
                    .OrderBy<NodeDto>(x => x.SortOrder, SqlSyntax);
            };

            // we WANT to return contents in top-down order, ie parents should come before children
            // ideal would be pure xml "document order" which can be achieved with:
            // ORDER BY substring(path, 1, len(path) - charindex(',', reverse(path))), sortOrder
            // but that's probably an overkill - sorting by level,sortOrder should be enough

            var sqlFull = GetBaseQuery(BaseQueryType.FullMultiple);
            var translatorFull = new SqlTranslator<IContent>(sqlFull, query);
            var sqlIds = GetBaseQuery(BaseQueryType.Ids);
            var translatorIds = new SqlTranslator<IContent>(sqlIds, query);

            return ProcessQuery(translate(translatorFull), new PagingSqlQuery(translate(translatorIds)), true);
        }

        /// <summary>
        /// This builds the Xml document used for the XML cache
        /// </summary>
        /// <returns></returns>
        public XmlDocument BuildXmlCache()
        {
            //TODO: This is what we should do , but converting to use XDocument would be breaking unless we convert
            // to XmlDocument at the end of this, but again, this would be bad for memory... though still not nearly as
            // bad as what is happening before!
            // We'll keep using XmlDocument for now though, but XDocument xml generation is much faster:
            // https://blogs.msdn.microsoft.com/codejunkie/2008/10/08/xmldocument-vs-xelement-performance/
            // I think we already have code in here to convert XDocument to XmlDocument but in case we don't here
            // it is: https://blogs.msdn.microsoft.com/marcelolr/2009/03/13/fast-way-to-convert-xmldocument-into-xdocument/

            //// Prepare an XmlDocument with an appropriate inline DTD to match
            //// the expected content
            //var parent = new XElement("root", new XAttribute("id", "-1"));
            //var xmlDoc = new XDocument(
            //    new XDocumentType("root", null, null, DocumentType.GenerateDtd()),
            //    parent);

            var xmlDoc = new XmlDocument();
            var doctype = xmlDoc.CreateDocumentType("root", null, null,
                ApplicationContext.Current.Services.ContentTypeService.GetContentTypesDtd());
            xmlDoc.AppendChild(doctype);
            var parent = xmlDoc.CreateElement("root");
            var pIdAtt = xmlDoc.CreateAttribute("id");
            pIdAtt.Value = "-1";
            parent.Attributes.Append(pIdAtt);
            xmlDoc.AppendChild(parent);

            //Ensure that only nodes that have published versions are selected
            var sql = string.Format(@"select umbracoNode.id, umbracoNode.parentID, umbracoNode.sortOrder, cmsContentXml.{0}, umbracoNode.{1} from umbracoNode
inner join cmsContentXml on cmsContentXml.nodeId = umbracoNode.id and umbracoNode.nodeObjectType = @type
where umbracoNode.id in (select cmsDocument.nodeId from cmsDocument where cmsDocument.published = 1)
order by umbracoNode.{2}, umbracoNode.parentID, umbracoNode.sortOrder",
                SqlSyntax.GetQuotedColumnName("xml"),
                SqlSyntax.GetQuotedColumnName("level"),
                SqlSyntax.GetQuotedColumnName("level"));

            XmlElement last = null;

            //NOTE: Query creates a reader - does not load all into memory
            foreach (var row in Database.Query<dynamic>(sql, new { type = new Guid(Constants.ObjectTypes.Document) }))
            {
                string parentId = ((int)row.parentID).ToInvariantString();
                string xml = row.xml;
                int sortOrder = row.sortOrder;

                //if the parentid is changing
                if (last != null && last.GetAttribute("parentID") != parentId)
                {
                    parent = xmlDoc.GetElementById(parentId);
                    if (parent == null)
                    {
                        //Need to short circuit here, if the parent is not there it means that the parent is unpublished
                        // and therefore the child is not published either so cannot be included in the xml cache
                        continue;
                    }
                }

                var xmlDocFragment = xmlDoc.CreateDocumentFragment();
                xmlDocFragment.InnerXml = xml;

                last = (XmlElement)parent.AppendChild(xmlDocFragment);

                // fix sortOrder - see notes in UpdateSortOrder
                last.Attributes["sortOrder"].Value = sortOrder.ToInvariantString();
            }

            return xmlDoc;

        }

        public int CountPublished()
        {
            var sql = GetBaseQuery(true).Where<NodeDto>(x => x.Trashed == false)
                .Where<DocumentDto>(x => x.Published == true);
            return Database.ExecuteScalar<int>(sql);
        }

        public void ReplaceContentPermissions(EntityPermissionSet permissionSet)
        {
            var repo = new PermissionRepository<IContent>(UnitOfWork, _cacheHelper, SqlSyntax);
            repo.ReplaceEntityPermissions(permissionSet);
        }

        public void ClearPublished(IContent content)
        {
            var sql = "UPDATE cmsDocument SET published=0 WHERE nodeId=@id AND published=1";
            Database.Execute(sql, new {id = content.Id});
        }

        /// <summary>
        /// Assigns a single permission to the current content item for the specified user group ids
        /// </summary>
        /// <param name="entity"></param>
        /// <param name="permission"></param>
<<<<<<< HEAD
        /// <param name="groupIds"></param>        
        public void AssignEntityPermission(IContent entity, char permission, IEnumerable<int> groupIds)
=======
        /// <param name="userIds"></param>
        public void AssignEntityPermission(IContent entity, char permission, IEnumerable<int> userIds)
>>>>>>> 42d7c83a
        {
            var repo = new PermissionRepository<IContent>(UnitOfWork, _cacheHelper, SqlSyntax);
            repo.AssignEntityPermission(entity, permission, groupIds);
        }

        public IEnumerable<UserGroupEntityPermission> GetPermissionsForEntity(int entityId)
        {
            var repo = new PermissionRepository<IContent>(UnitOfWork, _cacheHelper, SqlSyntax);
            return repo.GetPermissionsForEntity(entityId);
        }

        /// <summary>
        /// Adds/updates content/published xml
        /// </summary>
        /// <param name="content"></param>
        /// <param name="xml"></param>
        public void AddOrUpdateContentXml(IContent content, Func<IContent, XElement> xml)
        {
            _contentXmlRepository.AddOrUpdate(new ContentXmlEntity<IContent>(content, xml));
        }

        /// <summary>
        /// Used to remove the content xml for a content item
        /// </summary>
        /// <param name="content"></param>
        public void DeleteContentXml(IContent content)
        {
            _contentXmlRepository.Delete(new ContentXmlEntity<IContent>(content));
        }

        /// <summary>
        /// Adds/updates preview xml
        /// </summary>
        /// <param name="content"></param>
        /// <param name="xml"></param>
        public void AddOrUpdatePreviewXml(IContent content, Func<IContent, XElement> xml)
        {
            _contentPreviewRepository.AddOrUpdate(new ContentPreviewEntity<IContent>(content, xml));
        }

        /// <summary>
        /// Gets paged content results
        /// </summary>
        /// <param name="query">Query to excute</param>
        /// <param name="pageIndex">Page number</param>
        /// <param name="pageSize">Page size</param>
        /// <param name="totalRecords">Total records query would return without paging</param>
        /// <param name="orderBy">Field to order by</param>
        /// <param name="orderDirection">Direction to order by</param>
        /// <param name="orderBySystemField">Flag to indicate when ordering by system field</param>
        /// <param name="filter">Search text filter</param>
        /// <returns>An Enumerable list of <see cref="IContent"/> objects</returns>
        public IEnumerable<IContent> GetPagedResultsByQuery(IQuery<IContent> query, long pageIndex, int pageSize, out long totalRecords,
            string orderBy, Direction orderDirection, bool orderBySystemField, IQuery<IContent> filter = null)
        {

            //NOTE: This uses the GetBaseQuery method but that does not take into account the required 'newest' field which is
            // what we always require for a paged result, so we'll ensure it's included in the filter

            var filterSql = new Sql().Append("AND (cmsDocument.newest = 1)");
            if (filter != null)
            {
                foreach (var filterClaus in filter.GetWhereClauses())
                {
                    filterSql.Append(string.Format("AND ({0})", filterClaus.Item1), filterClaus.Item2);
                }
            }

            Func<Tuple<string, object[]>> filterCallback = () => new Tuple<string, object[]>(filterSql.SQL, filterSql.Arguments);

            return GetPagedResultsByQuery<DocumentDto>(query, pageIndex, pageSize, out totalRecords,
                new Tuple<string, string>("cmsDocument", "nodeId"),
                (sqlFull, pagingSqlQuery) => ProcessQuery(sqlFull, pagingSqlQuery), orderBy, orderDirection, orderBySystemField,
                filterCallback);

        }

        #endregion

        #region IRecycleBinRepository members

        protected override int RecycleBinId
        {
            get { return Constants.System.RecycleBinContent; }
        }

        #endregion

        protected override string GetDatabaseFieldNameForOrderBy(string orderBy)
        {
            //Some custom ones
            switch (orderBy.ToUpperInvariant())
            {
                case "NAME":
                    return "cmsDocument.text";
                case "UPDATER":
                    //TODO: This isn't going to work very nicely because it's going to order by ID, not by letter
                    return "cmsDocument.documentUser";
            }

            return base.GetDatabaseFieldNameForOrderBy(orderBy);
        }

        /// <summary>
        /// This is the underlying method that processes most queries for this repository
        /// </summary>
        /// <param name="sqlFull">
        /// The FullMultiple SQL without the outer join to return all data required to create an IContent excluding it's published state data which this will query separately
        /// </param>
        /// <param name="pagingSqlQuery">
        /// The Id SQL without the outer join to just return all document ids - used to process the properties for the content item
        /// </param>
        /// <param name="withCache"></param>
        /// <param name="includeAllVersions">
        /// Generally when querying for content we only want to return the most recent version of the content item, however in some cases like when
        /// we want to return all versions of a content item, we can't simply return the latest
        /// </param>
        /// <returns></returns>
        private IEnumerable<IContent> ProcessQuery(Sql sqlFull, PagingSqlQuery pagingSqlQuery, bool withCache = false, bool includeAllVersions = false)
        {
            // fetch returns a list so it's ok to iterate it in this method
            var dtos = Database.Fetch<DocumentDto, ContentVersionDto, ContentDto, NodeDto>(sqlFull);
            if (dtos.Count == 0) return Enumerable.Empty<IContent>();

            //Go and get all of the published version data separately for this data, this is because when we are querying
            //for multiple content items we don't include the outer join to fetch this data in the same query because
            //it is insanely slow. Instead we just fetch the published version data separately in one query.

            //we need to parse the original SQL statement and reduce the columns to just cmsDocument.nodeId so that we can use
            // the statement to go get the published data for all of the items by using an inner join
            var parsedOriginalSql = "SELECT cmsDocument.nodeId " + sqlFull.SQL.Substring(sqlFull.SQL.IndexOf("FROM", StringComparison.Ordinal));
            //now remove everything from an Orderby clause and beyond
            if (parsedOriginalSql.InvariantContains("ORDER BY "))
            {
                parsedOriginalSql = parsedOriginalSql.Substring(0, parsedOriginalSql.LastIndexOf("ORDER BY ", StringComparison.Ordinal));
            }

            //order by update date DESC, if there is corrupted published flags we only want the latest!
            var publishedSql = new Sql(@"SELECT cmsDocument.nodeId, cmsDocument.published, cmsDocument.versionId, cmsDocument.updateDate, cmsDocument.newest
FROM cmsDocument INNER JOIN cmsContentVersion ON cmsContentVersion.VersionId = cmsDocument.versionId
WHERE cmsDocument.published = 1 AND cmsDocument.nodeId IN 
(" + parsedOriginalSql + @")
ORDER BY cmsContentVersion.id DESC
", sqlFull.Arguments);

            //go and get the published version data, we do a Query here and not a Fetch so we are
            //not allocating a whole list to memory just to allocate another list in memory since
            //we are assigning this data to a keyed collection for fast lookup below
            var publishedData = Database.Query<DocumentPublishedReadOnlyDto>(publishedSql);
            var publishedDataCollection = new DocumentPublishedReadOnlyDtoCollection();
            foreach (var publishedDto in publishedData)
            {
                //double check that there's no corrupt db data, there should only be a single published item
                if (publishedDataCollection.Contains(publishedDto.NodeId) == false)
                    publishedDataCollection.Add(publishedDto);
            }

            //This is a tuple list identifying if the content item came from the cache or not
            var content = new List<Tuple<IContent, bool>>();
            var defs = new DocumentDefinitionCollection(includeAllVersions);
            var templateIds = new List<int>();

            //track the looked up content types, even though the content types are cached
            // they still need to be deep cloned out of the cache and we don't want to add
            // the overhead of deep cloning them on every item in this loop
            var contentTypes = new Dictionary<int, IContentType>();

            foreach (var dto in dtos)
            {
                DocumentPublishedReadOnlyDto publishedDto;
                publishedDataCollection.TryGetValue(dto.NodeId, out publishedDto);

                // if the cache contains the published version, use it
                if (withCache)
                {
                    var cached = IsolatedCache.GetCacheItem<IContent>(GetCacheIdKey<IContent>(dto.NodeId));
                    //only use this cached version if the dto returned is also the publish version, they must match and be teh same version
                    if (cached != null && cached.Version == dto.VersionId && cached.Published && dto.Published)
                    {
                        content.Add(new Tuple<IContent, bool>(cached, true));
                        continue;
                    }
                }

                // else, need to fetch from the database
                // content type repository is full-cache so OK to get each one independently

                IContentType contentType;
                if (contentTypes.ContainsKey(dto.ContentVersionDto.ContentDto.ContentTypeId))
                {
                    contentType = contentTypes[dto.ContentVersionDto.ContentDto.ContentTypeId];
                }
                else
                {
                    contentType = _contentTypeRepository.Get(dto.ContentVersionDto.ContentDto.ContentTypeId);
                    contentTypes[dto.ContentVersionDto.ContentDto.ContentTypeId] = contentType;
                }

                // track the definition and if it's successfully added or updated then processed
                if (defs.AddOrUpdate(new DocumentDefinition(dto, contentType)))
                {
                    // assign template
                    if (dto.TemplateId.HasValue && dto.TemplateId.Value > 0)
                        templateIds.Add(dto.TemplateId.Value);

                    content.Add(new Tuple<IContent, bool>(ContentFactory.BuildEntity(dto, contentType, publishedDto), false));
                }
            }

            // load all required templates in 1 query
            var templates = _templateRepository.GetAll(templateIds.ToArray())
                .ToDictionary(x => x.Id, x => x);

            // load all properties for all documents from database in 1 query
            var propertyData = GetPropertyCollection(pagingSqlQuery, defs);

            // assign template and property data
            foreach (var contentItem in content)
            {
                var cc = contentItem.Item1;
                var fromCache = contentItem.Item2;

                //if this has come from cache, we do not need to build up it's structure
                if (fromCache) continue;

                var def = defs[includeAllVersions ? (ValueType)cc.Version : cc.Id];

                ITemplate template = null;
                if (def.DocumentDto.TemplateId.HasValue)
                    templates.TryGetValue(def.DocumentDto.TemplateId.Value, out template); // else null
                cc.Template = template;
                cc.Properties = propertyData[cc.Version];

                //on initial construction we don't want to have dirty properties tracked
                // http://issues.umbraco.org/issue/U4-1946
                cc.ResetDirtyProperties(false);
            }

            return content.Select(x => x.Item1).ToArray();
        }

        /// <summary>
        /// Private method to create a content object from a DocumentDto, which is used by Get and GetByVersion.
        /// </summary>
        /// <param name="dto"></param>
        /// <param name="docSql"></param>
        /// <returns></returns>
        private IContent CreateContentFromDto(DocumentDto dto, Sql docSql)
        {
            var contentType = _contentTypeRepository.Get(dto.ContentVersionDto.ContentDto.ContentTypeId);

            var content = ContentFactory.BuildEntity(dto, contentType);

            //Check if template id is set on DocumentDto, and get ITemplate if it is.
            if (dto.TemplateId.HasValue && dto.TemplateId.Value > 0)
            {
                content.Template = _templateRepository.Get(dto.TemplateId.Value);
            }

            var docDef = new DocumentDefinition(dto, contentType);

            var properties = GetPropertyCollection(docSql, new[] { docDef });

            content.Properties = properties[dto.VersionId];

            //on initial construction we don't want to have dirty properties tracked
            // http://issues.umbraco.org/issue/U4-1946
            ((Entity)content).ResetDirtyProperties(false);
            return content;
        }

        private string EnsureUniqueNodeName(int parentId, string nodeName, int id = 0)
        {
            if (EnsureUniqueNaming == false)
                return nodeName;

            var sql = new Sql();
            sql.Select("*")
               .From<NodeDto>()
               .Where<NodeDto>(x => x.NodeObjectType == NodeObjectTypeId && x.ParentId == parentId && x.Text.StartsWith(nodeName));

            int uniqueNumber = 1;
            var currentName = nodeName;

            var dtos = Database.Fetch<NodeDto>(sql);
            if (dtos.Any())
            {
                var results = dtos.OrderBy(x => x.Text, new SimilarNodeNameComparer());
                foreach (var dto in results)
                {
                    if (id != 0 && id == dto.NodeId) continue;

                    if (dto.Text.ToLowerInvariant().Equals(currentName.ToLowerInvariant()))
                    {
                        currentName = nodeName + string.Format(" ({0})", uniqueNumber);
                        uniqueNumber++;
                    }
                }
            }

            return currentName;
        }

        /// <summary>
        /// Dispose disposable properties
        /// </summary>
        /// <remarks>
        /// Ensure the unit of work is disposed
        /// </remarks>
        protected override void DisposeResources()
        {
            _contentTypeRepository.Dispose();
            _templateRepository.Dispose();
            _tagRepository.Dispose();
            _contentPreviewRepository.Dispose();
            _contentXmlRepository.Dispose();
        }

        /// <summary>
        /// A keyed collection for fast lookup when retrieving a separate list of published version data
        /// </summary>
        private class DocumentPublishedReadOnlyDtoCollection : KeyedCollection<int, DocumentPublishedReadOnlyDto>
        {
            protected override int GetKeyForItem(DocumentPublishedReadOnlyDto item)
            {
                return item.NodeId;
            }

            public bool TryGetValue(int key, out DocumentPublishedReadOnlyDto val)
            {
                if (Dictionary == null)
                {
                    val = null;
                    return false;
                }
                return Dictionary.TryGetValue(key, out val);
            }
        }
    }
}<|MERGE_RESOLUTION|>--- conflicted
+++ resolved
@@ -1,1190 +1,1185 @@
-﻿using System;
-using System.Collections.Generic;
-using System.Collections.ObjectModel;
-using System.Globalization;
-using System.Linq;
-using System.Xml;
-using System.Xml.Linq;
-using Umbraco.Core.Logging;
-using Umbraco.Core.Models;
-using Umbraco.Core.Models.EntityBase;
-using Umbraco.Core.Models.Membership;
-using Umbraco.Core.Models.Rdbms;
-using Umbraco.Core.Persistence.DatabaseModelDefinitions;
-using Umbraco.Core.Persistence.Factories;
-using Umbraco.Core.Persistence.Querying;
-using Umbraco.Core.Cache;
-using Umbraco.Core.Configuration.UmbracoSettings;
-using Umbraco.Core.Persistence.SqlSyntax;
-using Umbraco.Core.Persistence.UnitOfWork;
-
-namespace Umbraco.Core.Persistence.Repositories
-{
-    /// <summary>
-    /// Represents a repository for doing CRUD operations for <see cref="IContent"/>
-    /// </summary>
-    internal class ContentRepository : RecycleBinRepository<int, IContent>, IContentRepository
-    {
-        private readonly IContentTypeRepository _contentTypeRepository;
-        private readonly ITemplateRepository _templateRepository;
-        private readonly ITagRepository _tagRepository;
-        private readonly CacheHelper _cacheHelper;
-        private readonly ContentPreviewRepository<IContent> _contentPreviewRepository;
-        private readonly ContentXmlRepository<IContent> _contentXmlRepository;
-
-        public ContentRepository(IScopeUnitOfWork work, CacheHelper cacheHelper, ILogger logger, ISqlSyntaxProvider syntaxProvider, IContentTypeRepository contentTypeRepository, ITemplateRepository templateRepository, ITagRepository tagRepository, IContentSection contentSection)
-            : base(work, cacheHelper, logger, syntaxProvider, contentSection)
-        {
-            if (contentTypeRepository == null) throw new ArgumentNullException("contentTypeRepository");
-            if (templateRepository == null) throw new ArgumentNullException("templateRepository");
-            if (tagRepository == null) throw new ArgumentNullException("tagRepository");
-            _contentTypeRepository = contentTypeRepository;
-            _templateRepository = templateRepository;
-            _tagRepository = tagRepository;
-            _cacheHelper = cacheHelper;
-            _contentPreviewRepository = new ContentPreviewRepository<IContent>(work, CacheHelper.NoCache, logger, syntaxProvider);
-            _contentXmlRepository = new ContentXmlRepository<IContent>(work, CacheHelper.NoCache, logger, syntaxProvider);
-
-            EnsureUniqueNaming = true;
-        }
-
-        public bool EnsureUniqueNaming { get; set; }
-
-        #region Overrides of RepositoryBase<IContent>
-
-        protected override IContent PerformGet(int id)
-        {
-            var sql = GetBaseQuery(BaseQueryType.FullSingle)
-                .Where(GetBaseWhereClause(), new { Id = id })
-                .Where<DocumentDto>(x => x.Newest, SqlSyntax)
-                .OrderByDescending<ContentVersionDto>(x => x.VersionDate, SqlSyntax);
-
-            var dto = Database.Fetch<DocumentDto, ContentVersionDto, ContentDto, NodeDto, DocumentPublishedReadOnlyDto>(SqlSyntax.SelectTop(sql, 1)).FirstOrDefault();
-
-            if (dto == null)
-                return null;
-
-            var content = CreateContentFromDto(dto, sql);
-
-            return content;
-        }
-
-        protected override IEnumerable<IContent> PerformGetAll(params int[] ids)
-        {
-            Func<Sql, Sql> translate = s =>
-            {
-                if (ids.Any())
-                {
-                    s.Where("umbracoNode.id in (@ids)", new { ids });
-                }
-                //we only want the newest ones with this method
-                s.Where<DocumentDto>(x => x.Newest, SqlSyntax);
-                return s;
-            };
-
-            var sqlBaseFull = GetBaseQuery(BaseQueryType.FullMultiple);
-            var sqlBaseIds = GetBaseQuery(BaseQueryType.Ids);
-
-            return ProcessQuery(translate(sqlBaseFull), new PagingSqlQuery(translate(sqlBaseIds)));
-        }
-
-        protected override IEnumerable<IContent> PerformGetByQuery(IQuery<IContent> query)
-        {
-            var sqlBaseFull = GetBaseQuery(BaseQueryType.FullMultiple);
-            var sqlBaseIds = GetBaseQuery(BaseQueryType.Ids);
-
-            Func<SqlTranslator<IContent>, Sql> translate = (translator) =>
-            {
-                return translator.Translate()
-                    .Where<DocumentDto>(x => x.Newest, SqlSyntax)
-                    .OrderByDescending<ContentVersionDto>(x => x.VersionDate, SqlSyntax)
-                    .OrderBy<NodeDto>(x => x.SortOrder, SqlSyntax);
-            };
-
-            var translatorFull = new SqlTranslator<IContent>(sqlBaseFull, query);
-            var translatorIds = new SqlTranslator<IContent>(sqlBaseIds, query);
-
-            return ProcessQuery(translate(translatorFull), new PagingSqlQuery(translate(translatorIds)));
-        }
-
-        #endregion
-
-        #region Overrides of PetaPocoRepositoryBase<IContent>
-
-        /// <summary>
-        /// Returns the base query to return Content
-        /// </summary>
-        /// <param name="queryType"></param>
-        /// <returns></returns>
-        /// <remarks>
-        /// Content queries will differ depending on what needs to be returned:
-        /// * FullSingle: When querying for a single document, this will include the Outer join to fetch the content item's published version info
-        /// * FullMultiple: When querying for multiple documents, this will exclude the Outer join to fetch the content item's published version info - this info would need to be fetched separately
-        /// * Ids: This would essentially be the same as FullMultiple however the columns specified will only return the Ids for the documents
-        /// * Count: A query to return the count for documents
-        /// </remarks>
-        protected override Sql GetBaseQuery(BaseQueryType queryType)
-        {
-            var sql = new Sql();
-            sql.Select(queryType == BaseQueryType.Count ? "COUNT(*)" : (queryType == BaseQueryType.Ids ? "cmsDocument.nodeId" : "*"))
-                .From<DocumentDto>(SqlSyntax)
-                .InnerJoin<ContentVersionDto>(SqlSyntax)
-                .On<DocumentDto, ContentVersionDto>(SqlSyntax, left => left.VersionId, right => right.VersionId)
-                .InnerJoin<ContentDto>(SqlSyntax)
-                .On<ContentVersionDto, ContentDto>(SqlSyntax, left => left.NodeId, right => right.NodeId)
-                .InnerJoin<NodeDto>(SqlSyntax)
-                .On<ContentDto, NodeDto>(SqlSyntax, left => left.NodeId, right => right.NodeId);
-            //TODO: IF we want to enable querying on content type information this will need to be joined
-            //.InnerJoin<ContentTypeDto>(SqlSyntax)
-            //.On<ContentDto, ContentTypeDto>(SqlSyntax, left => left.ContentTypeId, right => right.NodeId, SqlSyntax);
-
-            if (queryType == BaseQueryType.FullSingle)
-            {
-                //The only reason we apply this left outer join is to be able to pull back the DocumentPublishedReadOnlyDto
-                //information with the entire data set, so basically this will get both the latest document and also it's published
-                //version if it has one. When performing a count or when retrieving Ids like in paging, this is unecessary
-                //and causes huge performance overhead for the SQL server, especially when sorting the result.
-                //We also don't include this outer join when querying for multiple entities since it is much faster to fetch this information
-                //in a separate query. For a single entity this is ok.
-
-                var sqlx = string.Format("LEFT OUTER JOIN {0} {1} ON ({1}.{2}={0}.{2} AND {1}.{3}=1)",
-                SqlSyntax.GetQuotedTableName("cmsDocument"),
-                SqlSyntax.GetQuotedTableName("cmsDocument2"),
-                SqlSyntax.GetQuotedColumnName("nodeId"),
-                SqlSyntax.GetQuotedColumnName("published"));
-
-                // cannot do this because PetaPoco does not know how to alias the table
-                //.LeftOuterJoin<DocumentPublishedReadOnlyDto>()
-                //.On<DocumentDto, DocumentPublishedReadOnlyDto>(left => left.NodeId, right => right.NodeId)
-                // so have to rely on writing our own SQL
-                sql.Append(sqlx /*, new { @published = true }*/);
-            }
-
-            sql.Where<NodeDto>(x => x.NodeObjectType == NodeObjectTypeId, SqlSyntax);
-
-            return sql;
-        }
-
-        protected override Sql GetBaseQuery(bool isCount)
-        {
-            return GetBaseQuery(isCount ? BaseQueryType.Count : BaseQueryType.FullSingle);
-        }
-
-        protected override string GetBaseWhereClause()
-        {
-            return "umbracoNode.id = @Id";
-        }
-
-        protected override IEnumerable<string> GetDeleteClauses()
-        {
-            var list = new List<string>
-                           {
-                               "DELETE FROM umbracoRedirectUrl WHERE contentKey IN (SELECT uniqueID FROM umbracoNode WHERE id = @Id)",
-                               "DELETE FROM cmsTask WHERE nodeId = @Id",
-                               "DELETE FROM umbracoUser2NodeNotify WHERE nodeId = @Id",
-                               "DELETE FROM umbracoUserGroup2NodePermission WHERE nodeId = @Id",
-                               "DELETE FROM umbracoRelation WHERE parentId = @Id",
-                               "DELETE FROM umbracoRelation WHERE childId = @Id",
-                               "DELETE FROM cmsTagRelationship WHERE nodeId = @Id",
-                               "DELETE FROM umbracoDomains WHERE domainRootStructureID = @Id",
-                               "DELETE FROM cmsDocument WHERE nodeId = @Id",
-                               "DELETE FROM cmsPropertyData WHERE contentNodeId = @Id",
-                               "DELETE FROM cmsPreviewXml WHERE nodeId = @Id",
-                               "DELETE FROM cmsContentVersion WHERE ContentId = @Id",
-                               "DELETE FROM cmsContentXml WHERE nodeId = @Id",
-                               "DELETE FROM cmsContent WHERE nodeId = @Id",
-                               "DELETE FROM umbracoAccess WHERE nodeId = @Id",
-                               "DELETE FROM umbracoNode WHERE id = @Id"
-                           };
-            return list;
-        }
-
-        protected override Guid NodeObjectTypeId
-        {
-            get { return new Guid(Constants.ObjectTypes.Document); }
-        }
-
-        #endregion
-
-        #region Overrides of VersionableRepositoryBase<IContent>
-
-        public void RebuildXmlStructures(Func<IContent, XElement> serializer, int groupSize = 200, IEnumerable<int> contentTypeIds = null)
-        {
-            // the previous way of doing this was to run it all in one big transaction,
-            // and to bulk-insert groups of xml rows - which works, until the transaction
-            // times out - and besides, because v7 transactions are ReadCommited, it does
-            // not bring much safety - so this reverts to updating each record individually,
-            // and it may be slower in the end, but should be more resilient.
-
-            var contentTypeIdsA = contentTypeIds == null ? new int[0] : contentTypeIds.ToArray();
-
-            Func<int, Sql, Sql> translate = (bId, sql) =>
-            {
-                if (contentTypeIdsA.Length > 0)
-                {
-                    sql.WhereIn<ContentDto>(x => x.ContentTypeId, contentTypeIdsA, SqlSyntax);
-                }
-
-                sql
-                    .Where<NodeDto>(x => x.NodeId > bId && x.Trashed == false, SqlSyntax)
-                    .Where<DocumentDto>(x => x.Published, SqlSyntax)
-                    .OrderBy<NodeDto>(x => x.NodeId, SqlSyntax);
-
-                return sql;
-            };
-
-            var baseId = 0;
-
-            while (true)
-            {
-                // get the next group of nodes
-                var sqlFull = translate(baseId, GetBaseQuery(BaseQueryType.FullMultiple));
-                var sqlIds = translate(baseId, GetBaseQuery(BaseQueryType.Ids));
-
-                var xmlItems = ProcessQuery(SqlSyntax.SelectTop(sqlFull, groupSize), new PagingSqlQuery(SqlSyntax.SelectTop(sqlIds, groupSize)))
-                    .Select(x => new ContentXmlDto { NodeId = x.Id, Xml = serializer(x).ToString() })
-                    .ToList();
-
-                // no more nodes, break
-                if (xmlItems.Count == 0) break;
-
-                foreach (var xmlItem in xmlItems)
-                {
-                    try
-                    {
-                        // should happen in most cases, then it tries to insert, and it should work
-                        // unless the node has been deleted, and we just report the exception
-                        Database.InsertOrUpdate(xmlItem);
-                    }
-                    catch (Exception e)
-                    {
-                        Logger.Error<MediaRepository>("Could not rebuild XML for nodeId=" + xmlItem.NodeId, e);
-                    }
-                }
-                baseId = xmlItems[xmlItems.Count - 1].NodeId;
-            }
-
-            //now delete the items that shouldn't be there
-            var sqlAllIds = translate(0, GetBaseQuery(BaseQueryType.Ids));
-            var allContentIds = Database.Fetch<int>(sqlAllIds);
-            var docObjectType = Guid.Parse(Constants.ObjectTypes.Document);
-            var xmlIdsQuery = new Sql()
-                .Select("DISTINCT cmsContentXml.nodeId")
-                .From<ContentXmlDto>(SqlSyntax)
-                .InnerJoin<NodeDto>(SqlSyntax)
-                .On<ContentXmlDto, NodeDto>(SqlSyntax, left => left.NodeId, right => right.NodeId);
-
-            if (contentTypeIdsA.Length > 0)
-            {
-                xmlIdsQuery.InnerJoin<ContentDto>(SqlSyntax)
-                    .On<ContentDto, NodeDto>(SqlSyntax, left => left.NodeId, right => right.NodeId)
-                    .InnerJoin<ContentTypeDto>(SqlSyntax)
-                    .On<ContentTypeDto, ContentDto>(SqlSyntax, left => left.NodeId, right => right.ContentTypeId)
-                    .WhereIn<ContentDto>(x => x.ContentTypeId, contentTypeIdsA, SqlSyntax);
-            }
-
-            xmlIdsQuery.Where<NodeDto>(dto => dto.NodeObjectType == docObjectType, SqlSyntax);
-
-            var allXmlIds = Database.Fetch<int>(xmlIdsQuery);
-
-            var toRemove = allXmlIds.Except(allContentIds).ToArray();
-            if (toRemove.Length > 0)
-            {
-                foreach (var idGroup in toRemove.InGroupsOf(2000))
-                {
-                    Database.Execute("DELETE FROM cmsContentXml WHERE nodeId IN (@ids)", new { ids = idGroup });
-                }
-            }
-
-        }
-
-        public override IEnumerable<IContent> GetAllVersions(int id)
-        {
-            Func<Sql, Sql> translate = s =>
-            {
-                return s.Where(GetBaseWhereClause(), new {Id = id})
-                    .OrderByDescending<ContentVersionDto>(x => x.VersionDate, SqlSyntax);
-            };
-
-            var sqlFull = translate(GetBaseQuery(BaseQueryType.FullMultiple));
-            var sqlIds = translate(GetBaseQuery(BaseQueryType.Ids));
-
-            return ProcessQuery(sqlFull, new PagingSqlQuery(sqlIds), true,  includeAllVersions:true);
-        }
-
-        public override IContent GetByVersion(Guid versionId)
-        {
-            var sql = GetBaseQuery(BaseQueryType.FullSingle);
-            //TODO: cmsContentVersion.VersionId has a Unique Index constraint applied, seems silly then to also add OrderByDescending since it would be impossible to return more than one.
-            sql.Where("cmsContentVersion.VersionId = @VersionId", new { VersionId = versionId });
-            sql.OrderByDescending<ContentVersionDto>(x => x.VersionDate, SqlSyntax);
-
-            var dto = Database.Fetch<DocumentDto, ContentVersionDto, ContentDto, NodeDto, DocumentPublishedReadOnlyDto>(sql).FirstOrDefault();
-
-            if (dto == null)
-                return null;
-
-            var content = CreateContentFromDto(dto, sql);
-
-            return content;
-        }
-
-        public override void DeleteVersion(Guid versionId)
-        {
-            var sql = new Sql()
-                .Select("*")
-                .From<DocumentDto>(SqlSyntax)
-                .InnerJoin<ContentVersionDto>(SqlSyntax)
-                .On<ContentVersionDto, DocumentDto>(SqlSyntax, left => left.VersionId, right => right.VersionId)
-                .Where<ContentVersionDto>(x => x.VersionId == versionId, SqlSyntax)
-                .Where<DocumentDto>(x => x.Newest != true, SqlSyntax);
-            var dto = Database.Fetch<DocumentDto, ContentVersionDto>(sql).FirstOrDefault();
-
-            if (dto == null) return;
-
-            using (var transaction = Database.GetTransaction())
-            {
-                PerformDeleteVersion(dto.NodeId, versionId);
-
-                transaction.Complete();
-            }
-        }
-
-        public override void DeleteVersions(int id, DateTime versionDate)
-        {
-            var sql = new Sql()
-                .Select("*")
-                .From<DocumentDto>()
-                .InnerJoin<ContentVersionDto>()
-                .On<ContentVersionDto, DocumentDto>(left => left.VersionId, right => right.VersionId)
-                .Where<ContentVersionDto>(x => x.NodeId == id)
-                .Where<ContentVersionDto>(x => x.VersionDate < versionDate)
-                .Where<DocumentDto>(x => x.Newest != true);
-            var list = Database.Fetch<DocumentDto, ContentVersionDto>(sql);
-            if (list.Any() == false) return;
-
-            using (var transaction = Database.GetTransaction())
-            {
-                foreach (var dto in list)
-                {
-                    PerformDeleteVersion(id, dto.VersionId);
-                }
-
-                transaction.Complete();
-            }
-        }
-
-        protected override void PerformDeleteVersion(int id, Guid versionId)
-        {
-            Database.Delete<PreviewXmlDto>("WHERE nodeId = @Id AND versionId = @VersionId", new { Id = id, VersionId = versionId });
-            Database.Delete<PropertyDataDto>("WHERE contentNodeId = @Id AND versionId = @VersionId", new { Id = id, VersionId = versionId });
-            Database.Delete<ContentVersionDto>("WHERE ContentId = @Id AND VersionId = @VersionId", new { Id = id, VersionId = versionId });
-            Database.Delete<DocumentDto>("WHERE nodeId = @Id AND versionId = @VersionId", new { Id = id, VersionId = versionId });
-        }
-
-        #endregion
-
-        #region Unit of Work Implementation
-
-        protected override void PersistDeletedItem(IContent entity)
-        {
-            //We need to clear out all access rules but we need to do this in a manual way since
-            // nothing in that table is joined to a content id
-            var subQuery = new Sql()
-                .Select("umbracoAccessRule.accessId")
-                .From<AccessRuleDto>(SqlSyntax)
-                .InnerJoin<AccessDto>(SqlSyntax)
-                .On<AccessRuleDto, AccessDto>(SqlSyntax, left => left.AccessId, right => right.Id)
-                .Where<AccessDto>(dto => dto.NodeId == entity.Id);
-            Database.Execute(SqlSyntax.GetDeleteSubquery("umbracoAccessRule", "accessId", subQuery));
-
-            //now let the normal delete clauses take care of everything else
-            base.PersistDeletedItem(entity);
-        }
-
-        protected override void PersistNewItem(IContent entity)
-        {
-            ((Content)entity).AddingEntity();
-
-            //ensure the default template is assigned
-            if (entity.Template == null)
-            {
-                entity.Template = entity.ContentType.DefaultTemplate;
-            }
-
-            //Ensure unique name on the same level
-            entity.Name = EnsureUniqueNodeName(entity.ParentId, entity.Name);
-
-            //Ensure that strings don't contain characters that are invalid in XML
-            entity.SanitizeEntityPropertiesForXmlStorage();
-
-            var factory = new ContentFactory(NodeObjectTypeId, entity.Id);
-            var dto = factory.BuildDto(entity);
-
-            //NOTE Should the logic below have some kind of fallback for empty parent ids ?
-            //Logic for setting Path, Level and SortOrder
-            var parent = Database.First<NodeDto>("WHERE id = @ParentId", new { ParentId = entity.ParentId });
-            var level = parent.Level + 1;
-            var maxSortOrder = Database.ExecuteScalar<int>(
-                "SELECT coalesce(max(sortOrder),-1) FROM umbracoNode WHERE parentid = @ParentId AND nodeObjectType = @NodeObjectType",
-                new { /*ParentId =*/ entity.ParentId, NodeObjectType = NodeObjectTypeId });
-            var sortOrder = maxSortOrder + 1;
-
-            //Create the (base) node data - umbracoNode
-            var nodeDto = dto.ContentVersionDto.ContentDto.NodeDto;
-            nodeDto.Path = parent.Path;
-            nodeDto.Level = short.Parse(level.ToString(CultureInfo.InvariantCulture));
-            nodeDto.SortOrder = sortOrder;
-            var o = Database.IsNew(nodeDto) ? Convert.ToInt32(Database.Insert(nodeDto)) : Database.Update(nodeDto);
-
-            //Update with new correct path
-            nodeDto.Path = string.Concat(parent.Path, ",", nodeDto.NodeId);
-            nodeDto.ValidatePathWithException();
-            Database.Update(nodeDto);
-
-            //Update entity with correct values
-            entity.Id = nodeDto.NodeId; //Set Id on entity to ensure an Id is set
-            entity.Path = nodeDto.Path;
-            entity.SortOrder = sortOrder;
-            entity.Level = level;
-
-            //Assign the same permissions to it as the parent node
-            // http://issues.umbraco.org/issue/U4-2161
-            var permissionsRepo = new PermissionRepository<IContent>(UnitOfWork, _cacheHelper, SqlSyntax);
-            var parentPermissions = permissionsRepo.GetPermissionsForEntity(entity.ParentId).ToArray();
-            //if there are parent permissions then assign them, otherwise leave null and permissions will become the
-            // user's default permissions.
-            if (parentPermissions.Any())
-            {
-                var userGroupPermissions = (
-                    from perm in parentPermissions
-                    from p in perm.AssignedPermissions
-                    select new EntityPermissionSet.UserGroupPermission(perm.UserGroupId, p)).ToList();
-
-                permissionsRepo.ReplaceEntityPermissions(new EntityPermissionSet(entity.Id, userGroupPermissions));
-                //flag the entity's permissions changed flag so we can track those changes.
-                //Currently only used for the cache refreshers to detect if we should refresh all user permissions cache.
-                ((Content)entity).PermissionsChanged = true;
-            }
-
-            //Create the Content specific data - cmsContent
-            var contentDto = dto.ContentVersionDto.ContentDto;
-            contentDto.NodeId = nodeDto.NodeId;
-            Database.Insert(contentDto);
-
-            //Create the first version - cmsContentVersion
-            //Assumes a new Version guid and Version date (modified date) has been set
-            var contentVersionDto = dto.ContentVersionDto;
-            contentVersionDto.NodeId = nodeDto.NodeId;
-            Database.Insert(contentVersionDto);
-
-            //Create the Document specific data for this version - cmsDocument
-            //Assumes a new Version guid has been generated
-            dto.NodeId = nodeDto.NodeId;
-            Database.Insert(dto);
-
-            //Create the PropertyData for this version - cmsPropertyData
-            var propertyFactory = new PropertyFactory(entity.ContentType.CompositionPropertyTypes.ToArray(), entity.Version, entity.Id);
-            var propertyDataDtos = propertyFactory.BuildDto(entity.Properties);
-            var keyDictionary = new Dictionary<int, int>();
-
-            //Add Properties
-            foreach (var propertyDataDto in propertyDataDtos)
-            {
-                var primaryKey = Convert.ToInt32(Database.Insert(propertyDataDto));
-                keyDictionary.Add(propertyDataDto.PropertyTypeId, primaryKey);
-            }
-
-            //Update Properties with its newly set Id
-            foreach (var property in entity.Properties)
-            {
-                property.Id = keyDictionary[property.PropertyTypeId];
-            }
-
-            //lastly, check if we are a creating a published version , then update the tags table
-            if (entity.Published)
-            {
-                UpdatePropertyTags(entity, _tagRepository);
-            }
-
-            // published => update published version infos, else leave it blank
-            if (entity.Published)
-            {
-                dto.DocumentPublishedReadOnlyDto = new DocumentPublishedReadOnlyDto
-                {
-                    VersionId = dto.VersionId,
-                    VersionDate = dto.UpdateDate,
-                    Newest = true,
-                    NodeId = dto.NodeId,
-                    Published = true
-                };
-                ((Content) entity).PublishedVersionGuid = dto.VersionId;
-                ((Content) entity).PublishedDate = dto.UpdateDate;
-            }
-
-            entity.ResetDirtyProperties();
-        }
-
-        protected override void PersistUpdatedItem(IContent entity)
-        {
-            var publishedState = ((Content)entity).PublishedState;
-
-            //check if we need to make any database changes at all
-            if (entity.RequiresSaving(publishedState) == false)
-            {
-                entity.ResetDirtyProperties();
-                return;
-            }
-
-            //check if we need to create a new version
-            bool shouldCreateNewVersion = entity.ShouldCreateNewVersion(publishedState);
-            if (shouldCreateNewVersion)
-            {
-                //Updates Modified date and Version Guid
-                ((Content)entity).UpdatingEntity();
-            }
-            else
-            {
-                if (entity.IsPropertyDirty("UpdateDate") == false || entity.UpdateDate == default(DateTime))
-                    entity.UpdateDate = DateTime.Now;
-            }
-
-            //Ensure unique name on the same level
-            entity.Name = EnsureUniqueNodeName(entity.ParentId, entity.Name, entity.Id);
-
-            //Ensure that strings don't contain characters that are invalid in XML
-            entity.SanitizeEntityPropertiesForXmlStorage();
-
-            //Look up parent to get and set the correct Path and update SortOrder if ParentId has changed
-            if (entity.IsPropertyDirty("ParentId"))
-            {
-                var parent = Database.First<NodeDto>("WHERE id = @ParentId", new { ParentId = entity.ParentId });
-                entity.Path = string.Concat(parent.Path, ",", entity.Id);
-                entity.Level = parent.Level + 1;
-                var maxSortOrder =
-                    Database.ExecuteScalar<int>(
-                        "SELECT coalesce(max(sortOrder),0) FROM umbracoNode WHERE parentid = @ParentId AND nodeObjectType = @NodeObjectType",
-                        new { ParentId = entity.ParentId, NodeObjectType = NodeObjectTypeId });
-                entity.SortOrder = maxSortOrder + 1;
-
-                //Question: If we move a node, should we update permissions to inherit from the new parent if the parent has permissions assigned?
-                // if we do that, then we'd need to propogate permissions all the way downward which might not be ideal for many people.
-                // Gonna just leave it as is for now, and not re-propogate permissions.
-            }
-
-            var factory = new ContentFactory(NodeObjectTypeId, entity.Id);
-            //Look up Content entry to get Primary for updating the DTO
-            var contentDto = Database.SingleOrDefault<ContentDto>("WHERE nodeId = @Id", new { Id = entity.Id });
-            factory.SetPrimaryKey(contentDto.PrimaryKey);
-            var dto = factory.BuildDto(entity);
-
-            //Updates the (base) node data - umbracoNode
-            var nodeDto = dto.ContentVersionDto.ContentDto.NodeDto;
-            nodeDto.ValidatePathWithException();
-            var o = Database.Update(nodeDto);
-
-            //Only update this DTO if the contentType has actually changed
-            if (contentDto.ContentTypeId != entity.ContentTypeId)
-            {
-                //Create the Content specific data - cmsContent
-                var newContentDto = dto.ContentVersionDto.ContentDto;
-                Database.Update(newContentDto);
-            }
-
-            //a flag that we'll use later to create the tags in the tag db table
-            var publishedStateChanged = false;
-
-            //If Published state has changed then previous versions should have their publish state reset.
-            //If state has been changed to unpublished the previous versions publish state should also be reset.
-            //if (((ICanBeDirty)entity).IsPropertyDirty("Published") && (entity.Published || publishedState == PublishedState.Unpublished))
-            if (entity.ShouldClearPublishedFlagForPreviousVersions(publishedState, shouldCreateNewVersion))
-            {
-                //TODO: This perf can be improved, it could easily be UPDATE WHERE.... (one SQL call instead of many)
-                var publishedDocs = Database.Fetch<DocumentDto>("WHERE nodeId = @Id AND published = @IsPublished", new { Id = entity.Id, IsPublished = true });
-                foreach (var doc in publishedDocs)
-                {
-                    var docDto = doc;
-                    docDto.Published = false;
-                    Database.Update(docDto);
-                }
-
-                //this is a newly published version so we'll update the tags table too (end of this method)
-                publishedStateChanged = true;
-            }
-
-            //Look up (newest) entries by id in cmsDocument table to set newest = false
-            //TODO: This perf can be improved, it could easily be UPDATE WHERE.... (one SQL call instead of many)
-            var documentDtos = Database.Fetch<DocumentDto>("WHERE nodeId = @Id AND newest = @IsNewest", new { Id = entity.Id, IsNewest = true });
-            foreach (var documentDto in documentDtos)
-            {
-                var docDto = documentDto;
-                docDto.Newest = false;
-                Database.Update(docDto);
-            }
-
-            var contentVersionDto = dto.ContentVersionDto;
-            if (shouldCreateNewVersion)
-            {
-                //Create a new version - cmsContentVersion
-                //Assumes a new Version guid and Version date (modified date) has been set
-                Database.Insert(contentVersionDto);
-                //Create the Document specific data for this version - cmsDocument
-                //Assumes a new Version guid has been generated
-                Database.Insert(dto);
-            }
-            else
-            {
-                //In order to update the ContentVersion we need to retrieve its primary key id
-                var contentVerDto = Database.SingleOrDefault<ContentVersionDto>("WHERE VersionId = @Version", new { Version = entity.Version });
-                contentVersionDto.Id = contentVerDto.Id;
-
-                Database.Update(contentVersionDto);
-                Database.Update(dto);
-            }
-
-            //Create the PropertyData for this version - cmsPropertyData
-            var propertyFactory = new PropertyFactory(entity.ContentType.CompositionPropertyTypes.ToArray(), entity.Version, entity.Id);
-            var propertyDataDtos = propertyFactory.BuildDto(entity.Properties);
-            var keyDictionary = new Dictionary<int, int>();
-
-            //Add Properties
-            foreach (var propertyDataDto in propertyDataDtos)
-            {
-                if (shouldCreateNewVersion == false && propertyDataDto.Id > 0)
-                {
-                    Database.Update(propertyDataDto);
-                }
-                else
-                {
-                    int primaryKey = Convert.ToInt32(Database.Insert(propertyDataDto));
-                    keyDictionary.Add(propertyDataDto.PropertyTypeId, primaryKey);
-                }
-            }
-
-            //Update Properties with its newly set Id
-            if (keyDictionary.Any())
-            {
-                foreach (var property in entity.Properties)
-                {
-                    if (keyDictionary.ContainsKey(property.PropertyTypeId) == false) continue;
-
-                    property.Id = keyDictionary[property.PropertyTypeId];
-                }
-            }
-
-            //lastly, check if we are a newly published version and then update the tags table
-            if (publishedStateChanged && entity.Published)
-            {
-                UpdatePropertyTags(entity, _tagRepository);
-            }
-            else if (publishedStateChanged && (entity.Trashed || entity.Published == false))
-            {
-                //it's in the trash or not published remove all entity tags
-                ClearEntityTags(entity, _tagRepository);
-            }
-
-            // published => update published version infos,
-            // else if unpublished then clear published version infos
-            if (entity.Published)
-            {
-                dto.DocumentPublishedReadOnlyDto = new DocumentPublishedReadOnlyDto
-                {
-                    VersionId = dto.VersionId,
-                    VersionDate = dto.UpdateDate,
-                    Newest = true,
-                    NodeId = dto.NodeId,
-                    Published = true
-                };
-                ((Content) entity).PublishedVersionGuid = dto.VersionId;
-                ((Content) entity).PublishedDate = dto.UpdateDate;
-            }
-            else if (publishedStateChanged)
-            {
-                dto.DocumentPublishedReadOnlyDto = new DocumentPublishedReadOnlyDto
-                {
-                    VersionId = default (Guid),
-                    VersionDate = default (DateTime),
-                    Newest = false,
-                    NodeId = dto.NodeId,
-                    Published = false
-                };
-                ((Content) entity).PublishedVersionGuid = default(Guid);
-                ((Content) entity).PublishedDate = default (DateTime);
-            }
-
-            entity.ResetDirtyProperties();
-        }
-
-
-        #endregion
-
-        #region Implementation of IContentRepository
-
-        public IEnumerable<IContent> GetByPublishedVersion(IQuery<IContent> query)
-        {
-            Func<SqlTranslator<IContent>, Sql> translate = t =>
-            {
-                return t.Translate()
-                    .Where<DocumentDto>(x => x.Published, SqlSyntax)
-                    .OrderBy<NodeDto>(x => x.Level, SqlSyntax)
-                    .OrderBy<NodeDto>(x => x.SortOrder, SqlSyntax);
-            };
-
-            // we WANT to return contents in top-down order, ie parents should come before children
-            // ideal would be pure xml "document order" which can be achieved with:
-            // ORDER BY substring(path, 1, len(path) - charindex(',', reverse(path))), sortOrder
-            // but that's probably an overkill - sorting by level,sortOrder should be enough
-
-            var sqlFull = GetBaseQuery(BaseQueryType.FullMultiple);
-            var translatorFull = new SqlTranslator<IContent>(sqlFull, query);
-            var sqlIds = GetBaseQuery(BaseQueryType.Ids);
-            var translatorIds = new SqlTranslator<IContent>(sqlIds, query);
-
-            return ProcessQuery(translate(translatorFull), new PagingSqlQuery(translate(translatorIds)), true);
-        }
-
-        /// <summary>
-        /// This builds the Xml document used for the XML cache
-        /// </summary>
-        /// <returns></returns>
-        public XmlDocument BuildXmlCache()
-        {
-            //TODO: This is what we should do , but converting to use XDocument would be breaking unless we convert
-            // to XmlDocument at the end of this, but again, this would be bad for memory... though still not nearly as
-            // bad as what is happening before!
-            // We'll keep using XmlDocument for now though, but XDocument xml generation is much faster:
-            // https://blogs.msdn.microsoft.com/codejunkie/2008/10/08/xmldocument-vs-xelement-performance/
-            // I think we already have code in here to convert XDocument to XmlDocument but in case we don't here
-            // it is: https://blogs.msdn.microsoft.com/marcelolr/2009/03/13/fast-way-to-convert-xmldocument-into-xdocument/
-
-            //// Prepare an XmlDocument with an appropriate inline DTD to match
-            //// the expected content
-            //var parent = new XElement("root", new XAttribute("id", "-1"));
-            //var xmlDoc = new XDocument(
-            //    new XDocumentType("root", null, null, DocumentType.GenerateDtd()),
-            //    parent);
-
-            var xmlDoc = new XmlDocument();
-            var doctype = xmlDoc.CreateDocumentType("root", null, null,
-                ApplicationContext.Current.Services.ContentTypeService.GetContentTypesDtd());
-            xmlDoc.AppendChild(doctype);
-            var parent = xmlDoc.CreateElement("root");
-            var pIdAtt = xmlDoc.CreateAttribute("id");
-            pIdAtt.Value = "-1";
-            parent.Attributes.Append(pIdAtt);
-            xmlDoc.AppendChild(parent);
-
-            //Ensure that only nodes that have published versions are selected
-            var sql = string.Format(@"select umbracoNode.id, umbracoNode.parentID, umbracoNode.sortOrder, cmsContentXml.{0}, umbracoNode.{1} from umbracoNode
-inner join cmsContentXml on cmsContentXml.nodeId = umbracoNode.id and umbracoNode.nodeObjectType = @type
-where umbracoNode.id in (select cmsDocument.nodeId from cmsDocument where cmsDocument.published = 1)
-order by umbracoNode.{2}, umbracoNode.parentID, umbracoNode.sortOrder",
-                SqlSyntax.GetQuotedColumnName("xml"),
-                SqlSyntax.GetQuotedColumnName("level"),
-                SqlSyntax.GetQuotedColumnName("level"));
-
-            XmlElement last = null;
-
-            //NOTE: Query creates a reader - does not load all into memory
-            foreach (var row in Database.Query<dynamic>(sql, new { type = new Guid(Constants.ObjectTypes.Document) }))
-            {
-                string parentId = ((int)row.parentID).ToInvariantString();
-                string xml = row.xml;
-                int sortOrder = row.sortOrder;
-
-                //if the parentid is changing
-                if (last != null && last.GetAttribute("parentID") != parentId)
-                {
-                    parent = xmlDoc.GetElementById(parentId);
-                    if (parent == null)
-                    {
-                        //Need to short circuit here, if the parent is not there it means that the parent is unpublished
-                        // and therefore the child is not published either so cannot be included in the xml cache
-                        continue;
-                    }
-                }
-
-                var xmlDocFragment = xmlDoc.CreateDocumentFragment();
-                xmlDocFragment.InnerXml = xml;
-
-                last = (XmlElement)parent.AppendChild(xmlDocFragment);
-
-                // fix sortOrder - see notes in UpdateSortOrder
-                last.Attributes["sortOrder"].Value = sortOrder.ToInvariantString();
-            }
-
-            return xmlDoc;
-
-        }
-
-        public int CountPublished()
-        {
-            var sql = GetBaseQuery(true).Where<NodeDto>(x => x.Trashed == false)
-                .Where<DocumentDto>(x => x.Published == true);
-            return Database.ExecuteScalar<int>(sql);
-        }
-
-        public void ReplaceContentPermissions(EntityPermissionSet permissionSet)
-        {
-            var repo = new PermissionRepository<IContent>(UnitOfWork, _cacheHelper, SqlSyntax);
-            repo.ReplaceEntityPermissions(permissionSet);
-        }
-
-        public void ClearPublished(IContent content)
-        {
-            var sql = "UPDATE cmsDocument SET published=0 WHERE nodeId=@id AND published=1";
-            Database.Execute(sql, new {id = content.Id});
-        }
-
-        /// <summary>
-        /// Assigns a single permission to the current content item for the specified user group ids
-        /// </summary>
-        /// <param name="entity"></param>
-        /// <param name="permission"></param>
-<<<<<<< HEAD
-        /// <param name="groupIds"></param>        
-        public void AssignEntityPermission(IContent entity, char permission, IEnumerable<int> groupIds)
-=======
-        /// <param name="userIds"></param>
-        public void AssignEntityPermission(IContent entity, char permission, IEnumerable<int> userIds)
->>>>>>> 42d7c83a
-        {
-            var repo = new PermissionRepository<IContent>(UnitOfWork, _cacheHelper, SqlSyntax);
-            repo.AssignEntityPermission(entity, permission, groupIds);
-        }
-
-        public IEnumerable<UserGroupEntityPermission> GetPermissionsForEntity(int entityId)
-        {
-            var repo = new PermissionRepository<IContent>(UnitOfWork, _cacheHelper, SqlSyntax);
-            return repo.GetPermissionsForEntity(entityId);
-        }
-
-        /// <summary>
-        /// Adds/updates content/published xml
-        /// </summary>
-        /// <param name="content"></param>
-        /// <param name="xml"></param>
-        public void AddOrUpdateContentXml(IContent content, Func<IContent, XElement> xml)
-        {
-            _contentXmlRepository.AddOrUpdate(new ContentXmlEntity<IContent>(content, xml));
-        }
-
-        /// <summary>
-        /// Used to remove the content xml for a content item
-        /// </summary>
-        /// <param name="content"></param>
-        public void DeleteContentXml(IContent content)
-        {
-            _contentXmlRepository.Delete(new ContentXmlEntity<IContent>(content));
-        }
-
-        /// <summary>
-        /// Adds/updates preview xml
-        /// </summary>
-        /// <param name="content"></param>
-        /// <param name="xml"></param>
-        public void AddOrUpdatePreviewXml(IContent content, Func<IContent, XElement> xml)
-        {
-            _contentPreviewRepository.AddOrUpdate(new ContentPreviewEntity<IContent>(content, xml));
-        }
-
-        /// <summary>
-        /// Gets paged content results
-        /// </summary>
-        /// <param name="query">Query to excute</param>
-        /// <param name="pageIndex">Page number</param>
-        /// <param name="pageSize">Page size</param>
-        /// <param name="totalRecords">Total records query would return without paging</param>
-        /// <param name="orderBy">Field to order by</param>
-        /// <param name="orderDirection">Direction to order by</param>
-        /// <param name="orderBySystemField">Flag to indicate when ordering by system field</param>
-        /// <param name="filter">Search text filter</param>
-        /// <returns>An Enumerable list of <see cref="IContent"/> objects</returns>
-        public IEnumerable<IContent> GetPagedResultsByQuery(IQuery<IContent> query, long pageIndex, int pageSize, out long totalRecords,
-            string orderBy, Direction orderDirection, bool orderBySystemField, IQuery<IContent> filter = null)
-        {
-
-            //NOTE: This uses the GetBaseQuery method but that does not take into account the required 'newest' field which is
-            // what we always require for a paged result, so we'll ensure it's included in the filter
-
-            var filterSql = new Sql().Append("AND (cmsDocument.newest = 1)");
-            if (filter != null)
-            {
-                foreach (var filterClaus in filter.GetWhereClauses())
-                {
-                    filterSql.Append(string.Format("AND ({0})", filterClaus.Item1), filterClaus.Item2);
-                }
-            }
-
-            Func<Tuple<string, object[]>> filterCallback = () => new Tuple<string, object[]>(filterSql.SQL, filterSql.Arguments);
-
-            return GetPagedResultsByQuery<DocumentDto>(query, pageIndex, pageSize, out totalRecords,
-                new Tuple<string, string>("cmsDocument", "nodeId"),
-                (sqlFull, pagingSqlQuery) => ProcessQuery(sqlFull, pagingSqlQuery), orderBy, orderDirection, orderBySystemField,
-                filterCallback);
-
-        }
-
-        #endregion
-
-        #region IRecycleBinRepository members
-
-        protected override int RecycleBinId
-        {
-            get { return Constants.System.RecycleBinContent; }
-        }
-
-        #endregion
-
-        protected override string GetDatabaseFieldNameForOrderBy(string orderBy)
-        {
-            //Some custom ones
-            switch (orderBy.ToUpperInvariant())
-            {
-                case "NAME":
-                    return "cmsDocument.text";
-                case "UPDATER":
-                    //TODO: This isn't going to work very nicely because it's going to order by ID, not by letter
-                    return "cmsDocument.documentUser";
-            }
-
-            return base.GetDatabaseFieldNameForOrderBy(orderBy);
-        }
-
-        /// <summary>
-        /// This is the underlying method that processes most queries for this repository
-        /// </summary>
-        /// <param name="sqlFull">
-        /// The FullMultiple SQL without the outer join to return all data required to create an IContent excluding it's published state data which this will query separately
-        /// </param>
-        /// <param name="pagingSqlQuery">
-        /// The Id SQL without the outer join to just return all document ids - used to process the properties for the content item
-        /// </param>
-        /// <param name="withCache"></param>
-        /// <param name="includeAllVersions">
-        /// Generally when querying for content we only want to return the most recent version of the content item, however in some cases like when
-        /// we want to return all versions of a content item, we can't simply return the latest
-        /// </param>
-        /// <returns></returns>
-        private IEnumerable<IContent> ProcessQuery(Sql sqlFull, PagingSqlQuery pagingSqlQuery, bool withCache = false, bool includeAllVersions = false)
-        {
-            // fetch returns a list so it's ok to iterate it in this method
-            var dtos = Database.Fetch<DocumentDto, ContentVersionDto, ContentDto, NodeDto>(sqlFull);
-            if (dtos.Count == 0) return Enumerable.Empty<IContent>();
-
-            //Go and get all of the published version data separately for this data, this is because when we are querying
-            //for multiple content items we don't include the outer join to fetch this data in the same query because
-            //it is insanely slow. Instead we just fetch the published version data separately in one query.
-
-            //we need to parse the original SQL statement and reduce the columns to just cmsDocument.nodeId so that we can use
-            // the statement to go get the published data for all of the items by using an inner join
-            var parsedOriginalSql = "SELECT cmsDocument.nodeId " + sqlFull.SQL.Substring(sqlFull.SQL.IndexOf("FROM", StringComparison.Ordinal));
-            //now remove everything from an Orderby clause and beyond
-            if (parsedOriginalSql.InvariantContains("ORDER BY "))
-            {
-                parsedOriginalSql = parsedOriginalSql.Substring(0, parsedOriginalSql.LastIndexOf("ORDER BY ", StringComparison.Ordinal));
-            }
-
-            //order by update date DESC, if there is corrupted published flags we only want the latest!
-            var publishedSql = new Sql(@"SELECT cmsDocument.nodeId, cmsDocument.published, cmsDocument.versionId, cmsDocument.updateDate, cmsDocument.newest
-FROM cmsDocument INNER JOIN cmsContentVersion ON cmsContentVersion.VersionId = cmsDocument.versionId
-WHERE cmsDocument.published = 1 AND cmsDocument.nodeId IN 
-(" + parsedOriginalSql + @")
-ORDER BY cmsContentVersion.id DESC
-", sqlFull.Arguments);
-
-            //go and get the published version data, we do a Query here and not a Fetch so we are
-            //not allocating a whole list to memory just to allocate another list in memory since
-            //we are assigning this data to a keyed collection for fast lookup below
-            var publishedData = Database.Query<DocumentPublishedReadOnlyDto>(publishedSql);
-            var publishedDataCollection = new DocumentPublishedReadOnlyDtoCollection();
-            foreach (var publishedDto in publishedData)
-            {
-                //double check that there's no corrupt db data, there should only be a single published item
-                if (publishedDataCollection.Contains(publishedDto.NodeId) == false)
-                    publishedDataCollection.Add(publishedDto);
-            }
-
-            //This is a tuple list identifying if the content item came from the cache or not
-            var content = new List<Tuple<IContent, bool>>();
-            var defs = new DocumentDefinitionCollection(includeAllVersions);
-            var templateIds = new List<int>();
-
-            //track the looked up content types, even though the content types are cached
-            // they still need to be deep cloned out of the cache and we don't want to add
-            // the overhead of deep cloning them on every item in this loop
-            var contentTypes = new Dictionary<int, IContentType>();
-
-            foreach (var dto in dtos)
-            {
-                DocumentPublishedReadOnlyDto publishedDto;
-                publishedDataCollection.TryGetValue(dto.NodeId, out publishedDto);
-
-                // if the cache contains the published version, use it
-                if (withCache)
-                {
-                    var cached = IsolatedCache.GetCacheItem<IContent>(GetCacheIdKey<IContent>(dto.NodeId));
-                    //only use this cached version if the dto returned is also the publish version, they must match and be teh same version
-                    if (cached != null && cached.Version == dto.VersionId && cached.Published && dto.Published)
-                    {
-                        content.Add(new Tuple<IContent, bool>(cached, true));
-                        continue;
-                    }
-                }
-
-                // else, need to fetch from the database
-                // content type repository is full-cache so OK to get each one independently
-
-                IContentType contentType;
-                if (contentTypes.ContainsKey(dto.ContentVersionDto.ContentDto.ContentTypeId))
-                {
-                    contentType = contentTypes[dto.ContentVersionDto.ContentDto.ContentTypeId];
-                }
-                else
-                {
-                    contentType = _contentTypeRepository.Get(dto.ContentVersionDto.ContentDto.ContentTypeId);
-                    contentTypes[dto.ContentVersionDto.ContentDto.ContentTypeId] = contentType;
-                }
-
-                // track the definition and if it's successfully added or updated then processed
-                if (defs.AddOrUpdate(new DocumentDefinition(dto, contentType)))
-                {
-                    // assign template
-                    if (dto.TemplateId.HasValue && dto.TemplateId.Value > 0)
-                        templateIds.Add(dto.TemplateId.Value);
-
-                    content.Add(new Tuple<IContent, bool>(ContentFactory.BuildEntity(dto, contentType, publishedDto), false));
-                }
-            }
-
-            // load all required templates in 1 query
-            var templates = _templateRepository.GetAll(templateIds.ToArray())
-                .ToDictionary(x => x.Id, x => x);
-
-            // load all properties for all documents from database in 1 query
-            var propertyData = GetPropertyCollection(pagingSqlQuery, defs);
-
-            // assign template and property data
-            foreach (var contentItem in content)
-            {
-                var cc = contentItem.Item1;
-                var fromCache = contentItem.Item2;
-
-                //if this has come from cache, we do not need to build up it's structure
-                if (fromCache) continue;
-
-                var def = defs[includeAllVersions ? (ValueType)cc.Version : cc.Id];
-
-                ITemplate template = null;
-                if (def.DocumentDto.TemplateId.HasValue)
-                    templates.TryGetValue(def.DocumentDto.TemplateId.Value, out template); // else null
-                cc.Template = template;
-                cc.Properties = propertyData[cc.Version];
-
-                //on initial construction we don't want to have dirty properties tracked
-                // http://issues.umbraco.org/issue/U4-1946
-                cc.ResetDirtyProperties(false);
-            }
-
-            return content.Select(x => x.Item1).ToArray();
-        }
-
-        /// <summary>
-        /// Private method to create a content object from a DocumentDto, which is used by Get and GetByVersion.
-        /// </summary>
-        /// <param name="dto"></param>
-        /// <param name="docSql"></param>
-        /// <returns></returns>
-        private IContent CreateContentFromDto(DocumentDto dto, Sql docSql)
-        {
-            var contentType = _contentTypeRepository.Get(dto.ContentVersionDto.ContentDto.ContentTypeId);
-
-            var content = ContentFactory.BuildEntity(dto, contentType);
-
-            //Check if template id is set on DocumentDto, and get ITemplate if it is.
-            if (dto.TemplateId.HasValue && dto.TemplateId.Value > 0)
-            {
-                content.Template = _templateRepository.Get(dto.TemplateId.Value);
-            }
-
-            var docDef = new DocumentDefinition(dto, contentType);
-
-            var properties = GetPropertyCollection(docSql, new[] { docDef });
-
-            content.Properties = properties[dto.VersionId];
-
-            //on initial construction we don't want to have dirty properties tracked
-            // http://issues.umbraco.org/issue/U4-1946
-            ((Entity)content).ResetDirtyProperties(false);
-            return content;
-        }
-
-        private string EnsureUniqueNodeName(int parentId, string nodeName, int id = 0)
-        {
-            if (EnsureUniqueNaming == false)
-                return nodeName;
-
-            var sql = new Sql();
-            sql.Select("*")
-               .From<NodeDto>()
-               .Where<NodeDto>(x => x.NodeObjectType == NodeObjectTypeId && x.ParentId == parentId && x.Text.StartsWith(nodeName));
-
-            int uniqueNumber = 1;
-            var currentName = nodeName;
-
-            var dtos = Database.Fetch<NodeDto>(sql);
-            if (dtos.Any())
-            {
-                var results = dtos.OrderBy(x => x.Text, new SimilarNodeNameComparer());
-                foreach (var dto in results)
-                {
-                    if (id != 0 && id == dto.NodeId) continue;
-
-                    if (dto.Text.ToLowerInvariant().Equals(currentName.ToLowerInvariant()))
-                    {
-                        currentName = nodeName + string.Format(" ({0})", uniqueNumber);
-                        uniqueNumber++;
-                    }
-                }
-            }
-
-            return currentName;
-        }
-
-        /// <summary>
-        /// Dispose disposable properties
-        /// </summary>
-        /// <remarks>
-        /// Ensure the unit of work is disposed
-        /// </remarks>
-        protected override void DisposeResources()
-        {
-            _contentTypeRepository.Dispose();
-            _templateRepository.Dispose();
-            _tagRepository.Dispose();
-            _contentPreviewRepository.Dispose();
-            _contentXmlRepository.Dispose();
-        }
-
-        /// <summary>
-        /// A keyed collection for fast lookup when retrieving a separate list of published version data
-        /// </summary>
-        private class DocumentPublishedReadOnlyDtoCollection : KeyedCollection<int, DocumentPublishedReadOnlyDto>
-        {
-            protected override int GetKeyForItem(DocumentPublishedReadOnlyDto item)
-            {
-                return item.NodeId;
-            }
-
-            public bool TryGetValue(int key, out DocumentPublishedReadOnlyDto val)
-            {
-                if (Dictionary == null)
-                {
-                    val = null;
-                    return false;
-                }
-                return Dictionary.TryGetValue(key, out val);
-            }
-        }
-    }
+﻿using System;
+using System.Collections.Generic;
+using System.Collections.ObjectModel;
+using System.Globalization;
+using System.Linq;
+using System.Xml;
+using System.Xml.Linq;
+using Umbraco.Core.Logging;
+using Umbraco.Core.Models;
+using Umbraco.Core.Models.EntityBase;
+using Umbraco.Core.Models.Membership;
+using Umbraco.Core.Models.Rdbms;
+using Umbraco.Core.Persistence.DatabaseModelDefinitions;
+using Umbraco.Core.Persistence.Factories;
+using Umbraco.Core.Persistence.Querying;
+using Umbraco.Core.Cache;
+using Umbraco.Core.Configuration.UmbracoSettings;
+using Umbraco.Core.Persistence.SqlSyntax;
+using Umbraco.Core.Persistence.UnitOfWork;
+
+namespace Umbraco.Core.Persistence.Repositories
+{
+    /// <summary>
+    /// Represents a repository for doing CRUD operations for <see cref="IContent"/>
+    /// </summary>
+    internal class ContentRepository : RecycleBinRepository<int, IContent>, IContentRepository
+    {
+        private readonly IContentTypeRepository _contentTypeRepository;
+        private readonly ITemplateRepository _templateRepository;
+        private readonly ITagRepository _tagRepository;
+        private readonly CacheHelper _cacheHelper;
+        private readonly ContentPreviewRepository<IContent> _contentPreviewRepository;
+        private readonly ContentXmlRepository<IContent> _contentXmlRepository;
+
+        public ContentRepository(IScopeUnitOfWork work, CacheHelper cacheHelper, ILogger logger, ISqlSyntaxProvider syntaxProvider, IContentTypeRepository contentTypeRepository, ITemplateRepository templateRepository, ITagRepository tagRepository, IContentSection contentSection)
+            : base(work, cacheHelper, logger, syntaxProvider, contentSection)
+        {
+            if (contentTypeRepository == null) throw new ArgumentNullException("contentTypeRepository");
+            if (templateRepository == null) throw new ArgumentNullException("templateRepository");
+            if (tagRepository == null) throw new ArgumentNullException("tagRepository");
+            _contentTypeRepository = contentTypeRepository;
+            _templateRepository = templateRepository;
+            _tagRepository = tagRepository;
+            _cacheHelper = cacheHelper;
+            _contentPreviewRepository = new ContentPreviewRepository<IContent>(work, CacheHelper.NoCache, logger, syntaxProvider);
+            _contentXmlRepository = new ContentXmlRepository<IContent>(work, CacheHelper.NoCache, logger, syntaxProvider);
+
+            EnsureUniqueNaming = true;
+        }
+
+        public bool EnsureUniqueNaming { get; set; }
+
+        #region Overrides of RepositoryBase<IContent>
+
+        protected override IContent PerformGet(int id)
+        {
+            var sql = GetBaseQuery(BaseQueryType.FullSingle)
+                .Where(GetBaseWhereClause(), new { Id = id })
+                .Where<DocumentDto>(x => x.Newest, SqlSyntax)
+                .OrderByDescending<ContentVersionDto>(x => x.VersionDate, SqlSyntax);
+
+            var dto = Database.Fetch<DocumentDto, ContentVersionDto, ContentDto, NodeDto, DocumentPublishedReadOnlyDto>(SqlSyntax.SelectTop(sql, 1)).FirstOrDefault();
+
+            if (dto == null)
+                return null;
+
+            var content = CreateContentFromDto(dto, sql);
+
+            return content;
+        }
+
+        protected override IEnumerable<IContent> PerformGetAll(params int[] ids)
+        {
+            Func<Sql, Sql> translate = s =>
+            {
+                if (ids.Any())
+                {
+                    s.Where("umbracoNode.id in (@ids)", new { ids });
+                }
+                //we only want the newest ones with this method
+                s.Where<DocumentDto>(x => x.Newest, SqlSyntax);
+                return s;
+            };
+
+            var sqlBaseFull = GetBaseQuery(BaseQueryType.FullMultiple);
+            var sqlBaseIds = GetBaseQuery(BaseQueryType.Ids);
+
+            return ProcessQuery(translate(sqlBaseFull), new PagingSqlQuery(translate(sqlBaseIds)));
+        }
+
+        protected override IEnumerable<IContent> PerformGetByQuery(IQuery<IContent> query)
+        {
+            var sqlBaseFull = GetBaseQuery(BaseQueryType.FullMultiple);
+            var sqlBaseIds = GetBaseQuery(BaseQueryType.Ids);
+
+            Func<SqlTranslator<IContent>, Sql> translate = (translator) =>
+            {
+                return translator.Translate()
+                    .Where<DocumentDto>(x => x.Newest, SqlSyntax)
+                    .OrderByDescending<ContentVersionDto>(x => x.VersionDate, SqlSyntax)
+                    .OrderBy<NodeDto>(x => x.SortOrder, SqlSyntax);
+            };
+
+            var translatorFull = new SqlTranslator<IContent>(sqlBaseFull, query);
+            var translatorIds = new SqlTranslator<IContent>(sqlBaseIds, query);
+
+            return ProcessQuery(translate(translatorFull), new PagingSqlQuery(translate(translatorIds)));
+        }
+
+        #endregion
+
+        #region Overrides of PetaPocoRepositoryBase<IContent>
+
+        /// <summary>
+        /// Returns the base query to return Content
+        /// </summary>
+        /// <param name="queryType"></param>
+        /// <returns></returns>
+        /// <remarks>
+        /// Content queries will differ depending on what needs to be returned:
+        /// * FullSingle: When querying for a single document, this will include the Outer join to fetch the content item's published version info
+        /// * FullMultiple: When querying for multiple documents, this will exclude the Outer join to fetch the content item's published version info - this info would need to be fetched separately
+        /// * Ids: This would essentially be the same as FullMultiple however the columns specified will only return the Ids for the documents
+        /// * Count: A query to return the count for documents
+        /// </remarks>
+        protected override Sql GetBaseQuery(BaseQueryType queryType)
+        {
+            var sql = new Sql();
+            sql.Select(queryType == BaseQueryType.Count ? "COUNT(*)" : (queryType == BaseQueryType.Ids ? "cmsDocument.nodeId" : "*"))
+                .From<DocumentDto>(SqlSyntax)
+                .InnerJoin<ContentVersionDto>(SqlSyntax)
+                .On<DocumentDto, ContentVersionDto>(SqlSyntax, left => left.VersionId, right => right.VersionId)
+                .InnerJoin<ContentDto>(SqlSyntax)
+                .On<ContentVersionDto, ContentDto>(SqlSyntax, left => left.NodeId, right => right.NodeId)
+                .InnerJoin<NodeDto>(SqlSyntax)
+                .On<ContentDto, NodeDto>(SqlSyntax, left => left.NodeId, right => right.NodeId);
+            //TODO: IF we want to enable querying on content type information this will need to be joined
+            //.InnerJoin<ContentTypeDto>(SqlSyntax)
+            //.On<ContentDto, ContentTypeDto>(SqlSyntax, left => left.ContentTypeId, right => right.NodeId, SqlSyntax);
+
+            if (queryType == BaseQueryType.FullSingle)
+            {
+                //The only reason we apply this left outer join is to be able to pull back the DocumentPublishedReadOnlyDto
+                //information with the entire data set, so basically this will get both the latest document and also it's published
+                //version if it has one. When performing a count or when retrieving Ids like in paging, this is unecessary
+                //and causes huge performance overhead for the SQL server, especially when sorting the result.
+                //We also don't include this outer join when querying for multiple entities since it is much faster to fetch this information
+                //in a separate query. For a single entity this is ok.
+
+                var sqlx = string.Format("LEFT OUTER JOIN {0} {1} ON ({1}.{2}={0}.{2} AND {1}.{3}=1)",
+                SqlSyntax.GetQuotedTableName("cmsDocument"),
+                SqlSyntax.GetQuotedTableName("cmsDocument2"),
+                SqlSyntax.GetQuotedColumnName("nodeId"),
+                SqlSyntax.GetQuotedColumnName("published"));
+
+                // cannot do this because PetaPoco does not know how to alias the table
+                //.LeftOuterJoin<DocumentPublishedReadOnlyDto>()
+                //.On<DocumentDto, DocumentPublishedReadOnlyDto>(left => left.NodeId, right => right.NodeId)
+                // so have to rely on writing our own SQL
+                sql.Append(sqlx /*, new { @published = true }*/);
+            }
+
+            sql.Where<NodeDto>(x => x.NodeObjectType == NodeObjectTypeId, SqlSyntax);
+
+            return sql;
+        }
+
+        protected override Sql GetBaseQuery(bool isCount)
+        {
+            return GetBaseQuery(isCount ? BaseQueryType.Count : BaseQueryType.FullSingle);
+        }
+
+        protected override string GetBaseWhereClause()
+        {
+            return "umbracoNode.id = @Id";
+        }
+
+        protected override IEnumerable<string> GetDeleteClauses()
+        {
+            var list = new List<string>
+                           {
+                               "DELETE FROM umbracoRedirectUrl WHERE contentKey IN (SELECT uniqueID FROM umbracoNode WHERE id = @Id)",
+                               "DELETE FROM cmsTask WHERE nodeId = @Id",
+                               "DELETE FROM umbracoUser2NodeNotify WHERE nodeId = @Id",
+                               "DELETE FROM umbracoUserGroup2NodePermission WHERE nodeId = @Id",
+                               "DELETE FROM umbracoRelation WHERE parentId = @Id",
+                               "DELETE FROM umbracoRelation WHERE childId = @Id",
+                               "DELETE FROM cmsTagRelationship WHERE nodeId = @Id",
+                               "DELETE FROM umbracoDomains WHERE domainRootStructureID = @Id",
+                               "DELETE FROM cmsDocument WHERE nodeId = @Id",
+                               "DELETE FROM cmsPropertyData WHERE contentNodeId = @Id",
+                               "DELETE FROM cmsPreviewXml WHERE nodeId = @Id",
+                               "DELETE FROM cmsContentVersion WHERE ContentId = @Id",
+                               "DELETE FROM cmsContentXml WHERE nodeId = @Id",
+                               "DELETE FROM cmsContent WHERE nodeId = @Id",
+                               "DELETE FROM umbracoAccess WHERE nodeId = @Id",
+                               "DELETE FROM umbracoNode WHERE id = @Id"
+                           };
+            return list;
+        }
+
+        protected override Guid NodeObjectTypeId
+        {
+            get { return new Guid(Constants.ObjectTypes.Document); }
+        }
+
+        #endregion
+
+        #region Overrides of VersionableRepositoryBase<IContent>
+
+        public void RebuildXmlStructures(Func<IContent, XElement> serializer, int groupSize = 200, IEnumerable<int> contentTypeIds = null)
+        {
+            // the previous way of doing this was to run it all in one big transaction,
+            // and to bulk-insert groups of xml rows - which works, until the transaction
+            // times out - and besides, because v7 transactions are ReadCommited, it does
+            // not bring much safety - so this reverts to updating each record individually,
+            // and it may be slower in the end, but should be more resilient.
+
+            var contentTypeIdsA = contentTypeIds == null ? new int[0] : contentTypeIds.ToArray();
+
+            Func<int, Sql, Sql> translate = (bId, sql) =>
+            {
+                if (contentTypeIdsA.Length > 0)
+                {
+                    sql.WhereIn<ContentDto>(x => x.ContentTypeId, contentTypeIdsA, SqlSyntax);
+                }
+
+                sql
+                    .Where<NodeDto>(x => x.NodeId > bId && x.Trashed == false, SqlSyntax)
+                    .Where<DocumentDto>(x => x.Published, SqlSyntax)
+                    .OrderBy<NodeDto>(x => x.NodeId, SqlSyntax);
+
+                return sql;
+            };
+
+            var baseId = 0;
+
+            while (true)
+            {
+                // get the next group of nodes
+                var sqlFull = translate(baseId, GetBaseQuery(BaseQueryType.FullMultiple));
+                var sqlIds = translate(baseId, GetBaseQuery(BaseQueryType.Ids));
+
+                var xmlItems = ProcessQuery(SqlSyntax.SelectTop(sqlFull, groupSize), new PagingSqlQuery(SqlSyntax.SelectTop(sqlIds, groupSize)))
+                    .Select(x => new ContentXmlDto { NodeId = x.Id, Xml = serializer(x).ToString() })
+                    .ToList();
+
+                // no more nodes, break
+                if (xmlItems.Count == 0) break;
+
+                foreach (var xmlItem in xmlItems)
+                {
+                    try
+                    {
+                        // should happen in most cases, then it tries to insert, and it should work
+                        // unless the node has been deleted, and we just report the exception
+                        Database.InsertOrUpdate(xmlItem);
+                    }
+                    catch (Exception e)
+                    {
+                        Logger.Error<MediaRepository>("Could not rebuild XML for nodeId=" + xmlItem.NodeId, e);
+                    }
+                }
+                baseId = xmlItems[xmlItems.Count - 1].NodeId;
+            }
+
+            //now delete the items that shouldn't be there
+            var sqlAllIds = translate(0, GetBaseQuery(BaseQueryType.Ids));
+            var allContentIds = Database.Fetch<int>(sqlAllIds);
+            var docObjectType = Guid.Parse(Constants.ObjectTypes.Document);
+            var xmlIdsQuery = new Sql()
+                .Select("DISTINCT cmsContentXml.nodeId")
+                .From<ContentXmlDto>(SqlSyntax)
+                .InnerJoin<NodeDto>(SqlSyntax)
+                .On<ContentXmlDto, NodeDto>(SqlSyntax, left => left.NodeId, right => right.NodeId);
+
+            if (contentTypeIdsA.Length > 0)
+            {
+                xmlIdsQuery.InnerJoin<ContentDto>(SqlSyntax)
+                    .On<ContentDto, NodeDto>(SqlSyntax, left => left.NodeId, right => right.NodeId)
+                    .InnerJoin<ContentTypeDto>(SqlSyntax)
+                    .On<ContentTypeDto, ContentDto>(SqlSyntax, left => left.NodeId, right => right.ContentTypeId)
+                    .WhereIn<ContentDto>(x => x.ContentTypeId, contentTypeIdsA, SqlSyntax);
+            }
+
+            xmlIdsQuery.Where<NodeDto>(dto => dto.NodeObjectType == docObjectType, SqlSyntax);
+
+            var allXmlIds = Database.Fetch<int>(xmlIdsQuery);
+
+            var toRemove = allXmlIds.Except(allContentIds).ToArray();
+            if (toRemove.Length > 0)
+            {
+                foreach (var idGroup in toRemove.InGroupsOf(2000))
+                {
+                    Database.Execute("DELETE FROM cmsContentXml WHERE nodeId IN (@ids)", new { ids = idGroup });
+                }
+            }
+
+        }
+
+        public override IEnumerable<IContent> GetAllVersions(int id)
+        {
+            Func<Sql, Sql> translate = s =>
+            {
+                return s.Where(GetBaseWhereClause(), new {Id = id})
+                    .OrderByDescending<ContentVersionDto>(x => x.VersionDate, SqlSyntax);
+            };
+
+            var sqlFull = translate(GetBaseQuery(BaseQueryType.FullMultiple));
+            var sqlIds = translate(GetBaseQuery(BaseQueryType.Ids));
+
+            return ProcessQuery(sqlFull, new PagingSqlQuery(sqlIds), true,  includeAllVersions:true);
+        }
+
+        public override IContent GetByVersion(Guid versionId)
+        {
+            var sql = GetBaseQuery(BaseQueryType.FullSingle);
+            //TODO: cmsContentVersion.VersionId has a Unique Index constraint applied, seems silly then to also add OrderByDescending since it would be impossible to return more than one.
+            sql.Where("cmsContentVersion.VersionId = @VersionId", new { VersionId = versionId });
+            sql.OrderByDescending<ContentVersionDto>(x => x.VersionDate, SqlSyntax);
+
+            var dto = Database.Fetch<DocumentDto, ContentVersionDto, ContentDto, NodeDto, DocumentPublishedReadOnlyDto>(sql).FirstOrDefault();
+
+            if (dto == null)
+                return null;
+
+            var content = CreateContentFromDto(dto, sql);
+
+            return content;
+        }
+
+        public override void DeleteVersion(Guid versionId)
+        {
+            var sql = new Sql()
+                .Select("*")
+                .From<DocumentDto>(SqlSyntax)
+                .InnerJoin<ContentVersionDto>(SqlSyntax)
+                .On<ContentVersionDto, DocumentDto>(SqlSyntax, left => left.VersionId, right => right.VersionId)
+                .Where<ContentVersionDto>(x => x.VersionId == versionId, SqlSyntax)
+                .Where<DocumentDto>(x => x.Newest != true, SqlSyntax);
+            var dto = Database.Fetch<DocumentDto, ContentVersionDto>(sql).FirstOrDefault();
+
+            if (dto == null) return;
+
+            using (var transaction = Database.GetTransaction())
+            {
+                PerformDeleteVersion(dto.NodeId, versionId);
+
+                transaction.Complete();
+            }
+        }
+
+        public override void DeleteVersions(int id, DateTime versionDate)
+        {
+            var sql = new Sql()
+                .Select("*")
+                .From<DocumentDto>()
+                .InnerJoin<ContentVersionDto>()
+                .On<ContentVersionDto, DocumentDto>(left => left.VersionId, right => right.VersionId)
+                .Where<ContentVersionDto>(x => x.NodeId == id)
+                .Where<ContentVersionDto>(x => x.VersionDate < versionDate)
+                .Where<DocumentDto>(x => x.Newest != true);
+            var list = Database.Fetch<DocumentDto, ContentVersionDto>(sql);
+            if (list.Any() == false) return;
+
+            using (var transaction = Database.GetTransaction())
+            {
+                foreach (var dto in list)
+                {
+                    PerformDeleteVersion(id, dto.VersionId);
+                }
+
+                transaction.Complete();
+            }
+        }
+
+        protected override void PerformDeleteVersion(int id, Guid versionId)
+        {
+            Database.Delete<PreviewXmlDto>("WHERE nodeId = @Id AND versionId = @VersionId", new { Id = id, VersionId = versionId });
+            Database.Delete<PropertyDataDto>("WHERE contentNodeId = @Id AND versionId = @VersionId", new { Id = id, VersionId = versionId });
+            Database.Delete<ContentVersionDto>("WHERE ContentId = @Id AND VersionId = @VersionId", new { Id = id, VersionId = versionId });
+            Database.Delete<DocumentDto>("WHERE nodeId = @Id AND versionId = @VersionId", new { Id = id, VersionId = versionId });
+        }
+
+        #endregion
+
+        #region Unit of Work Implementation
+
+        protected override void PersistDeletedItem(IContent entity)
+        {
+            //We need to clear out all access rules but we need to do this in a manual way since
+            // nothing in that table is joined to a content id
+            var subQuery = new Sql()
+                .Select("umbracoAccessRule.accessId")
+                .From<AccessRuleDto>(SqlSyntax)
+                .InnerJoin<AccessDto>(SqlSyntax)
+                .On<AccessRuleDto, AccessDto>(SqlSyntax, left => left.AccessId, right => right.Id)
+                .Where<AccessDto>(dto => dto.NodeId == entity.Id);
+            Database.Execute(SqlSyntax.GetDeleteSubquery("umbracoAccessRule", "accessId", subQuery));
+
+            //now let the normal delete clauses take care of everything else
+            base.PersistDeletedItem(entity);
+        }
+
+        protected override void PersistNewItem(IContent entity)
+        {
+            ((Content)entity).AddingEntity();
+
+            //ensure the default template is assigned
+            if (entity.Template == null)
+            {
+                entity.Template = entity.ContentType.DefaultTemplate;
+            }
+
+            //Ensure unique name on the same level
+            entity.Name = EnsureUniqueNodeName(entity.ParentId, entity.Name);
+
+            //Ensure that strings don't contain characters that are invalid in XML
+            entity.SanitizeEntityPropertiesForXmlStorage();
+
+            var factory = new ContentFactory(NodeObjectTypeId, entity.Id);
+            var dto = factory.BuildDto(entity);
+
+            //NOTE Should the logic below have some kind of fallback for empty parent ids ?
+            //Logic for setting Path, Level and SortOrder
+            var parent = Database.First<NodeDto>("WHERE id = @ParentId", new { ParentId = entity.ParentId });
+            var level = parent.Level + 1;
+            var maxSortOrder = Database.ExecuteScalar<int>(
+                "SELECT coalesce(max(sortOrder),-1) FROM umbracoNode WHERE parentid = @ParentId AND nodeObjectType = @NodeObjectType",
+                new { /*ParentId =*/ entity.ParentId, NodeObjectType = NodeObjectTypeId });
+            var sortOrder = maxSortOrder + 1;
+
+            //Create the (base) node data - umbracoNode
+            var nodeDto = dto.ContentVersionDto.ContentDto.NodeDto;
+            nodeDto.Path = parent.Path;
+            nodeDto.Level = short.Parse(level.ToString(CultureInfo.InvariantCulture));
+            nodeDto.SortOrder = sortOrder;
+            var o = Database.IsNew(nodeDto) ? Convert.ToInt32(Database.Insert(nodeDto)) : Database.Update(nodeDto);
+
+            //Update with new correct path
+            nodeDto.Path = string.Concat(parent.Path, ",", nodeDto.NodeId);
+            nodeDto.ValidatePathWithException();
+            Database.Update(nodeDto);
+
+            //Update entity with correct values
+            entity.Id = nodeDto.NodeId; //Set Id on entity to ensure an Id is set
+            entity.Path = nodeDto.Path;
+            entity.SortOrder = sortOrder;
+            entity.Level = level;
+
+            //Assign the same permissions to it as the parent node
+            // http://issues.umbraco.org/issue/U4-2161
+            var permissionsRepo = new PermissionRepository<IContent>(UnitOfWork, _cacheHelper, SqlSyntax);
+            var parentPermissions = permissionsRepo.GetPermissionsForEntity(entity.ParentId).ToArray();
+            //if there are parent permissions then assign them, otherwise leave null and permissions will become the
+            // user's default permissions.
+            if (parentPermissions.Any())
+            {
+                var userGroupPermissions = (
+                    from perm in parentPermissions
+                    from p in perm.AssignedPermissions
+                    select new EntityPermissionSet.UserGroupPermission(perm.UserGroupId, p)).ToList();
+
+                permissionsRepo.ReplaceEntityPermissions(new EntityPermissionSet(entity.Id, userGroupPermissions));
+                //flag the entity's permissions changed flag so we can track those changes.
+                //Currently only used for the cache refreshers to detect if we should refresh all user permissions cache.
+                ((Content)entity).PermissionsChanged = true;
+            }
+
+            //Create the Content specific data - cmsContent
+            var contentDto = dto.ContentVersionDto.ContentDto;
+            contentDto.NodeId = nodeDto.NodeId;
+            Database.Insert(contentDto);
+
+            //Create the first version - cmsContentVersion
+            //Assumes a new Version guid and Version date (modified date) has been set
+            var contentVersionDto = dto.ContentVersionDto;
+            contentVersionDto.NodeId = nodeDto.NodeId;
+            Database.Insert(contentVersionDto);
+
+            //Create the Document specific data for this version - cmsDocument
+            //Assumes a new Version guid has been generated
+            dto.NodeId = nodeDto.NodeId;
+            Database.Insert(dto);
+
+            //Create the PropertyData for this version - cmsPropertyData
+            var propertyFactory = new PropertyFactory(entity.ContentType.CompositionPropertyTypes.ToArray(), entity.Version, entity.Id);
+            var propertyDataDtos = propertyFactory.BuildDto(entity.Properties);
+            var keyDictionary = new Dictionary<int, int>();
+
+            //Add Properties
+            foreach (var propertyDataDto in propertyDataDtos)
+            {
+                var primaryKey = Convert.ToInt32(Database.Insert(propertyDataDto));
+                keyDictionary.Add(propertyDataDto.PropertyTypeId, primaryKey);
+            }
+
+            //Update Properties with its newly set Id
+            foreach (var property in entity.Properties)
+            {
+                property.Id = keyDictionary[property.PropertyTypeId];
+            }
+
+            //lastly, check if we are a creating a published version , then update the tags table
+            if (entity.Published)
+            {
+                UpdatePropertyTags(entity, _tagRepository);
+            }
+
+            // published => update published version infos, else leave it blank
+            if (entity.Published)
+            {
+                dto.DocumentPublishedReadOnlyDto = new DocumentPublishedReadOnlyDto
+                {
+                    VersionId = dto.VersionId,
+                    VersionDate = dto.UpdateDate,
+                    Newest = true,
+                    NodeId = dto.NodeId,
+                    Published = true
+                };
+                ((Content) entity).PublishedVersionGuid = dto.VersionId;
+                ((Content) entity).PublishedDate = dto.UpdateDate;
+            }
+
+            entity.ResetDirtyProperties();
+        }
+
+        protected override void PersistUpdatedItem(IContent entity)
+        {
+            var publishedState = ((Content)entity).PublishedState;
+
+            //check if we need to make any database changes at all
+            if (entity.RequiresSaving(publishedState) == false)
+            {
+                entity.ResetDirtyProperties();
+                return;
+            }
+
+            //check if we need to create a new version
+            bool shouldCreateNewVersion = entity.ShouldCreateNewVersion(publishedState);
+            if (shouldCreateNewVersion)
+            {
+                //Updates Modified date and Version Guid
+                ((Content)entity).UpdatingEntity();
+            }
+            else
+            {
+                if (entity.IsPropertyDirty("UpdateDate") == false || entity.UpdateDate == default(DateTime))
+                    entity.UpdateDate = DateTime.Now;
+            }
+
+            //Ensure unique name on the same level
+            entity.Name = EnsureUniqueNodeName(entity.ParentId, entity.Name, entity.Id);
+
+            //Ensure that strings don't contain characters that are invalid in XML
+            entity.SanitizeEntityPropertiesForXmlStorage();
+
+            //Look up parent to get and set the correct Path and update SortOrder if ParentId has changed
+            if (entity.IsPropertyDirty("ParentId"))
+            {
+                var parent = Database.First<NodeDto>("WHERE id = @ParentId", new { ParentId = entity.ParentId });
+                entity.Path = string.Concat(parent.Path, ",", entity.Id);
+                entity.Level = parent.Level + 1;
+                var maxSortOrder =
+                    Database.ExecuteScalar<int>(
+                        "SELECT coalesce(max(sortOrder),0) FROM umbracoNode WHERE parentid = @ParentId AND nodeObjectType = @NodeObjectType",
+                        new { ParentId = entity.ParentId, NodeObjectType = NodeObjectTypeId });
+                entity.SortOrder = maxSortOrder + 1;
+
+                //Question: If we move a node, should we update permissions to inherit from the new parent if the parent has permissions assigned?
+                // if we do that, then we'd need to propogate permissions all the way downward which might not be ideal for many people.
+                // Gonna just leave it as is for now, and not re-propogate permissions.
+            }
+
+            var factory = new ContentFactory(NodeObjectTypeId, entity.Id);
+            //Look up Content entry to get Primary for updating the DTO
+            var contentDto = Database.SingleOrDefault<ContentDto>("WHERE nodeId = @Id", new { Id = entity.Id });
+            factory.SetPrimaryKey(contentDto.PrimaryKey);
+            var dto = factory.BuildDto(entity);
+
+            //Updates the (base) node data - umbracoNode
+            var nodeDto = dto.ContentVersionDto.ContentDto.NodeDto;
+            nodeDto.ValidatePathWithException();
+            var o = Database.Update(nodeDto);
+
+            //Only update this DTO if the contentType has actually changed
+            if (contentDto.ContentTypeId != entity.ContentTypeId)
+            {
+                //Create the Content specific data - cmsContent
+                var newContentDto = dto.ContentVersionDto.ContentDto;
+                Database.Update(newContentDto);
+            }
+
+            //a flag that we'll use later to create the tags in the tag db table
+            var publishedStateChanged = false;
+
+            //If Published state has changed then previous versions should have their publish state reset.
+            //If state has been changed to unpublished the previous versions publish state should also be reset.
+            //if (((ICanBeDirty)entity).IsPropertyDirty("Published") && (entity.Published || publishedState == PublishedState.Unpublished))
+            if (entity.ShouldClearPublishedFlagForPreviousVersions(publishedState, shouldCreateNewVersion))
+            {
+                //TODO: This perf can be improved, it could easily be UPDATE WHERE.... (one SQL call instead of many)
+                var publishedDocs = Database.Fetch<DocumentDto>("WHERE nodeId = @Id AND published = @IsPublished", new { Id = entity.Id, IsPublished = true });
+                foreach (var doc in publishedDocs)
+                {
+                    var docDto = doc;
+                    docDto.Published = false;
+                    Database.Update(docDto);
+                }
+
+                //this is a newly published version so we'll update the tags table too (end of this method)
+                publishedStateChanged = true;
+            }
+
+            //Look up (newest) entries by id in cmsDocument table to set newest = false
+            //TODO: This perf can be improved, it could easily be UPDATE WHERE.... (one SQL call instead of many)
+            var documentDtos = Database.Fetch<DocumentDto>("WHERE nodeId = @Id AND newest = @IsNewest", new { Id = entity.Id, IsNewest = true });
+            foreach (var documentDto in documentDtos)
+            {
+                var docDto = documentDto;
+                docDto.Newest = false;
+                Database.Update(docDto);
+            }
+
+            var contentVersionDto = dto.ContentVersionDto;
+            if (shouldCreateNewVersion)
+            {
+                //Create a new version - cmsContentVersion
+                //Assumes a new Version guid and Version date (modified date) has been set
+                Database.Insert(contentVersionDto);
+                //Create the Document specific data for this version - cmsDocument
+                //Assumes a new Version guid has been generated
+                Database.Insert(dto);
+            }
+            else
+            {
+                //In order to update the ContentVersion we need to retrieve its primary key id
+                var contentVerDto = Database.SingleOrDefault<ContentVersionDto>("WHERE VersionId = @Version", new { Version = entity.Version });
+                contentVersionDto.Id = contentVerDto.Id;
+
+                Database.Update(contentVersionDto);
+                Database.Update(dto);
+            }
+
+            //Create the PropertyData for this version - cmsPropertyData
+            var propertyFactory = new PropertyFactory(entity.ContentType.CompositionPropertyTypes.ToArray(), entity.Version, entity.Id);
+            var propertyDataDtos = propertyFactory.BuildDto(entity.Properties);
+            var keyDictionary = new Dictionary<int, int>();
+
+            //Add Properties
+            foreach (var propertyDataDto in propertyDataDtos)
+            {
+                if (shouldCreateNewVersion == false && propertyDataDto.Id > 0)
+                {
+                    Database.Update(propertyDataDto);
+                }
+                else
+                {
+                    int primaryKey = Convert.ToInt32(Database.Insert(propertyDataDto));
+                    keyDictionary.Add(propertyDataDto.PropertyTypeId, primaryKey);
+                }
+            }
+
+            //Update Properties with its newly set Id
+            if (keyDictionary.Any())
+            {
+                foreach (var property in entity.Properties)
+                {
+                    if (keyDictionary.ContainsKey(property.PropertyTypeId) == false) continue;
+
+                    property.Id = keyDictionary[property.PropertyTypeId];
+                }
+            }
+
+            //lastly, check if we are a newly published version and then update the tags table
+            if (publishedStateChanged && entity.Published)
+            {
+                UpdatePropertyTags(entity, _tagRepository);
+            }
+            else if (publishedStateChanged && (entity.Trashed || entity.Published == false))
+            {
+                //it's in the trash or not published remove all entity tags
+                ClearEntityTags(entity, _tagRepository);
+            }
+
+            // published => update published version infos,
+            // else if unpublished then clear published version infos
+            if (entity.Published)
+            {
+                dto.DocumentPublishedReadOnlyDto = new DocumentPublishedReadOnlyDto
+                {
+                    VersionId = dto.VersionId,
+                    VersionDate = dto.UpdateDate,
+                    Newest = true,
+                    NodeId = dto.NodeId,
+                    Published = true
+                };
+                ((Content) entity).PublishedVersionGuid = dto.VersionId;
+                ((Content) entity).PublishedDate = dto.UpdateDate;
+            }
+            else if (publishedStateChanged)
+            {
+                dto.DocumentPublishedReadOnlyDto = new DocumentPublishedReadOnlyDto
+                {
+                    VersionId = default (Guid),
+                    VersionDate = default (DateTime),
+                    Newest = false,
+                    NodeId = dto.NodeId,
+                    Published = false
+                };
+                ((Content) entity).PublishedVersionGuid = default(Guid);
+                ((Content) entity).PublishedDate = default (DateTime);
+            }
+
+            entity.ResetDirtyProperties();
+        }
+
+
+        #endregion
+
+        #region Implementation of IContentRepository
+
+        public IEnumerable<IContent> GetByPublishedVersion(IQuery<IContent> query)
+        {
+            Func<SqlTranslator<IContent>, Sql> translate = t =>
+            {
+                return t.Translate()
+                    .Where<DocumentDto>(x => x.Published, SqlSyntax)
+                    .OrderBy<NodeDto>(x => x.Level, SqlSyntax)
+                    .OrderBy<NodeDto>(x => x.SortOrder, SqlSyntax);
+            };
+
+            // we WANT to return contents in top-down order, ie parents should come before children
+            // ideal would be pure xml "document order" which can be achieved with:
+            // ORDER BY substring(path, 1, len(path) - charindex(',', reverse(path))), sortOrder
+            // but that's probably an overkill - sorting by level,sortOrder should be enough
+
+            var sqlFull = GetBaseQuery(BaseQueryType.FullMultiple);
+            var translatorFull = new SqlTranslator<IContent>(sqlFull, query);
+            var sqlIds = GetBaseQuery(BaseQueryType.Ids);
+            var translatorIds = new SqlTranslator<IContent>(sqlIds, query);
+
+            return ProcessQuery(translate(translatorFull), new PagingSqlQuery(translate(translatorIds)), true);
+        }
+
+        /// <summary>
+        /// This builds the Xml document used for the XML cache
+        /// </summary>
+        /// <returns></returns>
+        public XmlDocument BuildXmlCache()
+        {
+            //TODO: This is what we should do , but converting to use XDocument would be breaking unless we convert
+            // to XmlDocument at the end of this, but again, this would be bad for memory... though still not nearly as
+            // bad as what is happening before!
+            // We'll keep using XmlDocument for now though, but XDocument xml generation is much faster:
+            // https://blogs.msdn.microsoft.com/codejunkie/2008/10/08/xmldocument-vs-xelement-performance/
+            // I think we already have code in here to convert XDocument to XmlDocument but in case we don't here
+            // it is: https://blogs.msdn.microsoft.com/marcelolr/2009/03/13/fast-way-to-convert-xmldocument-into-xdocument/
+
+            //// Prepare an XmlDocument with an appropriate inline DTD to match
+            //// the expected content
+            //var parent = new XElement("root", new XAttribute("id", "-1"));
+            //var xmlDoc = new XDocument(
+            //    new XDocumentType("root", null, null, DocumentType.GenerateDtd()),
+            //    parent);
+
+            var xmlDoc = new XmlDocument();
+            var doctype = xmlDoc.CreateDocumentType("root", null, null,
+                ApplicationContext.Current.Services.ContentTypeService.GetContentTypesDtd());
+            xmlDoc.AppendChild(doctype);
+            var parent = xmlDoc.CreateElement("root");
+            var pIdAtt = xmlDoc.CreateAttribute("id");
+            pIdAtt.Value = "-1";
+            parent.Attributes.Append(pIdAtt);
+            xmlDoc.AppendChild(parent);
+
+            //Ensure that only nodes that have published versions are selected
+            var sql = string.Format(@"select umbracoNode.id, umbracoNode.parentID, umbracoNode.sortOrder, cmsContentXml.{0}, umbracoNode.{1} from umbracoNode
+inner join cmsContentXml on cmsContentXml.nodeId = umbracoNode.id and umbracoNode.nodeObjectType = @type
+where umbracoNode.id in (select cmsDocument.nodeId from cmsDocument where cmsDocument.published = 1)
+order by umbracoNode.{2}, umbracoNode.parentID, umbracoNode.sortOrder",
+                SqlSyntax.GetQuotedColumnName("xml"),
+                SqlSyntax.GetQuotedColumnName("level"),
+                SqlSyntax.GetQuotedColumnName("level"));
+
+            XmlElement last = null;
+
+            //NOTE: Query creates a reader - does not load all into memory
+            foreach (var row in Database.Query<dynamic>(sql, new { type = new Guid(Constants.ObjectTypes.Document) }))
+            {
+                string parentId = ((int)row.parentID).ToInvariantString();
+                string xml = row.xml;
+                int sortOrder = row.sortOrder;
+
+                //if the parentid is changing
+                if (last != null && last.GetAttribute("parentID") != parentId)
+                {
+                    parent = xmlDoc.GetElementById(parentId);
+                    if (parent == null)
+                    {
+                        //Need to short circuit here, if the parent is not there it means that the parent is unpublished
+                        // and therefore the child is not published either so cannot be included in the xml cache
+                        continue;
+                    }
+                }
+
+                var xmlDocFragment = xmlDoc.CreateDocumentFragment();
+                xmlDocFragment.InnerXml = xml;
+
+                last = (XmlElement)parent.AppendChild(xmlDocFragment);
+
+                // fix sortOrder - see notes in UpdateSortOrder
+                last.Attributes["sortOrder"].Value = sortOrder.ToInvariantString();
+            }
+
+            return xmlDoc;
+
+        }
+
+        public int CountPublished()
+        {
+            var sql = GetBaseQuery(true).Where<NodeDto>(x => x.Trashed == false)
+                .Where<DocumentDto>(x => x.Published == true);
+            return Database.ExecuteScalar<int>(sql);
+        }
+
+        public void ReplaceContentPermissions(EntityPermissionSet permissionSet)
+        {
+            var repo = new PermissionRepository<IContent>(UnitOfWork, _cacheHelper, SqlSyntax);
+            repo.ReplaceEntityPermissions(permissionSet);
+        }
+
+        public void ClearPublished(IContent content)
+        {
+            var sql = "UPDATE cmsDocument SET published=0 WHERE nodeId=@id AND published=1";
+            Database.Execute(sql, new {id = content.Id});
+        }
+
+        /// <summary>
+        /// Assigns a single permission to the current content item for the specified user group ids
+        /// </summary>
+        /// <param name="entity"></param>
+        /// <param name="permission"></param>
+        /// <param name="groupIds"></param>        
+        public void AssignEntityPermission(IContent entity, char permission, IEnumerable<int> groupIds)
+        {
+            var repo = new PermissionRepository<IContent>(UnitOfWork, _cacheHelper, SqlSyntax);
+            repo.AssignEntityPermission(entity, permission, groupIds);
+        }
+
+        public IEnumerable<UserGroupEntityPermission> GetPermissionsForEntity(int entityId)
+        {
+            var repo = new PermissionRepository<IContent>(UnitOfWork, _cacheHelper, SqlSyntax);
+            return repo.GetPermissionsForEntity(entityId);
+        }
+
+        /// <summary>
+        /// Adds/updates content/published xml
+        /// </summary>
+        /// <param name="content"></param>
+        /// <param name="xml"></param>
+        public void AddOrUpdateContentXml(IContent content, Func<IContent, XElement> xml)
+        {
+            _contentXmlRepository.AddOrUpdate(new ContentXmlEntity<IContent>(content, xml));
+        }
+
+        /// <summary>
+        /// Used to remove the content xml for a content item
+        /// </summary>
+        /// <param name="content"></param>
+        public void DeleteContentXml(IContent content)
+        {
+            _contentXmlRepository.Delete(new ContentXmlEntity<IContent>(content));
+        }
+
+        /// <summary>
+        /// Adds/updates preview xml
+        /// </summary>
+        /// <param name="content"></param>
+        /// <param name="xml"></param>
+        public void AddOrUpdatePreviewXml(IContent content, Func<IContent, XElement> xml)
+        {
+            _contentPreviewRepository.AddOrUpdate(new ContentPreviewEntity<IContent>(content, xml));
+        }
+
+        /// <summary>
+        /// Gets paged content results
+        /// </summary>
+        /// <param name="query">Query to excute</param>
+        /// <param name="pageIndex">Page number</param>
+        /// <param name="pageSize">Page size</param>
+        /// <param name="totalRecords">Total records query would return without paging</param>
+        /// <param name="orderBy">Field to order by</param>
+        /// <param name="orderDirection">Direction to order by</param>
+        /// <param name="orderBySystemField">Flag to indicate when ordering by system field</param>
+        /// <param name="filter">Search text filter</param>
+        /// <returns>An Enumerable list of <see cref="IContent"/> objects</returns>
+        public IEnumerable<IContent> GetPagedResultsByQuery(IQuery<IContent> query, long pageIndex, int pageSize, out long totalRecords,
+            string orderBy, Direction orderDirection, bool orderBySystemField, IQuery<IContent> filter = null)
+        {
+
+            //NOTE: This uses the GetBaseQuery method but that does not take into account the required 'newest' field which is
+            // what we always require for a paged result, so we'll ensure it's included in the filter
+
+            var filterSql = new Sql().Append("AND (cmsDocument.newest = 1)");
+            if (filter != null)
+            {
+                foreach (var filterClaus in filter.GetWhereClauses())
+                {
+                    filterSql.Append(string.Format("AND ({0})", filterClaus.Item1), filterClaus.Item2);
+                }
+            }
+
+            Func<Tuple<string, object[]>> filterCallback = () => new Tuple<string, object[]>(filterSql.SQL, filterSql.Arguments);
+
+            return GetPagedResultsByQuery<DocumentDto>(query, pageIndex, pageSize, out totalRecords,
+                new Tuple<string, string>("cmsDocument", "nodeId"),
+                (sqlFull, pagingSqlQuery) => ProcessQuery(sqlFull, pagingSqlQuery), orderBy, orderDirection, orderBySystemField,
+                filterCallback);
+
+        }
+
+        #endregion
+
+        #region IRecycleBinRepository members
+
+        protected override int RecycleBinId
+        {
+            get { return Constants.System.RecycleBinContent; }
+        }
+
+        #endregion
+
+        protected override string GetDatabaseFieldNameForOrderBy(string orderBy)
+        {
+            //Some custom ones
+            switch (orderBy.ToUpperInvariant())
+            {
+                case "NAME":
+                    return "cmsDocument.text";
+                case "UPDATER":
+                    //TODO: This isn't going to work very nicely because it's going to order by ID, not by letter
+                    return "cmsDocument.documentUser";
+            }
+
+            return base.GetDatabaseFieldNameForOrderBy(orderBy);
+        }
+
+        /// <summary>
+        /// This is the underlying method that processes most queries for this repository
+        /// </summary>
+        /// <param name="sqlFull">
+        /// The FullMultiple SQL without the outer join to return all data required to create an IContent excluding it's published state data which this will query separately
+        /// </param>
+        /// <param name="pagingSqlQuery">
+        /// The Id SQL without the outer join to just return all document ids - used to process the properties for the content item
+        /// </param>
+        /// <param name="withCache"></param>
+        /// <param name="includeAllVersions">
+        /// Generally when querying for content we only want to return the most recent version of the content item, however in some cases like when
+        /// we want to return all versions of a content item, we can't simply return the latest
+        /// </param>
+        /// <returns></returns>
+        private IEnumerable<IContent> ProcessQuery(Sql sqlFull, PagingSqlQuery pagingSqlQuery, bool withCache = false, bool includeAllVersions = false)
+        {
+            // fetch returns a list so it's ok to iterate it in this method
+            var dtos = Database.Fetch<DocumentDto, ContentVersionDto, ContentDto, NodeDto>(sqlFull);
+            if (dtos.Count == 0) return Enumerable.Empty<IContent>();
+
+            //Go and get all of the published version data separately for this data, this is because when we are querying
+            //for multiple content items we don't include the outer join to fetch this data in the same query because
+            //it is insanely slow. Instead we just fetch the published version data separately in one query.
+
+            //we need to parse the original SQL statement and reduce the columns to just cmsDocument.nodeId so that we can use
+            // the statement to go get the published data for all of the items by using an inner join
+            var parsedOriginalSql = "SELECT cmsDocument.nodeId " + sqlFull.SQL.Substring(sqlFull.SQL.IndexOf("FROM", StringComparison.Ordinal));
+            //now remove everything from an Orderby clause and beyond
+            if (parsedOriginalSql.InvariantContains("ORDER BY "))
+            {
+                parsedOriginalSql = parsedOriginalSql.Substring(0, parsedOriginalSql.LastIndexOf("ORDER BY ", StringComparison.Ordinal));
+            }
+
+            //order by update date DESC, if there is corrupted published flags we only want the latest!
+            var publishedSql = new Sql(@"SELECT cmsDocument.nodeId, cmsDocument.published, cmsDocument.versionId, cmsDocument.updateDate, cmsDocument.newest
+FROM cmsDocument INNER JOIN cmsContentVersion ON cmsContentVersion.VersionId = cmsDocument.versionId
+WHERE cmsDocument.published = 1 AND cmsDocument.nodeId IN 
+(" + parsedOriginalSql + @")
+ORDER BY cmsContentVersion.id DESC
+", sqlFull.Arguments);
+
+            //go and get the published version data, we do a Query here and not a Fetch so we are
+            //not allocating a whole list to memory just to allocate another list in memory since
+            //we are assigning this data to a keyed collection for fast lookup below
+            var publishedData = Database.Query<DocumentPublishedReadOnlyDto>(publishedSql);
+            var publishedDataCollection = new DocumentPublishedReadOnlyDtoCollection();
+            foreach (var publishedDto in publishedData)
+            {
+                //double check that there's no corrupt db data, there should only be a single published item
+                if (publishedDataCollection.Contains(publishedDto.NodeId) == false)
+                    publishedDataCollection.Add(publishedDto);
+            }
+
+            //This is a tuple list identifying if the content item came from the cache or not
+            var content = new List<Tuple<IContent, bool>>();
+            var defs = new DocumentDefinitionCollection(includeAllVersions);
+            var templateIds = new List<int>();
+
+            //track the looked up content types, even though the content types are cached
+            // they still need to be deep cloned out of the cache and we don't want to add
+            // the overhead of deep cloning them on every item in this loop
+            var contentTypes = new Dictionary<int, IContentType>();
+
+            foreach (var dto in dtos)
+            {
+                DocumentPublishedReadOnlyDto publishedDto;
+                publishedDataCollection.TryGetValue(dto.NodeId, out publishedDto);
+
+                // if the cache contains the published version, use it
+                if (withCache)
+                {
+                    var cached = IsolatedCache.GetCacheItem<IContent>(GetCacheIdKey<IContent>(dto.NodeId));
+                    //only use this cached version if the dto returned is also the publish version, they must match and be teh same version
+                    if (cached != null && cached.Version == dto.VersionId && cached.Published && dto.Published)
+                    {
+                        content.Add(new Tuple<IContent, bool>(cached, true));
+                        continue;
+                    }
+                }
+
+                // else, need to fetch from the database
+                // content type repository is full-cache so OK to get each one independently
+
+                IContentType contentType;
+                if (contentTypes.ContainsKey(dto.ContentVersionDto.ContentDto.ContentTypeId))
+                {
+                    contentType = contentTypes[dto.ContentVersionDto.ContentDto.ContentTypeId];
+                }
+                else
+                {
+                    contentType = _contentTypeRepository.Get(dto.ContentVersionDto.ContentDto.ContentTypeId);
+                    contentTypes[dto.ContentVersionDto.ContentDto.ContentTypeId] = contentType;
+                }
+
+                // track the definition and if it's successfully added or updated then processed
+                if (defs.AddOrUpdate(new DocumentDefinition(dto, contentType)))
+                {
+                    // assign template
+                    if (dto.TemplateId.HasValue && dto.TemplateId.Value > 0)
+                        templateIds.Add(dto.TemplateId.Value);
+
+                    content.Add(new Tuple<IContent, bool>(ContentFactory.BuildEntity(dto, contentType, publishedDto), false));
+                }
+            }
+
+            // load all required templates in 1 query
+            var templates = _templateRepository.GetAll(templateIds.ToArray())
+                .ToDictionary(x => x.Id, x => x);
+
+            // load all properties for all documents from database in 1 query
+            var propertyData = GetPropertyCollection(pagingSqlQuery, defs);
+
+            // assign template and property data
+            foreach (var contentItem in content)
+            {
+                var cc = contentItem.Item1;
+                var fromCache = contentItem.Item2;
+
+                //if this has come from cache, we do not need to build up it's structure
+                if (fromCache) continue;
+
+                var def = defs[includeAllVersions ? (ValueType)cc.Version : cc.Id];
+
+                ITemplate template = null;
+                if (def.DocumentDto.TemplateId.HasValue)
+                    templates.TryGetValue(def.DocumentDto.TemplateId.Value, out template); // else null
+                cc.Template = template;
+                cc.Properties = propertyData[cc.Version];
+
+                //on initial construction we don't want to have dirty properties tracked
+                // http://issues.umbraco.org/issue/U4-1946
+                cc.ResetDirtyProperties(false);
+            }
+
+            return content.Select(x => x.Item1).ToArray();
+        }
+
+        /// <summary>
+        /// Private method to create a content object from a DocumentDto, which is used by Get and GetByVersion.
+        /// </summary>
+        /// <param name="dto"></param>
+        /// <param name="docSql"></param>
+        /// <returns></returns>
+        private IContent CreateContentFromDto(DocumentDto dto, Sql docSql)
+        {
+            var contentType = _contentTypeRepository.Get(dto.ContentVersionDto.ContentDto.ContentTypeId);
+
+            var content = ContentFactory.BuildEntity(dto, contentType);
+
+            //Check if template id is set on DocumentDto, and get ITemplate if it is.
+            if (dto.TemplateId.HasValue && dto.TemplateId.Value > 0)
+            {
+                content.Template = _templateRepository.Get(dto.TemplateId.Value);
+            }
+
+            var docDef = new DocumentDefinition(dto, contentType);
+
+            var properties = GetPropertyCollection(docSql, new[] { docDef });
+
+            content.Properties = properties[dto.VersionId];
+
+            //on initial construction we don't want to have dirty properties tracked
+            // http://issues.umbraco.org/issue/U4-1946
+            ((Entity)content).ResetDirtyProperties(false);
+            return content;
+        }
+
+        private string EnsureUniqueNodeName(int parentId, string nodeName, int id = 0)
+        {
+            if (EnsureUniqueNaming == false)
+                return nodeName;
+
+            var sql = new Sql();
+            sql.Select("*")
+               .From<NodeDto>()
+               .Where<NodeDto>(x => x.NodeObjectType == NodeObjectTypeId && x.ParentId == parentId && x.Text.StartsWith(nodeName));
+
+            int uniqueNumber = 1;
+            var currentName = nodeName;
+
+            var dtos = Database.Fetch<NodeDto>(sql);
+            if (dtos.Any())
+            {
+                var results = dtos.OrderBy(x => x.Text, new SimilarNodeNameComparer());
+                foreach (var dto in results)
+                {
+                    if (id != 0 && id == dto.NodeId) continue;
+
+                    if (dto.Text.ToLowerInvariant().Equals(currentName.ToLowerInvariant()))
+                    {
+                        currentName = nodeName + string.Format(" ({0})", uniqueNumber);
+                        uniqueNumber++;
+                    }
+                }
+            }
+
+            return currentName;
+        }
+
+        /// <summary>
+        /// Dispose disposable properties
+        /// </summary>
+        /// <remarks>
+        /// Ensure the unit of work is disposed
+        /// </remarks>
+        protected override void DisposeResources()
+        {
+            _contentTypeRepository.Dispose();
+            _templateRepository.Dispose();
+            _tagRepository.Dispose();
+            _contentPreviewRepository.Dispose();
+            _contentXmlRepository.Dispose();
+        }
+
+        /// <summary>
+        /// A keyed collection for fast lookup when retrieving a separate list of published version data
+        /// </summary>
+        private class DocumentPublishedReadOnlyDtoCollection : KeyedCollection<int, DocumentPublishedReadOnlyDto>
+        {
+            protected override int GetKeyForItem(DocumentPublishedReadOnlyDto item)
+            {
+                return item.NodeId;
+            }
+
+            public bool TryGetValue(int key, out DocumentPublishedReadOnlyDto val)
+            {
+                if (Dictionary == null)
+                {
+                    val = null;
+                    return false;
+                }
+                return Dictionary.TryGetValue(key, out val);
+            }
+        }
+    }
 }