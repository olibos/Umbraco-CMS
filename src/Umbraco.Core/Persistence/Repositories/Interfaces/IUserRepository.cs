﻿using System;
using System.Collections.Generic;
using System.Linq.Expressions;
using Umbraco.Core.Models.Membership;
using Umbraco.Core.Persistence.Querying;

namespace Umbraco.Core.Persistence.Repositories
{
    internal interface IUserRepository : IRepositoryQueryable<int, IUser>
    {
        //IProfile GetProfileById(int id);
<<<<<<< HEAD
        IProfile GetProfileByUserName(string username);
        IUser GetUserByUserName(string username);
        
=======
        //IProfile GetProfileByUserName(string username);
        //IUser GetUserByUserName(string username);

        /// <summary>
        /// Gets the count of items based on a complex query
        /// </summary>
        /// <param name="query"></param>
        /// <returns></returns>
        int GetCountByQuery(IQuery<IUser> query);

        /// <summary>
        /// Checks if a user with the username exists
        /// </summary>
        /// <param name="username"></param>
        /// <returns></returns>
        bool Exists(string username);

>>>>>>> 0f9f11bb
        /// <summary>
        /// This is useful when an entire section is removed from config
        /// </summary>
        /// <param name="sectionAlias"></param>
        IEnumerable<IUser> GetUsersAssignedToSection(string sectionAlias);

        /// <summary>
<<<<<<< HEAD
        /// Gets the user permissions for the specified entities
        /// </summary>
        /// <param name="userId"></param>
        /// <param name="entityIds"></param>
        /// <returns></returns>
        IEnumerable<EntityPermission> GetUserPermissionsForEntities(object userId, params int[] entityIds);

=======
        /// Gets paged member results
        /// </summary>
        /// <param name="query"></param>
        /// <param name="pageIndex"></param>
        /// <param name="pageSize"></param>
        /// <param name="totalRecords"></param>
        /// <param name="orderBy"></param>
        /// <returns></returns>
        IEnumerable<IUser> GetPagedResultsByQuery(IQuery<IUser> query, int pageIndex, int pageSize, out int totalRecords, Expression<Func<IUser, string>> orderBy);
>>>>>>> 0f9f11bb
    }
}<|MERGE_RESOLUTION|>--- conflicted
+++ resolved
@@ -1,62 +1,56 @@
-﻿using System;
-using System.Collections.Generic;
-using System.Linq.Expressions;
-using Umbraco.Core.Models.Membership;
-using Umbraco.Core.Persistence.Querying;
-
-namespace Umbraco.Core.Persistence.Repositories
-{
-    internal interface IUserRepository : IRepositoryQueryable<int, IUser>
-    {
-        //IProfile GetProfileById(int id);
-<<<<<<< HEAD
-        IProfile GetProfileByUserName(string username);
-        IUser GetUserByUserName(string username);
-        
-=======
-        //IProfile GetProfileByUserName(string username);
-        //IUser GetUserByUserName(string username);
-
-        /// <summary>
-        /// Gets the count of items based on a complex query
-        /// </summary>
-        /// <param name="query"></param>
-        /// <returns></returns>
-        int GetCountByQuery(IQuery<IUser> query);
-
-        /// <summary>
-        /// Checks if a user with the username exists
-        /// </summary>
-        /// <param name="username"></param>
-        /// <returns></returns>
-        bool Exists(string username);
-
->>>>>>> 0f9f11bb
-        /// <summary>
-        /// This is useful when an entire section is removed from config
-        /// </summary>
-        /// <param name="sectionAlias"></param>
-        IEnumerable<IUser> GetUsersAssignedToSection(string sectionAlias);
-
-        /// <summary>
-<<<<<<< HEAD
-        /// Gets the user permissions for the specified entities
-        /// </summary>
-        /// <param name="userId"></param>
-        /// <param name="entityIds"></param>
-        /// <returns></returns>
-        IEnumerable<EntityPermission> GetUserPermissionsForEntities(object userId, params int[] entityIds);
-
-=======
-        /// Gets paged member results
-        /// </summary>
-        /// <param name="query"></param>
-        /// <param name="pageIndex"></param>
-        /// <param name="pageSize"></param>
-        /// <param name="totalRecords"></param>
-        /// <param name="orderBy"></param>
-        /// <returns></returns>
-        IEnumerable<IUser> GetPagedResultsByQuery(IQuery<IUser> query, int pageIndex, int pageSize, out int totalRecords, Expression<Func<IUser, string>> orderBy);
->>>>>>> 0f9f11bb
-    }
+﻿using System;
+using System.Collections.Generic;
+using System.Linq.Expressions;
+using Umbraco.Core.Models.Membership;
+using Umbraco.Core.Persistence.Querying;
+
+namespace Umbraco.Core.Persistence.Repositories
+{
+    internal interface IUserRepository : IRepositoryQueryable<int, IUser>
+    {
+        //IProfile GetProfileById(int id);
+        IProfile GetProfileByUserName(string username);
+        IUser GetUserByUserName(string username);
+
+        /// <summary>
+        /// Gets the count of items based on a complex query
+        /// </summary>
+        /// <param name="query"></param>
+        /// <returns></returns>
+        int GetCountByQuery(IQuery<IUser> query);
+
+        /// <summary>
+        /// Checks if a user with the username exists
+        /// </summary>
+        /// <param name="username"></param>
+        /// <returns></returns>
+        bool Exists(string username);
+
+        /// <summary>
+        /// This is useful when an entire section is removed from config
+        /// </summary>
+        /// <param name="sectionAlias"></param>
+        IEnumerable<IUser> GetUsersAssignedToSection(string sectionAlias);
+
+        /// <summary>
+        /// Gets paged member results
+        /// </summary>
+        /// <param name="query"></param>
+        /// <param name="pageIndex"></param>
+        /// <param name="pageSize"></param>
+        /// <param name="totalRecords"></param>
+        /// <param name="orderBy"></param>
+        /// <returns></returns>
+        IEnumerable<IUser> GetPagedResultsByQuery(IQuery<IUser> query, int pageIndex, int pageSize, out int totalRecords, Expression<Func<IUser, string>> orderBy);
+
+        
+        /// <summary>
+        /// Gets the user permissions for the specified entities
+        /// </summary>
+        /// <param name="userId"></param>
+        /// <param name="entityIds"></param>
+        /// <returns></returns>
+        IEnumerable<EntityPermission> GetUserPermissionsForEntities(object userId, params int[] entityIds);
+
+    }
 }