--- conflicted
+++ resolved
@@ -25,11 +25,7 @@
         private readonly IFileSystem _viewsFileSystem;
         private readonly ViewHelper _viewHelper;
 
-<<<<<<< HEAD
-        public TemplateRepository(IScopeAccessor scopeAccessor, AppCaches cache, ILogger logger, ITemplatesSection templateConfig, IFileSystems fileSystems)
-=======
-        public TemplateRepository(IScopeAccessor scopeAccessor, CacheHelper cache, ILogger logger, IFileSystems fileSystems)
->>>>>>> cdf38af1
+        public TemplateRepository(IScopeAccessor scopeAccessor, AppCaches cache, ILogger logger, IFileSystems fileSystems)
             : base(scopeAccessor, cache, logger)
         {
             _viewsFileSystem = fileSystems.MvcViewsFileSystem;
