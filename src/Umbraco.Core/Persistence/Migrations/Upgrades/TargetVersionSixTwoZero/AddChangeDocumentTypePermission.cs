--- conflicted
+++ resolved
@@ -1,56 +1,52 @@
-﻿using System.Linq;
-using Umbraco.Core.Configuration;
-using Umbraco.Core.Models.Rdbms;
-
-namespace Umbraco.Core.Persistence.Migrations.Upgrades.TargetVersionSixTwoZero
-{
-<<<<<<< HEAD
-    [Migration("6.2.0", 0, GlobalSettings.UmbracoMigrationName)]
-=======
-    [Migration("6.2.0", 1, GlobalSettings.UmbracoMigrationName)]
->>>>>>> afe3ace3
-    public class AddChangeDocumentTypePermission : MigrationBase
-    {
-        public override void Up()
-        {
-            Execute.Code(AddChangeDocumentTypePermissionDo);
-        }
-
-        public override void Down()
-        {
-            Execute.Code(UndoChangeDocumentTypePermissionDo);
-        }
-
-        private static string AddChangeDocumentTypePermissionDo(Database database)
-        {
-            var adminUserType = database.Fetch<UserTypeDto>("WHERE Id = 1").FirstOrDefault();
-            
-            if (adminUserType != null)
-            {
-                if (adminUserType.DefaultPermissions.Contains("7") == false)
-                {
-                    adminUserType.DefaultPermissions = adminUserType.DefaultPermissions + "7";
-                    database.Save(adminUserType);
-                }
-            }
-
-            return string.Empty;
-        }
-
-        private static string UndoChangeDocumentTypePermissionDo(Database database)
-        {
-            var adminUserType = database.Fetch<UserTypeDto>("WHERE Id = 1").FirstOrDefault();
-            
-            if (adminUserType != null)
-            {
-                if (adminUserType.DefaultPermissions.Contains("7"))
-                {
-                    adminUserType.DefaultPermissions = adminUserType.DefaultPermissions.Replace("7", "");
-                    database.Save(adminUserType);
-                }
-            }
-
-            return string.Empty;
-        }
-    }
+﻿using System.Linq;
+using Umbraco.Core.Configuration;
+using Umbraco.Core.Models.Rdbms;
+
+namespace Umbraco.Core.Persistence.Migrations.Upgrades.TargetVersionSixTwoZero
+{
+    [Migration("6.2.0", 1, GlobalSettings.UmbracoMigrationName)]
+    public class AddChangeDocumentTypePermission : MigrationBase
+    {
+        public override void Up()
+        {
+            Execute.Code(AddChangeDocumentTypePermissionDo);
+        }
+
+        public override void Down()
+        {
+            Execute.Code(UndoChangeDocumentTypePermissionDo);
+        }
+
+        private static string AddChangeDocumentTypePermissionDo(Database database)
+        {
+            var adminUserType = database.Fetch<UserTypeDto>("WHERE Id = 1").FirstOrDefault();
+            
+            if (adminUserType != null)
+            {
+                if (adminUserType.DefaultPermissions.Contains("7") == false)
+                {
+                    adminUserType.DefaultPermissions = adminUserType.DefaultPermissions + "7";
+                    database.Save(adminUserType);
+                }
+            }
+
+            return string.Empty;
+        }
+
+        private static string UndoChangeDocumentTypePermissionDo(Database database)
+        {
+            var adminUserType = database.Fetch<UserTypeDto>("WHERE Id = 1").FirstOrDefault();
+            
+            if (adminUserType != null)
+            {
+                if (adminUserType.DefaultPermissions.Contains("7"))
+                {
+                    adminUserType.DefaultPermissions = adminUserType.DefaultPermissions.Replace("7", "");
+                    database.Save(adminUserType);
+                }
+            }
+
+            return string.Empty;
+        }
+    }
 }