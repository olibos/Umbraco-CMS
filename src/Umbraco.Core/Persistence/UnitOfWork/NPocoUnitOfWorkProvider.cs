--- conflicted
+++ resolved
@@ -38,17 +38,11 @@
         /// <para>Creates a new <see cref="IDatabaseFactory"/> each time it is called, by initializing a new
         /// <see cref="DefaultDatabaseFactory"/> with the default connection name, and default sql syntax providers.</para>
         /// </remarks>
-<<<<<<< HEAD
         internal NPocoUnitOfWorkProvider(ILogger logger, IMappingResolver mappingResolver)
-            : this(new DefaultDatabaseFactory(GlobalSettings.UmbracoConnectionName, GetDefaultSqlSyntaxProviders(logger), logger, new DefaultScopeContextFactory(), mappingResolver))
-        { }
-=======
-        internal NPocoUnitOfWorkProvider(ILogger logger)
         {
-            _databaseFactory = new DefaultDatabaseFactory(GlobalSettings.UmbracoConnectionName, GetDefaultSqlSyntaxProviders(logger), logger, new DefaultScopeContextAdapter());
+            _databaseFactory = new DefaultDatabaseFactory(GlobalSettings.UmbracoConnectionName, GetDefaultSqlSyntaxProviders(logger), logger, new DefaultScopeContextAdapter(), mappingResolver);
             // careful, _repositoryFactory remains null!
         }
->>>>>>> 04ae4794
 
         // this should NOT be here, all tests should supply the appropriate providers,
         // however the above ctor is used in hundreds of tests at the moment, so...
