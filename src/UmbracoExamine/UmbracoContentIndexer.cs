﻿using System;
using System.Collections.Generic;
using System.Collections.Specialized;
using System.Diagnostics;
using System.IO;
using System.Linq;
using System.Xml;
using System.Xml.Linq;
using Examine;
using Lucene.Net.Documents;
using Umbraco.Core;
using Umbraco.Core.Models;
using Umbraco.Core.Persistence.DatabaseModelDefinitions;
using Umbraco.Core.Services;
using UmbracoExamine.DataServices;
using Examine.LuceneEngine;
using Examine.LuceneEngine.Config;
using UmbracoExamine.Config;
using Lucene.Net.Analysis;
using Lucene.Net.Index;
using Umbraco.Core.Persistence.Querying;
using IContentService = Umbraco.Core.Services.IContentService;
using IMediaService = Umbraco.Core.Services.IMediaService;


namespace UmbracoExamine
{
    /// <summary>
    /// 
    /// </summary>
    public class UmbracoContentIndexer : BaseUmbracoIndexer
    {
        private readonly IContentService _contentService;
        private readonly IMediaService _mediaService;
        private readonly IDataTypeService _dataTypeService;
        private readonly IUserService _userService;
        private readonly IContentTypeService _contentTypeService;
        private readonly EntityXmlSerializer _serializer = new EntityXmlSerializer();
        private const int PageSize = 10000;

        #region Constructors

        /// <summary>
        /// Default constructor
        /// </summary>
        public UmbracoContentIndexer()
            : base()
        {
            _contentService = ApplicationContext.Current.Services.ContentService;
            _mediaService = ApplicationContext.Current.Services.MediaService;
            _dataTypeService = ApplicationContext.Current.Services.DataTypeService;
            _userService = ApplicationContext.Current.Services.UserService;
            _contentTypeService = ApplicationContext.Current.Services.ContentTypeService;
        }

        /// <summary>
        /// Constructor to allow for creating an indexer at runtime
        /// </summary>
        /// <param name="indexerData"></param>
        /// <param name="indexPath"></param>
        /// <param name="dataService"></param>
        /// <param name="analyzer"></param>
        /// <param name="async"></param>
        [Obsolete("Use the overload that specifies the Umbraco services")]
        public UmbracoContentIndexer(IIndexCriteria indexerData, DirectoryInfo indexPath, IDataService dataService, Analyzer analyzer, bool async)
            : base(indexerData, indexPath, dataService, analyzer, async)
        {
            _contentService = ApplicationContext.Current.Services.ContentService;
            _mediaService = ApplicationContext.Current.Services.MediaService;
            _dataTypeService = ApplicationContext.Current.Services.DataTypeService;
            _userService = ApplicationContext.Current.Services.UserService;
            _contentTypeService = ApplicationContext.Current.Services.ContentTypeService;
        }

        /// <summary>
        /// Constructor to allow for creating an indexer at runtime
        /// </summary>
        /// <param name="indexerData"></param>
        /// <param name="luceneDirectory"></param>
        /// <param name="dataService"></param>
        /// <param name="analyzer"></param>
        /// <param name="async"></param>
        [Obsolete("Use the overload that specifies the Umbraco services")]
        public UmbracoContentIndexer(IIndexCriteria indexerData, Lucene.Net.Store.Directory luceneDirectory, IDataService dataService, Analyzer analyzer, bool async)
            : base(indexerData, luceneDirectory, dataService, analyzer, async)
        {
            _contentService = ApplicationContext.Current.Services.ContentService;
            _mediaService = ApplicationContext.Current.Services.MediaService;
            _dataTypeService = ApplicationContext.Current.Services.DataTypeService;
            _userService = ApplicationContext.Current.Services.UserService;
            _contentTypeService = ApplicationContext.Current.Services.ContentTypeService;
        }

        /// <summary>
        /// Constructor to allow for creating an indexer at runtime
        /// </summary>
        /// <param name="indexerData"></param>
        /// <param name="luceneDirectory"></param>
        /// <param name="dataService"></param>
        /// <param name="contentService"></param>
        /// <param name="mediaService"></param>
        /// <param name="dataTypeService"></param>
        /// <param name="userService"></param>
        /// <param name="analyzer"></param>
        /// <param name="async"></param>
        [Obsolete("Use the overload that specifies the Umbraco services")]
        public UmbracoContentIndexer(IIndexCriteria indexerData, Lucene.Net.Store.Directory luceneDirectory, IDataService dataService, 
            IContentService contentService, 
            IMediaService mediaService,
            IDataTypeService dataTypeService,
            IUserService userService,
            Analyzer analyzer, bool async)
            : base(indexerData, luceneDirectory, dataService, analyzer, async)
        {
            _contentService = contentService;
            _mediaService = mediaService;
            _dataTypeService = dataTypeService;
            _userService = userService;
            _contentTypeService = ApplicationContext.Current.Services.ContentTypeService;
        }

        /// <summary>
        /// Constructor to allow for creating an indexer at runtime
        /// </summary>
        /// <param name="indexerData"></param>
        /// <param name="luceneDirectory"></param>
        /// <param name="dataService"></param>
        /// <param name="contentService"></param>
        /// <param name="mediaService"></param>
        /// <param name="dataTypeService"></param>
        /// <param name="userService"></param>
        /// <param name="contentTypeService"></param>
        /// <param name="analyzer"></param>
        /// <param name="async"></param>
        public UmbracoContentIndexer(IIndexCriteria indexerData, Lucene.Net.Store.Directory luceneDirectory, IDataService dataService,
            IContentService contentService,
            IMediaService mediaService,
            IDataTypeService dataTypeService,
            IUserService userService,
            IContentTypeService contentTypeService,
            Analyzer analyzer, bool async)
            : base(indexerData, luceneDirectory, dataService, analyzer, async)
        {
            _contentService = contentService;
            _mediaService = mediaService;
            _dataTypeService = dataTypeService;
            _userService = userService;
            _contentTypeService = contentTypeService;
        }

        /// <summary>
        /// Creates an NRT indexer
        /// </summary>
        /// <param name="indexerData"></param>
        /// <param name="writer"></param>
        /// <param name="dataService"></param>
        /// <param name="contentTypeService"></param>
        /// <param name="async"></param>
        /// <param name="contentService"></param>
        /// <param name="mediaService"></param>
        /// <param name="dataTypeService"></param>
        /// <param name="userService"></param>
        public UmbracoContentIndexer(IIndexCriteria indexerData, IndexWriter writer, IDataService dataService,
            IContentService contentService,
            IMediaService mediaService,
            IDataTypeService dataTypeService,
            IUserService userService,
            IContentTypeService contentTypeService,
            bool async) 
            : base(indexerData, writer, dataService, async)
        {
            _contentService = contentService;
            _mediaService = mediaService;
            _dataTypeService = dataTypeService;
            _userService = userService;
            _contentTypeService = contentTypeService;
        }

        #endregion

        #region Constants & Fields        

        /// <summary>
        /// Used to store the path of a content object
        /// </summary>
        public const string IndexPathFieldName = "__Path";
        public const string NodeKeyFieldName = "__Key";
        public const string NodeTypeAliasFieldName = "__NodeTypeAlias";
        public const string IconFieldName = "__Icon";

        /// <summary>
        /// The prefix added to a field when it is duplicated in order to store the original raw value.
        /// </summary>
        public const string RawFieldPrefix = "__Raw_";

        /// <summary>
        /// A type that defines the type of index for each Umbraco field (non user defined fields)
        /// Alot of standard umbraco fields shouldn't be tokenized or even indexed, just stored into lucene
        /// for retreival after searching.
        /// </summary>
        internal static readonly StaticFieldCollection IndexFieldPolicies
            = new StaticFieldCollection
            {
                new StaticField("id", FieldIndexTypes.NOT_ANALYZED, false, string.Empty),
                new StaticField("key", FieldIndexTypes.NOT_ANALYZED, false, string.Empty),
<<<<<<< HEAD
                new StaticField("version", FieldIndexTypes.NOT_ANALYZED, false, string.Empty),
                new StaticField("parentID", FieldIndexTypes.NOT_ANALYZED, false, string.Empty),
                new StaticField("level", FieldIndexTypes.NOT_ANALYZED, true, "NUMBER"),
                new StaticField("writerID", FieldIndexTypes.NOT_ANALYZED, false, string.Empty),
                new StaticField("creatorID", FieldIndexTypes.NOT_ANALYZED, false, string.Empty),
                new StaticField("nodeType", FieldIndexTypes.NOT_ANALYZED, false, string.Empty),
                new StaticField("template", FieldIndexTypes.NOT_ANALYZED, false, string.Empty),
                new StaticField("sortOrder", FieldIndexTypes.NOT_ANALYZED, true, "NUMBER"),
                new StaticField("createDate", FieldIndexTypes.NOT_ANALYZED, false, "DATETIME"),
                new StaticField("updateDate", FieldIndexTypes.NOT_ANALYZED, false, "DATETIME"),
                new StaticField("nodeName", FieldIndexTypes.ANALYZED, false, string.Empty),
                new StaticField("urlName", FieldIndexTypes.NOT_ANALYZED, false, string.Empty),
                new StaticField("writerName", FieldIndexTypes.ANALYZED, false, string.Empty),
                new StaticField("creatorName", FieldIndexTypes.ANALYZED, false, string.Empty),
                new StaticField("nodeTypeAlias", FieldIndexTypes.ANALYZED, false, string.Empty),
                new StaticField("path", FieldIndexTypes.NOT_ANALYZED, false, string.Empty)
=======
                new StaticField( "version", FieldIndexTypes.NOT_ANALYZED, false, string.Empty),
                new StaticField( "parentID", FieldIndexTypes.NOT_ANALYZED, false, string.Empty),
                new StaticField( "level", FieldIndexTypes.NOT_ANALYZED, true, "NUMBER"),
                new StaticField( "writerID", FieldIndexTypes.NOT_ANALYZED, false, string.Empty),
                new StaticField( "creatorID", FieldIndexTypes.NOT_ANALYZED, false, string.Empty),
                new StaticField( "nodeType", FieldIndexTypes.NOT_ANALYZED, false, string.Empty),
                new StaticField( "template", FieldIndexTypes.NOT_ANALYZED, false, string.Empty),
                new StaticField( "sortOrder", FieldIndexTypes.NOT_ANALYZED, true, "NUMBER"),
                new StaticField( "createDate", FieldIndexTypes.NOT_ANALYZED, false, "DATETIME"),
                new StaticField( "updateDate", FieldIndexTypes.NOT_ANALYZED, false, "DATETIME"),
                new StaticField( "nodeName", FieldIndexTypes.ANALYZED, false, string.Empty),
                new StaticField( "urlName", FieldIndexTypes.NOT_ANALYZED, false, string.Empty),
                new StaticField( "writerName", FieldIndexTypes.ANALYZED, false, string.Empty),
                new StaticField( "creatorName", FieldIndexTypes.ANALYZED, false, string.Empty),
                new StaticField( "nodeTypeAlias", FieldIndexTypes.ANALYZED, false, string.Empty),
                new StaticField( "path", FieldIndexTypes.NOT_ANALYZED, false, string.Empty),
                new StaticField( "isPublished", FieldIndexTypes.NOT_ANALYZED, false, string.Empty)
>>>>>>> 7b08c0dd
            };

        #endregion

        #region Initialize

        /// <summary>
        /// Set up all properties for the indexer based on configuration information specified. This will ensure that
        /// all of the folders required by the indexer are created and exist. This will also create an instruction
        /// file declaring the computer name that is part taking in the indexing. This file will then be used to
        /// determine the master indexer machine in a load balanced environment (if one exists).
        /// </summary>
        /// <param name="name">The friendly name of the provider.</param>
        /// <param name="config">A collection of the name/value pairs representing the provider-specific attributes specified in the configuration for this provider.</param>
        /// <exception cref="T:System.ArgumentNullException">
        /// The name of the provider is null.
        /// </exception>
        /// <exception cref="T:System.ArgumentException">
        /// The name of the provider has a length of zero.
        /// </exception>
        /// <exception cref="T:System.InvalidOperationException">
        /// An attempt is made to call <see cref="M:System.Configuration.Provider.ProviderBase.Initialize(System.String,System.Collections.Specialized.NameValueCollection)"/> on a provider after the provider has already been initialized.
        /// </exception>
        
        public override void Initialize(string name, NameValueCollection config)
        {

            //check if there's a flag specifying to support unpublished content,
            //if not, set to false;
            bool supportUnpublished;
            if (config["supportUnpublished"] != null && bool.TryParse(config["supportUnpublished"], out supportUnpublished))
                SupportUnpublishedContent = supportUnpublished;
            else
                SupportUnpublishedContent = false;


            //check if there's a flag specifying to support protected content,
            //if not, set to false;
            bool supportProtected;
            if (config["supportProtected"] != null && bool.TryParse(config["supportProtected"], out supportProtected))
                SupportProtectedContent = supportProtected;
            else
                SupportProtectedContent = false;

            bool disableXmlDocLookup;
            if (config["disableXmlDocLookup"] != null && bool.TryParse(config["disableXmlDocLookup"], out disableXmlDocLookup))
                DisableXmlDocumentLookup = disableXmlDocLookup;
            else
                DisableXmlDocumentLookup = false;

            base.Initialize(name, config);
        }

        #endregion

        #region Properties

        /// <summary>
        /// Whether to use the cmsContentXml data to re-index when possible (i.e. for published content, media and members)
        /// </summary>
        public bool DisableXmlDocumentLookup { get; private set; }

        /// <summary>
        /// By default this is false, if set to true then the indexer will include indexing content that is flagged as publicly protected.
        /// This property is ignored if SupportUnpublishedContent is set to true.
        /// </summary>
        public bool SupportProtectedContent { get; protected internal set; }

        protected override IEnumerable<string> SupportedTypes
        {
            get
            {
                return new string[] { IndexTypes.Content, IndexTypes.Media };
            }
        }

        #endregion

        #region Event handlers

        protected override void OnIndexingError(IndexingErrorEventArgs e)
        {
            DataService.LogService.AddErrorLog(e.NodeId, string.Format("{0},{1}, IndexSet: {2}", e.Message, e.InnerException != null ? e.InnerException.ToString() : "", this.IndexSetName));
            base.OnIndexingError(e);
        }

        /// <summary>
        /// This ensures that the special __Raw_ fields are indexed
        /// </summary>
        /// <param name="docArgs"></param>

        protected override void OnDocumentWriting(DocumentWritingEventArgs docArgs)
        {
            var d = docArgs.Document;
            foreach (var f in docArgs.Fields.Where(x => x.Key.StartsWith(RawFieldPrefix)))
            {
                d.Add(new Field(
                   f.Key,
                   f.Value,
                   Field.Store.YES,
                   Field.Index.NO, //don't index this field, we never want to search by it 
                   Field.TermVector.NO));
            }

            base.OnDocumentWriting(docArgs);
        }

        protected override void OnNodeIndexed(IndexedNodeEventArgs e)
        {
            DataService.LogService.AddVerboseLog(e.NodeId, string.Format("Index created for node {0}", e.NodeId));
            base.OnNodeIndexed(e);
        }

        protected override void OnIndexDeleted(DeleteIndexEventArgs e)
        {
            DataService.LogService.AddVerboseLog(-1, string.Format("Index deleted for term: {0} with value {1}", e.DeletedTerm.Key, e.DeletedTerm.Value));
            base.OnIndexDeleted(e);
        }

        protected override void OnIndexOptimizing(EventArgs e)
        {
            DataService.LogService.AddInfoLog(-1, string.Format("Index is being optimized"));
            base.OnIndexOptimizing(e);
        }

        #endregion

        #region Public methods
        
        /// <summary>
        /// Overridden for logging
        /// </summary>
        /// <param name="node"></param>
        /// <param name="type"></param>
        public override void ReIndexNode(XElement node, string type)
        {
            if (!SupportedTypes.Contains(type))
                return;

            if (node.Attribute("id") != null)
            {
                DataService.LogService.AddVerboseLog((int)node.Attribute("id"), string.Format("ReIndexNode with type: {0}", type));
                base.ReIndexNode(node, type);
            }
            else
            {
                DataService.LogService.AddErrorLog(-1, string.Format("ReIndexNode cannot proceed, the format of the XElement is invalid, the xml has no 'id' attribute. {0}", node));
            }
        }

        /// <summary>
        /// Deletes a node from the index.                
        /// </summary>
        /// <remarks>
        /// When a content node is deleted, we also need to delete it's children from the index so we need to perform a 
        /// custom Lucene search to find all decendents and create Delete item queues for them too.
        /// </remarks>
        /// <param name="nodeId">ID of the node to delete</param>
        public override void DeleteFromIndex(string nodeId)
        {
            //find all descendants based on path
            var descendantPath = string.Format(@"\-1\,*{0}\,*", nodeId);
            var rawQuery = string.Format("{0}:{1}", IndexPathFieldName, descendantPath);
            var c = InternalSearcher.CreateSearchCriteria();
            var filtered = c.RawQuery(rawQuery);
            var results = InternalSearcher.Search(filtered);

            DataService.LogService.AddVerboseLog(int.Parse(nodeId), string.Format("DeleteFromIndex with query: {0} (found {1} results)", rawQuery, results.Count()));

            //need to create a delete queue item for each one found
            foreach (var r in results)
            {
                EnqueueIndexOperation(new IndexOperation()
                    {
                        Operation = IndexOperationType.Delete,
                        Item = new IndexItem(null, "", r.Id.ToString())
                    });
                //SaveDeleteIndexQueueItem(new KeyValuePair<string, string>(IndexNodeIdFieldName, r.Id.ToString()));
            }

            base.DeleteFromIndex(nodeId);
        }
        #endregion

        #region Protected        

        protected override void PerformIndexAll(string type)
        {
            if (SupportedTypes.Contains(type) == false)
                return;
            
            var pageIndex = 0;

            DataService.LogService.AddInfoLog(-1, string.Format("PerformIndexAll - Start data queries - {0}", type));
            var stopwatch = new Stopwatch();
            stopwatch.Start();

            try
            {
                switch (type)
                {
                    case IndexTypes.Content:
                        var contentParentId = -1;
                        if (IndexerData.ParentNodeId.HasValue && IndexerData.ParentNodeId.Value > 0)
                        {
                            contentParentId = IndexerData.ParentNodeId.Value;
                        }
                        
                        if (SupportUnpublishedContent == false && DisableXmlDocumentLookup == false)
                        {
                            //get all node Ids that have a published version - this is a fail safe check, in theory
                            // only document nodes that have a published version would exist in the cmsContentXml table
                            var allNodesWithPublishedVersions = ApplicationContext.Current.DatabaseContext.Database.Fetch<int>(
                                "select DISTINCT cmsDocument.nodeId from cmsDocument where cmsDocument.published = 1");

                            XElement last = null;
                            var trackedIds = new HashSet<string>();

                            ReindexWithXmlEntries(type, contentParentId,
                                () => _contentTypeService.GetAllContentTypes().ToArray(),
                                (path, pIndex, pSize) =>
                                {
                                    long totalContent;

                                    //sorted by: umbracoNode.level, umbracoNode.parentID, umbracoNode.sortOrder
                                    var result = _contentService.GetPagedXmlEntries(path, pIndex, pSize, out totalContent).ToArray();
                                    var more = result.Length == pSize;

                                    //then like we do in the ContentRepository.BuildXmlCache we need to track what Parents have been processed
                                    // already so that we can then exclude implicitly unpublished content items
                                    var filtered = new List<XElement>();

                                    foreach (var xml in result)
                                    {
                                        var id = xml.AttributeValue<int>("id");
                                        
                                        //don't include this if it doesn't have a published version
                                        if (allNodesWithPublishedVersions.Contains(id) == false)
                                            continue;

                                        var parentId = xml.AttributeValue<string>("parentID");

                                        if (parentId == null) continue; //this shouldn't happen

                                        //if the parentid is changing
                                        if (last != null && last.AttributeValue<string>("parentID") != parentId)
                                        {
                                            var found = trackedIds.Contains(parentId);
                                            if (found == false)
                                            {
                                                //Need to short circuit here, if the parent is not there it means that the parent is unpublished
                                                // and therefore the child is not published either so cannot be included in the xml cache
                                                continue;
                                            }                                            
                                        }
                                        
                                        last = xml;
                                        trackedIds.Add(xml.AttributeValue<string>("id"));

                                        filtered.Add(xml);
                                    }

                                    return Tuple.Create(filtered.ToArray(), more);
                                },
                                i => _contentService.GetById(i));
                        }
                        else
                        {
                            //used to track non-published entities so we can determine what items are implicitly not published
                            //currently this is not in use apart form in tests
                            var notPublished = new HashSet<string>();

                            int currentPageSize;
                            do
                            {
                                long total;

                                IContent[] descendants;
                                if (SupportUnpublishedContent)
                                {
                                    descendants = _contentService.GetPagedDescendants(contentParentId, pageIndex, PageSize, out total, "umbracoNode.id").ToArray();
                                }
                                else
                                {
                                    //get all paged records but order by level ascending, we need to do this because we need to track which nodes are not published so that we can determine
                                    // which descendent nodes are implicitly not published
                                    descendants = _contentService.GetPagedDescendants(contentParentId, pageIndex, PageSize, out total, "level", Direction.Ascending, true, (string)null).ToArray();
                                }

                                // need to store decendants count before filtering, in order for loop to work correctly
                                currentPageSize = descendants.Length;

                                //if specific types are declared we need to post filter them
                                //TODO: Update the service layer to join the cmsContentType table so we can query by content type too
                                IEnumerable<IContent> content;
                                if (IndexerData.IncludeNodeTypes.Any())
                                {
                                    content = descendants.Where(x => IndexerData.IncludeNodeTypes.Contains(x.ContentType.Alias));
                                }
                                else
                                {
                                    content = descendants;
                                }

                                AddNodesToIndex(GetSerializedContent(
                                    SupportUnpublishedContent,
                                    c => _serializer.Serialize(_contentService, _dataTypeService, _userService, c),
                                    content, notPublished).WhereNotNull(), type);

                                pageIndex++;
                            } while (currentPageSize == PageSize);
                        }

                        break;
                    case IndexTypes.Media:
                        var mediaParentId = -1;

                        if (IndexerData.ParentNodeId.HasValue && IndexerData.ParentNodeId.Value > 0)
                        {
                            mediaParentId = IndexerData.ParentNodeId.Value;
                        }

                        ReindexWithXmlEntries(type, mediaParentId,
                            () => _contentTypeService.GetAllMediaTypes().ToArray(),
                            (path, pIndex, pSize) =>
                            {
                                long totalMedia;
                                var result = _mediaService.GetPagedXmlEntries(path, pIndex, pSize, out totalMedia).ToArray();
                                var more = result.Length == pSize;
                                return Tuple.Create(result, more);
                            },
                            i => _mediaService.GetById(i));

                        break;
                }
            }
            finally
            {
                stopwatch.Stop();
            }
            
            DataService.LogService.AddInfoLog(-1, string.Format("PerformIndexAll - End data queries - {0}, took {1}ms", type, stopwatch.ElapsedMilliseconds));
        }

        /// <summary>
        /// Performs a reindex of a type based on looking up entries from the cmsContentXml table - but using callbacks to get this data since
        /// we don't have a common underlying service interface for the media/content stuff
        /// </summary>
        /// <param name="type"></param>
        /// <param name="parentId"></param>
        /// <param name="getContentTypes"></param>
        /// <param name="getPagedXmlEntries"></param>
        /// <param name="getContent"></param>
        internal void ReindexWithXmlEntries<TContentType>(
            string type, 
            int parentId,
            Func<TContentType[]> getContentTypes, 
            Func<string, int, int, Tuple<XElement[], bool>> getPagedXmlEntries,
            Func<int, IContentBase> getContent)
            where TContentType: IContentTypeComposition
        {
            var pageIndex = 0;

            var contentTypes = getContentTypes();
            var icons = contentTypes.ToDictionary(x => x.Id, y => y.Icon);
            var parent = parentId == -1 ? null : getContent(parentId);
            bool more;

            do
            {
                XElement[] xElements;

                if (parentId == -1)
                {
                    var pagedElements = getPagedXmlEntries("-1", pageIndex, PageSize);
                    xElements = pagedElements.Item1;
                    more = pagedElements.Item2;
                }
                else if (parent == null)
                {
                    xElements = new XElement[0];
                    more = false;
                }
                else
                {
                    var pagedElements = getPagedXmlEntries(parent.Path, pageIndex, PageSize);
                    xElements = pagedElements.Item1;
                    more = pagedElements.Item2;
                }

                //if specific types are declared we need to post filter them
                //TODO: Update the service layer to join the cmsContentType table so we can query by content type too
                if (IndexerData.IncludeNodeTypes.Any())
                {
                    var includeNodeTypeIds = contentTypes.Where(x => IndexerData.IncludeNodeTypes.Contains(x.Alias)).Select(x => x.Id);
                    xElements = xElements.Where(elm => includeNodeTypeIds.Contains(elm.AttributeValue<int>("nodeType"))).ToArray();
                }

                foreach (var element in xElements)
                {
                    if (element.Attribute("icon") == null)
                    {
                        element.Add(new XAttribute("icon", icons[element.AttributeValue<int>("nodeType")]));
                    }
                }

                AddNodesToIndex(xElements, type);
                pageIndex++;
            } while (more);
        }

        internal static IEnumerable<XElement> GetSerializedContent(
            bool supportUnpublishdContent, 
            Func<IContent, XElement> serializer, 
            IEnumerable<IContent> content, 
            ISet<string> notPublished)
        {            
            foreach (var c in content)
            {
                if (supportUnpublishdContent == false)
                {
                    //if we don't support published content and this is not published then track it and return null
                    if (c.Published == false)
                    {
                        notPublished.Add(c.Path);
                        yield return null;
                        continue;
                    }

                    //if we don't support published content, check if this content item exists underneath any already tracked
                    //unpublished content and if so return null;
                    if (notPublished.Any(path => c.Path.StartsWith(string.Format("{0},", path))))
                    {
                        yield return null;
                        continue;
                    }
                }                

                var xml = serializer(c);                

                //add a custom 'icon' attribute
                xml.Add(new XAttribute("icon", c.ContentType.Icon));

                yield return xml;
            }
        }

        /// <summary>
        /// Overridden for logging.
        /// </summary>
        /// <param name="node"></param>
        /// <param name="type"></param>
        protected override void AddSingleNodeToIndex(XElement node, string type)
        {
            DataService.LogService.AddVerboseLog((int)node.Attribute("id"), string.Format("AddSingleNodeToIndex with type: {0}", type));
            base.AddSingleNodeToIndex(node, type);
        }

        public override void RebuildIndex()
        {
            DataService.LogService.AddInfoLog(-1, "Rebuilding index");
            base.RebuildIndex();
        }

        /// <summary>
        /// Used to refresh the current IndexerData from the data in the DataService. This can be used
        /// if there are more properties added/removed from the database
        /// </summary>
        public void RefreshIndexerDataFromDataService()
        {
            //TODO: This would be much better done if the IndexerData property had read/write locks applied
            // to it! Unless we update the base class there's really no way to prevent the IndexerData from being
            // changed during an operation that is reading from it.
            var newIndexerData = GetIndexerData(IndexSets.Instance.Sets[IndexSetName]);
            IndexerData = newIndexerData;
        }

        /// <summary>
        /// Override this method to strip all html from all user fields before raising the event, then after the event 
        /// ensure our special Path field is added to the collection
        /// </summary>
        /// <param name="e"></param>

        protected override void OnGatheringNodeData(IndexingNodeDataEventArgs e)
        {
            //strip html of all users fields if we detect it has HTML in it. 
            //if that is the case, we'll create a duplicate 'raw' copy of it so that we can return
            //the value of the field 'as-is'.
            // Get all user data that we want to index and store into a dictionary 
            foreach (var field in IndexerData.UserFields)
            {
                string fieldVal;
                if (e.Fields.TryGetValue(field.Name, out fieldVal))
                {
                    //check if the field value has html
                    if (XmlHelper.CouldItBeXml(fieldVal))
                    {
                        //First save the raw value to a raw field, we will change the policy of this field by detecting the prefix later
                        e.Fields[RawFieldPrefix + field.Name] = fieldVal;
                        //now replace the original value with the stripped html
                        e.Fields[field.Name] = DataService.ContentService.StripHtml(fieldVal);
                    }
                }
            }

            base.OnGatheringNodeData(e);

            //ensure the special path and node type alias fields is added to the dictionary to be saved to file
            var path = e.Node.Attribute("path").Value;
            if (e.Fields.ContainsKey(IndexPathFieldName) == false)
                e.Fields.Add(IndexPathFieldName, path);

            //this needs to support both schema's so get the nodeTypeAlias if it exists, otherwise the name
            var nodeTypeAlias = e.Node.Attribute("nodeTypeAlias") == null ? e.Node.Name.LocalName : e.Node.Attribute("nodeTypeAlias").Value;
            if (e.Fields.ContainsKey(NodeTypeAliasFieldName) == false)
                e.Fields.Add(NodeTypeAliasFieldName, nodeTypeAlias);

            //add icon 
            var icon = (string)e.Node.Attribute("icon");
            if (e.Fields.ContainsKey(IconFieldName) == false)
                e.Fields.Add(IconFieldName, icon);

            //add guid 
            var guid = (string)e.Node.Attribute("key");
            if (e.Fields.ContainsKey(NodeKeyFieldName) == false)
                e.Fields.Add(NodeKeyFieldName, guid);
        }

        /// <summary>
        /// Called when a duplicate field is detected in the dictionary that is getting indexed.
        /// </summary>
        /// <param name="nodeId"></param>
        /// <param name="indexSetName"></param>
        /// <param name="fieldName"></param>
        protected override void OnDuplicateFieldWarning(int nodeId, string indexSetName, string fieldName)
        {
            base.OnDuplicateFieldWarning(nodeId, indexSetName, fieldName);

            this.DataService.LogService.AddInfoLog(nodeId, "Field \"" + fieldName + "\" is listed multiple times in the index set \"" + indexSetName + "\". Please ensure all names are unique");
        }

        /// <summary>
        /// Overridden to add the path property to the special fields to index
        /// </summary>
        /// <param name="allValuesForIndexing"></param>
        /// <returns></returns>
        protected override Dictionary<string, string> GetSpecialFieldsToIndex(Dictionary<string, string> allValuesForIndexing)
        {
            var fields = base.GetSpecialFieldsToIndex(allValuesForIndexing);

            //adds the special path property to the index
            fields.Add(IndexPathFieldName, allValuesForIndexing[IndexPathFieldName]);

            //adds the special node type alias property to the index
            fields.Add(NodeTypeAliasFieldName, allValuesForIndexing[NodeTypeAliasFieldName]);

            //guid
            string guidVal;
            if (allValuesForIndexing.TryGetValue(NodeKeyFieldName, out guidVal) && guidVal.IsNullOrWhiteSpace() == false)
            {
                fields.Add(NodeKeyFieldName, guidVal);
            }

            //icon
            string iconVal;
            if (allValuesForIndexing.TryGetValue(IconFieldName, out iconVal) && iconVal.IsNullOrWhiteSpace() == false)
            {
                fields.Add(IconFieldName, iconVal);    
            }

            return fields;
        }

        /// <summary>
        /// Creates an IIndexCriteria object based on the indexSet passed in and our DataService
        /// </summary>
        /// <param name="indexSet"></param>
        /// <returns></returns>
        /// <remarks>
        /// If we cannot initialize we will pass back empty indexer data since we cannot read from the database
        /// </remarks>
        protected override IIndexCriteria GetIndexerData(IndexSet indexSet)
        {
            if (CanInitialize())
            {
                return indexSet.ToIndexCriteria(DataService, IndexFieldPolicies);
            }
            else
            {
                return base.GetIndexerData(indexSet);
            }
        }

        /// <summary>
        /// return the index policy for the field name passed in, if not found, return normal
        /// </summary>
        /// <param name="fieldName"></param>
        /// <returns></returns>
        protected override FieldIndexTypes GetPolicy(string fieldName)
        {            
            StaticField def;
            if (IndexFieldPolicies.TryGetValue(fieldName, out def))
            {
                return def.IndexType;
            }
            return FieldIndexTypes.ANALYZED;
        }

        /// <summary>
        /// Ensure that the content of this node is available for indexing (i.e. don't allow protected
        /// content to be indexed when this is disabled).
        /// <returns></returns>
        /// </summary>
        protected override bool ValidateDocument(XElement node)
        {
            // Test for access if we're only indexing published content
            // return nothing if we're not supporting protected content and it is protected, and we're not supporting unpublished content
            if (SupportUnpublishedContent == false
                && SupportProtectedContent == false)
            {

                var nodeId = int.Parse(node.Attribute("id").Value);

                if (DataService.ContentService.IsProtected(nodeId, node.Attribute("path").Value))
                {
                    return false;
                }               
            }
            return base.ValidateDocument(node);
        }

        #endregion
    }
}<|MERGE_RESOLUTION|>--- conflicted
+++ resolved
@@ -1,875 +1,856 @@
-﻿using System;
-using System.Collections.Generic;
-using System.Collections.Specialized;
-using System.Diagnostics;
-using System.IO;
-using System.Linq;
-using System.Xml;
-using System.Xml.Linq;
-using Examine;
-using Lucene.Net.Documents;
-using Umbraco.Core;
-using Umbraco.Core.Models;
-using Umbraco.Core.Persistence.DatabaseModelDefinitions;
-using Umbraco.Core.Services;
-using UmbracoExamine.DataServices;
-using Examine.LuceneEngine;
-using Examine.LuceneEngine.Config;
-using UmbracoExamine.Config;
-using Lucene.Net.Analysis;
-using Lucene.Net.Index;
-using Umbraco.Core.Persistence.Querying;
-using IContentService = Umbraco.Core.Services.IContentService;
-using IMediaService = Umbraco.Core.Services.IMediaService;
-
-
-namespace UmbracoExamine
-{
-    /// <summary>
-    /// 
-    /// </summary>
-    public class UmbracoContentIndexer : BaseUmbracoIndexer
-    {
-        private readonly IContentService _contentService;
-        private readonly IMediaService _mediaService;
-        private readonly IDataTypeService _dataTypeService;
-        private readonly IUserService _userService;
-        private readonly IContentTypeService _contentTypeService;
-        private readonly EntityXmlSerializer _serializer = new EntityXmlSerializer();
-        private const int PageSize = 10000;
-
-        #region Constructors
-
-        /// <summary>
-        /// Default constructor
-        /// </summary>
-        public UmbracoContentIndexer()
-            : base()
-        {
-            _contentService = ApplicationContext.Current.Services.ContentService;
-            _mediaService = ApplicationContext.Current.Services.MediaService;
-            _dataTypeService = ApplicationContext.Current.Services.DataTypeService;
-            _userService = ApplicationContext.Current.Services.UserService;
-            _contentTypeService = ApplicationContext.Current.Services.ContentTypeService;
-        }
-
-        /// <summary>
-        /// Constructor to allow for creating an indexer at runtime
-        /// </summary>
-        /// <param name="indexerData"></param>
-        /// <param name="indexPath"></param>
-        /// <param name="dataService"></param>
-        /// <param name="analyzer"></param>
-        /// <param name="async"></param>
-        [Obsolete("Use the overload that specifies the Umbraco services")]
-        public UmbracoContentIndexer(IIndexCriteria indexerData, DirectoryInfo indexPath, IDataService dataService, Analyzer analyzer, bool async)
-            : base(indexerData, indexPath, dataService, analyzer, async)
-        {
-            _contentService = ApplicationContext.Current.Services.ContentService;
-            _mediaService = ApplicationContext.Current.Services.MediaService;
-            _dataTypeService = ApplicationContext.Current.Services.DataTypeService;
-            _userService = ApplicationContext.Current.Services.UserService;
-            _contentTypeService = ApplicationContext.Current.Services.ContentTypeService;
-        }
-
-        /// <summary>
-        /// Constructor to allow for creating an indexer at runtime
-        /// </summary>
-        /// <param name="indexerData"></param>
-        /// <param name="luceneDirectory"></param>
-        /// <param name="dataService"></param>
-        /// <param name="analyzer"></param>
-        /// <param name="async"></param>
-        [Obsolete("Use the overload that specifies the Umbraco services")]
-        public UmbracoContentIndexer(IIndexCriteria indexerData, Lucene.Net.Store.Directory luceneDirectory, IDataService dataService, Analyzer analyzer, bool async)
-            : base(indexerData, luceneDirectory, dataService, analyzer, async)
-        {
-            _contentService = ApplicationContext.Current.Services.ContentService;
-            _mediaService = ApplicationContext.Current.Services.MediaService;
-            _dataTypeService = ApplicationContext.Current.Services.DataTypeService;
-            _userService = ApplicationContext.Current.Services.UserService;
-            _contentTypeService = ApplicationContext.Current.Services.ContentTypeService;
-        }
-
-        /// <summary>
-        /// Constructor to allow for creating an indexer at runtime
-        /// </summary>
-        /// <param name="indexerData"></param>
-        /// <param name="luceneDirectory"></param>
-        /// <param name="dataService"></param>
-        /// <param name="contentService"></param>
-        /// <param name="mediaService"></param>
-        /// <param name="dataTypeService"></param>
-        /// <param name="userService"></param>
-        /// <param name="analyzer"></param>
-        /// <param name="async"></param>
-        [Obsolete("Use the overload that specifies the Umbraco services")]
-        public UmbracoContentIndexer(IIndexCriteria indexerData, Lucene.Net.Store.Directory luceneDirectory, IDataService dataService, 
-            IContentService contentService, 
-            IMediaService mediaService,
-            IDataTypeService dataTypeService,
-            IUserService userService,
-            Analyzer analyzer, bool async)
-            : base(indexerData, luceneDirectory, dataService, analyzer, async)
-        {
-            _contentService = contentService;
-            _mediaService = mediaService;
-            _dataTypeService = dataTypeService;
-            _userService = userService;
-            _contentTypeService = ApplicationContext.Current.Services.ContentTypeService;
-        }
-
-        /// <summary>
-        /// Constructor to allow for creating an indexer at runtime
-        /// </summary>
-        /// <param name="indexerData"></param>
-        /// <param name="luceneDirectory"></param>
-        /// <param name="dataService"></param>
-        /// <param name="contentService"></param>
-        /// <param name="mediaService"></param>
-        /// <param name="dataTypeService"></param>
-        /// <param name="userService"></param>
-        /// <param name="contentTypeService"></param>
-        /// <param name="analyzer"></param>
-        /// <param name="async"></param>
-        public UmbracoContentIndexer(IIndexCriteria indexerData, Lucene.Net.Store.Directory luceneDirectory, IDataService dataService,
-            IContentService contentService,
-            IMediaService mediaService,
-            IDataTypeService dataTypeService,
-            IUserService userService,
-            IContentTypeService contentTypeService,
-            Analyzer analyzer, bool async)
-            : base(indexerData, luceneDirectory, dataService, analyzer, async)
-        {
-            _contentService = contentService;
-            _mediaService = mediaService;
-            _dataTypeService = dataTypeService;
-            _userService = userService;
-            _contentTypeService = contentTypeService;
-        }
-
-        /// <summary>
-        /// Creates an NRT indexer
-        /// </summary>
-        /// <param name="indexerData"></param>
-        /// <param name="writer"></param>
-        /// <param name="dataService"></param>
-        /// <param name="contentTypeService"></param>
-        /// <param name="async"></param>
-        /// <param name="contentService"></param>
-        /// <param name="mediaService"></param>
-        /// <param name="dataTypeService"></param>
-        /// <param name="userService"></param>
-        public UmbracoContentIndexer(IIndexCriteria indexerData, IndexWriter writer, IDataService dataService,
-            IContentService contentService,
-            IMediaService mediaService,
-            IDataTypeService dataTypeService,
-            IUserService userService,
-            IContentTypeService contentTypeService,
-            bool async) 
-            : base(indexerData, writer, dataService, async)
-        {
-            _contentService = contentService;
-            _mediaService = mediaService;
-            _dataTypeService = dataTypeService;
-            _userService = userService;
-            _contentTypeService = contentTypeService;
-        }
-
-        #endregion
-
-        #region Constants & Fields        
-
-        /// <summary>
-        /// Used to store the path of a content object
-        /// </summary>
-        public const string IndexPathFieldName = "__Path";
-        public const string NodeKeyFieldName = "__Key";
-        public const string NodeTypeAliasFieldName = "__NodeTypeAlias";
-        public const string IconFieldName = "__Icon";
-
-        /// <summary>
-        /// The prefix added to a field when it is duplicated in order to store the original raw value.
-        /// </summary>
-        public const string RawFieldPrefix = "__Raw_";
-
-        /// <summary>
-        /// A type that defines the type of index for each Umbraco field (non user defined fields)
-        /// Alot of standard umbraco fields shouldn't be tokenized or even indexed, just stored into lucene
-        /// for retreival after searching.
-        /// </summary>
-        internal static readonly StaticFieldCollection IndexFieldPolicies
-            = new StaticFieldCollection
-            {
-                new StaticField("id", FieldIndexTypes.NOT_ANALYZED, false, string.Empty),
-                new StaticField("key", FieldIndexTypes.NOT_ANALYZED, false, string.Empty),
-<<<<<<< HEAD
-                new StaticField("version", FieldIndexTypes.NOT_ANALYZED, false, string.Empty),
-                new StaticField("parentID", FieldIndexTypes.NOT_ANALYZED, false, string.Empty),
-                new StaticField("level", FieldIndexTypes.NOT_ANALYZED, true, "NUMBER"),
-                new StaticField("writerID", FieldIndexTypes.NOT_ANALYZED, false, string.Empty),
-                new StaticField("creatorID", FieldIndexTypes.NOT_ANALYZED, false, string.Empty),
-                new StaticField("nodeType", FieldIndexTypes.NOT_ANALYZED, false, string.Empty),
-                new StaticField("template", FieldIndexTypes.NOT_ANALYZED, false, string.Empty),
-                new StaticField("sortOrder", FieldIndexTypes.NOT_ANALYZED, true, "NUMBER"),
-                new StaticField("createDate", FieldIndexTypes.NOT_ANALYZED, false, "DATETIME"),
-                new StaticField("updateDate", FieldIndexTypes.NOT_ANALYZED, false, "DATETIME"),
-                new StaticField("nodeName", FieldIndexTypes.ANALYZED, false, string.Empty),
-                new StaticField("urlName", FieldIndexTypes.NOT_ANALYZED, false, string.Empty),
-                new StaticField("writerName", FieldIndexTypes.ANALYZED, false, string.Empty),
-                new StaticField("creatorName", FieldIndexTypes.ANALYZED, false, string.Empty),
-                new StaticField("nodeTypeAlias", FieldIndexTypes.ANALYZED, false, string.Empty),
-                new StaticField("path", FieldIndexTypes.NOT_ANALYZED, false, string.Empty)
-=======
-                new StaticField( "version", FieldIndexTypes.NOT_ANALYZED, false, string.Empty),
-                new StaticField( "parentID", FieldIndexTypes.NOT_ANALYZED, false, string.Empty),
-                new StaticField( "level", FieldIndexTypes.NOT_ANALYZED, true, "NUMBER"),
-                new StaticField( "writerID", FieldIndexTypes.NOT_ANALYZED, false, string.Empty),
-                new StaticField( "creatorID", FieldIndexTypes.NOT_ANALYZED, false, string.Empty),
-                new StaticField( "nodeType", FieldIndexTypes.NOT_ANALYZED, false, string.Empty),
-                new StaticField( "template", FieldIndexTypes.NOT_ANALYZED, false, string.Empty),
-                new StaticField( "sortOrder", FieldIndexTypes.NOT_ANALYZED, true, "NUMBER"),
-                new StaticField( "createDate", FieldIndexTypes.NOT_ANALYZED, false, "DATETIME"),
-                new StaticField( "updateDate", FieldIndexTypes.NOT_ANALYZED, false, "DATETIME"),
-                new StaticField( "nodeName", FieldIndexTypes.ANALYZED, false, string.Empty),
-                new StaticField( "urlName", FieldIndexTypes.NOT_ANALYZED, false, string.Empty),
-                new StaticField( "writerName", FieldIndexTypes.ANALYZED, false, string.Empty),
-                new StaticField( "creatorName", FieldIndexTypes.ANALYZED, false, string.Empty),
-                new StaticField( "nodeTypeAlias", FieldIndexTypes.ANALYZED, false, string.Empty),
-                new StaticField( "path", FieldIndexTypes.NOT_ANALYZED, false, string.Empty),
-                new StaticField( "isPublished", FieldIndexTypes.NOT_ANALYZED, false, string.Empty)
->>>>>>> 7b08c0dd
-            };
-
-        #endregion
-
-        #region Initialize
-
-        /// <summary>
-        /// Set up all properties for the indexer based on configuration information specified. This will ensure that
-        /// all of the folders required by the indexer are created and exist. This will also create an instruction
-        /// file declaring the computer name that is part taking in the indexing. This file will then be used to
-        /// determine the master indexer machine in a load balanced environment (if one exists).
-        /// </summary>
-        /// <param name="name">The friendly name of the provider.</param>
-        /// <param name="config">A collection of the name/value pairs representing the provider-specific attributes specified in the configuration for this provider.</param>
-        /// <exception cref="T:System.ArgumentNullException">
-        /// The name of the provider is null.
-        /// </exception>
-        /// <exception cref="T:System.ArgumentException">
-        /// The name of the provider has a length of zero.
-        /// </exception>
-        /// <exception cref="T:System.InvalidOperationException">
-        /// An attempt is made to call <see cref="M:System.Configuration.Provider.ProviderBase.Initialize(System.String,System.Collections.Specialized.NameValueCollection)"/> on a provider after the provider has already been initialized.
-        /// </exception>
-        
-        public override void Initialize(string name, NameValueCollection config)
-        {
-
-            //check if there's a flag specifying to support unpublished content,
-            //if not, set to false;
-            bool supportUnpublished;
-            if (config["supportUnpublished"] != null && bool.TryParse(config["supportUnpublished"], out supportUnpublished))
-                SupportUnpublishedContent = supportUnpublished;
-            else
-                SupportUnpublishedContent = false;
-
-
-            //check if there's a flag specifying to support protected content,
-            //if not, set to false;
-            bool supportProtected;
-            if (config["supportProtected"] != null && bool.TryParse(config["supportProtected"], out supportProtected))
-                SupportProtectedContent = supportProtected;
-            else
-                SupportProtectedContent = false;
-
-            bool disableXmlDocLookup;
-            if (config["disableXmlDocLookup"] != null && bool.TryParse(config["disableXmlDocLookup"], out disableXmlDocLookup))
-                DisableXmlDocumentLookup = disableXmlDocLookup;
-            else
-                DisableXmlDocumentLookup = false;
-
-            base.Initialize(name, config);
-        }
-
-        #endregion
-
-        #region Properties
-
-        /// <summary>
-        /// Whether to use the cmsContentXml data to re-index when possible (i.e. for published content, media and members)
-        /// </summary>
-        public bool DisableXmlDocumentLookup { get; private set; }
-
-        /// <summary>
-        /// By default this is false, if set to true then the indexer will include indexing content that is flagged as publicly protected.
-        /// This property is ignored if SupportUnpublishedContent is set to true.
-        /// </summary>
-        public bool SupportProtectedContent { get; protected internal set; }
-
-        protected override IEnumerable<string> SupportedTypes
-        {
-            get
-            {
-                return new string[] { IndexTypes.Content, IndexTypes.Media };
-            }
-        }
-
-        #endregion
-
-        #region Event handlers
-
-        protected override void OnIndexingError(IndexingErrorEventArgs e)
-        {
-            DataService.LogService.AddErrorLog(e.NodeId, string.Format("{0},{1}, IndexSet: {2}", e.Message, e.InnerException != null ? e.InnerException.ToString() : "", this.IndexSetName));
-            base.OnIndexingError(e);
-        }
-
-        /// <summary>
-        /// This ensures that the special __Raw_ fields are indexed
-        /// </summary>
-        /// <param name="docArgs"></param>
-
-        protected override void OnDocumentWriting(DocumentWritingEventArgs docArgs)
-        {
-            var d = docArgs.Document;
-            foreach (var f in docArgs.Fields.Where(x => x.Key.StartsWith(RawFieldPrefix)))
-            {
-                d.Add(new Field(
-                   f.Key,
-                   f.Value,
-                   Field.Store.YES,
-                   Field.Index.NO, //don't index this field, we never want to search by it 
-                   Field.TermVector.NO));
-            }
-
-            base.OnDocumentWriting(docArgs);
-        }
-
-        protected override void OnNodeIndexed(IndexedNodeEventArgs e)
-        {
-            DataService.LogService.AddVerboseLog(e.NodeId, string.Format("Index created for node {0}", e.NodeId));
-            base.OnNodeIndexed(e);
-        }
-
-        protected override void OnIndexDeleted(DeleteIndexEventArgs e)
-        {
-            DataService.LogService.AddVerboseLog(-1, string.Format("Index deleted for term: {0} with value {1}", e.DeletedTerm.Key, e.DeletedTerm.Value));
-            base.OnIndexDeleted(e);
-        }
-
-        protected override void OnIndexOptimizing(EventArgs e)
-        {
-            DataService.LogService.AddInfoLog(-1, string.Format("Index is being optimized"));
-            base.OnIndexOptimizing(e);
-        }
-
-        #endregion
-
-        #region Public methods
-        
-        /// <summary>
-        /// Overridden for logging
-        /// </summary>
-        /// <param name="node"></param>
-        /// <param name="type"></param>
-        public override void ReIndexNode(XElement node, string type)
-        {
-            if (!SupportedTypes.Contains(type))
-                return;
-
-            if (node.Attribute("id") != null)
-            {
-                DataService.LogService.AddVerboseLog((int)node.Attribute("id"), string.Format("ReIndexNode with type: {0}", type));
-                base.ReIndexNode(node, type);
-            }
-            else
-            {
-                DataService.LogService.AddErrorLog(-1, string.Format("ReIndexNode cannot proceed, the format of the XElement is invalid, the xml has no 'id' attribute. {0}", node));
-            }
-        }
-
-        /// <summary>
-        /// Deletes a node from the index.                
-        /// </summary>
-        /// <remarks>
-        /// When a content node is deleted, we also need to delete it's children from the index so we need to perform a 
-        /// custom Lucene search to find all decendents and create Delete item queues for them too.
-        /// </remarks>
-        /// <param name="nodeId">ID of the node to delete</param>
-        public override void DeleteFromIndex(string nodeId)
-        {
-            //find all descendants based on path
-            var descendantPath = string.Format(@"\-1\,*{0}\,*", nodeId);
-            var rawQuery = string.Format("{0}:{1}", IndexPathFieldName, descendantPath);
-            var c = InternalSearcher.CreateSearchCriteria();
-            var filtered = c.RawQuery(rawQuery);
-            var results = InternalSearcher.Search(filtered);
-
-            DataService.LogService.AddVerboseLog(int.Parse(nodeId), string.Format("DeleteFromIndex with query: {0} (found {1} results)", rawQuery, results.Count()));
-
-            //need to create a delete queue item for each one found
-            foreach (var r in results)
-            {
-                EnqueueIndexOperation(new IndexOperation()
-                    {
-                        Operation = IndexOperationType.Delete,
-                        Item = new IndexItem(null, "", r.Id.ToString())
-                    });
-                //SaveDeleteIndexQueueItem(new KeyValuePair<string, string>(IndexNodeIdFieldName, r.Id.ToString()));
-            }
-
-            base.DeleteFromIndex(nodeId);
-        }
-        #endregion
-
-        #region Protected        
-
-        protected override void PerformIndexAll(string type)
-        {
-            if (SupportedTypes.Contains(type) == false)
-                return;
-            
-            var pageIndex = 0;
-
-            DataService.LogService.AddInfoLog(-1, string.Format("PerformIndexAll - Start data queries - {0}", type));
-            var stopwatch = new Stopwatch();
-            stopwatch.Start();
-
-            try
-            {
-                switch (type)
-                {
-                    case IndexTypes.Content:
-                        var contentParentId = -1;
-                        if (IndexerData.ParentNodeId.HasValue && IndexerData.ParentNodeId.Value > 0)
-                        {
-                            contentParentId = IndexerData.ParentNodeId.Value;
-                        }
-                        
-                        if (SupportUnpublishedContent == false && DisableXmlDocumentLookup == false)
-                        {
-                            //get all node Ids that have a published version - this is a fail safe check, in theory
-                            // only document nodes that have a published version would exist in the cmsContentXml table
-                            var allNodesWithPublishedVersions = ApplicationContext.Current.DatabaseContext.Database.Fetch<int>(
-                                "select DISTINCT cmsDocument.nodeId from cmsDocument where cmsDocument.published = 1");
-
-                            XElement last = null;
-                            var trackedIds = new HashSet<string>();
-
-                            ReindexWithXmlEntries(type, contentParentId,
-                                () => _contentTypeService.GetAllContentTypes().ToArray(),
-                                (path, pIndex, pSize) =>
-                                {
-                                    long totalContent;
-
-                                    //sorted by: umbracoNode.level, umbracoNode.parentID, umbracoNode.sortOrder
-                                    var result = _contentService.GetPagedXmlEntries(path, pIndex, pSize, out totalContent).ToArray();
-                                    var more = result.Length == pSize;
-
-                                    //then like we do in the ContentRepository.BuildXmlCache we need to track what Parents have been processed
-                                    // already so that we can then exclude implicitly unpublished content items
-                                    var filtered = new List<XElement>();
-
-                                    foreach (var xml in result)
-                                    {
-                                        var id = xml.AttributeValue<int>("id");
-                                        
-                                        //don't include this if it doesn't have a published version
-                                        if (allNodesWithPublishedVersions.Contains(id) == false)
-                                            continue;
-
-                                        var parentId = xml.AttributeValue<string>("parentID");
-
-                                        if (parentId == null) continue; //this shouldn't happen
-
-                                        //if the parentid is changing
-                                        if (last != null && last.AttributeValue<string>("parentID") != parentId)
-                                        {
-                                            var found = trackedIds.Contains(parentId);
-                                            if (found == false)
-                                            {
-                                                //Need to short circuit here, if the parent is not there it means that the parent is unpublished
-                                                // and therefore the child is not published either so cannot be included in the xml cache
-                                                continue;
-                                            }                                            
-                                        }
-                                        
-                                        last = xml;
-                                        trackedIds.Add(xml.AttributeValue<string>("id"));
-
-                                        filtered.Add(xml);
-                                    }
-
-                                    return Tuple.Create(filtered.ToArray(), more);
-                                },
-                                i => _contentService.GetById(i));
-                        }
-                        else
-                        {
-                            //used to track non-published entities so we can determine what items are implicitly not published
-                            //currently this is not in use apart form in tests
-                            var notPublished = new HashSet<string>();
-
-                            int currentPageSize;
-                            do
-                            {
-                                long total;
-
-                                IContent[] descendants;
-                                if (SupportUnpublishedContent)
-                                {
-                                    descendants = _contentService.GetPagedDescendants(contentParentId, pageIndex, PageSize, out total, "umbracoNode.id").ToArray();
-                                }
-                                else
-                                {
-                                    //get all paged records but order by level ascending, we need to do this because we need to track which nodes are not published so that we can determine
-                                    // which descendent nodes are implicitly not published
-                                    descendants = _contentService.GetPagedDescendants(contentParentId, pageIndex, PageSize, out total, "level", Direction.Ascending, true, (string)null).ToArray();
-                                }
-
-                                // need to store decendants count before filtering, in order for loop to work correctly
-                                currentPageSize = descendants.Length;
-
-                                //if specific types are declared we need to post filter them
-                                //TODO: Update the service layer to join the cmsContentType table so we can query by content type too
-                                IEnumerable<IContent> content;
-                                if (IndexerData.IncludeNodeTypes.Any())
-                                {
-                                    content = descendants.Where(x => IndexerData.IncludeNodeTypes.Contains(x.ContentType.Alias));
-                                }
-                                else
-                                {
-                                    content = descendants;
-                                }
-
-                                AddNodesToIndex(GetSerializedContent(
-                                    SupportUnpublishedContent,
-                                    c => _serializer.Serialize(_contentService, _dataTypeService, _userService, c),
-                                    content, notPublished).WhereNotNull(), type);
-
-                                pageIndex++;
-                            } while (currentPageSize == PageSize);
-                        }
-
-                        break;
-                    case IndexTypes.Media:
-                        var mediaParentId = -1;
-
-                        if (IndexerData.ParentNodeId.HasValue && IndexerData.ParentNodeId.Value > 0)
-                        {
-                            mediaParentId = IndexerData.ParentNodeId.Value;
-                        }
-
-                        ReindexWithXmlEntries(type, mediaParentId,
-                            () => _contentTypeService.GetAllMediaTypes().ToArray(),
-                            (path, pIndex, pSize) =>
-                            {
-                                long totalMedia;
-                                var result = _mediaService.GetPagedXmlEntries(path, pIndex, pSize, out totalMedia).ToArray();
-                                var more = result.Length == pSize;
-                                return Tuple.Create(result, more);
-                            },
-                            i => _mediaService.GetById(i));
-
-                        break;
-                }
-            }
-            finally
-            {
-                stopwatch.Stop();
-            }
-            
-            DataService.LogService.AddInfoLog(-1, string.Format("PerformIndexAll - End data queries - {0}, took {1}ms", type, stopwatch.ElapsedMilliseconds));
-        }
-
-        /// <summary>
-        /// Performs a reindex of a type based on looking up entries from the cmsContentXml table - but using callbacks to get this data since
-        /// we don't have a common underlying service interface for the media/content stuff
-        /// </summary>
-        /// <param name="type"></param>
-        /// <param name="parentId"></param>
-        /// <param name="getContentTypes"></param>
-        /// <param name="getPagedXmlEntries"></param>
-        /// <param name="getContent"></param>
-        internal void ReindexWithXmlEntries<TContentType>(
-            string type, 
-            int parentId,
-            Func<TContentType[]> getContentTypes, 
-            Func<string, int, int, Tuple<XElement[], bool>> getPagedXmlEntries,
-            Func<int, IContentBase> getContent)
-            where TContentType: IContentTypeComposition
-        {
-            var pageIndex = 0;
-
-            var contentTypes = getContentTypes();
-            var icons = contentTypes.ToDictionary(x => x.Id, y => y.Icon);
-            var parent = parentId == -1 ? null : getContent(parentId);
-            bool more;
-
-            do
-            {
-                XElement[] xElements;
-
-                if (parentId == -1)
-                {
-                    var pagedElements = getPagedXmlEntries("-1", pageIndex, PageSize);
-                    xElements = pagedElements.Item1;
-                    more = pagedElements.Item2;
-                }
-                else if (parent == null)
-                {
-                    xElements = new XElement[0];
-                    more = false;
-                }
-                else
-                {
-                    var pagedElements = getPagedXmlEntries(parent.Path, pageIndex, PageSize);
-                    xElements = pagedElements.Item1;
-                    more = pagedElements.Item2;
-                }
-
-                //if specific types are declared we need to post filter them
-                //TODO: Update the service layer to join the cmsContentType table so we can query by content type too
-                if (IndexerData.IncludeNodeTypes.Any())
-                {
-                    var includeNodeTypeIds = contentTypes.Where(x => IndexerData.IncludeNodeTypes.Contains(x.Alias)).Select(x => x.Id);
-                    xElements = xElements.Where(elm => includeNodeTypeIds.Contains(elm.AttributeValue<int>("nodeType"))).ToArray();
-                }
-
-                foreach (var element in xElements)
-                {
-                    if (element.Attribute("icon") == null)
-                    {
-                        element.Add(new XAttribute("icon", icons[element.AttributeValue<int>("nodeType")]));
-                    }
-                }
-
-                AddNodesToIndex(xElements, type);
-                pageIndex++;
-            } while (more);
-        }
-
-        internal static IEnumerable<XElement> GetSerializedContent(
-            bool supportUnpublishdContent, 
-            Func<IContent, XElement> serializer, 
-            IEnumerable<IContent> content, 
-            ISet<string> notPublished)
-        {            
-            foreach (var c in content)
-            {
-                if (supportUnpublishdContent == false)
-                {
-                    //if we don't support published content and this is not published then track it and return null
-                    if (c.Published == false)
-                    {
-                        notPublished.Add(c.Path);
-                        yield return null;
-                        continue;
-                    }
-
-                    //if we don't support published content, check if this content item exists underneath any already tracked
-                    //unpublished content and if so return null;
-                    if (notPublished.Any(path => c.Path.StartsWith(string.Format("{0},", path))))
-                    {
-                        yield return null;
-                        continue;
-                    }
-                }                
-
-                var xml = serializer(c);                
-
-                //add a custom 'icon' attribute
-                xml.Add(new XAttribute("icon", c.ContentType.Icon));
-
-                yield return xml;
-            }
-        }
-
-        /// <summary>
-        /// Overridden for logging.
-        /// </summary>
-        /// <param name="node"></param>
-        /// <param name="type"></param>
-        protected override void AddSingleNodeToIndex(XElement node, string type)
-        {
-            DataService.LogService.AddVerboseLog((int)node.Attribute("id"), string.Format("AddSingleNodeToIndex with type: {0}", type));
-            base.AddSingleNodeToIndex(node, type);
-        }
-
-        public override void RebuildIndex()
-        {
-            DataService.LogService.AddInfoLog(-1, "Rebuilding index");
-            base.RebuildIndex();
-        }
-
-        /// <summary>
-        /// Used to refresh the current IndexerData from the data in the DataService. This can be used
-        /// if there are more properties added/removed from the database
-        /// </summary>
-        public void RefreshIndexerDataFromDataService()
-        {
-            //TODO: This would be much better done if the IndexerData property had read/write locks applied
-            // to it! Unless we update the base class there's really no way to prevent the IndexerData from being
-            // changed during an operation that is reading from it.
-            var newIndexerData = GetIndexerData(IndexSets.Instance.Sets[IndexSetName]);
-            IndexerData = newIndexerData;
-        }
-
-        /// <summary>
-        /// Override this method to strip all html from all user fields before raising the event, then after the event 
-        /// ensure our special Path field is added to the collection
-        /// </summary>
-        /// <param name="e"></param>
-
-        protected override void OnGatheringNodeData(IndexingNodeDataEventArgs e)
-        {
-            //strip html of all users fields if we detect it has HTML in it. 
-            //if that is the case, we'll create a duplicate 'raw' copy of it so that we can return
-            //the value of the field 'as-is'.
-            // Get all user data that we want to index and store into a dictionary 
-            foreach (var field in IndexerData.UserFields)
-            {
-                string fieldVal;
-                if (e.Fields.TryGetValue(field.Name, out fieldVal))
-                {
-                    //check if the field value has html
-                    if (XmlHelper.CouldItBeXml(fieldVal))
-                    {
-                        //First save the raw value to a raw field, we will change the policy of this field by detecting the prefix later
-                        e.Fields[RawFieldPrefix + field.Name] = fieldVal;
-                        //now replace the original value with the stripped html
-                        e.Fields[field.Name] = DataService.ContentService.StripHtml(fieldVal);
-                    }
-                }
-            }
-
-            base.OnGatheringNodeData(e);
-
-            //ensure the special path and node type alias fields is added to the dictionary to be saved to file
-            var path = e.Node.Attribute("path").Value;
-            if (e.Fields.ContainsKey(IndexPathFieldName) == false)
-                e.Fields.Add(IndexPathFieldName, path);
-
-            //this needs to support both schema's so get the nodeTypeAlias if it exists, otherwise the name
-            var nodeTypeAlias = e.Node.Attribute("nodeTypeAlias") == null ? e.Node.Name.LocalName : e.Node.Attribute("nodeTypeAlias").Value;
-            if (e.Fields.ContainsKey(NodeTypeAliasFieldName) == false)
-                e.Fields.Add(NodeTypeAliasFieldName, nodeTypeAlias);
-
-            //add icon 
-            var icon = (string)e.Node.Attribute("icon");
-            if (e.Fields.ContainsKey(IconFieldName) == false)
-                e.Fields.Add(IconFieldName, icon);
-
-            //add guid 
-            var guid = (string)e.Node.Attribute("key");
-            if (e.Fields.ContainsKey(NodeKeyFieldName) == false)
-                e.Fields.Add(NodeKeyFieldName, guid);
-        }
-
-        /// <summary>
-        /// Called when a duplicate field is detected in the dictionary that is getting indexed.
-        /// </summary>
-        /// <param name="nodeId"></param>
-        /// <param name="indexSetName"></param>
-        /// <param name="fieldName"></param>
-        protected override void OnDuplicateFieldWarning(int nodeId, string indexSetName, string fieldName)
-        {
-            base.OnDuplicateFieldWarning(nodeId, indexSetName, fieldName);
-
-            this.DataService.LogService.AddInfoLog(nodeId, "Field \"" + fieldName + "\" is listed multiple times in the index set \"" + indexSetName + "\". Please ensure all names are unique");
-        }
-
-        /// <summary>
-        /// Overridden to add the path property to the special fields to index
-        /// </summary>
-        /// <param name="allValuesForIndexing"></param>
-        /// <returns></returns>
-        protected override Dictionary<string, string> GetSpecialFieldsToIndex(Dictionary<string, string> allValuesForIndexing)
-        {
-            var fields = base.GetSpecialFieldsToIndex(allValuesForIndexing);
-
-            //adds the special path property to the index
-            fields.Add(IndexPathFieldName, allValuesForIndexing[IndexPathFieldName]);
-
-            //adds the special node type alias property to the index
-            fields.Add(NodeTypeAliasFieldName, allValuesForIndexing[NodeTypeAliasFieldName]);
-
-            //guid
-            string guidVal;
-            if (allValuesForIndexing.TryGetValue(NodeKeyFieldName, out guidVal) && guidVal.IsNullOrWhiteSpace() == false)
-            {
-                fields.Add(NodeKeyFieldName, guidVal);
-            }
-
-            //icon
-            string iconVal;
-            if (allValuesForIndexing.TryGetValue(IconFieldName, out iconVal) && iconVal.IsNullOrWhiteSpace() == false)
-            {
-                fields.Add(IconFieldName, iconVal);    
-            }
-
-            return fields;
-        }
-
-        /// <summary>
-        /// Creates an IIndexCriteria object based on the indexSet passed in and our DataService
-        /// </summary>
-        /// <param name="indexSet"></param>
-        /// <returns></returns>
-        /// <remarks>
-        /// If we cannot initialize we will pass back empty indexer data since we cannot read from the database
-        /// </remarks>
-        protected override IIndexCriteria GetIndexerData(IndexSet indexSet)
-        {
-            if (CanInitialize())
-            {
-                return indexSet.ToIndexCriteria(DataService, IndexFieldPolicies);
-            }
-            else
-            {
-                return base.GetIndexerData(indexSet);
-            }
-        }
-
-        /// <summary>
-        /// return the index policy for the field name passed in, if not found, return normal
-        /// </summary>
-        /// <param name="fieldName"></param>
-        /// <returns></returns>
-        protected override FieldIndexTypes GetPolicy(string fieldName)
-        {            
-            StaticField def;
-            if (IndexFieldPolicies.TryGetValue(fieldName, out def))
-            {
-                return def.IndexType;
-            }
-            return FieldIndexTypes.ANALYZED;
-        }
-
-        /// <summary>
-        /// Ensure that the content of this node is available for indexing (i.e. don't allow protected
-        /// content to be indexed when this is disabled).
-        /// <returns></returns>
-        /// </summary>
-        protected override bool ValidateDocument(XElement node)
-        {
-            // Test for access if we're only indexing published content
-            // return nothing if we're not supporting protected content and it is protected, and we're not supporting unpublished content
-            if (SupportUnpublishedContent == false
-                && SupportProtectedContent == false)
-            {
-
-                var nodeId = int.Parse(node.Attribute("id").Value);
-
-                if (DataService.ContentService.IsProtected(nodeId, node.Attribute("path").Value))
-                {
-                    return false;
-                }               
-            }
-            return base.ValidateDocument(node);
-        }
-
-        #endregion
-    }
+﻿using System;
+using System.Collections.Generic;
+using System.Collections.Specialized;
+using System.Diagnostics;
+using System.IO;
+using System.Linq;
+using System.Xml;
+using System.Xml.Linq;
+using Examine;
+using Lucene.Net.Documents;
+using Umbraco.Core;
+using Umbraco.Core.Models;
+using Umbraco.Core.Persistence.DatabaseModelDefinitions;
+using Umbraco.Core.Services;
+using UmbracoExamine.DataServices;
+using Examine.LuceneEngine;
+using Examine.LuceneEngine.Config;
+using UmbracoExamine.Config;
+using Lucene.Net.Analysis;
+using Lucene.Net.Index;
+using Umbraco.Core.Persistence.Querying;
+using IContentService = Umbraco.Core.Services.IContentService;
+using IMediaService = Umbraco.Core.Services.IMediaService;
+
+
+namespace UmbracoExamine
+{
+    /// <summary>
+    /// 
+    /// </summary>
+    public class UmbracoContentIndexer : BaseUmbracoIndexer
+    {
+        private readonly IContentService _contentService;
+        private readonly IMediaService _mediaService;
+        private readonly IDataTypeService _dataTypeService;
+        private readonly IUserService _userService;
+        private readonly IContentTypeService _contentTypeService;
+        private readonly EntityXmlSerializer _serializer = new EntityXmlSerializer();
+        private const int PageSize = 10000;
+
+        #region Constructors
+
+        /// <summary>
+        /// Default constructor
+        /// </summary>
+        public UmbracoContentIndexer()
+            : base()
+        {
+            _contentService = ApplicationContext.Current.Services.ContentService;
+            _mediaService = ApplicationContext.Current.Services.MediaService;
+            _dataTypeService = ApplicationContext.Current.Services.DataTypeService;
+            _userService = ApplicationContext.Current.Services.UserService;
+            _contentTypeService = ApplicationContext.Current.Services.ContentTypeService;
+        }
+
+        /// <summary>
+        /// Constructor to allow for creating an indexer at runtime
+        /// </summary>
+        /// <param name="indexerData"></param>
+        /// <param name="indexPath"></param>
+        /// <param name="dataService"></param>
+        /// <param name="analyzer"></param>
+        /// <param name="async"></param>
+        [Obsolete("Use the overload that specifies the Umbraco services")]
+        public UmbracoContentIndexer(IIndexCriteria indexerData, DirectoryInfo indexPath, IDataService dataService, Analyzer analyzer, bool async)
+            : base(indexerData, indexPath, dataService, analyzer, async)
+        {
+            _contentService = ApplicationContext.Current.Services.ContentService;
+            _mediaService = ApplicationContext.Current.Services.MediaService;
+            _dataTypeService = ApplicationContext.Current.Services.DataTypeService;
+            _userService = ApplicationContext.Current.Services.UserService;
+            _contentTypeService = ApplicationContext.Current.Services.ContentTypeService;
+        }
+
+        /// <summary>
+        /// Constructor to allow for creating an indexer at runtime
+        /// </summary>
+        /// <param name="indexerData"></param>
+        /// <param name="luceneDirectory"></param>
+        /// <param name="dataService"></param>
+        /// <param name="analyzer"></param>
+        /// <param name="async"></param>
+        [Obsolete("Use the overload that specifies the Umbraco services")]
+        public UmbracoContentIndexer(IIndexCriteria indexerData, Lucene.Net.Store.Directory luceneDirectory, IDataService dataService, Analyzer analyzer, bool async)
+            : base(indexerData, luceneDirectory, dataService, analyzer, async)
+        {
+            _contentService = ApplicationContext.Current.Services.ContentService;
+            _mediaService = ApplicationContext.Current.Services.MediaService;
+            _dataTypeService = ApplicationContext.Current.Services.DataTypeService;
+            _userService = ApplicationContext.Current.Services.UserService;
+            _contentTypeService = ApplicationContext.Current.Services.ContentTypeService;
+        }
+
+        /// <summary>
+        /// Constructor to allow for creating an indexer at runtime
+        /// </summary>
+        /// <param name="indexerData"></param>
+        /// <param name="luceneDirectory"></param>
+        /// <param name="dataService"></param>
+        /// <param name="contentService"></param>
+        /// <param name="mediaService"></param>
+        /// <param name="dataTypeService"></param>
+        /// <param name="userService"></param>
+        /// <param name="analyzer"></param>
+        /// <param name="async"></param>
+        [Obsolete("Use the overload that specifies the Umbraco services")]
+        public UmbracoContentIndexer(IIndexCriteria indexerData, Lucene.Net.Store.Directory luceneDirectory, IDataService dataService, 
+            IContentService contentService, 
+            IMediaService mediaService,
+            IDataTypeService dataTypeService,
+            IUserService userService,
+            Analyzer analyzer, bool async)
+            : base(indexerData, luceneDirectory, dataService, analyzer, async)
+        {
+            _contentService = contentService;
+            _mediaService = mediaService;
+            _dataTypeService = dataTypeService;
+            _userService = userService;
+            _contentTypeService = ApplicationContext.Current.Services.ContentTypeService;
+        }
+
+        /// <summary>
+        /// Constructor to allow for creating an indexer at runtime
+        /// </summary>
+        /// <param name="indexerData"></param>
+        /// <param name="luceneDirectory"></param>
+        /// <param name="dataService"></param>
+        /// <param name="contentService"></param>
+        /// <param name="mediaService"></param>
+        /// <param name="dataTypeService"></param>
+        /// <param name="userService"></param>
+        /// <param name="contentTypeService"></param>
+        /// <param name="analyzer"></param>
+        /// <param name="async"></param>
+        public UmbracoContentIndexer(IIndexCriteria indexerData, Lucene.Net.Store.Directory luceneDirectory, IDataService dataService,
+            IContentService contentService,
+            IMediaService mediaService,
+            IDataTypeService dataTypeService,
+            IUserService userService,
+            IContentTypeService contentTypeService,
+            Analyzer analyzer, bool async)
+            : base(indexerData, luceneDirectory, dataService, analyzer, async)
+        {
+            _contentService = contentService;
+            _mediaService = mediaService;
+            _dataTypeService = dataTypeService;
+            _userService = userService;
+            _contentTypeService = contentTypeService;
+        }
+
+        /// <summary>
+        /// Creates an NRT indexer
+        /// </summary>
+        /// <param name="indexerData"></param>
+        /// <param name="writer"></param>
+        /// <param name="dataService"></param>
+        /// <param name="contentTypeService"></param>
+        /// <param name="async"></param>
+        /// <param name="contentService"></param>
+        /// <param name="mediaService"></param>
+        /// <param name="dataTypeService"></param>
+        /// <param name="userService"></param>
+        public UmbracoContentIndexer(IIndexCriteria indexerData, IndexWriter writer, IDataService dataService,
+            IContentService contentService,
+            IMediaService mediaService,
+            IDataTypeService dataTypeService,
+            IUserService userService,
+            IContentTypeService contentTypeService,
+            bool async) 
+            : base(indexerData, writer, dataService, async)
+        {
+            _contentService = contentService;
+            _mediaService = mediaService;
+            _dataTypeService = dataTypeService;
+            _userService = userService;
+            _contentTypeService = contentTypeService;
+        }
+
+        #endregion
+
+        #region Constants & Fields        
+
+        /// <summary>
+        /// Used to store the path of a content object
+        /// </summary>
+        public const string IndexPathFieldName = "__Path";
+        public const string NodeKeyFieldName = "__Key";
+        public const string NodeTypeAliasFieldName = "__NodeTypeAlias";
+        public const string IconFieldName = "__Icon";
+
+        /// <summary>
+        /// The prefix added to a field when it is duplicated in order to store the original raw value.
+        /// </summary>
+        public const string RawFieldPrefix = "__Raw_";
+
+        /// <summary>
+        /// A type that defines the type of index for each Umbraco field (non user defined fields)
+        /// Alot of standard umbraco fields shouldn't be tokenized or even indexed, just stored into lucene
+        /// for retreival after searching.
+        /// </summary>
+        internal static readonly StaticFieldCollection IndexFieldPolicies
+            = new StaticFieldCollection
+            {
+                new StaticField("id", FieldIndexTypes.NOT_ANALYZED, false, string.Empty),
+                new StaticField("key", FieldIndexTypes.NOT_ANALYZED, false, string.Empty),
+                new StaticField("version", FieldIndexTypes.NOT_ANALYZED, false, string.Empty),
+                new StaticField("parentID", FieldIndexTypes.NOT_ANALYZED, false, string.Empty),
+                new StaticField("level", FieldIndexTypes.NOT_ANALYZED, true, "NUMBER"),
+                new StaticField("writerID", FieldIndexTypes.NOT_ANALYZED, false, string.Empty),
+                new StaticField("creatorID", FieldIndexTypes.NOT_ANALYZED, false, string.Empty),
+                new StaticField("nodeType", FieldIndexTypes.NOT_ANALYZED, false, string.Empty),
+                new StaticField("template", FieldIndexTypes.NOT_ANALYZED, false, string.Empty),
+                new StaticField("sortOrder", FieldIndexTypes.NOT_ANALYZED, true, "NUMBER"),
+                new StaticField("createDate", FieldIndexTypes.NOT_ANALYZED, false, "DATETIME"),
+                new StaticField("updateDate", FieldIndexTypes.NOT_ANALYZED, false, "DATETIME"),
+                new StaticField("nodeName", FieldIndexTypes.ANALYZED, false, string.Empty),
+                new StaticField("urlName", FieldIndexTypes.NOT_ANALYZED, false, string.Empty),
+                new StaticField("writerName", FieldIndexTypes.ANALYZED, false, string.Empty),
+                new StaticField("creatorName", FieldIndexTypes.ANALYZED, false, string.Empty),
+                new StaticField("nodeTypeAlias", FieldIndexTypes.ANALYZED, false, string.Empty),
+                new StaticField( "path", FieldIndexTypes.NOT_ANALYZED, false, string.Empty),
+                new StaticField( "isPublished", FieldIndexTypes.NOT_ANALYZED, false, string.Empty)
+            };
+
+        #endregion
+
+        #region Initialize
+
+        /// <summary>
+        /// Set up all properties for the indexer based on configuration information specified. This will ensure that
+        /// all of the folders required by the indexer are created and exist. This will also create an instruction
+        /// file declaring the computer name that is part taking in the indexing. This file will then be used to
+        /// determine the master indexer machine in a load balanced environment (if one exists).
+        /// </summary>
+        /// <param name="name">The friendly name of the provider.</param>
+        /// <param name="config">A collection of the name/value pairs representing the provider-specific attributes specified in the configuration for this provider.</param>
+        /// <exception cref="T:System.ArgumentNullException">
+        /// The name of the provider is null.
+        /// </exception>
+        /// <exception cref="T:System.ArgumentException">
+        /// The name of the provider has a length of zero.
+        /// </exception>
+        /// <exception cref="T:System.InvalidOperationException">
+        /// An attempt is made to call <see cref="M:System.Configuration.Provider.ProviderBase.Initialize(System.String,System.Collections.Specialized.NameValueCollection)"/> on a provider after the provider has already been initialized.
+        /// </exception>
+        
+        public override void Initialize(string name, NameValueCollection config)
+        {
+
+            //check if there's a flag specifying to support unpublished content,
+            //if not, set to false;
+            bool supportUnpublished;
+            if (config["supportUnpublished"] != null && bool.TryParse(config["supportUnpublished"], out supportUnpublished))
+                SupportUnpublishedContent = supportUnpublished;
+            else
+                SupportUnpublishedContent = false;
+
+
+            //check if there's a flag specifying to support protected content,
+            //if not, set to false;
+            bool supportProtected;
+            if (config["supportProtected"] != null && bool.TryParse(config["supportProtected"], out supportProtected))
+                SupportProtectedContent = supportProtected;
+            else
+                SupportProtectedContent = false;
+
+            bool disableXmlDocLookup;
+            if (config["disableXmlDocLookup"] != null && bool.TryParse(config["disableXmlDocLookup"], out disableXmlDocLookup))
+                DisableXmlDocumentLookup = disableXmlDocLookup;
+            else
+                DisableXmlDocumentLookup = false;
+
+            base.Initialize(name, config);
+        }
+
+        #endregion
+
+        #region Properties
+
+        /// <summary>
+        /// Whether to use the cmsContentXml data to re-index when possible (i.e. for published content, media and members)
+        /// </summary>
+        public bool DisableXmlDocumentLookup { get; private set; }
+
+        /// <summary>
+        /// By default this is false, if set to true then the indexer will include indexing content that is flagged as publicly protected.
+        /// This property is ignored if SupportUnpublishedContent is set to true.
+        /// </summary>
+        public bool SupportProtectedContent { get; protected internal set; }
+
+        protected override IEnumerable<string> SupportedTypes
+        {
+            get
+            {
+                return new string[] { IndexTypes.Content, IndexTypes.Media };
+            }
+        }
+
+        #endregion
+
+        #region Event handlers
+
+        protected override void OnIndexingError(IndexingErrorEventArgs e)
+        {
+            DataService.LogService.AddErrorLog(e.NodeId, string.Format("{0},{1}, IndexSet: {2}", e.Message, e.InnerException != null ? e.InnerException.ToString() : "", this.IndexSetName));
+            base.OnIndexingError(e);
+        }
+
+        /// <summary>
+        /// This ensures that the special __Raw_ fields are indexed
+        /// </summary>
+        /// <param name="docArgs"></param>
+
+        protected override void OnDocumentWriting(DocumentWritingEventArgs docArgs)
+        {
+            var d = docArgs.Document;
+            foreach (var f in docArgs.Fields.Where(x => x.Key.StartsWith(RawFieldPrefix)))
+            {
+                d.Add(new Field(
+                   f.Key,
+                   f.Value,
+                   Field.Store.YES,
+                   Field.Index.NO, //don't index this field, we never want to search by it 
+                   Field.TermVector.NO));
+            }
+
+            base.OnDocumentWriting(docArgs);
+        }
+
+        protected override void OnNodeIndexed(IndexedNodeEventArgs e)
+        {
+            DataService.LogService.AddVerboseLog(e.NodeId, string.Format("Index created for node {0}", e.NodeId));
+            base.OnNodeIndexed(e);
+        }
+
+        protected override void OnIndexDeleted(DeleteIndexEventArgs e)
+        {
+            DataService.LogService.AddVerboseLog(-1, string.Format("Index deleted for term: {0} with value {1}", e.DeletedTerm.Key, e.DeletedTerm.Value));
+            base.OnIndexDeleted(e);
+        }
+
+        protected override void OnIndexOptimizing(EventArgs e)
+        {
+            DataService.LogService.AddInfoLog(-1, string.Format("Index is being optimized"));
+            base.OnIndexOptimizing(e);
+        }
+
+        #endregion
+
+        #region Public methods
+        
+        /// <summary>
+        /// Overridden for logging
+        /// </summary>
+        /// <param name="node"></param>
+        /// <param name="type"></param>
+        public override void ReIndexNode(XElement node, string type)
+        {
+            if (!SupportedTypes.Contains(type))
+                return;
+
+            if (node.Attribute("id") != null)
+            {
+                DataService.LogService.AddVerboseLog((int)node.Attribute("id"), string.Format("ReIndexNode with type: {0}", type));
+                base.ReIndexNode(node, type);
+            }
+            else
+            {
+                DataService.LogService.AddErrorLog(-1, string.Format("ReIndexNode cannot proceed, the format of the XElement is invalid, the xml has no 'id' attribute. {0}", node));
+            }
+        }
+
+        /// <summary>
+        /// Deletes a node from the index.                
+        /// </summary>
+        /// <remarks>
+        /// When a content node is deleted, we also need to delete it's children from the index so we need to perform a 
+        /// custom Lucene search to find all decendents and create Delete item queues for them too.
+        /// </remarks>
+        /// <param name="nodeId">ID of the node to delete</param>
+        public override void DeleteFromIndex(string nodeId)
+        {
+            //find all descendants based on path
+            var descendantPath = string.Format(@"\-1\,*{0}\,*", nodeId);
+            var rawQuery = string.Format("{0}:{1}", IndexPathFieldName, descendantPath);
+            var c = InternalSearcher.CreateSearchCriteria();
+            var filtered = c.RawQuery(rawQuery);
+            var results = InternalSearcher.Search(filtered);
+
+            DataService.LogService.AddVerboseLog(int.Parse(nodeId), string.Format("DeleteFromIndex with query: {0} (found {1} results)", rawQuery, results.Count()));
+
+            //need to create a delete queue item for each one found
+            foreach (var r in results)
+            {
+                EnqueueIndexOperation(new IndexOperation()
+                    {
+                        Operation = IndexOperationType.Delete,
+                        Item = new IndexItem(null, "", r.Id.ToString())
+                    });
+                //SaveDeleteIndexQueueItem(new KeyValuePair<string, string>(IndexNodeIdFieldName, r.Id.ToString()));
+            }
+
+            base.DeleteFromIndex(nodeId);
+        }
+        #endregion
+
+        #region Protected        
+
+        protected override void PerformIndexAll(string type)
+        {
+            if (SupportedTypes.Contains(type) == false)
+                return;
+            
+            var pageIndex = 0;
+
+            DataService.LogService.AddInfoLog(-1, string.Format("PerformIndexAll - Start data queries - {0}", type));
+            var stopwatch = new Stopwatch();
+            stopwatch.Start();
+
+            try
+            {
+                switch (type)
+                {
+                    case IndexTypes.Content:
+                        var contentParentId = -1;
+                        if (IndexerData.ParentNodeId.HasValue && IndexerData.ParentNodeId.Value > 0)
+                        {
+                            contentParentId = IndexerData.ParentNodeId.Value;
+                        }
+                        
+                        if (SupportUnpublishedContent == false && DisableXmlDocumentLookup == false)
+                        {
+                            //get all node Ids that have a published version - this is a fail safe check, in theory
+                            // only document nodes that have a published version would exist in the cmsContentXml table
+                            var allNodesWithPublishedVersions = ApplicationContext.Current.DatabaseContext.Database.Fetch<int>(
+                                "select DISTINCT cmsDocument.nodeId from cmsDocument where cmsDocument.published = 1");
+
+                            XElement last = null;
+                            var trackedIds = new HashSet<string>();
+
+                            ReindexWithXmlEntries(type, contentParentId,
+                                () => _contentTypeService.GetAllContentTypes().ToArray(),
+                                (path, pIndex, pSize) =>
+                                {
+                                    long totalContent;
+
+                                    //sorted by: umbracoNode.level, umbracoNode.parentID, umbracoNode.sortOrder
+                                    var result = _contentService.GetPagedXmlEntries(path, pIndex, pSize, out totalContent).ToArray();
+                                    var more = result.Length == pSize;
+
+                                    //then like we do in the ContentRepository.BuildXmlCache we need to track what Parents have been processed
+                                    // already so that we can then exclude implicitly unpublished content items
+                                    var filtered = new List<XElement>();
+
+                                    foreach (var xml in result)
+                                    {
+                                        var id = xml.AttributeValue<int>("id");
+                                        
+                                        //don't include this if it doesn't have a published version
+                                        if (allNodesWithPublishedVersions.Contains(id) == false)
+                                            continue;
+
+                                        var parentId = xml.AttributeValue<string>("parentID");
+
+                                        if (parentId == null) continue; //this shouldn't happen
+
+                                        //if the parentid is changing
+                                        if (last != null && last.AttributeValue<string>("parentID") != parentId)
+                                        {
+                                            var found = trackedIds.Contains(parentId);
+                                            if (found == false)
+                                            {
+                                                //Need to short circuit here, if the parent is not there it means that the parent is unpublished
+                                                // and therefore the child is not published either so cannot be included in the xml cache
+                                                continue;
+                                            }                                            
+                                        }
+                                        
+                                        last = xml;
+                                        trackedIds.Add(xml.AttributeValue<string>("id"));
+
+                                        filtered.Add(xml);
+                                    }
+
+                                    return Tuple.Create(filtered.ToArray(), more);
+                                },
+                                i => _contentService.GetById(i));
+                        }
+                        else
+                        {
+                            //used to track non-published entities so we can determine what items are implicitly not published
+                            //currently this is not in use apart form in tests
+                            var notPublished = new HashSet<string>();
+
+                            int currentPageSize;
+                            do
+                            {
+                                long total;
+
+                                IContent[] descendants;
+                                if (SupportUnpublishedContent)
+                                {
+                                    descendants = _contentService.GetPagedDescendants(contentParentId, pageIndex, PageSize, out total, "umbracoNode.id").ToArray();
+                                }
+                                else
+                                {
+                                    //get all paged records but order by level ascending, we need to do this because we need to track which nodes are not published so that we can determine
+                                    // which descendent nodes are implicitly not published
+                                    descendants = _contentService.GetPagedDescendants(contentParentId, pageIndex, PageSize, out total, "level", Direction.Ascending, true, (string)null).ToArray();
+                                }
+
+                                // need to store decendants count before filtering, in order for loop to work correctly
+                                currentPageSize = descendants.Length;
+
+                                //if specific types are declared we need to post filter them
+                                //TODO: Update the service layer to join the cmsContentType table so we can query by content type too
+                                IEnumerable<IContent> content;
+                                if (IndexerData.IncludeNodeTypes.Any())
+                                {
+                                    content = descendants.Where(x => IndexerData.IncludeNodeTypes.Contains(x.ContentType.Alias));
+                                }
+                                else
+                                {
+                                    content = descendants;
+                                }
+
+                                AddNodesToIndex(GetSerializedContent(
+                                    SupportUnpublishedContent,
+                                    c => _serializer.Serialize(_contentService, _dataTypeService, _userService, c),
+                                    content, notPublished).WhereNotNull(), type);
+
+                                pageIndex++;
+                            } while (currentPageSize == PageSize);
+                        }
+
+                        break;
+                    case IndexTypes.Media:
+                        var mediaParentId = -1;
+
+                        if (IndexerData.ParentNodeId.HasValue && IndexerData.ParentNodeId.Value > 0)
+                        {
+                            mediaParentId = IndexerData.ParentNodeId.Value;
+                        }
+
+                        ReindexWithXmlEntries(type, mediaParentId,
+                            () => _contentTypeService.GetAllMediaTypes().ToArray(),
+                            (path, pIndex, pSize) =>
+                            {
+                                long totalMedia;
+                                var result = _mediaService.GetPagedXmlEntries(path, pIndex, pSize, out totalMedia).ToArray();
+                                var more = result.Length == pSize;
+                                return Tuple.Create(result, more);
+                            },
+                            i => _mediaService.GetById(i));
+
+                        break;
+                }
+            }
+            finally
+            {
+                stopwatch.Stop();
+            }
+            
+            DataService.LogService.AddInfoLog(-1, string.Format("PerformIndexAll - End data queries - {0}, took {1}ms", type, stopwatch.ElapsedMilliseconds));
+        }
+
+        /// <summary>
+        /// Performs a reindex of a type based on looking up entries from the cmsContentXml table - but using callbacks to get this data since
+        /// we don't have a common underlying service interface for the media/content stuff
+        /// </summary>
+        /// <param name="type"></param>
+        /// <param name="parentId"></param>
+        /// <param name="getContentTypes"></param>
+        /// <param name="getPagedXmlEntries"></param>
+        /// <param name="getContent"></param>
+        internal void ReindexWithXmlEntries<TContentType>(
+            string type, 
+            int parentId,
+            Func<TContentType[]> getContentTypes, 
+            Func<string, int, int, Tuple<XElement[], bool>> getPagedXmlEntries,
+            Func<int, IContentBase> getContent)
+            where TContentType: IContentTypeComposition
+        {
+            var pageIndex = 0;
+
+            var contentTypes = getContentTypes();
+            var icons = contentTypes.ToDictionary(x => x.Id, y => y.Icon);
+            var parent = parentId == -1 ? null : getContent(parentId);
+            bool more;
+
+            do
+            {
+                XElement[] xElements;
+
+                if (parentId == -1)
+                {
+                    var pagedElements = getPagedXmlEntries("-1", pageIndex, PageSize);
+                    xElements = pagedElements.Item1;
+                    more = pagedElements.Item2;
+                }
+                else if (parent == null)
+                {
+                    xElements = new XElement[0];
+                    more = false;
+                }
+                else
+                {
+                    var pagedElements = getPagedXmlEntries(parent.Path, pageIndex, PageSize);
+                    xElements = pagedElements.Item1;
+                    more = pagedElements.Item2;
+                }
+
+                //if specific types are declared we need to post filter them
+                //TODO: Update the service layer to join the cmsContentType table so we can query by content type too
+                if (IndexerData.IncludeNodeTypes.Any())
+                {
+                    var includeNodeTypeIds = contentTypes.Where(x => IndexerData.IncludeNodeTypes.Contains(x.Alias)).Select(x => x.Id);
+                    xElements = xElements.Where(elm => includeNodeTypeIds.Contains(elm.AttributeValue<int>("nodeType"))).ToArray();
+                }
+
+                foreach (var element in xElements)
+                {
+                    if (element.Attribute("icon") == null)
+                    {
+                        element.Add(new XAttribute("icon", icons[element.AttributeValue<int>("nodeType")]));
+                    }
+                }
+
+                AddNodesToIndex(xElements, type);
+                pageIndex++;
+            } while (more);
+        }
+
+        internal static IEnumerable<XElement> GetSerializedContent(
+            bool supportUnpublishdContent, 
+            Func<IContent, XElement> serializer, 
+            IEnumerable<IContent> content, 
+            ISet<string> notPublished)
+        {            
+            foreach (var c in content)
+            {
+                if (supportUnpublishdContent == false)
+                {
+                    //if we don't support published content and this is not published then track it and return null
+                    if (c.Published == false)
+                    {
+                        notPublished.Add(c.Path);
+                        yield return null;
+                        continue;
+                    }
+
+                    //if we don't support published content, check if this content item exists underneath any already tracked
+                    //unpublished content and if so return null;
+                    if (notPublished.Any(path => c.Path.StartsWith(string.Format("{0},", path))))
+                    {
+                        yield return null;
+                        continue;
+                    }
+                }                
+
+                var xml = serializer(c);                
+
+                //add a custom 'icon' attribute
+                xml.Add(new XAttribute("icon", c.ContentType.Icon));
+
+                yield return xml;
+            }
+        }
+
+        /// <summary>
+        /// Overridden for logging.
+        /// </summary>
+        /// <param name="node"></param>
+        /// <param name="type"></param>
+        protected override void AddSingleNodeToIndex(XElement node, string type)
+        {
+            DataService.LogService.AddVerboseLog((int)node.Attribute("id"), string.Format("AddSingleNodeToIndex with type: {0}", type));
+            base.AddSingleNodeToIndex(node, type);
+        }
+
+        public override void RebuildIndex()
+        {
+            DataService.LogService.AddInfoLog(-1, "Rebuilding index");
+            base.RebuildIndex();
+        }
+
+        /// <summary>
+        /// Used to refresh the current IndexerData from the data in the DataService. This can be used
+        /// if there are more properties added/removed from the database
+        /// </summary>
+        public void RefreshIndexerDataFromDataService()
+        {
+            //TODO: This would be much better done if the IndexerData property had read/write locks applied
+            // to it! Unless we update the base class there's really no way to prevent the IndexerData from being
+            // changed during an operation that is reading from it.
+            var newIndexerData = GetIndexerData(IndexSets.Instance.Sets[IndexSetName]);
+            IndexerData = newIndexerData;
+        }
+
+        /// <summary>
+        /// Override this method to strip all html from all user fields before raising the event, then after the event 
+        /// ensure our special Path field is added to the collection
+        /// </summary>
+        /// <param name="e"></param>
+
+        protected override void OnGatheringNodeData(IndexingNodeDataEventArgs e)
+        {
+            //strip html of all users fields if we detect it has HTML in it. 
+            //if that is the case, we'll create a duplicate 'raw' copy of it so that we can return
+            //the value of the field 'as-is'.
+            // Get all user data that we want to index and store into a dictionary 
+            foreach (var field in IndexerData.UserFields)
+            {
+                string fieldVal;
+                if (e.Fields.TryGetValue(field.Name, out fieldVal))
+                {
+                    //check if the field value has html
+                    if (XmlHelper.CouldItBeXml(fieldVal))
+                    {
+                        //First save the raw value to a raw field, we will change the policy of this field by detecting the prefix later
+                        e.Fields[RawFieldPrefix + field.Name] = fieldVal;
+                        //now replace the original value with the stripped html
+                        e.Fields[field.Name] = DataService.ContentService.StripHtml(fieldVal);
+                    }
+                }
+            }
+
+            base.OnGatheringNodeData(e);
+
+            //ensure the special path and node type alias fields is added to the dictionary to be saved to file
+            var path = e.Node.Attribute("path").Value;
+            if (e.Fields.ContainsKey(IndexPathFieldName) == false)
+                e.Fields.Add(IndexPathFieldName, path);
+
+            //this needs to support both schema's so get the nodeTypeAlias if it exists, otherwise the name
+            var nodeTypeAlias = e.Node.Attribute("nodeTypeAlias") == null ? e.Node.Name.LocalName : e.Node.Attribute("nodeTypeAlias").Value;
+            if (e.Fields.ContainsKey(NodeTypeAliasFieldName) == false)
+                e.Fields.Add(NodeTypeAliasFieldName, nodeTypeAlias);
+
+            //add icon 
+            var icon = (string)e.Node.Attribute("icon");
+            if (e.Fields.ContainsKey(IconFieldName) == false)
+                e.Fields.Add(IconFieldName, icon);
+
+            //add guid 
+            var guid = (string)e.Node.Attribute("key");
+            if (e.Fields.ContainsKey(NodeKeyFieldName) == false)
+                e.Fields.Add(NodeKeyFieldName, guid);
+        }
+
+        /// <summary>
+        /// Called when a duplicate field is detected in the dictionary that is getting indexed.
+        /// </summary>
+        /// <param name="nodeId"></param>
+        /// <param name="indexSetName"></param>
+        /// <param name="fieldName"></param>
+        protected override void OnDuplicateFieldWarning(int nodeId, string indexSetName, string fieldName)
+        {
+            base.OnDuplicateFieldWarning(nodeId, indexSetName, fieldName);
+
+            this.DataService.LogService.AddInfoLog(nodeId, "Field \"" + fieldName + "\" is listed multiple times in the index set \"" + indexSetName + "\". Please ensure all names are unique");
+        }
+
+        /// <summary>
+        /// Overridden to add the path property to the special fields to index
+        /// </summary>
+        /// <param name="allValuesForIndexing"></param>
+        /// <returns></returns>
+        protected override Dictionary<string, string> GetSpecialFieldsToIndex(Dictionary<string, string> allValuesForIndexing)
+        {
+            var fields = base.GetSpecialFieldsToIndex(allValuesForIndexing);
+
+            //adds the special path property to the index
+            fields.Add(IndexPathFieldName, allValuesForIndexing[IndexPathFieldName]);
+
+            //adds the special node type alias property to the index
+            fields.Add(NodeTypeAliasFieldName, allValuesForIndexing[NodeTypeAliasFieldName]);
+
+            //guid
+            string guidVal;
+            if (allValuesForIndexing.TryGetValue(NodeKeyFieldName, out guidVal) && guidVal.IsNullOrWhiteSpace() == false)
+            {
+                fields.Add(NodeKeyFieldName, guidVal);
+            }
+
+            //icon
+            string iconVal;
+            if (allValuesForIndexing.TryGetValue(IconFieldName, out iconVal) && iconVal.IsNullOrWhiteSpace() == false)
+            {
+                fields.Add(IconFieldName, iconVal);    
+            }
+
+            return fields;
+        }
+
+        /// <summary>
+        /// Creates an IIndexCriteria object based on the indexSet passed in and our DataService
+        /// </summary>
+        /// <param name="indexSet"></param>
+        /// <returns></returns>
+        /// <remarks>
+        /// If we cannot initialize we will pass back empty indexer data since we cannot read from the database
+        /// </remarks>
+        protected override IIndexCriteria GetIndexerData(IndexSet indexSet)
+        {
+            if (CanInitialize())
+            {
+                return indexSet.ToIndexCriteria(DataService, IndexFieldPolicies);
+            }
+            else
+            {
+                return base.GetIndexerData(indexSet);
+            }
+        }
+
+        /// <summary>
+        /// return the index policy for the field name passed in, if not found, return normal
+        /// </summary>
+        /// <param name="fieldName"></param>
+        /// <returns></returns>
+        protected override FieldIndexTypes GetPolicy(string fieldName)
+        {            
+            StaticField def;
+            if (IndexFieldPolicies.TryGetValue(fieldName, out def))
+            {
+                return def.IndexType;
+            }
+            return FieldIndexTypes.ANALYZED;
+        }
+
+        /// <summary>
+        /// Ensure that the content of this node is available for indexing (i.e. don't allow protected
+        /// content to be indexed when this is disabled).
+        /// <returns></returns>
+        /// </summary>
+        protected override bool ValidateDocument(XElement node)
+        {
+            // Test for access if we're only indexing published content
+            // return nothing if we're not supporting protected content and it is protected, and we're not supporting unpublished content
+            if (SupportUnpublishedContent == false
+                && SupportProtectedContent == false)
+            {
+
+                var nodeId = int.Parse(node.Attribute("id").Value);
+
+                if (DataService.ContentService.IsProtected(nodeId, node.Attribute("path").Value))
+                {
+                    return false;
+                }               
+            }
+            return base.ValidateDocument(node);
+        }
+
+        #endregion
+    }
 }