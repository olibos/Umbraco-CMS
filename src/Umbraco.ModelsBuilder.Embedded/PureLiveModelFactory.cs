--- conflicted
+++ resolved
@@ -38,12 +38,8 @@
         private static readonly Regex AssemblyVersionRegex = new Regex("AssemblyVersion\\(\"[0-9]+.[0-9]+.[0-9]+.[0-9]+\"\\)", RegexOptions.Compiled);
         private static readonly string[] OurFiles = { "models.hash", "models.generated.cs", "all.generated.cs", "all.dll.path", "models.err", "Compiled" };
 
-<<<<<<< HEAD
         private readonly ModelsBuilderConfig _config;
-=======
-        private readonly IModelsBuilderConfig _config;
         private readonly IHostingEnvironment _hostingEnvironment;
->>>>>>> fc054e65
         private readonly IApplicationShutdownRegistry _hostingLifetime;
         private readonly ModelsGenerationError _errors;
         private readonly IPublishedValueFallback _publishedValueFallback;
@@ -58,12 +54,8 @@
         {
             _umbracoServices = umbracoServices;
             _logger = logger;
-<<<<<<< HEAD
             _config = config.Value;
-=======
-            _config = config;
             _hostingEnvironment = hostingEnvironment;
->>>>>>> fc054e65
             _hostingLifetime = hostingLifetime;
             _publishedValueFallback = publishedValueFallback;
             _errors = new ModelsGenerationError(config, _hostingEnvironment);
