--- conflicted
+++ resolved
@@ -47,14 +47,9 @@
 
         public PureLiveModelFactory(
             Lazy<UmbracoServices> umbracoServices,
-<<<<<<< HEAD
             IProfilingLogger profilingLogger,
             ILogger<PureLiveModelFactory> logger,
-            IModelsBuilderConfig config,
-=======
-            IProfilingLogger logger,
             IOptions<ModelsBuilderConfig> config,
->>>>>>> d7ab7d3d
             IHostingEnvironment hostingEnvironment,
             IApplicationShutdownRegistry hostingLifetime,
             IPublishedValueFallback publishedValueFallback)
