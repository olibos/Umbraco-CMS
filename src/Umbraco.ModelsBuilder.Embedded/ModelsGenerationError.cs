﻿using System;
using System.IO;
using System.Text;
using Microsoft.Extensions.Options;
using Umbraco.Core.Configuration;
<<<<<<< HEAD
using Umbraco.Core.Configuration.Models;
=======
using Umbraco.Core.Hosting;
>>>>>>> fc054e65
using Umbraco.Core.IO;

namespace Umbraco.ModelsBuilder.Embedded
{
    public sealed class ModelsGenerationError
    {
<<<<<<< HEAD
        private readonly ModelsBuilderConfig _config;
        private readonly IIOHelper _ioHelper;

        public ModelsGenerationError(IOptions<ModelsBuilderConfig> config, IIOHelper ioHelper)
        {
            _config = config.Value;
            _ioHelper = ioHelper;
=======
        private readonly IModelsBuilderConfig _config;
        private readonly IHostingEnvironment _hostingEnvironment;

        public ModelsGenerationError(IModelsBuilderConfig config, IHostingEnvironment hostingEnvironment)
        {
            _config = config;
            _hostingEnvironment = hostingEnvironment;
>>>>>>> fc054e65
        }

        public void Clear()
        {
            var errFile = GetErrFile();
            if (errFile == null) return;

            // "If the file to be deleted does not exist, no exception is thrown."
            File.Delete(errFile);
        }

        public void Report(string message, Exception e)
        {
            var errFile = GetErrFile();
            if (errFile == null) return;

            var sb = new StringBuilder();
            sb.Append(message);
            sb.Append("\r\n");
            sb.Append(e.Message);
            sb.Append("\r\n\r\n");
            sb.Append(e.StackTrace);
            sb.Append("\r\n");

            File.WriteAllText(errFile, sb.ToString());
        }

        public string GetLastError()
        {
            var errFile = GetErrFile();
            if (errFile == null) return null;

            try
            {
                return File.ReadAllText(errFile);
            }
            catch // accepted
            {
                return null;
            }
        }

        private string GetErrFile()
        {
            var modelsDirectory = _config.ModelsDirectoryAbsolute(_hostingEnvironment);
            if (!Directory.Exists(modelsDirectory))
                return null;

            return Path.Combine(modelsDirectory, "models.err");
        }
    }
}<|MERGE_RESOLUTION|>--- conflicted
+++ resolved
@@ -3,34 +3,20 @@
 using System.Text;
 using Microsoft.Extensions.Options;
 using Umbraco.Core.Configuration;
-<<<<<<< HEAD
+using Umbraco.Core.Hosting;
 using Umbraco.Core.Configuration.Models;
-=======
-using Umbraco.Core.Hosting;
->>>>>>> fc054e65
-using Umbraco.Core.IO;
 
 namespace Umbraco.ModelsBuilder.Embedded
 {
     public sealed class ModelsGenerationError
     {
-<<<<<<< HEAD
         private readonly ModelsBuilderConfig _config;
-        private readonly IIOHelper _ioHelper;
+        private readonly IHostingEnvironment _hostingEnvironment;
 
-        public ModelsGenerationError(IOptions<ModelsBuilderConfig> config, IIOHelper ioHelper)
+        public ModelsGenerationError(IOptions<ModelsBuilderConfig> config, IHostingEnvironment hostingEnvironment)
         {
             _config = config.Value;
-            _ioHelper = ioHelper;
-=======
-        private readonly IModelsBuilderConfig _config;
-        private readonly IHostingEnvironment _hostingEnvironment;
-
-        public ModelsGenerationError(IModelsBuilderConfig config, IHostingEnvironment hostingEnvironment)
-        {
-            _config = config;
             _hostingEnvironment = hostingEnvironment;
->>>>>>> fc054e65
         }
 
         public void Clear()
