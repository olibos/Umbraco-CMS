--- conflicted
+++ resolved
@@ -1,492 +1,484 @@
-﻿using System;
-using System.Collections.Generic;
-using System.Linq;
-using System.Text;
-using umbraco.interfaces;
-using umbraco.cms.businesslogic.media;
-using umbraco.cms.businesslogic;
-using umbraco.cms.businesslogic.property;
-using System.Data;
-using Umbraco.Core;
-using umbraco.MacroEngines.Library;
-using Umbraco.Web;
-using Umbraco.Web.umbraco.presentation;
-
-namespace umbraco.MacroEngines
-{
-    public class DynamicBackingItem
-    {
-        internal INode content;
-        internal ExamineBackedMedia media;
-        public DynamicBackingItemType Type;
-
-        public DynamicBackingItem(INode iNode)
-        {
-            this.content = iNode;
-            this.Type = DynamicBackingItemType.Content;
-        }
-        public DynamicBackingItem(ExamineBackedMedia media)
-        {
-            this.media = media;
-            this.Type = DynamicBackingItemType.Media;
-        }
-        public DynamicBackingItem(int Id)
-        {
-<<<<<<< HEAD
-            var n = UmbracoContext.Current.ContentCache.GetById(Id).ConvertToNode();
-=======
-            var n = CompatibilityHelper.ConvertToNode(UmbracoContext.Current.ContentCache.GetById(Id));
->>>>>>> bfa7ab78
-           
-            this.content = n;
-            this.Type = DynamicBackingItemType.Content;
-            if (n.Id == 0 && Id != 0)
-            {
-                this.media = ExamineBackedMedia.GetUmbracoMedia(Id);
-                this.Type = DynamicBackingItemType.Media;
-                if (this.media == null)
-                {
-                    this.Type = DynamicBackingItemType.Content;
-                }
-                return;
-            }
-
-        }
-        public DynamicBackingItem(int Id, DynamicBackingItemType Type)
-        {
-            if (Type == DynamicBackingItemType.Media)
-            {
-                this.media = ExamineBackedMedia.GetUmbracoMedia(Id);
-                this.Type = Type;
-            }
-            else
-            {
-<<<<<<< HEAD
-                this.content = UmbracoContext.Current.ContentCache.GetById(Id).ConvertToNode();
-=======
-                this.content = CompatibilityHelper.ConvertToNode(UmbracoContext.Current.ContentCache.GetById(Id));
->>>>>>> bfa7ab78
-                this.Type = Type;
-            }
-        }
-
-        public DynamicBackingItem(CMSNode node)
-        {
-            this.content = (INode)node;
-            this.Type = DynamicBackingItemType.Content;
-        }
-
-        public bool IsNull()
-        {
-            return (content == null && media == null);
-        }
-        public List<DynamicBackingItem> ChildrenAsList
-        {
-            get
-            {
-                if (IsNull()) return null;
-                if (Type == DynamicBackingItemType.Content)
-                {
-                    var children = content.ChildrenAsList;
-                    if (children != null)
-                    {
-                        return children.ConvertAll(c => new DynamicBackingItem(c));
-                    }
-                }
-                else
-                {
-                    var children = media.ChildrenAsList.Value;
-                    if (children != null)
-                    {
-                        return children.ConvertAll(m => new DynamicBackingItem(m));
-                    }
-                }
-                return new List<DynamicBackingItem>();
-            }
-        }
-
-        public PropertyResult GetProperty(string alias)
-        {
-            if (IsNull()) return null;
-            if (Type == DynamicBackingItemType.Content)
-            {
-                return GetPropertyInternal(alias, content);
-            }
-            else
-            {
-                return GetPropertyInternal(alias, media);
-            }
-        }
-
-        private PropertyResult GetPropertyInternal(string alias, INode content)
-        {
-            bool propertyExists = false;
-            var prop = content.GetProperty(alias, out propertyExists);
-            if (prop != null)
-            {
-                return new PropertyResult(prop) { ContextAlias = content.NodeTypeAlias, ContextId = content.Id };
-            }
-            else
-            {
-                if (alias.Substring(0, 1).ToUpper() == alias.Substring(0, 1) && !propertyExists)
-                {
-                    prop = content.GetProperty(alias.Substring(0, 1).ToLower() + alias.Substring((1)), out propertyExists);
-                    if (prop != null)
-                    {
-                        return new PropertyResult(prop) { ContextAlias = content.NodeTypeAlias, ContextId = content.Id };
-                    }
-                    else
-                    {
-                        //reflect
-                        object result = null;
-                        try
-                        {
-                            result = content.GetType().InvokeMember(alias,
-                                                      System.Reflection.BindingFlags.GetProperty |
-                                                      System.Reflection.BindingFlags.Instance |
-                                                      System.Reflection.BindingFlags.Public,
-                                                      null,
-                                                      content,
-                                                      null);
-                        }
-                        catch (MissingMethodException)
-                        {
-
-                        }
-                        if (result != null)
-                        {
-                            return new PropertyResult(alias, string.Format("{0}", result)) { ContextAlias = content.NodeTypeAlias, ContextId = content.Id };
-                        }
-                    }
-                }
-            }
-            return null;
-        }
-        private PropertyResult GetPropertyInternal(string alias, ExamineBackedMedia content)
-        {
-            bool propertyExists = false;
-            var prop = content.GetProperty(alias, out propertyExists);
-            if (prop != null)
-            {
-                return new PropertyResult(prop) { ContextAlias = content.NodeTypeAlias, ContextId = content.Id };
-            }
-            else
-            {
-                if (alias.Substring(0, 1).ToUpper() == alias.Substring(0, 1) && !propertyExists)
-                {
-                    prop = content.GetProperty(alias.Substring(0, 1).ToLower() + alias.Substring((1)), out propertyExists);
-                    if (prop != null)
-                    {
-                        return new PropertyResult(prop) { ContextAlias = content.NodeTypeAlias, ContextId = content.Id };
-                    }
-                    else
-                    {
-                        object result = null;
-                        try
-                        {
-                            result = content.GetType().InvokeMember(alias,
-                                                      System.Reflection.BindingFlags.GetProperty |
-                                                      System.Reflection.BindingFlags.Instance |
-                                                      System.Reflection.BindingFlags.Public,
-                                                      null,
-                                                      content,
-                                                      null);
-                        }
-                        catch (MissingMethodException)
-                        {
-                        }
-                        if (result != null)
-                        {
-                            return new PropertyResult(alias, string.Format("{0}", result)) { ContextAlias = content.NodeTypeAlias, ContextId = content.Id };
-                        }
-                    }
-                }
-            }
-            return null;
-        }
-        public PropertyResult GetProperty(string alias, out bool propertyExists)
-        {
-            if (IsNull())
-            {
-                propertyExists = false;
-                return null;
-            }
-            PropertyResult property = null;
-            IProperty innerProperty = null;
-            if (Type == DynamicBackingItemType.Content)
-            {
-                innerProperty = content.GetProperty(alias, out propertyExists);
-                if (innerProperty != null)
-                {
-                    property = new PropertyResult(innerProperty);
-                    property.ContextAlias = content.NodeTypeAlias;
-                    property.ContextId = content.Id;
-                }
-            }
-            else
-            {
-                string[] internalProperties = new string[] {
-                    "id", "nodeName", "updateDate", "writerName", "path", "nodeTypeAlias",
-                    "parentID", "__NodeId", "__IndexType", "__Path", "__NodeTypeAlias", 
-                    "__nodeName", Constants.Conventions.Media.Bytes, Constants.Conventions.Media.Extension, Constants.Conventions.Media.File, Constants.Conventions.Media.Width,
-                    Constants.Conventions.Media.Height
-                };
-                if (media.WasLoadedFromExamine && !internalProperties.Contains(alias) && !media.Values.ContainsKey(alias))
-                {
-                    //examine doesn't load custom properties
-                    innerProperty = media.LoadCustomPropertyNotFoundInExamine(alias, out propertyExists);
-                    if (innerProperty != null)
-                    {
-                        property = new PropertyResult(innerProperty);
-                        property.ContextAlias = media.NodeTypeAlias;
-                        property.ContextId = media.Id;
-                    }
-                }
-                else
-                {
-                    innerProperty = media.GetProperty(alias, out propertyExists);
-                    if (innerProperty != null)
-                    {
-                        property = new PropertyResult(innerProperty);
-                        property.ContextAlias = media.NodeTypeAlias;
-                        property.ContextId = media.Id;
-                    }
-                }
-            }
-            return property;
-        }
-
-        public PropertyResult GetProperty(string alias, bool recursive)
-        {
-            bool propertyExists = false;
-            return GetProperty(alias, recursive, out propertyExists);
-        }
-        public PropertyResult GetProperty(string alias, bool recursive, out bool propertyExists)
-        {
-            if (!recursive)
-            {
-                return GetProperty(alias, out propertyExists);
-            }
-            if (IsNull())
-            {
-                propertyExists = false;
-                return null;
-            }
-            DynamicBackingItem context = this;
-            PropertyResult prop = this.GetProperty(alias, out propertyExists);
-            while (prop == null || string.IsNullOrEmpty(prop.Value))
-            {
-                context = context.Parent;
-                if (context == null) break;
-                prop = context.GetProperty(alias, out propertyExists);
-            }
-            if (prop != null)
-            {
-                return prop;
-            }
-            return null;
-        }
-        public string GetPropertyValue(string alias)
-        {
-            var prop = GetProperty(alias);
-            if (prop != null) return prop.Value;
-            return null;
-        }
-        public string GetPropertyValue(string alias, bool recursive)
-        {
-            var prop = GetProperty(alias, recursive);
-            if (prop != null) return prop.Value;
-            return null;
-        }
-        public List<IProperty> PropertiesAsList
-        {
-            get
-            {
-                if (IsNull()) return null;
-                if (Type == DynamicBackingItemType.Content)
-                {
-                    return content.PropertiesAsList;
-                }
-                else
-                {
-                    return media.PropertiesAsList;
-                }
-            }
-        }
-        public DataTable ChildrenAsTable()
-        {
-            if (IsNull()) return null;
-            if (Type == DynamicBackingItemType.Content)
-            {
-                return content.ChildrenAsTable();
-            }
-            else
-            {
-                //sorry
-                return null;
-            }
-
-        }
-        public DataTable ChildrenAsTable(string nodeTypeAlias)
-        {
-            if (IsNull()) return null;
-            if (Type == DynamicBackingItemType.Content)
-            {
-                return content.ChildrenAsTable(nodeTypeAlias);
-            }
-            else
-            {
-                //sorry
-                return null;
-            }
-
-        }
-        public int Level
-        {
-            get { if (IsNull()) return 0; return Type == DynamicBackingItemType.Content ? content.Level : media.Level; }
-        }
-
-
-        public int Id
-        {
-            get { if (IsNull()) return 0; return Type == DynamicBackingItemType.Content ? content.Id : media.Id; }
-        }
-
-        public string NodeTypeAlias
-        {
-            get { if (IsNull()) return null; return Type == DynamicBackingItemType.Content ? content.NodeTypeAlias : media.NodeTypeAlias; }
-        }
-
-        public DynamicBackingItem Parent
-        {
-            get
-            {
-                if (IsNull()) return null;
-                if (Type == DynamicBackingItemType.Content)
-                {
-                    var parent = content.Parent;
-                    if (parent != null)
-                    {
-
-                        return new DynamicBackingItem(parent);
-                    }
-
-                }
-                else
-                {
-                    var parent = media.Parent;
-                    if (parent != null && parent.Value != null)
-                    {
-                        return new DynamicBackingItem(parent.Value);
-                    }
-                }
-                return null;
-            }
-        }
-        public DateTime CreateDate
-        {
-            get { if (IsNull()) return DateTime.MinValue; return Type == DynamicBackingItemType.Content ? content.CreateDate : media.CreateDate; }
-        }
-        public DateTime UpdateDate
-        {
-            get { if (IsNull()) return DateTime.MinValue; return Type == DynamicBackingItemType.Content ? content.UpdateDate : media.UpdateDate; }
-        }
-
-        public string WriterName
-        {
-            get { if (IsNull()) return null; return Type == DynamicBackingItemType.Content ? content.WriterName : null; }
-        }
-
-        public string Name
-        {
-            get { if (IsNull()) return null; return Type == DynamicBackingItemType.Content ? content.Name : media.Name; }
-        }
-        public string nodeName
-        {
-            get { return Name; }
-        }
-        public string pageName
-        {
-            get { return Name; }
-        }
-        public Guid Version
-        {
-            get { if (IsNull()) return Guid.Empty; return Type == DynamicBackingItemType.Content ? content.Version : media.Version; }
-        }
-
-        public string Url
-        {
-            get { if (IsNull()) return null; return Type == DynamicBackingItemType.Content ? content.Url : media.Url; }
-        }
-
-        public string NiceUrl
-        {
-            get { if (IsNull()) return null; return Type == DynamicBackingItemType.Content ? content.NiceUrl : media.NiceUrl; }
-        }
-
-        public string UrlName
-        {
-            get { if (IsNull()) return null; return Type == DynamicBackingItemType.Content ? content.UrlName : null; }
-        }
-
-        public int template
-        {
-            get { if (IsNull()) return 0; return Type == DynamicBackingItemType.Content ? content.template : 0; }
-        }
-
-        public int SortOrder
-        {
-            get { if (IsNull()) return 0; return Type == DynamicBackingItemType.Content ? content.SortOrder : media.SortOrder; }
-        }
-
-
-        public string CreatorName
-        {
-            get { if (IsNull()) return null; return Type == DynamicBackingItemType.Content ? content.CreatorName : media.CreatorName; }
-        }
-
-        public int WriterID
-        {
-            get { if (IsNull()) return 0; return Type == DynamicBackingItemType.Content ? content.WriterID : 0; }
-        }
-
-        public int CreatorID
-        {
-            get { if (IsNull()) return 0; return Type == DynamicBackingItemType.Content ? content.CreatorID : media.CreatorID; }
-        }
-
-        public string Path
-        {
-            get { if (IsNull()) return null; return Type == DynamicBackingItemType.Content ? content.Path : media.Path; }
-        }
-
-        public List<DynamicBackingItem> GetChildrenAsList
-        {
-            get
-            {
-                if (Type == DynamicBackingItemType.Content)
-                {
-                    List<INode> children = content.ChildrenAsList;
-                    //testing
-                    if (children.Count == 0 && content.Id == 0)
-                    {
-                        return new List<DynamicBackingItem>(new DynamicBackingItem[] { this });
-                    }
-                    return children.ConvertAll(n => new DynamicBackingItem(n));
-                }
-                else
-                {
-                    List<ExamineBackedMedia> children = media.ChildrenAsList.Value;
-                    //testing
-                    if (children.Count == 0 && content.Id == 0)
-                    {
-                        return new List<DynamicBackingItem>(new DynamicBackingItem[] { this });
-                    }
-                    return children.ConvertAll(n => new DynamicBackingItem(n));
-                }
-            }
-        }
-
-
-    }
+﻿using System;
+using System.Collections.Generic;
+using System.Linq;
+using System.Text;
+using umbraco.interfaces;
+using umbraco.cms.businesslogic.media;
+using umbraco.cms.businesslogic;
+using umbraco.cms.businesslogic.property;
+using System.Data;
+using Umbraco.Core;
+using umbraco.MacroEngines.Library;
+using Umbraco.Web;
+using Umbraco.Web.umbraco.presentation;
+
+namespace umbraco.MacroEngines
+{
+    public class DynamicBackingItem
+    {
+        internal INode content;
+        internal ExamineBackedMedia media;
+        public DynamicBackingItemType Type;
+
+        public DynamicBackingItem(INode iNode)
+        {
+            this.content = iNode;
+            this.Type = DynamicBackingItemType.Content;
+        }
+        public DynamicBackingItem(ExamineBackedMedia media)
+        {
+            this.media = media;
+            this.Type = DynamicBackingItemType.Media;
+        }
+        public DynamicBackingItem(int Id)
+        {
+            var n = CompatibilityHelper.ConvertToNode(UmbracoContext.Current.ContentCache.GetById(Id));
+           
+            this.content = n;
+            this.Type = DynamicBackingItemType.Content;
+            if (n.Id == 0 && Id != 0)
+            {
+                this.media = ExamineBackedMedia.GetUmbracoMedia(Id);
+                this.Type = DynamicBackingItemType.Media;
+                if (this.media == null)
+                {
+                    this.Type = DynamicBackingItemType.Content;
+                }
+                return;
+            }
+
+        }
+        public DynamicBackingItem(int Id, DynamicBackingItemType Type)
+        {
+            if (Type == DynamicBackingItemType.Media)
+            {
+                this.media = ExamineBackedMedia.GetUmbracoMedia(Id);
+                this.Type = Type;
+            }
+            else
+            {
+                this.content = CompatibilityHelper.ConvertToNode(UmbracoContext.Current.ContentCache.GetById(Id));
+                this.Type = Type;
+            }
+        }
+
+        public DynamicBackingItem(CMSNode node)
+        {
+            this.content = (INode)node;
+            this.Type = DynamicBackingItemType.Content;
+        }
+
+        public bool IsNull()
+        {
+            return (content == null && media == null);
+        }
+        public List<DynamicBackingItem> ChildrenAsList
+        {
+            get
+            {
+                if (IsNull()) return null;
+                if (Type == DynamicBackingItemType.Content)
+                {
+                    var children = content.ChildrenAsList;
+                    if (children != null)
+                    {
+                        return children.ConvertAll(c => new DynamicBackingItem(c));
+                    }
+                }
+                else
+                {
+                    var children = media.ChildrenAsList.Value;
+                    if (children != null)
+                    {
+                        return children.ConvertAll(m => new DynamicBackingItem(m));
+                    }
+                }
+                return new List<DynamicBackingItem>();
+            }
+        }
+
+        public PropertyResult GetProperty(string alias)
+        {
+            if (IsNull()) return null;
+            if (Type == DynamicBackingItemType.Content)
+            {
+                return GetPropertyInternal(alias, content);
+            }
+            else
+            {
+                return GetPropertyInternal(alias, media);
+            }
+        }
+
+        private PropertyResult GetPropertyInternal(string alias, INode content)
+        {
+            bool propertyExists = false;
+            var prop = content.GetProperty(alias, out propertyExists);
+            if (prop != null)
+            {
+                return new PropertyResult(prop) { ContextAlias = content.NodeTypeAlias, ContextId = content.Id };
+            }
+            else
+            {
+                if (alias.Substring(0, 1).ToUpper() == alias.Substring(0, 1) && !propertyExists)
+                {
+                    prop = content.GetProperty(alias.Substring(0, 1).ToLower() + alias.Substring((1)), out propertyExists);
+                    if (prop != null)
+                    {
+                        return new PropertyResult(prop) { ContextAlias = content.NodeTypeAlias, ContextId = content.Id };
+                    }
+                    else
+                    {
+                        //reflect
+                        object result = null;
+                        try
+                        {
+                            result = content.GetType().InvokeMember(alias,
+                                                      System.Reflection.BindingFlags.GetProperty |
+                                                      System.Reflection.BindingFlags.Instance |
+                                                      System.Reflection.BindingFlags.Public,
+                                                      null,
+                                                      content,
+                                                      null);
+                        }
+                        catch (MissingMethodException)
+                        {
+
+                        }
+                        if (result != null)
+                        {
+                            return new PropertyResult(alias, string.Format("{0}", result)) { ContextAlias = content.NodeTypeAlias, ContextId = content.Id };
+                        }
+                    }
+                }
+            }
+            return null;
+        }
+        private PropertyResult GetPropertyInternal(string alias, ExamineBackedMedia content)
+        {
+            bool propertyExists = false;
+            var prop = content.GetProperty(alias, out propertyExists);
+            if (prop != null)
+            {
+                return new PropertyResult(prop) { ContextAlias = content.NodeTypeAlias, ContextId = content.Id };
+            }
+            else
+            {
+                if (alias.Substring(0, 1).ToUpper() == alias.Substring(0, 1) && !propertyExists)
+                {
+                    prop = content.GetProperty(alias.Substring(0, 1).ToLower() + alias.Substring((1)), out propertyExists);
+                    if (prop != null)
+                    {
+                        return new PropertyResult(prop) { ContextAlias = content.NodeTypeAlias, ContextId = content.Id };
+                    }
+                    else
+                    {
+                        object result = null;
+                        try
+                        {
+                            result = content.GetType().InvokeMember(alias,
+                                                      System.Reflection.BindingFlags.GetProperty |
+                                                      System.Reflection.BindingFlags.Instance |
+                                                      System.Reflection.BindingFlags.Public,
+                                                      null,
+                                                      content,
+                                                      null);
+                        }
+                        catch (MissingMethodException)
+                        {
+                        }
+                        if (result != null)
+                        {
+                            return new PropertyResult(alias, string.Format("{0}", result)) { ContextAlias = content.NodeTypeAlias, ContextId = content.Id };
+                        }
+                    }
+                }
+            }
+            return null;
+        }
+        public PropertyResult GetProperty(string alias, out bool propertyExists)
+        {
+            if (IsNull())
+            {
+                propertyExists = false;
+                return null;
+            }
+            PropertyResult property = null;
+            IProperty innerProperty = null;
+            if (Type == DynamicBackingItemType.Content)
+            {
+                innerProperty = content.GetProperty(alias, out propertyExists);
+                if (innerProperty != null)
+                {
+                    property = new PropertyResult(innerProperty);
+                    property.ContextAlias = content.NodeTypeAlias;
+                    property.ContextId = content.Id;
+                }
+            }
+            else
+            {
+                string[] internalProperties = new string[] {
+                    "id", "nodeName", "updateDate", "writerName", "path", "nodeTypeAlias",
+                    "parentID", "__NodeId", "__IndexType", "__Path", "__NodeTypeAlias", 
+                    "__nodeName", Constants.Conventions.Media.Bytes, Constants.Conventions.Media.Extension, Constants.Conventions.Media.File, Constants.Conventions.Media.Width,
+                    Constants.Conventions.Media.Height
+                };
+                if (media.WasLoadedFromExamine && !internalProperties.Contains(alias) && !media.Values.ContainsKey(alias))
+                {
+                    //examine doesn't load custom properties
+                    innerProperty = media.LoadCustomPropertyNotFoundInExamine(alias, out propertyExists);
+                    if (innerProperty != null)
+                    {
+                        property = new PropertyResult(innerProperty);
+                        property.ContextAlias = media.NodeTypeAlias;
+                        property.ContextId = media.Id;
+                    }
+                }
+                else
+                {
+                    innerProperty = media.GetProperty(alias, out propertyExists);
+                    if (innerProperty != null)
+                    {
+                        property = new PropertyResult(innerProperty);
+                        property.ContextAlias = media.NodeTypeAlias;
+                        property.ContextId = media.Id;
+                    }
+                }
+            }
+            return property;
+        }
+
+        public PropertyResult GetProperty(string alias, bool recursive)
+        {
+            bool propertyExists = false;
+            return GetProperty(alias, recursive, out propertyExists);
+        }
+        public PropertyResult GetProperty(string alias, bool recursive, out bool propertyExists)
+        {
+            if (!recursive)
+            {
+                return GetProperty(alias, out propertyExists);
+            }
+            if (IsNull())
+            {
+                propertyExists = false;
+                return null;
+            }
+            DynamicBackingItem context = this;
+            PropertyResult prop = this.GetProperty(alias, out propertyExists);
+            while (prop == null || string.IsNullOrEmpty(prop.Value))
+            {
+                context = context.Parent;
+                if (context == null) break;
+                prop = context.GetProperty(alias, out propertyExists);
+            }
+            if (prop != null)
+            {
+                return prop;
+            }
+            return null;
+        }
+        public string GetPropertyValue(string alias)
+        {
+            var prop = GetProperty(alias);
+            if (prop != null) return prop.Value;
+            return null;
+        }
+        public string GetPropertyValue(string alias, bool recursive)
+        {
+            var prop = GetProperty(alias, recursive);
+            if (prop != null) return prop.Value;
+            return null;
+        }
+        public List<IProperty> PropertiesAsList
+        {
+            get
+            {
+                if (IsNull()) return null;
+                if (Type == DynamicBackingItemType.Content)
+                {
+                    return content.PropertiesAsList;
+                }
+                else
+                {
+                    return media.PropertiesAsList;
+                }
+            }
+        }
+        public DataTable ChildrenAsTable()
+        {
+            if (IsNull()) return null;
+            if (Type == DynamicBackingItemType.Content)
+            {
+                return content.ChildrenAsTable();
+            }
+            else
+            {
+                //sorry
+                return null;
+            }
+
+        }
+        public DataTable ChildrenAsTable(string nodeTypeAlias)
+        {
+            if (IsNull()) return null;
+            if (Type == DynamicBackingItemType.Content)
+            {
+                return content.ChildrenAsTable(nodeTypeAlias);
+            }
+            else
+            {
+                //sorry
+                return null;
+            }
+
+        }
+        public int Level
+        {
+            get { if (IsNull()) return 0; return Type == DynamicBackingItemType.Content ? content.Level : media.Level; }
+        }
+
+
+        public int Id
+        {
+            get { if (IsNull()) return 0; return Type == DynamicBackingItemType.Content ? content.Id : media.Id; }
+        }
+
+        public string NodeTypeAlias
+        {
+            get { if (IsNull()) return null; return Type == DynamicBackingItemType.Content ? content.NodeTypeAlias : media.NodeTypeAlias; }
+        }
+
+        public DynamicBackingItem Parent
+        {
+            get
+            {
+                if (IsNull()) return null;
+                if (Type == DynamicBackingItemType.Content)
+                {
+                    var parent = content.Parent;
+                    if (parent != null)
+                    {
+
+                        return new DynamicBackingItem(parent);
+                    }
+
+                }
+                else
+                {
+                    var parent = media.Parent;
+                    if (parent != null && parent.Value != null)
+                    {
+                        return new DynamicBackingItem(parent.Value);
+                    }
+                }
+                return null;
+            }
+        }
+        public DateTime CreateDate
+        {
+            get { if (IsNull()) return DateTime.MinValue; return Type == DynamicBackingItemType.Content ? content.CreateDate : media.CreateDate; }
+        }
+        public DateTime UpdateDate
+        {
+            get { if (IsNull()) return DateTime.MinValue; return Type == DynamicBackingItemType.Content ? content.UpdateDate : media.UpdateDate; }
+        }
+
+        public string WriterName
+        {
+            get { if (IsNull()) return null; return Type == DynamicBackingItemType.Content ? content.WriterName : null; }
+        }
+
+        public string Name
+        {
+            get { if (IsNull()) return null; return Type == DynamicBackingItemType.Content ? content.Name : media.Name; }
+        }
+        public string nodeName
+        {
+            get { return Name; }
+        }
+        public string pageName
+        {
+            get { return Name; }
+        }
+        public Guid Version
+        {
+            get { if (IsNull()) return Guid.Empty; return Type == DynamicBackingItemType.Content ? content.Version : media.Version; }
+        }
+
+        public string Url
+        {
+            get { if (IsNull()) return null; return Type == DynamicBackingItemType.Content ? content.Url : media.Url; }
+        }
+
+        public string NiceUrl
+        {
+            get { if (IsNull()) return null; return Type == DynamicBackingItemType.Content ? content.NiceUrl : media.NiceUrl; }
+        }
+
+        public string UrlName
+        {
+            get { if (IsNull()) return null; return Type == DynamicBackingItemType.Content ? content.UrlName : null; }
+        }
+
+        public int template
+        {
+            get { if (IsNull()) return 0; return Type == DynamicBackingItemType.Content ? content.template : 0; }
+        }
+
+        public int SortOrder
+        {
+            get { if (IsNull()) return 0; return Type == DynamicBackingItemType.Content ? content.SortOrder : media.SortOrder; }
+        }
+
+
+        public string CreatorName
+        {
+            get { if (IsNull()) return null; return Type == DynamicBackingItemType.Content ? content.CreatorName : media.CreatorName; }
+        }
+
+        public int WriterID
+        {
+            get { if (IsNull()) return 0; return Type == DynamicBackingItemType.Content ? content.WriterID : 0; }
+        }
+
+        public int CreatorID
+        {
+            get { if (IsNull()) return 0; return Type == DynamicBackingItemType.Content ? content.CreatorID : media.CreatorID; }
+        }
+
+        public string Path
+        {
+            get { if (IsNull()) return null; return Type == DynamicBackingItemType.Content ? content.Path : media.Path; }
+        }
+
+        public List<DynamicBackingItem> GetChildrenAsList
+        {
+            get
+            {
+                if (Type == DynamicBackingItemType.Content)
+                {
+                    List<INode> children = content.ChildrenAsList;
+                    //testing
+                    if (children.Count == 0 && content.Id == 0)
+                    {
+                        return new List<DynamicBackingItem>(new DynamicBackingItem[] { this });
+                    }
+                    return children.ConvertAll(n => new DynamicBackingItem(n));
+                }
+                else
+                {
+                    List<ExamineBackedMedia> children = media.ChildrenAsList.Value;
+                    //testing
+                    if (children.Count == 0 && content.Id == 0)
+                    {
+                        return new List<DynamicBackingItem>(new DynamicBackingItem[] { this });
+                    }
+                    return children.ConvertAll(n => new DynamicBackingItem(n));
+                }
+            }
+        }
+
+
+    }
 }