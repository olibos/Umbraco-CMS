﻿using System.Collections.Generic;
using System.Linq;
using System.Net;
using System.Net.Http;
using System.Net.Http.Headers;
using System.Web.Http;
using Moq;
using Newtonsoft.Json;
using Newtonsoft.Json.Linq;
using NUnit.Framework;
using Umbraco.Core.Composing;
using Umbraco.Core.Models;
using Umbraco.Core.Models.Entities;
using Umbraco.Core.Models.Membership;
using Umbraco.Core.PropertyEditors;
using Umbraco.Core.Services;
using Umbraco.Tests.TestHelpers;
using Umbraco.Tests.TestHelpers.ControllerTesting;
using Umbraco.Tests.TestHelpers.Entities;
using Umbraco.Tests.Testing;
using Umbraco.Web;
using Umbraco.Web.Editors;
using Umbraco.Web.Models.ContentEditing;
using Umbraco.Web.PublishedCache;

using Task = System.Threading.Tasks.Task;
using Umbraco.Core.Dictionary;
using Umbraco.Web.PropertyEditors;
using System;
using Umbraco.Web.WebApi;
using Umbraco.Web.Trees;
using System.Globalization;
using Umbraco.Web.Actions;

namespace Umbraco.Tests.Web.Controllers
{
    [TestFixture]
    [UmbracoTest(Database = UmbracoTestOptions.Database.None)]
    public class ContentControllerTests : TestWithDatabaseBase
    {
        protected override void ComposeApplication(bool withApplication)
        {
            base.ComposeApplication(withApplication);

            //Replace with mockable services:

            var userServiceMock = new Mock<IUserService>();
            userServiceMock.Setup(service => service.GetUserById(It.IsAny<int>()))
                .Returns((int id) => id == 1234 ? new User(1234, "Test", "test@test.com", "test@test.com", "", new List<IReadOnlyUserGroup>(), new int[0], new int[0]) : null);
            userServiceMock.Setup(x => x.GetProfileById(It.IsAny<int>()))
                .Returns((int id) => id == 1234 ? new User(1234, "Test", "test@test.com", "test@test.com", "", new List<IReadOnlyUserGroup>(), new int[0], new int[0]) : null);
            userServiceMock.Setup(service => service.GetPermissionsForPath(It.IsAny<IUser>(), It.IsAny<string>()))
                .Returns(new EntityPermissionSet(123, new EntityPermissionCollection(new[]
                {
                    new EntityPermission(0, 123, new[]
                    {
                        ActionBrowse.ActionLetter.ToString(),
                        ActionUpdate.ActionLetter.ToString(),
                        ActionPublish.ActionLetter.ToString(),
                        ActionNew.ActionLetter.ToString()
                    }),
                })));

            var entityService = new Mock<IEntityService>();
            entityService.Setup(x => x.GetAllPaths(UmbracoObjectTypes.Document, It.IsAny<int[]>()))
                .Returns((UmbracoObjectTypes objType, int[] ids) => ids.Select(x => new TreeEntityPath { Path = $"-1,{x}", Id = x }).ToList());

            var dataTypeService = new Mock<IDataTypeService>();
            dataTypeService.Setup(service => service.GetDataType(It.IsAny<int>()))
                .Returns(Mock.Of<IDataType>(type => type.Id == 9876 && type.Name == "text"));
            dataTypeService.Setup(service => service.GetDataType(-87))  //the RTE
                .Returns(Mock.Of<IDataType>(type => type.Id == -87 && type.Name == "Rich text" && type.Configuration == new RichTextConfiguration()));

            var langService = new Mock<ILocalizationService>();
            langService.Setup(x => x.GetAllLanguages()).Returns(new[] {
                    Mock.Of<ILanguage>(x => x.IsoCode == "en-US"),
                    Mock.Of<ILanguage>(x => x.IsoCode == "es-ES"),
                    Mock.Of<ILanguage>(x => x.IsoCode == "fr-FR")
                });

            var textService = new Mock<ILocalizedTextService>();
            textService.Setup(x => x.Localize(It.IsAny<string>(), It.IsAny<CultureInfo>(), It.IsAny<IDictionary<string, string>>())).Returns("");

            Composition.RegisterUnique(f => Mock.Of<IContentService>());
            Composition.RegisterUnique(f => userServiceMock.Object);
            Composition.RegisterUnique(f => entityService.Object);
            Composition.RegisterUnique(f => dataTypeService.Object);
            Composition.RegisterUnique(f => langService.Object);
            Composition.RegisterUnique(f => textService.Object);
            Composition.RegisterUnique(f => Mock.Of<ICultureDictionaryFactory>());
            Composition.RegisterUnique(f => new UmbracoApiControllerTypeCollection(new[] { typeof(ContentTreeController) }));
        }

        private MultipartFormDataContent GetMultiPartRequestContent(string json)
        {
            var multiPartBoundary = "----WebKitFormBoundary123456789";
            return new MultipartFormDataContent(multiPartBoundary)
            {
                new StringContent(json)
                {
                    Headers =
                    {
                        ContentDisposition = new ContentDispositionHeaderValue("form-data")
                        {
                            Name = "contentItem"
                        }
                    }
                }
            };
        }

        private IContent GetMockedContent()
        {
            var content = MockedContent.CreateSimpleContent(MockedContentTypes.CreateSimpleContentType());
            content.Id = 123;
            content.Path = "-1,123";
            //ensure things have ids
            var ids = 888;
            foreach (var g in content.PropertyGroups)
            {
                g.Id = ids;
                ids++;
            }
            foreach (var p in content.PropertyTypes)
            {
                p.Id = ids;
                ids++;
            }
            return content;
        }

        private const string PublishJsonInvariant = @"{
    ""id"": 123,
    ""contentTypeAlias"": ""page"",
    ""parentId"": -1,
    ""action"": ""save"",
    ""variants"": [
        {
            ""name"": ""asdf"",
            ""properties"": [
                {
                    ""id"": 1,
                    ""alias"": ""title"",
                    ""value"": ""asdf""
                }
            ],
            ""culture"": null,
            ""save"": true,
            ""publish"": true
        }
    ]
}";

        private const string PublishJsonVariant = @"{
    ""id"": 123,
    ""contentTypeAlias"": ""page"",
    ""parentId"": -1,
    ""action"": ""save"",
    ""variants"": [
        {
            ""name"": ""asdf"",
            ""properties"": [
                {
                    ""id"": 1,
                    ""alias"": ""title"",
                    ""value"": ""asdf""
                }
            ],
            ""culture"": ""en-US"",
            ""save"": true,
            ""publish"": true
        },
        {
            ""name"": ""asdf"",
            ""properties"": [
                {
                    ""id"": 1,
                    ""alias"": ""title"",
                    ""value"": ""asdf""
                }
            ],
            ""culture"": ""fr-FR"",
            ""save"": true,
            ""publish"": true
        },
        {
            ""name"": ""asdf"",
            ""properties"": [
                {
                    ""id"": 1,
                    ""alias"": ""title"",
                    ""value"": ""asdf""
                }
            ],
            ""culture"": ""es-ES"",
            ""save"": true,
            ""publish"": true
        }
    ]
}";

        /// <summary>
        /// Returns 404 if the content wasn't found based on the ID specified
        /// </summary>
        /// <returns></returns>
        [Test]
        public async Task PostSave_Validate_Existing_Content()
        {
            ApiController Factory(HttpRequestMessage message, UmbracoHelper helper)
            {
                var contentServiceMock = Mock.Get(Current.Services.ContentService);
                contentServiceMock.Setup(x => x.GetById(123)).Returns(() => null); //do not find it

                var propertyEditorCollection = new PropertyEditorCollection(new DataEditorCollection(Enumerable.Empty<DataEditor>()));
<<<<<<< HEAD
                var usersController = new ContentController(publishedSnapshot, propertyEditorCollection);
=======
                var usersController = new ContentController(propertyEditorCollection);
                Container.InjectProperties(usersController);
>>>>>>> bd91706f
                return usersController;
            }

            var runner = new TestRunner(Factory);
            var response = await runner.Execute("Content", "PostSave", HttpMethod.Post,
                content: GetMultiPartRequestContent(PublishJsonInvariant),
                mediaTypeHeader: new MediaTypeWithQualityHeaderValue("multipart/form-data"),
                assertOkResponse: false);

            Assert.AreEqual(HttpStatusCode.NotFound, response.Item1.StatusCode);
            Assert.AreEqual(")]}',\n{\"Message\":\"content was not found\"}", response.Item1.Content.ReadAsStringAsync().Result);

            //var obj = JsonConvert.DeserializeObject<PagedResult<UserDisplay>>(response.Item2);
            //Assert.AreEqual(0, obj.TotalItems);
        }

        [Test]
        public async Task PostSave_Validate_At_Least_One_Variant_Flagged_For_Saving()
        {
            ApiController Factory(HttpRequestMessage message, UmbracoHelper helper)
            {
                var contentServiceMock = Mock.Get(Current.Services.ContentService);
                contentServiceMock.Setup(x => x.GetById(123)).Returns(() => GetMockedContent());

                var propertyEditorCollection = new PropertyEditorCollection(new DataEditorCollection(Enumerable.Empty<DataEditor>()));
<<<<<<< HEAD
                var usersController = new ContentController(publishedSnapshot, propertyEditorCollection);
=======
                var usersController = new ContentController(propertyEditorCollection);
                Container.InjectProperties(usersController);
>>>>>>> bd91706f
                return usersController;
            }

            var json = JsonConvert.DeserializeObject<JObject>(PublishJsonInvariant);
            //remove all save flaggs
            ((JArray)json["variants"])[0]["save"] = false;

            var runner = new TestRunner(Factory);
            var response = await runner.Execute("Content", "PostSave", HttpMethod.Post,
                content: GetMultiPartRequestContent(JsonConvert.SerializeObject(json)),
                mediaTypeHeader: new MediaTypeWithQualityHeaderValue("multipart/form-data"),
                assertOkResponse: false);

            Assert.AreEqual(HttpStatusCode.NotFound, response.Item1.StatusCode);
            Assert.AreEqual(")]}',\n{\"Message\":\"No variants flagged for saving\"}", response.Item1.Content.ReadAsStringAsync().Result);
        }

        /// <summary>
        /// Returns 404 if any of the posted properties dont actually exist
        /// </summary>
        /// <returns></returns>
        [Test]
        public async Task PostSave_Validate_Properties_Exist()
        {
            ApiController Factory(HttpRequestMessage message, UmbracoHelper helper)
            {
                var contentServiceMock = Mock.Get(Current.Services.ContentService);
                contentServiceMock.Setup(x => x.GetById(123)).Returns(() => GetMockedContent());

                var propertyEditorCollection = new PropertyEditorCollection(new DataEditorCollection(Enumerable.Empty<DataEditor>()));
<<<<<<< HEAD
                var usersController = new ContentController(publishedSnapshot, propertyEditorCollection);
=======
                var usersController = new ContentController(propertyEditorCollection);
                Container.InjectProperties(usersController);
>>>>>>> bd91706f
                return usersController;
            }

            var json = JsonConvert.DeserializeObject<JObject>(PublishJsonInvariant);
            //add a non-existent property to a variant being saved
            var variantProps = (JArray)json["variants"].ElementAt(0)["properties"];
            variantProps.Add(JObject.FromObject(new
            {
                id = 2,
                alias = "doesntExist",
                value = "hello"
            }));

            var runner = new TestRunner(Factory);
            var response = await runner.Execute("Content", "PostSave", HttpMethod.Post,
                content: GetMultiPartRequestContent(JsonConvert.SerializeObject(json)),
                mediaTypeHeader: new MediaTypeWithQualityHeaderValue("multipart/form-data"),
                assertOkResponse: false);

            Assert.AreEqual(HttpStatusCode.NotFound, response.Item1.StatusCode);
        }

        [Test]
        public async Task PostSave_Simple_Invariant()
        {
            var content = GetMockedContent();

            ApiController Factory(HttpRequestMessage message, UmbracoHelper helper)
            {

                var contentServiceMock = Mock.Get(Current.Services.ContentService);
                contentServiceMock.Setup(x => x.GetById(123)).Returns(() => content);
                contentServiceMock.Setup(x => x.Save(It.IsAny<IContent>(), It.IsAny<int>(), It.IsAny<bool>()))
                    .Returns(new OperationResult(OperationResultType.Success, new Core.Events.EventMessages())); //success

                var propertyEditorCollection = new PropertyEditorCollection(new DataEditorCollection(Enumerable.Empty<DataEditor>()));
<<<<<<< HEAD
                var usersController = new ContentController(publishedSnapshot, propertyEditorCollection);
=======
                var usersController = new ContentController(propertyEditorCollection);
                Container.InjectProperties(usersController);
>>>>>>> bd91706f
                return usersController;
            }

            var runner = new TestRunner(Factory);
            var response = await runner.Execute("Content", "PostSave", HttpMethod.Post,
                content: GetMultiPartRequestContent(PublishJsonInvariant),
                mediaTypeHeader: new MediaTypeWithQualityHeaderValue("multipart/form-data"),
                assertOkResponse: false);

            Assert.AreEqual(HttpStatusCode.OK, response.Item1.StatusCode);
            var display = JsonConvert.DeserializeObject<ContentItemDisplay>(response.Item2);
            Assert.AreEqual(1, display.Variants.Count());
            Assert.AreEqual(content.PropertyGroups.Count(), display.Variants.ElementAt(0).Tabs.Count());
            Assert.AreEqual(content.PropertyTypes.Count(), display.Variants.ElementAt(0).Tabs.ElementAt(0).Properties.Count());
        }

        [Test]
        public async Task PostSave_Validate_Empty_Name()
        {
            var content = GetMockedContent();

            ApiController Factory(HttpRequestMessage message, UmbracoHelper helper)
            {

                var contentServiceMock = Mock.Get(Current.Services.ContentService);
                contentServiceMock.Setup(x => x.GetById(123)).Returns(() => content);
                contentServiceMock.Setup(x => x.Save(It.IsAny<IContent>(), It.IsAny<int>(), It.IsAny<bool>()))
                    .Returns(new OperationResult(OperationResultType.Success, new Core.Events.EventMessages())); //success

                var propertyEditorCollection = new PropertyEditorCollection(new DataEditorCollection(Enumerable.Empty<DataEditor>()));
<<<<<<< HEAD
                var usersController = new ContentController(publishedSnapshot, propertyEditorCollection);
=======
                var usersController = new ContentController(propertyEditorCollection);
                Container.InjectProperties(usersController);
>>>>>>> bd91706f
                return usersController;
            }

            //clear out the name
            var json = JsonConvert.DeserializeObject<JObject>(PublishJsonInvariant);
            json["variants"].ElementAt(0)["name"] = null;

            var runner = new TestRunner(Factory);
            var response = await runner.Execute("Content", "PostSave", HttpMethod.Post,
                content: GetMultiPartRequestContent(JsonConvert.SerializeObject(json)),
                mediaTypeHeader: new MediaTypeWithQualityHeaderValue("multipart/form-data"),
                assertOkResponse: false);

            Assert.AreEqual(HttpStatusCode.BadRequest, response.Item1.StatusCode);
            var display = JsonConvert.DeserializeObject<ContentItemDisplay>(response.Item2);
            Assert.AreEqual(1, display.Errors.Count());
            Assert.IsTrue(display.Errors.ContainsKey("Variants[0].Name"));
            //ModelState":{"Variants[0].Name":["Required"]}
        }

        [Test]
        public async Task PostSave_Validate_Variants_Empty_Name()
        {
            var content = GetMockedContent();

            ApiController Factory(HttpRequestMessage message, UmbracoHelper helper)
            {

                var contentServiceMock = Mock.Get(Current.Services.ContentService);
                contentServiceMock.Setup(x => x.GetById(123)).Returns(() => content);
                contentServiceMock.Setup(x => x.Save(It.IsAny<IContent>(), It.IsAny<int>(), It.IsAny<bool>()))
                    .Returns(new OperationResult(OperationResultType.Success, new Core.Events.EventMessages())); //success

                var propertyEditorCollection = new PropertyEditorCollection(new DataEditorCollection(Enumerable.Empty<DataEditor>()));
<<<<<<< HEAD
                var usersController = new ContentController(publishedSnapshot, propertyEditorCollection);
=======
                var usersController = new ContentController(propertyEditorCollection);
                Container.InjectProperties(usersController);
>>>>>>> bd91706f
                return usersController;
            }

            //clear out one of the names
            var json = JsonConvert.DeserializeObject<JObject>(PublishJsonVariant);
            json["variants"].ElementAt(0)["name"] = null;

            var runner = new TestRunner(Factory);
            var response = await runner.Execute("Content", "PostSave", HttpMethod.Post,
                content: GetMultiPartRequestContent(JsonConvert.SerializeObject(json)),
                mediaTypeHeader: new MediaTypeWithQualityHeaderValue("multipart/form-data"),
                assertOkResponse: false);

            Assert.AreEqual(HttpStatusCode.BadRequest, response.Item1.StatusCode);
            var display = JsonConvert.DeserializeObject<ContentItemDisplay>(response.Item2);
            Assert.AreEqual(2, display.Errors.Count());
            Assert.IsTrue(display.Errors.ContainsKey("Variants[0].Name"));
            Assert.IsTrue(display.Errors.ContainsKey("_content_variant_en-US_"));
        }

        //TODO: There are SOOOOO many more tests we should write - a lot of them to do with validation

    }
}<|MERGE_RESOLUTION|>--- conflicted
+++ resolved
@@ -212,12 +212,7 @@
                 contentServiceMock.Setup(x => x.GetById(123)).Returns(() => null); //do not find it
 
                 var propertyEditorCollection = new PropertyEditorCollection(new DataEditorCollection(Enumerable.Empty<DataEditor>()));
-<<<<<<< HEAD
-                var usersController = new ContentController(publishedSnapshot, propertyEditorCollection);
-=======
-                var usersController = new ContentController(propertyEditorCollection);
-                Container.InjectProperties(usersController);
->>>>>>> bd91706f
+                var usersController = new ContentController(propertyEditorCollection);
                 return usersController;
             }
 
@@ -243,12 +238,7 @@
                 contentServiceMock.Setup(x => x.GetById(123)).Returns(() => GetMockedContent());
 
                 var propertyEditorCollection = new PropertyEditorCollection(new DataEditorCollection(Enumerable.Empty<DataEditor>()));
-<<<<<<< HEAD
-                var usersController = new ContentController(publishedSnapshot, propertyEditorCollection);
-=======
-                var usersController = new ContentController(propertyEditorCollection);
-                Container.InjectProperties(usersController);
->>>>>>> bd91706f
+                var usersController = new ContentController(propertyEditorCollection);
                 return usersController;
             }
 
@@ -279,12 +269,7 @@
                 contentServiceMock.Setup(x => x.GetById(123)).Returns(() => GetMockedContent());
 
                 var propertyEditorCollection = new PropertyEditorCollection(new DataEditorCollection(Enumerable.Empty<DataEditor>()));
-<<<<<<< HEAD
-                var usersController = new ContentController(publishedSnapshot, propertyEditorCollection);
-=======
-                var usersController = new ContentController(propertyEditorCollection);
-                Container.InjectProperties(usersController);
->>>>>>> bd91706f
+                var usersController = new ContentController(propertyEditorCollection);
                 return usersController;
             }
 
@@ -321,12 +306,7 @@
                     .Returns(new OperationResult(OperationResultType.Success, new Core.Events.EventMessages())); //success
 
                 var propertyEditorCollection = new PropertyEditorCollection(new DataEditorCollection(Enumerable.Empty<DataEditor>()));
-<<<<<<< HEAD
-                var usersController = new ContentController(publishedSnapshot, propertyEditorCollection);
-=======
-                var usersController = new ContentController(propertyEditorCollection);
-                Container.InjectProperties(usersController);
->>>>>>> bd91706f
+                var usersController = new ContentController(propertyEditorCollection);
                 return usersController;
             }
 
@@ -357,12 +337,7 @@
                     .Returns(new OperationResult(OperationResultType.Success, new Core.Events.EventMessages())); //success
 
                 var propertyEditorCollection = new PropertyEditorCollection(new DataEditorCollection(Enumerable.Empty<DataEditor>()));
-<<<<<<< HEAD
-                var usersController = new ContentController(publishedSnapshot, propertyEditorCollection);
-=======
-                var usersController = new ContentController(propertyEditorCollection);
-                Container.InjectProperties(usersController);
->>>>>>> bd91706f
+                var usersController = new ContentController(propertyEditorCollection);
                 return usersController;
             }
 
@@ -397,12 +372,7 @@
                     .Returns(new OperationResult(OperationResultType.Success, new Core.Events.EventMessages())); //success
 
                 var propertyEditorCollection = new PropertyEditorCollection(new DataEditorCollection(Enumerable.Empty<DataEditor>()));
-<<<<<<< HEAD
-                var usersController = new ContentController(publishedSnapshot, propertyEditorCollection);
-=======
-                var usersController = new ContentController(propertyEditorCollection);
-                Container.InjectProperties(usersController);
->>>>>>> bd91706f
+                var usersController = new ContentController(propertyEditorCollection);
                 return usersController;
             }
 
