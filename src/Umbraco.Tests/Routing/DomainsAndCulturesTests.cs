﻿using System;
using Moq;
using NUnit.Framework;
using Umbraco.Core.Models;
using Umbraco.Tests.TestHelpers;
using Umbraco.Tests.Testing.Objects.Accessors;
using Umbraco.Web.Routing;

namespace Umbraco.Tests.Routing
{
    [TestFixture]
    internal class DomainsAndCulturesTests : UrlRoutingTestBase
    {
        protected override void Compose()
        {
            base.Compose();

            Container.Register<ISiteDomainHelper, SiteDomainHelper>();
        }

        private void SetDomains1()
        {
            SetupDomainServiceMock(new[]
            {
                new UmbracoDomain("domain1.com/")
                {
                    Id = 1,
                    LanguageId = LangDeId,
                    RootContentId = 1001,
                    LanguageIsoCode = "de-DE"
                },
                new UmbracoDomain("domain1.com/en")
                {
                    Id = 1,
                    LanguageId = LangEngId,
                    RootContentId = 10011,
                    LanguageIsoCode = "en-US"
                },
                new UmbracoDomain("domain1.com/fr")
                {
                    Id = 1,
                    LanguageId = LangFrId,
                    RootContentId = 10012,
                    LanguageIsoCode = "fr-FR"
                }
            });
        }

        private void SetDomains2()
        {
            SetupDomainServiceMock(new[]
            {
                new UmbracoDomain("domain1.com/")
                {
                    Id = 1,
                    LanguageId = LangDeId,
                    RootContentId = 1001,
                    LanguageIsoCode = "de-DE"
                },
                new UmbracoDomain("domain1.com/en")
                {
                    Id = 1,
                    LanguageId = LangEngId,
                    RootContentId = 10011,
                    LanguageIsoCode = "en-US"
                },
                new UmbracoDomain("domain1.com/fr")
                {
                    Id = 1,
                    LanguageId = LangFrId,
                    RootContentId = 10012,
                    LanguageIsoCode = "fr-FR"
                },
                new UmbracoDomain("*1001")
                {
                    Id = 1,
                    LanguageId = LangDeId,
                    RootContentId = 1001,
                    LanguageIsoCode = "de-DE"
                },
                new UmbracoDomain("*10011")
                {
                    Id = 1,
                    LanguageId = LangCzId,
                    RootContentId = 10011,
                    LanguageIsoCode = "cs-CZ"
                },
                new UmbracoDomain("*100112")
                {
                    Id = 1,
                    LanguageId = LangNlId,
                    RootContentId = 100112,
                    LanguageIsoCode = "nl-NL"
                },
                new UmbracoDomain("*1001122")
                {
                    Id = 1,
                    LanguageId = LangDkId,
                    RootContentId = 1001122,
                    LanguageIsoCode = "da-DK"
                },
                new UmbracoDomain("*10012")
                {
                    Id = 1,
                    LanguageId = LangNlId,
                    RootContentId = 10012,
                    LanguageIsoCode = "nl-NL"
                },
                new UmbracoDomain("*10031")
                {
                    Id = 1,
                    LanguageId = LangNlId,
                    RootContentId =10031,
                    LanguageIsoCode = "nl-NL"
                }
            });
        }

        protected override string GetXmlContent(int templateId)
        {
            return @"<?xml version=""1.0"" encoding=""utf-8""?>
<!DOCTYPE root[
<!ELEMENT Doc ANY>
<!ATTLIST Doc id ID #REQUIRED>
]>
<root id=""-1"">
    <Doc id=""1001"" parentID=""-1"" level=""1"" writerID=""0"" creatorID=""0"" nodeType=""1044"" template=""" + templateId +
                   @""" sortOrder=""0"" createDate=""2012-06-12T14:13:17"" updateDate=""2012-07-20T18:50:43"" nodeName=""Home"" urlName=""1001"" writerName=""admin"" creatorName=""admin"" path=""-1,1001"" isDoc="""">
        <content><![CDATA[]]></content>
        <umbracoUrlAlias><![CDATA[this/is/my/alias, anotheralias]]></umbracoUrlAlias>
        <Doc id=""10011"" parentID=""1001"" level=""2"" writerID=""0"" creatorID=""0"" nodeType=""1044"" template=""" +
                   templateId +
                   @""" sortOrder=""0"" createDate=""2012-07-20T18:06:45"" updateDate=""2012-07-20T19:07:31"" nodeName=""Sub1"" urlName=""1001-1"" writerName=""admin"" creatorName=""admin"" path=""-1,1001,10011"" isDoc="""">
            <content><![CDATA[<div>This is some content</div>]]></content>
            <umbracoUrlAlias><![CDATA[page2/alias, 2ndpagealias, en/flux, endanger]]></umbracoUrlAlias>
            <Doc id=""100111"" parentID=""10011"" level=""3"" writerID=""0"" creatorID=""0"" nodeType=""1044"" template=""" +
                   templateId +
                   @""" sortOrder=""0"" createDate=""2012-07-20T18:07:54"" updateDate=""2012-07-20T19:10:27"" nodeName=""Sub2"" urlName=""1001-1-1"" writerName=""admin"" creatorName=""admin"" path=""-1,1001,10011,100111"" isDoc="""">
                <content><![CDATA[]]></content>
                <umbracoUrlAlias><![CDATA[only/one/alias, entropy, bar/foo, en/bar/nil]]></umbracoUrlAlias>
            </Doc>
            <Doc id=""100112"" parentID=""10011"" level=""3"" writerID=""0"" creatorID=""0"" nodeType=""1044"" template=""" +
                   templateId +
                   @""" sortOrder=""1"" createDate=""2012-07-20T18:08:08"" updateDate=""2012-07-20T19:10:52"" nodeName=""Sub 3"" urlName=""1001-1-2"" writerName=""admin"" creatorName=""admin"" path=""-1,1001,10011,100112"" isDoc="""">
                <content><![CDATA[]]></content>
                <Doc id=""1001121"" parentID=""100112"" level=""4"" writerID=""0"" creatorID=""0"" nodeType=""1044"" template=""" +
                   templateId +
                   @""" sortOrder=""1"" createDate=""2012-07-20T18:08:08"" updateDate=""2012-07-20T19:10:52"" nodeName=""Sub 3"" urlName=""1001-1-2-1"" writerName=""admin"" creatorName=""admin"" path=""-1,1001,10011,100112,1001121"" isDoc="""">
                    <content><![CDATA[]]></content>
                </Doc>
                <Doc id=""1001122"" parentID=""100112"" level=""4"" writerID=""0"" creatorID=""0"" nodeType=""1044"" template=""" +
                   templateId +
                   @""" sortOrder=""1"" createDate=""2012-07-20T18:08:08"" updateDate=""2012-07-20T19:10:52"" nodeName=""Sub 3"" urlName=""1001-1-2-2"" writerName=""admin"" creatorName=""admin"" path=""-1,1001,10011,100112,1001122"" isDoc="""">
                    <content><![CDATA[]]></content>
                </Doc>
            </Doc>
        </Doc>
        <Doc id=""10012"" parentID=""1001"" level=""2"" writerID=""0"" creatorID=""0"" nodeType=""1044"" template=""" +
                   templateId +
                   @""" sortOrder=""1"" createDate=""2012-07-20T18:08:01"" updateDate=""2012-07-20T18:49:32"" nodeName=""Sub 2"" urlName=""1001-2"" writerName=""admin"" creatorName=""admin"" path=""-1,1001,10012"" isDoc="""">
            <content><![CDATA[<div>This is some content</div>]]></content>
            <umbracoUrlAlias><![CDATA[alias42]]></umbracoUrlAlias>
            <Doc id=""100121"" parentID=""10012"" level=""3"" writerID=""0"" creatorID=""0"" nodeType=""1044"" template=""" +
                   templateId +
                   @""" sortOrder=""0"" createDate=""2012-07-20T18:07:54"" updateDate=""2012-07-20T19:10:27"" nodeName=""Sub2"" urlName=""1001-2-1"" writerName=""admin"" creatorName=""admin"" path=""-1,1001,10012,100121"" isDoc="""">
                <content><![CDATA[]]></content>
                <umbracoUrlAlias><![CDATA[alias43]]></umbracoUrlAlias>
            </Doc>
            <Doc id=""100122"" parentID=""10012"" level=""3"" writerID=""0"" creatorID=""0"" nodeType=""1044"" template=""" +
                   templateId +
                   @""" sortOrder=""1"" createDate=""2012-07-20T18:08:08"" updateDate=""2012-07-20T19:10:52"" nodeName=""Sub 3"" urlName=""1001-2-2"" writerName=""admin"" creatorName=""admin"" path=""-1,1001,10012,100122"" isDoc="""">
                <content><![CDATA[]]></content>
                <Doc id=""1001221"" parentID=""100122"" level=""4"" writerID=""0"" creatorID=""0"" nodeType=""1044"" template=""" +
                   templateId +
                   @""" sortOrder=""1"" createDate=""2012-07-20T18:08:08"" updateDate=""2012-07-20T19:10:52"" nodeName=""Sub 3"" urlName=""1001-2-2-1"" writerName=""admin"" creatorName=""admin"" path=""-1,1001,10012,100122,1001221"" isDoc="""">
                    <content><![CDATA[]]></content>
                </Doc>
                <Doc id=""1001222"" parentID=""100122"" level=""4"" writerID=""0"" creatorID=""0"" nodeType=""1044"" template=""" +
                   templateId +
                   @""" sortOrder=""1"" createDate=""2012-07-20T18:08:08"" updateDate=""2012-07-20T19:10:52"" nodeName=""Sub 3"" urlName=""1001-2-2-2"" writerName=""admin"" creatorName=""admin"" path=""-1,1001,10012,100122,1001222"" isDoc="""">
                    <content><![CDATA[]]></content>
                </Doc>
            </Doc>
        </Doc>
        <Doc id=""10013"" parentID=""1001"" level=""2"" writerID=""0"" creatorID=""0"" nodeType=""1044"" template=""" +
                   templateId +
                   @""" sortOrder=""2"" createDate=""2012-07-20T18:08:01"" updateDate=""2012-07-20T18:49:32"" nodeName=""Sub 2"" urlName=""1001-3"" writerName=""admin"" creatorName=""admin"" path=""-1,1001,10013"" isDoc="""">
            <umbracoUrlAlias><![CDATA[alias42]]></umbracoUrlAlias>
        </Doc>
    </Doc>
    <Doc id=""1002"" parentID=""-1"" level=""1"" writerID=""0"" creatorID=""0"" nodeType=""1234"" template=""" + templateId +
                   @""" sortOrder=""2"" createDate=""2012-07-16T15:26:59"" updateDate=""2012-07-18T14:23:35"" nodeName=""Test"" urlName=""1002"" writerName=""admin"" creatorName=""admin"" path=""-1,1002"" isDoc="""">
    </Doc>
    <Doc id=""1003"" parentID=""-1"" level=""1"" writerID=""0"" creatorID=""0"" nodeType=""1044"" template=""" + templateId +
                   @""" sortOrder=""0"" createDate=""2012-06-12T14:13:17"" updateDate=""2012-07-20T18:50:43"" nodeName=""Home"" urlName=""1003"" writerName=""admin"" creatorName=""admin"" path=""-1,1003"" isDoc="""">
        <content><![CDATA[]]></content>
        <Doc id=""10031"" parentID=""1003"" level=""2"" writerID=""0"" creatorID=""0"" nodeType=""1044"" template=""" +
                   templateId +
                   @""" sortOrder=""0"" createDate=""2012-07-20T18:06:45"" updateDate=""2012-07-20T19:07:31"" nodeName=""Sub1"" urlName=""1003-1"" writerName=""admin"" creatorName=""admin"" path=""-1,1003,10031"" isDoc="""">
            <content><![CDATA[<div>This is some content</div>]]></content>
            <Doc id=""100311"" parentID=""10031"" level=""3"" writerID=""0"" creatorID=""0"" nodeType=""1044"" template=""" +
                   templateId +
                   @""" sortOrder=""0"" createDate=""2012-07-20T18:07:54"" updateDate=""2012-07-20T19:10:27"" nodeName=""Sub2"" urlName=""1003-1-1"" writerName=""admin"" creatorName=""admin"" path=""-1,1003,10031,100311"" isDoc="""">
                <content><![CDATA[]]></content>
            </Doc>
            <Doc id=""100312"" parentID=""10031"" level=""3"" writerID=""0"" creatorID=""0"" nodeType=""1044"" template=""" +
                   templateId +
                   @""" sortOrder=""1"" createDate=""2012-07-20T18:08:08"" updateDate=""2012-07-20T19:10:52"" nodeName=""Sub 3"" urlName=""1003-1-2"" writerName=""admin"" creatorName=""admin"" path=""-1,1003,10031,100312"" isDoc="""">
                <content><![CDATA[]]></content>
                <Doc id=""1003121"" parentID=""100312"" level=""4"" writerID=""0"" creatorID=""0"" nodeType=""1044"" template=""" +
                   templateId +
                   @""" sortOrder=""1"" createDate=""2012-07-20T18:08:08"" updateDate=""2012-07-20T19:10:52"" nodeName=""Sub 3"" urlName=""1003-1-2-1"" writerName=""admin"" creatorName=""admin"" path=""-1,1003,10031,100312,1003121"" isDoc="""">
                    <content><![CDATA[]]></content>
                </Doc>
                <Doc id=""1003122"" parentID=""100312"" level=""4"" writerID=""0"" creatorID=""0"" nodeType=""1044"" template=""" +
                   templateId +
                   @""" sortOrder=""1"" createDate=""2012-07-20T18:08:08"" updateDate=""2012-07-20T19:10:52"" nodeName=""Sub 3"" urlName=""1003-1-2-2"" writerName=""admin"" creatorName=""admin"" path=""-1,1003,10031,100312,1003122"" isDoc="""">
                    <content><![CDATA[]]></content>
                </Doc>
            </Doc>
        </Doc>
        <Doc id=""10032"" parentID=""1003"" level=""2"" writerID=""0"" creatorID=""0"" nodeType=""1044"" template=""" +
                   templateId +
                   @""" sortOrder=""1"" createDate=""2012-07-20T18:08:01"" updateDate=""2012-07-20T18:49:32"" nodeName=""Sub 2"" urlName=""1003-2"" writerName=""admin"" creatorName=""admin"" path=""-1,1003,10032"" isDoc="""">
            <content><![CDATA[<div>This is some content</div>]]></content>
            <Doc id=""100321"" parentID=""10032"" level=""3"" writerID=""0"" creatorID=""0"" nodeType=""1044"" template=""" +
                   templateId +
                   @""" sortOrder=""0"" createDate=""2012-07-20T18:07:54"" updateDate=""2012-07-20T19:10:27"" nodeName=""Sub2"" urlName=""1003-2-1"" writerName=""admin"" creatorName=""admin"" path=""-1,1003,10032,100321"" isDoc="""">
                <content><![CDATA[]]></content>
            </Doc>
            <Doc id=""100322"" parentID=""10032"" level=""3"" writerID=""0"" creatorID=""0"" nodeType=""1044"" template=""" +
                   templateId +
                   @""" sortOrder=""1"" createDate=""2012-07-20T18:08:08"" updateDate=""2012-07-20T19:10:52"" nodeName=""Sub 3"" urlName=""1003-2-2"" writerName=""admin"" creatorName=""admin"" path=""-1,1003,10032,100322"" isDoc="""">
                <content><![CDATA[]]></content>
                <Doc id=""1003221"" parentID=""100322"" level=""4"" writerID=""0"" creatorID=""0"" nodeType=""1044"" template=""" +
                   templateId +
                   @""" sortOrder=""0"" createDate=""2012-07-20T18:08:08"" updateDate=""2012-07-20T19:10:52"" nodeName=""Sub 3"" urlName=""1003-2-2-1"" writerName=""admin"" creatorName=""admin"" path=""-1,1003,10032,100322,1003221"" isDoc="""">
                    <content><![CDATA[]]></content>
                </Doc>
                <Doc id=""1003222"" parentID=""100322"" level=""4"" writerID=""0"" creatorID=""0"" nodeType=""1044"" template=""" +
                   templateId +
                   @""" sortOrder=""1"" createDate=""2012-07-20T18:08:08"" updateDate=""2012-07-20T19:10:52"" nodeName=""Sub 3"" urlName=""1003-2-2-2"" writerName=""admin"" creatorName=""admin"" path=""-1,1003,10032,100322,1003222"" isDoc="""">
                    <content><![CDATA[]]></content>
                </Doc>
            </Doc>
        </Doc>
        <Doc id=""10033"" parentID=""1003"" level=""2"" writerID=""0"" creatorID=""0"" nodeType=""1044"" template=""" +
                   templateId +
                   @""" sortOrder=""2"" createDate=""2012-07-20T18:08:01"" updateDate=""2012-07-20T18:49:32"" nodeName=""Sub 2"" urlName=""1003-3"" writerName=""admin"" creatorName=""admin"" path=""-1,1003,10033"" isDoc="""">
        </Doc>
    </Doc>
</root>";
        }

        #region Cases
        [TestCase("http://domain1.com/", "de-DE", 1001)]
        [TestCase("http://domain1.com/1001-1", "de-DE", 10011)]
        [TestCase("http://domain1.com/1001-1/1001-1-1", "de-DE", 100111)]
        [TestCase("http://domain1.com/en", "en-US", 10011)]
        [TestCase("http://domain1.com/en/1001-1-1", "en-US", 100111)]
        [TestCase("http://domain1.com/fr", "fr-FR", 10012)]
        [TestCase("http://domain1.com/fr/1001-2-1", "fr-FR", 100121)]
        #endregion
        public void DomainAndCulture(string inputUrl, string expectedCulture, int expectedNode)
        {
            SetDomains1();

            var globalSettings = Mock.Get(TestObjects.GetGlobalSettings()); //this will modify the IGlobalSettings instance stored in the container
            globalSettings.Setup(x => x.HideTopLevelNodeFromPath).Returns(false);
            SettingsForTests.ConfigureSettings(globalSettings.Object);

            var umbracoContext = GetUmbracoContext(inputUrl, globalSettings:globalSettings.Object);
            var publishedRouter = CreatePublishedRouter(Container);
            var frequest = publishedRouter.CreateRequest(umbracoContext);

            // lookup domain
            publishedRouter.FindDomain(frequest);

            Assert.AreEqual(expectedCulture, frequest.Culture.Name);

            var finder = new ContentFinderByUrl(Logger);
            var result = finder.TryFindContent(frequest);

            Assert.IsTrue(result);
            Assert.AreEqual(frequest.PublishedContent.Id, expectedNode);
        }

        #region Cases
        [TestCase("http://domain1.com/", "de-DE", 1001)] // domain takes over local wildcard at 1001
        [TestCase("http://domain1.com/1001-1", "cs-CZ", 10011)] // wildcard on 10011 applies
        [TestCase("http://domain1.com/1001-1/1001-1-1", "cs-CZ", 100111)] // wildcard on 10011 applies
        [TestCase("http://domain1.com/1001-1/1001-1-2", "nl-NL", 100112)] // wildcard on 100112 applies
        [TestCase("http://domain1.com/1001-1/1001-1-2/1001-1-2-1", "nl-NL", 1001121)] // wildcard on 100112 applies
        [TestCase("http://domain1.com/1001-1/1001-1-2/1001-1-2-2", "da-DK", 1001122)] // wildcard on 1001122 applies

        [TestCase("http://domain1.com/1001-2", "nl-NL", 10012)] // wildcard on 10012 applies
        [TestCase("http://domain1.com/1001-2/1001-2-1", "nl-NL", 100121)] // wildcard on 10012 applies
        [TestCase("http://domain1.com/en", "en-US", 10011)] // domain takes over local wildcard at 10011
        [TestCase("http://domain1.com/en/1001-1-1", "en-US", 100111)] // domain takes over local wildcard at 10011
        [TestCase("http://domain1.com/en/1001-1-2", "nl-NL", 100112)] // wildcard on 100112 applies
        [TestCase("http://domain1.com/en/1001-1-2/1001-1-2-1", "nl-NL", 1001121)] // wildcard on 100112 applies
        [TestCase("http://domain1.com/en/1001-1-2/1001-1-2-2", "da-DK", 1001122)] // wildcard on 1001122 applies

        [TestCase("http://domain1.com/fr", "fr-FR", 10012)] // domain takes over local wildcard at 10012
        [TestCase("http://domain1.com/fr/1001-2-1", "fr-FR", 100121)] // domain takes over local wildcard at 10012

        [TestCase("/1003", "", 1003)] // default culture (no domain)
        [TestCase("/1003/1003-1", "nl-NL", 10031)] // wildcard on 10031 applies
        [TestCase("/1003/1003-1/1003-1-1", "nl-NL", 100311)] // wildcard on 10031 applies
        #endregion
        public void DomainAndCultureWithWildcards(string inputUrl, string expectedCulture, int expectedNode)
        {
            SetDomains2();

            // defaults depend on test environment
            expectedCulture = expectedCulture ?? System.Threading.Thread.CurrentThread.CurrentUICulture.Name;

            var globalSettings = Mock.Get(TestObjects.GetGlobalSettings()); //this will modify the IGlobalSettings instance stored in the container
            globalSettings.Setup(x => x.HideTopLevelNodeFromPath).Returns(false);
            SettingsForTests.ConfigureSettings(globalSettings.Object);

            var umbracoContext = GetUmbracoContext(inputUrl, globalSettings:globalSettings.Object);
            var publishedRouter = CreatePublishedRouter(Container);
            var frequest = publishedRouter.CreateRequest(umbracoContext);

            // lookup domain
            publishedRouter.FindDomain(frequest);

            // find document
            var finder = new ContentFinderByUrl(Logger);
            var result = finder.TryFindContent(frequest);

            // apply wildcard domain
            publishedRouter.HandleWildcardDomains(frequest);

            Assert.IsTrue(result);
            Assert.AreEqual(expectedCulture, frequest.Culture.Name);
            Assert.AreEqual(frequest.PublishedContent.Id, expectedNode);
        }

        // domains such as "/en" are natively supported, and when instanciating
        // DomainAndUri for them, the host will come from the current request
        //
        private void SetDomains3()
        {
            SetupDomainServiceMock(new[]
            {
                new UmbracoDomain("/en")
                {
                    Id = 1,
                    LanguageId = LangEngId,
                    RootContentId = 10011,
                    LanguageIsoCode = "en-US"
                },
                new UmbracoDomain("/fr")
                {
                    Id = 1,
                    LanguageId = LangFrId,
                    RootContentId = 10012,
                    LanguageIsoCode = "fr-FR"
                }
            });
        }

        #region Cases
        [TestCase("http://domain1.com/en", "en-US", 10011)]
        [TestCase("http://domain1.com/en/1001-1-1", "en-US", 100111)]
        [TestCase("http://domain1.com/fr", "fr-FR", 10012)]
        [TestCase("http://domain1.com/fr/1001-2-1", "fr-FR", 100121)]
        #endregion
        public void DomainGeneric(string inputUrl, string expectedCulture, int expectedNode)
        {
            SetDomains3();

            var globalSettings = Mock.Get(TestObjects.GetGlobalSettings()); //this will modify the IGlobalSettings instance stored in the container
            globalSettings.Setup(x => x.HideTopLevelNodeFromPath).Returns(false);
            SettingsForTests.ConfigureSettings(globalSettings.Object);

            var umbracoContext = GetUmbracoContext(inputUrl, globalSettings:globalSettings.Object);
            var publishedRouter = CreatePublishedRouter(Container);
            var frequest = publishedRouter.CreateRequest(umbracoContext);

            // lookup domain
            publishedRouter.FindDomain(frequest);
            Assert.IsNotNull(frequest.Domain);

            Assert.AreEqual(expectedCulture, frequest.Culture.Name);

            var finder = new ContentFinderByUrl(Logger);
            var result = finder.TryFindContent(frequest);

<<<<<<< HEAD
            Assert.IsTrue(result);
            Assert.AreEqual(frequest.PublishedContent.Id, expectedNode);
=======
        

        [Test]
        public void WithDefaultCulture()
        {
            SetupDomainServiceMock(new[]
            {
                new UmbracoDomain("localhost:9000/en")
                {
                    Id = 1,
                    LanguageId = LangEngId,
                    RootContentId = 10011,
                    LanguageIsoCode = "en-US"
                },
                new UmbracoDomain("localhost:9000/fr")
                {
                    Id = 1,
                    LanguageId = LangFrId,
                    RootContentId = 10012,
                    LanguageIsoCode = "fr-FR"
                }
            });

            var requestUrl = "http://localhost:9000/fr/1001-2-2";

            var defaultCultureAccessor = (TestDefaultCultureAccessor) DefaultCultureAccessor;
            defaultCultureAccessor.DefaultCulture = "en-US";

            var globalSettings = Mock.Get(TestObjects.GetGlobalSettings()); //this will modify the IGlobalSettings instance stored in the container
            globalSettings.Setup(x => x.HideTopLevelNodeFromPath).Returns(false);
            SettingsForTests.ConfigureSettings(globalSettings.Object);

            var umbracoContext = GetUmbracoContext(requestUrl, globalSettings:globalSettings.Object);
            var publishedRouter = CreatePublishedRouter(Container);
            var publishedRequest = publishedRouter.CreateRequest(umbracoContext);

            var domain = publishedRouter.FindDomain(publishedRequest);
            Assert.AreEqual("fr-FR", publishedRequest.Culture.Name);
>>>>>>> 912d89cd
        }
    }
}
<|MERGE_RESOLUTION|>--- conflicted
+++ resolved
@@ -1,437 +1,434 @@
-﻿using System;
-using Moq;
-using NUnit.Framework;
-using Umbraco.Core.Models;
-using Umbraco.Tests.TestHelpers;
-using Umbraco.Tests.Testing.Objects.Accessors;
-using Umbraco.Web.Routing;
-
-namespace Umbraco.Tests.Routing
-{
-    [TestFixture]
-    internal class DomainsAndCulturesTests : UrlRoutingTestBase
-    {
-        protected override void Compose()
-        {
-            base.Compose();
-
-            Container.Register<ISiteDomainHelper, SiteDomainHelper>();
-        }
-
-        private void SetDomains1()
-        {
-            SetupDomainServiceMock(new[]
-            {
-                new UmbracoDomain("domain1.com/")
-                {
-                    Id = 1,
-                    LanguageId = LangDeId,
-                    RootContentId = 1001,
-                    LanguageIsoCode = "de-DE"
-                },
-                new UmbracoDomain("domain1.com/en")
-                {
-                    Id = 1,
-                    LanguageId = LangEngId,
-                    RootContentId = 10011,
-                    LanguageIsoCode = "en-US"
-                },
-                new UmbracoDomain("domain1.com/fr")
-                {
-                    Id = 1,
-                    LanguageId = LangFrId,
-                    RootContentId = 10012,
-                    LanguageIsoCode = "fr-FR"
-                }
-            });
-        }
-
-        private void SetDomains2()
-        {
-            SetupDomainServiceMock(new[]
-            {
-                new UmbracoDomain("domain1.com/")
-                {
-                    Id = 1,
-                    LanguageId = LangDeId,
-                    RootContentId = 1001,
-                    LanguageIsoCode = "de-DE"
-                },
-                new UmbracoDomain("domain1.com/en")
-                {
-                    Id = 1,
-                    LanguageId = LangEngId,
-                    RootContentId = 10011,
-                    LanguageIsoCode = "en-US"
-                },
-                new UmbracoDomain("domain1.com/fr")
-                {
-                    Id = 1,
-                    LanguageId = LangFrId,
-                    RootContentId = 10012,
-                    LanguageIsoCode = "fr-FR"
-                },
-                new UmbracoDomain("*1001")
-                {
-                    Id = 1,
-                    LanguageId = LangDeId,
-                    RootContentId = 1001,
-                    LanguageIsoCode = "de-DE"
-                },
-                new UmbracoDomain("*10011")
-                {
-                    Id = 1,
-                    LanguageId = LangCzId,
-                    RootContentId = 10011,
-                    LanguageIsoCode = "cs-CZ"
-                },
-                new UmbracoDomain("*100112")
-                {
-                    Id = 1,
-                    LanguageId = LangNlId,
-                    RootContentId = 100112,
-                    LanguageIsoCode = "nl-NL"
-                },
-                new UmbracoDomain("*1001122")
-                {
-                    Id = 1,
-                    LanguageId = LangDkId,
-                    RootContentId = 1001122,
-                    LanguageIsoCode = "da-DK"
-                },
-                new UmbracoDomain("*10012")
-                {
-                    Id = 1,
-                    LanguageId = LangNlId,
-                    RootContentId = 10012,
-                    LanguageIsoCode = "nl-NL"
-                },
-                new UmbracoDomain("*10031")
-                {
-                    Id = 1,
-                    LanguageId = LangNlId,
-                    RootContentId =10031,
-                    LanguageIsoCode = "nl-NL"
-                }
-            });
-        }
-
-        protected override string GetXmlContent(int templateId)
-        {
-            return @"<?xml version=""1.0"" encoding=""utf-8""?>
-<!DOCTYPE root[
-<!ELEMENT Doc ANY>
-<!ATTLIST Doc id ID #REQUIRED>
-]>
-<root id=""-1"">
-    <Doc id=""1001"" parentID=""-1"" level=""1"" writerID=""0"" creatorID=""0"" nodeType=""1044"" template=""" + templateId +
-                   @""" sortOrder=""0"" createDate=""2012-06-12T14:13:17"" updateDate=""2012-07-20T18:50:43"" nodeName=""Home"" urlName=""1001"" writerName=""admin"" creatorName=""admin"" path=""-1,1001"" isDoc="""">
-        <content><![CDATA[]]></content>
-        <umbracoUrlAlias><![CDATA[this/is/my/alias, anotheralias]]></umbracoUrlAlias>
-        <Doc id=""10011"" parentID=""1001"" level=""2"" writerID=""0"" creatorID=""0"" nodeType=""1044"" template=""" +
-                   templateId +
-                   @""" sortOrder=""0"" createDate=""2012-07-20T18:06:45"" updateDate=""2012-07-20T19:07:31"" nodeName=""Sub1"" urlName=""1001-1"" writerName=""admin"" creatorName=""admin"" path=""-1,1001,10011"" isDoc="""">
-            <content><![CDATA[<div>This is some content</div>]]></content>
-            <umbracoUrlAlias><![CDATA[page2/alias, 2ndpagealias, en/flux, endanger]]></umbracoUrlAlias>
-            <Doc id=""100111"" parentID=""10011"" level=""3"" writerID=""0"" creatorID=""0"" nodeType=""1044"" template=""" +
-                   templateId +
-                   @""" sortOrder=""0"" createDate=""2012-07-20T18:07:54"" updateDate=""2012-07-20T19:10:27"" nodeName=""Sub2"" urlName=""1001-1-1"" writerName=""admin"" creatorName=""admin"" path=""-1,1001,10011,100111"" isDoc="""">
-                <content><![CDATA[]]></content>
-                <umbracoUrlAlias><![CDATA[only/one/alias, entropy, bar/foo, en/bar/nil]]></umbracoUrlAlias>
-            </Doc>
-            <Doc id=""100112"" parentID=""10011"" level=""3"" writerID=""0"" creatorID=""0"" nodeType=""1044"" template=""" +
-                   templateId +
-                   @""" sortOrder=""1"" createDate=""2012-07-20T18:08:08"" updateDate=""2012-07-20T19:10:52"" nodeName=""Sub 3"" urlName=""1001-1-2"" writerName=""admin"" creatorName=""admin"" path=""-1,1001,10011,100112"" isDoc="""">
-                <content><![CDATA[]]></content>
-                <Doc id=""1001121"" parentID=""100112"" level=""4"" writerID=""0"" creatorID=""0"" nodeType=""1044"" template=""" +
-                   templateId +
-                   @""" sortOrder=""1"" createDate=""2012-07-20T18:08:08"" updateDate=""2012-07-20T19:10:52"" nodeName=""Sub 3"" urlName=""1001-1-2-1"" writerName=""admin"" creatorName=""admin"" path=""-1,1001,10011,100112,1001121"" isDoc="""">
-                    <content><![CDATA[]]></content>
-                </Doc>
-                <Doc id=""1001122"" parentID=""100112"" level=""4"" writerID=""0"" creatorID=""0"" nodeType=""1044"" template=""" +
-                   templateId +
-                   @""" sortOrder=""1"" createDate=""2012-07-20T18:08:08"" updateDate=""2012-07-20T19:10:52"" nodeName=""Sub 3"" urlName=""1001-1-2-2"" writerName=""admin"" creatorName=""admin"" path=""-1,1001,10011,100112,1001122"" isDoc="""">
-                    <content><![CDATA[]]></content>
-                </Doc>
-            </Doc>
-        </Doc>
-        <Doc id=""10012"" parentID=""1001"" level=""2"" writerID=""0"" creatorID=""0"" nodeType=""1044"" template=""" +
-                   templateId +
-                   @""" sortOrder=""1"" createDate=""2012-07-20T18:08:01"" updateDate=""2012-07-20T18:49:32"" nodeName=""Sub 2"" urlName=""1001-2"" writerName=""admin"" creatorName=""admin"" path=""-1,1001,10012"" isDoc="""">
-            <content><![CDATA[<div>This is some content</div>]]></content>
-            <umbracoUrlAlias><![CDATA[alias42]]></umbracoUrlAlias>
-            <Doc id=""100121"" parentID=""10012"" level=""3"" writerID=""0"" creatorID=""0"" nodeType=""1044"" template=""" +
-                   templateId +
-                   @""" sortOrder=""0"" createDate=""2012-07-20T18:07:54"" updateDate=""2012-07-20T19:10:27"" nodeName=""Sub2"" urlName=""1001-2-1"" writerName=""admin"" creatorName=""admin"" path=""-1,1001,10012,100121"" isDoc="""">
-                <content><![CDATA[]]></content>
-                <umbracoUrlAlias><![CDATA[alias43]]></umbracoUrlAlias>
-            </Doc>
-            <Doc id=""100122"" parentID=""10012"" level=""3"" writerID=""0"" creatorID=""0"" nodeType=""1044"" template=""" +
-                   templateId +
-                   @""" sortOrder=""1"" createDate=""2012-07-20T18:08:08"" updateDate=""2012-07-20T19:10:52"" nodeName=""Sub 3"" urlName=""1001-2-2"" writerName=""admin"" creatorName=""admin"" path=""-1,1001,10012,100122"" isDoc="""">
-                <content><![CDATA[]]></content>
-                <Doc id=""1001221"" parentID=""100122"" level=""4"" writerID=""0"" creatorID=""0"" nodeType=""1044"" template=""" +
-                   templateId +
-                   @""" sortOrder=""1"" createDate=""2012-07-20T18:08:08"" updateDate=""2012-07-20T19:10:52"" nodeName=""Sub 3"" urlName=""1001-2-2-1"" writerName=""admin"" creatorName=""admin"" path=""-1,1001,10012,100122,1001221"" isDoc="""">
-                    <content><![CDATA[]]></content>
-                </Doc>
-                <Doc id=""1001222"" parentID=""100122"" level=""4"" writerID=""0"" creatorID=""0"" nodeType=""1044"" template=""" +
-                   templateId +
-                   @""" sortOrder=""1"" createDate=""2012-07-20T18:08:08"" updateDate=""2012-07-20T19:10:52"" nodeName=""Sub 3"" urlName=""1001-2-2-2"" writerName=""admin"" creatorName=""admin"" path=""-1,1001,10012,100122,1001222"" isDoc="""">
-                    <content><![CDATA[]]></content>
-                </Doc>
-            </Doc>
-        </Doc>
-        <Doc id=""10013"" parentID=""1001"" level=""2"" writerID=""0"" creatorID=""0"" nodeType=""1044"" template=""" +
-                   templateId +
-                   @""" sortOrder=""2"" createDate=""2012-07-20T18:08:01"" updateDate=""2012-07-20T18:49:32"" nodeName=""Sub 2"" urlName=""1001-3"" writerName=""admin"" creatorName=""admin"" path=""-1,1001,10013"" isDoc="""">
-            <umbracoUrlAlias><![CDATA[alias42]]></umbracoUrlAlias>
-        </Doc>
-    </Doc>
-    <Doc id=""1002"" parentID=""-1"" level=""1"" writerID=""0"" creatorID=""0"" nodeType=""1234"" template=""" + templateId +
-                   @""" sortOrder=""2"" createDate=""2012-07-16T15:26:59"" updateDate=""2012-07-18T14:23:35"" nodeName=""Test"" urlName=""1002"" writerName=""admin"" creatorName=""admin"" path=""-1,1002"" isDoc="""">
-    </Doc>
-    <Doc id=""1003"" parentID=""-1"" level=""1"" writerID=""0"" creatorID=""0"" nodeType=""1044"" template=""" + templateId +
-                   @""" sortOrder=""0"" createDate=""2012-06-12T14:13:17"" updateDate=""2012-07-20T18:50:43"" nodeName=""Home"" urlName=""1003"" writerName=""admin"" creatorName=""admin"" path=""-1,1003"" isDoc="""">
-        <content><![CDATA[]]></content>
-        <Doc id=""10031"" parentID=""1003"" level=""2"" writerID=""0"" creatorID=""0"" nodeType=""1044"" template=""" +
-                   templateId +
-                   @""" sortOrder=""0"" createDate=""2012-07-20T18:06:45"" updateDate=""2012-07-20T19:07:31"" nodeName=""Sub1"" urlName=""1003-1"" writerName=""admin"" creatorName=""admin"" path=""-1,1003,10031"" isDoc="""">
-            <content><![CDATA[<div>This is some content</div>]]></content>
-            <Doc id=""100311"" parentID=""10031"" level=""3"" writerID=""0"" creatorID=""0"" nodeType=""1044"" template=""" +
-                   templateId +
-                   @""" sortOrder=""0"" createDate=""2012-07-20T18:07:54"" updateDate=""2012-07-20T19:10:27"" nodeName=""Sub2"" urlName=""1003-1-1"" writerName=""admin"" creatorName=""admin"" path=""-1,1003,10031,100311"" isDoc="""">
-                <content><![CDATA[]]></content>
-            </Doc>
-            <Doc id=""100312"" parentID=""10031"" level=""3"" writerID=""0"" creatorID=""0"" nodeType=""1044"" template=""" +
-                   templateId +
-                   @""" sortOrder=""1"" createDate=""2012-07-20T18:08:08"" updateDate=""2012-07-20T19:10:52"" nodeName=""Sub 3"" urlName=""1003-1-2"" writerName=""admin"" creatorName=""admin"" path=""-1,1003,10031,100312"" isDoc="""">
-                <content><![CDATA[]]></content>
-                <Doc id=""1003121"" parentID=""100312"" level=""4"" writerID=""0"" creatorID=""0"" nodeType=""1044"" template=""" +
-                   templateId +
-                   @""" sortOrder=""1"" createDate=""2012-07-20T18:08:08"" updateDate=""2012-07-20T19:10:52"" nodeName=""Sub 3"" urlName=""1003-1-2-1"" writerName=""admin"" creatorName=""admin"" path=""-1,1003,10031,100312,1003121"" isDoc="""">
-                    <content><![CDATA[]]></content>
-                </Doc>
-                <Doc id=""1003122"" parentID=""100312"" level=""4"" writerID=""0"" creatorID=""0"" nodeType=""1044"" template=""" +
-                   templateId +
-                   @""" sortOrder=""1"" createDate=""2012-07-20T18:08:08"" updateDate=""2012-07-20T19:10:52"" nodeName=""Sub 3"" urlName=""1003-1-2-2"" writerName=""admin"" creatorName=""admin"" path=""-1,1003,10031,100312,1003122"" isDoc="""">
-                    <content><![CDATA[]]></content>
-                </Doc>
-            </Doc>
-        </Doc>
-        <Doc id=""10032"" parentID=""1003"" level=""2"" writerID=""0"" creatorID=""0"" nodeType=""1044"" template=""" +
-                   templateId +
-                   @""" sortOrder=""1"" createDate=""2012-07-20T18:08:01"" updateDate=""2012-07-20T18:49:32"" nodeName=""Sub 2"" urlName=""1003-2"" writerName=""admin"" creatorName=""admin"" path=""-1,1003,10032"" isDoc="""">
-            <content><![CDATA[<div>This is some content</div>]]></content>
-            <Doc id=""100321"" parentID=""10032"" level=""3"" writerID=""0"" creatorID=""0"" nodeType=""1044"" template=""" +
-                   templateId +
-                   @""" sortOrder=""0"" createDate=""2012-07-20T18:07:54"" updateDate=""2012-07-20T19:10:27"" nodeName=""Sub2"" urlName=""1003-2-1"" writerName=""admin"" creatorName=""admin"" path=""-1,1003,10032,100321"" isDoc="""">
-                <content><![CDATA[]]></content>
-            </Doc>
-            <Doc id=""100322"" parentID=""10032"" level=""3"" writerID=""0"" creatorID=""0"" nodeType=""1044"" template=""" +
-                   templateId +
-                   @""" sortOrder=""1"" createDate=""2012-07-20T18:08:08"" updateDate=""2012-07-20T19:10:52"" nodeName=""Sub 3"" urlName=""1003-2-2"" writerName=""admin"" creatorName=""admin"" path=""-1,1003,10032,100322"" isDoc="""">
-                <content><![CDATA[]]></content>
-                <Doc id=""1003221"" parentID=""100322"" level=""4"" writerID=""0"" creatorID=""0"" nodeType=""1044"" template=""" +
-                   templateId +
-                   @""" sortOrder=""0"" createDate=""2012-07-20T18:08:08"" updateDate=""2012-07-20T19:10:52"" nodeName=""Sub 3"" urlName=""1003-2-2-1"" writerName=""admin"" creatorName=""admin"" path=""-1,1003,10032,100322,1003221"" isDoc="""">
-                    <content><![CDATA[]]></content>
-                </Doc>
-                <Doc id=""1003222"" parentID=""100322"" level=""4"" writerID=""0"" creatorID=""0"" nodeType=""1044"" template=""" +
-                   templateId +
-                   @""" sortOrder=""1"" createDate=""2012-07-20T18:08:08"" updateDate=""2012-07-20T19:10:52"" nodeName=""Sub 3"" urlName=""1003-2-2-2"" writerName=""admin"" creatorName=""admin"" path=""-1,1003,10032,100322,1003222"" isDoc="""">
-                    <content><![CDATA[]]></content>
-                </Doc>
-            </Doc>
-        </Doc>
-        <Doc id=""10033"" parentID=""1003"" level=""2"" writerID=""0"" creatorID=""0"" nodeType=""1044"" template=""" +
-                   templateId +
-                   @""" sortOrder=""2"" createDate=""2012-07-20T18:08:01"" updateDate=""2012-07-20T18:49:32"" nodeName=""Sub 2"" urlName=""1003-3"" writerName=""admin"" creatorName=""admin"" path=""-1,1003,10033"" isDoc="""">
-        </Doc>
-    </Doc>
-</root>";
-        }
-
-        #region Cases
-        [TestCase("http://domain1.com/", "de-DE", 1001)]
-        [TestCase("http://domain1.com/1001-1", "de-DE", 10011)]
-        [TestCase("http://domain1.com/1001-1/1001-1-1", "de-DE", 100111)]
-        [TestCase("http://domain1.com/en", "en-US", 10011)]
-        [TestCase("http://domain1.com/en/1001-1-1", "en-US", 100111)]
-        [TestCase("http://domain1.com/fr", "fr-FR", 10012)]
-        [TestCase("http://domain1.com/fr/1001-2-1", "fr-FR", 100121)]
-        #endregion
-        public void DomainAndCulture(string inputUrl, string expectedCulture, int expectedNode)
-        {
-            SetDomains1();
-
-            var globalSettings = Mock.Get(TestObjects.GetGlobalSettings()); //this will modify the IGlobalSettings instance stored in the container
-            globalSettings.Setup(x => x.HideTopLevelNodeFromPath).Returns(false);
-            SettingsForTests.ConfigureSettings(globalSettings.Object);
-
-            var umbracoContext = GetUmbracoContext(inputUrl, globalSettings:globalSettings.Object);
-            var publishedRouter = CreatePublishedRouter(Container);
-            var frequest = publishedRouter.CreateRequest(umbracoContext);
-
-            // lookup domain
-            publishedRouter.FindDomain(frequest);
-
-            Assert.AreEqual(expectedCulture, frequest.Culture.Name);
-
-            var finder = new ContentFinderByUrl(Logger);
-            var result = finder.TryFindContent(frequest);
-
-            Assert.IsTrue(result);
-            Assert.AreEqual(frequest.PublishedContent.Id, expectedNode);
-        }
-
-        #region Cases
-        [TestCase("http://domain1.com/", "de-DE", 1001)] // domain takes over local wildcard at 1001
-        [TestCase("http://domain1.com/1001-1", "cs-CZ", 10011)] // wildcard on 10011 applies
-        [TestCase("http://domain1.com/1001-1/1001-1-1", "cs-CZ", 100111)] // wildcard on 10011 applies
-        [TestCase("http://domain1.com/1001-1/1001-1-2", "nl-NL", 100112)] // wildcard on 100112 applies
-        [TestCase("http://domain1.com/1001-1/1001-1-2/1001-1-2-1", "nl-NL", 1001121)] // wildcard on 100112 applies
-        [TestCase("http://domain1.com/1001-1/1001-1-2/1001-1-2-2", "da-DK", 1001122)] // wildcard on 1001122 applies
-
-        [TestCase("http://domain1.com/1001-2", "nl-NL", 10012)] // wildcard on 10012 applies
-        [TestCase("http://domain1.com/1001-2/1001-2-1", "nl-NL", 100121)] // wildcard on 10012 applies
-        [TestCase("http://domain1.com/en", "en-US", 10011)] // domain takes over local wildcard at 10011
-        [TestCase("http://domain1.com/en/1001-1-1", "en-US", 100111)] // domain takes over local wildcard at 10011
-        [TestCase("http://domain1.com/en/1001-1-2", "nl-NL", 100112)] // wildcard on 100112 applies
-        [TestCase("http://domain1.com/en/1001-1-2/1001-1-2-1", "nl-NL", 1001121)] // wildcard on 100112 applies
-        [TestCase("http://domain1.com/en/1001-1-2/1001-1-2-2", "da-DK", 1001122)] // wildcard on 1001122 applies
-
-        [TestCase("http://domain1.com/fr", "fr-FR", 10012)] // domain takes over local wildcard at 10012
-        [TestCase("http://domain1.com/fr/1001-2-1", "fr-FR", 100121)] // domain takes over local wildcard at 10012
-
-        [TestCase("/1003", "", 1003)] // default culture (no domain)
-        [TestCase("/1003/1003-1", "nl-NL", 10031)] // wildcard on 10031 applies
-        [TestCase("/1003/1003-1/1003-1-1", "nl-NL", 100311)] // wildcard on 10031 applies
-        #endregion
-        public void DomainAndCultureWithWildcards(string inputUrl, string expectedCulture, int expectedNode)
-        {
-            SetDomains2();
-
-            // defaults depend on test environment
-            expectedCulture = expectedCulture ?? System.Threading.Thread.CurrentThread.CurrentUICulture.Name;
-
-            var globalSettings = Mock.Get(TestObjects.GetGlobalSettings()); //this will modify the IGlobalSettings instance stored in the container
-            globalSettings.Setup(x => x.HideTopLevelNodeFromPath).Returns(false);
-            SettingsForTests.ConfigureSettings(globalSettings.Object);
-
-            var umbracoContext = GetUmbracoContext(inputUrl, globalSettings:globalSettings.Object);
-            var publishedRouter = CreatePublishedRouter(Container);
-            var frequest = publishedRouter.CreateRequest(umbracoContext);
-
-            // lookup domain
-            publishedRouter.FindDomain(frequest);
-
-            // find document
-            var finder = new ContentFinderByUrl(Logger);
-            var result = finder.TryFindContent(frequest);
-
-            // apply wildcard domain
-            publishedRouter.HandleWildcardDomains(frequest);
-
-            Assert.IsTrue(result);
-            Assert.AreEqual(expectedCulture, frequest.Culture.Name);
-            Assert.AreEqual(frequest.PublishedContent.Id, expectedNode);
-        }
-
-        // domains such as "/en" are natively supported, and when instanciating
-        // DomainAndUri for them, the host will come from the current request
-        //
-        private void SetDomains3()
-        {
-            SetupDomainServiceMock(new[]
-            {
-                new UmbracoDomain("/en")
-                {
-                    Id = 1,
-                    LanguageId = LangEngId,
-                    RootContentId = 10011,
-                    LanguageIsoCode = "en-US"
-                },
-                new UmbracoDomain("/fr")
-                {
-                    Id = 1,
-                    LanguageId = LangFrId,
-                    RootContentId = 10012,
-                    LanguageIsoCode = "fr-FR"
-                }
-            });
-        }
-
-        #region Cases
-        [TestCase("http://domain1.com/en", "en-US", 10011)]
-        [TestCase("http://domain1.com/en/1001-1-1", "en-US", 100111)]
-        [TestCase("http://domain1.com/fr", "fr-FR", 10012)]
-        [TestCase("http://domain1.com/fr/1001-2-1", "fr-FR", 100121)]
-        #endregion
-        public void DomainGeneric(string inputUrl, string expectedCulture, int expectedNode)
-        {
-            SetDomains3();
-
-            var globalSettings = Mock.Get(TestObjects.GetGlobalSettings()); //this will modify the IGlobalSettings instance stored in the container
-            globalSettings.Setup(x => x.HideTopLevelNodeFromPath).Returns(false);
-            SettingsForTests.ConfigureSettings(globalSettings.Object);
-
-            var umbracoContext = GetUmbracoContext(inputUrl, globalSettings:globalSettings.Object);
-            var publishedRouter = CreatePublishedRouter(Container);
-            var frequest = publishedRouter.CreateRequest(umbracoContext);
-
-            // lookup domain
-            publishedRouter.FindDomain(frequest);
-            Assert.IsNotNull(frequest.Domain);
-
-            Assert.AreEqual(expectedCulture, frequest.Culture.Name);
-
-            var finder = new ContentFinderByUrl(Logger);
-            var result = finder.TryFindContent(frequest);
-
-<<<<<<< HEAD
-            Assert.IsTrue(result);
-            Assert.AreEqual(frequest.PublishedContent.Id, expectedNode);
-=======
-        
-
-        [Test]
-        public void WithDefaultCulture()
-        {
-            SetupDomainServiceMock(new[]
-            {
-                new UmbracoDomain("localhost:9000/en")
-                {
-                    Id = 1,
-                    LanguageId = LangEngId,
-                    RootContentId = 10011,
-                    LanguageIsoCode = "en-US"
-                },
-                new UmbracoDomain("localhost:9000/fr")
-                {
-                    Id = 1,
-                    LanguageId = LangFrId,
-                    RootContentId = 10012,
-                    LanguageIsoCode = "fr-FR"
-                }
-            });
-
-            var requestUrl = "http://localhost:9000/fr/1001-2-2";
-
-            var defaultCultureAccessor = (TestDefaultCultureAccessor) DefaultCultureAccessor;
-            defaultCultureAccessor.DefaultCulture = "en-US";
-
-            var globalSettings = Mock.Get(TestObjects.GetGlobalSettings()); //this will modify the IGlobalSettings instance stored in the container
-            globalSettings.Setup(x => x.HideTopLevelNodeFromPath).Returns(false);
-            SettingsForTests.ConfigureSettings(globalSettings.Object);
-
-            var umbracoContext = GetUmbracoContext(requestUrl, globalSettings:globalSettings.Object);
-            var publishedRouter = CreatePublishedRouter(Container);
-            var publishedRequest = publishedRouter.CreateRequest(umbracoContext);
-
-            var domain = publishedRouter.FindDomain(publishedRequest);
-            Assert.AreEqual("fr-FR", publishedRequest.Culture.Name);
->>>>>>> 912d89cd
-        }
-    }
-}
+﻿using System;
+using Moq;
+using NUnit.Framework;
+using Umbraco.Core.Models;
+using Umbraco.Tests.TestHelpers;
+using Umbraco.Tests.Testing.Objects.Accessors;
+using Umbraco.Web.Routing;
+
+namespace Umbraco.Tests.Routing
+{
+    [TestFixture]
+    internal class DomainsAndCulturesTests : UrlRoutingTestBase
+    {
+        protected override void Compose()
+        {
+            base.Compose();
+
+            Container.Register<ISiteDomainHelper, SiteDomainHelper>();
+        }
+
+        private void SetDomains1()
+        {
+            SetupDomainServiceMock(new[]
+            {
+                new UmbracoDomain("domain1.com/")
+                {
+                    Id = 1,
+                    LanguageId = LangDeId,
+                    RootContentId = 1001,
+                    LanguageIsoCode = "de-DE"
+                },
+                new UmbracoDomain("domain1.com/en")
+                {
+                    Id = 1,
+                    LanguageId = LangEngId,
+                    RootContentId = 10011,
+                    LanguageIsoCode = "en-US"
+                },
+                new UmbracoDomain("domain1.com/fr")
+                {
+                    Id = 1,
+                    LanguageId = LangFrId,
+                    RootContentId = 10012,
+                    LanguageIsoCode = "fr-FR"
+                }
+            });
+        }
+
+        private void SetDomains2()
+        {
+            SetupDomainServiceMock(new[]
+            {
+                new UmbracoDomain("domain1.com/")
+                {
+                    Id = 1,
+                    LanguageId = LangDeId,
+                    RootContentId = 1001,
+                    LanguageIsoCode = "de-DE"
+                },
+                new UmbracoDomain("domain1.com/en")
+                {
+                    Id = 1,
+                    LanguageId = LangEngId,
+                    RootContentId = 10011,
+                    LanguageIsoCode = "en-US"
+                },
+                new UmbracoDomain("domain1.com/fr")
+                {
+                    Id = 1,
+                    LanguageId = LangFrId,
+                    RootContentId = 10012,
+                    LanguageIsoCode = "fr-FR"
+                },
+                new UmbracoDomain("*1001")
+                {
+                    Id = 1,
+                    LanguageId = LangDeId,
+                    RootContentId = 1001,
+                    LanguageIsoCode = "de-DE"
+                },
+                new UmbracoDomain("*10011")
+                {
+                    Id = 1,
+                    LanguageId = LangCzId,
+                    RootContentId = 10011,
+                    LanguageIsoCode = "cs-CZ"
+                },
+                new UmbracoDomain("*100112")
+                {
+                    Id = 1,
+                    LanguageId = LangNlId,
+                    RootContentId = 100112,
+                    LanguageIsoCode = "nl-NL"
+                },
+                new UmbracoDomain("*1001122")
+                {
+                    Id = 1,
+                    LanguageId = LangDkId,
+                    RootContentId = 1001122,
+                    LanguageIsoCode = "da-DK"
+                },
+                new UmbracoDomain("*10012")
+                {
+                    Id = 1,
+                    LanguageId = LangNlId,
+                    RootContentId = 10012,
+                    LanguageIsoCode = "nl-NL"
+                },
+                new UmbracoDomain("*10031")
+                {
+                    Id = 1,
+                    LanguageId = LangNlId,
+                    RootContentId =10031,
+                    LanguageIsoCode = "nl-NL"
+                }
+            });
+        }
+
+        protected override string GetXmlContent(int templateId)
+        {
+            return @"<?xml version=""1.0"" encoding=""utf-8""?>
+<!DOCTYPE root[
+<!ELEMENT Doc ANY>
+<!ATTLIST Doc id ID #REQUIRED>
+]>
+<root id=""-1"">
+    <Doc id=""1001"" parentID=""-1"" level=""1"" writerID=""0"" creatorID=""0"" nodeType=""1044"" template=""" + templateId +
+                   @""" sortOrder=""0"" createDate=""2012-06-12T14:13:17"" updateDate=""2012-07-20T18:50:43"" nodeName=""Home"" urlName=""1001"" writerName=""admin"" creatorName=""admin"" path=""-1,1001"" isDoc="""">
+        <content><![CDATA[]]></content>
+        <umbracoUrlAlias><![CDATA[this/is/my/alias, anotheralias]]></umbracoUrlAlias>
+        <Doc id=""10011"" parentID=""1001"" level=""2"" writerID=""0"" creatorID=""0"" nodeType=""1044"" template=""" +
+                   templateId +
+                   @""" sortOrder=""0"" createDate=""2012-07-20T18:06:45"" updateDate=""2012-07-20T19:07:31"" nodeName=""Sub1"" urlName=""1001-1"" writerName=""admin"" creatorName=""admin"" path=""-1,1001,10011"" isDoc="""">
+            <content><![CDATA[<div>This is some content</div>]]></content>
+            <umbracoUrlAlias><![CDATA[page2/alias, 2ndpagealias, en/flux, endanger]]></umbracoUrlAlias>
+            <Doc id=""100111"" parentID=""10011"" level=""3"" writerID=""0"" creatorID=""0"" nodeType=""1044"" template=""" +
+                   templateId +
+                   @""" sortOrder=""0"" createDate=""2012-07-20T18:07:54"" updateDate=""2012-07-20T19:10:27"" nodeName=""Sub2"" urlName=""1001-1-1"" writerName=""admin"" creatorName=""admin"" path=""-1,1001,10011,100111"" isDoc="""">
+                <content><![CDATA[]]></content>
+                <umbracoUrlAlias><![CDATA[only/one/alias, entropy, bar/foo, en/bar/nil]]></umbracoUrlAlias>
+            </Doc>
+            <Doc id=""100112"" parentID=""10011"" level=""3"" writerID=""0"" creatorID=""0"" nodeType=""1044"" template=""" +
+                   templateId +
+                   @""" sortOrder=""1"" createDate=""2012-07-20T18:08:08"" updateDate=""2012-07-20T19:10:52"" nodeName=""Sub 3"" urlName=""1001-1-2"" writerName=""admin"" creatorName=""admin"" path=""-1,1001,10011,100112"" isDoc="""">
+                <content><![CDATA[]]></content>
+                <Doc id=""1001121"" parentID=""100112"" level=""4"" writerID=""0"" creatorID=""0"" nodeType=""1044"" template=""" +
+                   templateId +
+                   @""" sortOrder=""1"" createDate=""2012-07-20T18:08:08"" updateDate=""2012-07-20T19:10:52"" nodeName=""Sub 3"" urlName=""1001-1-2-1"" writerName=""admin"" creatorName=""admin"" path=""-1,1001,10011,100112,1001121"" isDoc="""">
+                    <content><![CDATA[]]></content>
+                </Doc>
+                <Doc id=""1001122"" parentID=""100112"" level=""4"" writerID=""0"" creatorID=""0"" nodeType=""1044"" template=""" +
+                   templateId +
+                   @""" sortOrder=""1"" createDate=""2012-07-20T18:08:08"" updateDate=""2012-07-20T19:10:52"" nodeName=""Sub 3"" urlName=""1001-1-2-2"" writerName=""admin"" creatorName=""admin"" path=""-1,1001,10011,100112,1001122"" isDoc="""">
+                    <content><![CDATA[]]></content>
+                </Doc>
+            </Doc>
+        </Doc>
+        <Doc id=""10012"" parentID=""1001"" level=""2"" writerID=""0"" creatorID=""0"" nodeType=""1044"" template=""" +
+                   templateId +
+                   @""" sortOrder=""1"" createDate=""2012-07-20T18:08:01"" updateDate=""2012-07-20T18:49:32"" nodeName=""Sub 2"" urlName=""1001-2"" writerName=""admin"" creatorName=""admin"" path=""-1,1001,10012"" isDoc="""">
+            <content><![CDATA[<div>This is some content</div>]]></content>
+            <umbracoUrlAlias><![CDATA[alias42]]></umbracoUrlAlias>
+            <Doc id=""100121"" parentID=""10012"" level=""3"" writerID=""0"" creatorID=""0"" nodeType=""1044"" template=""" +
+                   templateId +
+                   @""" sortOrder=""0"" createDate=""2012-07-20T18:07:54"" updateDate=""2012-07-20T19:10:27"" nodeName=""Sub2"" urlName=""1001-2-1"" writerName=""admin"" creatorName=""admin"" path=""-1,1001,10012,100121"" isDoc="""">
+                <content><![CDATA[]]></content>
+                <umbracoUrlAlias><![CDATA[alias43]]></umbracoUrlAlias>
+            </Doc>
+            <Doc id=""100122"" parentID=""10012"" level=""3"" writerID=""0"" creatorID=""0"" nodeType=""1044"" template=""" +
+                   templateId +
+                   @""" sortOrder=""1"" createDate=""2012-07-20T18:08:08"" updateDate=""2012-07-20T19:10:52"" nodeName=""Sub 3"" urlName=""1001-2-2"" writerName=""admin"" creatorName=""admin"" path=""-1,1001,10012,100122"" isDoc="""">
+                <content><![CDATA[]]></content>
+                <Doc id=""1001221"" parentID=""100122"" level=""4"" writerID=""0"" creatorID=""0"" nodeType=""1044"" template=""" +
+                   templateId +
+                   @""" sortOrder=""1"" createDate=""2012-07-20T18:08:08"" updateDate=""2012-07-20T19:10:52"" nodeName=""Sub 3"" urlName=""1001-2-2-1"" writerName=""admin"" creatorName=""admin"" path=""-1,1001,10012,100122,1001221"" isDoc="""">
+                    <content><![CDATA[]]></content>
+                </Doc>
+                <Doc id=""1001222"" parentID=""100122"" level=""4"" writerID=""0"" creatorID=""0"" nodeType=""1044"" template=""" +
+                   templateId +
+                   @""" sortOrder=""1"" createDate=""2012-07-20T18:08:08"" updateDate=""2012-07-20T19:10:52"" nodeName=""Sub 3"" urlName=""1001-2-2-2"" writerName=""admin"" creatorName=""admin"" path=""-1,1001,10012,100122,1001222"" isDoc="""">
+                    <content><![CDATA[]]></content>
+                </Doc>
+            </Doc>
+        </Doc>
+        <Doc id=""10013"" parentID=""1001"" level=""2"" writerID=""0"" creatorID=""0"" nodeType=""1044"" template=""" +
+                   templateId +
+                   @""" sortOrder=""2"" createDate=""2012-07-20T18:08:01"" updateDate=""2012-07-20T18:49:32"" nodeName=""Sub 2"" urlName=""1001-3"" writerName=""admin"" creatorName=""admin"" path=""-1,1001,10013"" isDoc="""">
+            <umbracoUrlAlias><![CDATA[alias42]]></umbracoUrlAlias>
+        </Doc>
+    </Doc>
+    <Doc id=""1002"" parentID=""-1"" level=""1"" writerID=""0"" creatorID=""0"" nodeType=""1234"" template=""" + templateId +
+                   @""" sortOrder=""2"" createDate=""2012-07-16T15:26:59"" updateDate=""2012-07-18T14:23:35"" nodeName=""Test"" urlName=""1002"" writerName=""admin"" creatorName=""admin"" path=""-1,1002"" isDoc="""">
+    </Doc>
+    <Doc id=""1003"" parentID=""-1"" level=""1"" writerID=""0"" creatorID=""0"" nodeType=""1044"" template=""" + templateId +
+                   @""" sortOrder=""0"" createDate=""2012-06-12T14:13:17"" updateDate=""2012-07-20T18:50:43"" nodeName=""Home"" urlName=""1003"" writerName=""admin"" creatorName=""admin"" path=""-1,1003"" isDoc="""">
+        <content><![CDATA[]]></content>
+        <Doc id=""10031"" parentID=""1003"" level=""2"" writerID=""0"" creatorID=""0"" nodeType=""1044"" template=""" +
+                   templateId +
+                   @""" sortOrder=""0"" createDate=""2012-07-20T18:06:45"" updateDate=""2012-07-20T19:07:31"" nodeName=""Sub1"" urlName=""1003-1"" writerName=""admin"" creatorName=""admin"" path=""-1,1003,10031"" isDoc="""">
+            <content><![CDATA[<div>This is some content</div>]]></content>
+            <Doc id=""100311"" parentID=""10031"" level=""3"" writerID=""0"" creatorID=""0"" nodeType=""1044"" template=""" +
+                   templateId +
+                   @""" sortOrder=""0"" createDate=""2012-07-20T18:07:54"" updateDate=""2012-07-20T19:10:27"" nodeName=""Sub2"" urlName=""1003-1-1"" writerName=""admin"" creatorName=""admin"" path=""-1,1003,10031,100311"" isDoc="""">
+                <content><![CDATA[]]></content>
+            </Doc>
+            <Doc id=""100312"" parentID=""10031"" level=""3"" writerID=""0"" creatorID=""0"" nodeType=""1044"" template=""" +
+                   templateId +
+                   @""" sortOrder=""1"" createDate=""2012-07-20T18:08:08"" updateDate=""2012-07-20T19:10:52"" nodeName=""Sub 3"" urlName=""1003-1-2"" writerName=""admin"" creatorName=""admin"" path=""-1,1003,10031,100312"" isDoc="""">
+                <content><![CDATA[]]></content>
+                <Doc id=""1003121"" parentID=""100312"" level=""4"" writerID=""0"" creatorID=""0"" nodeType=""1044"" template=""" +
+                   templateId +
+                   @""" sortOrder=""1"" createDate=""2012-07-20T18:08:08"" updateDate=""2012-07-20T19:10:52"" nodeName=""Sub 3"" urlName=""1003-1-2-1"" writerName=""admin"" creatorName=""admin"" path=""-1,1003,10031,100312,1003121"" isDoc="""">
+                    <content><![CDATA[]]></content>
+                </Doc>
+                <Doc id=""1003122"" parentID=""100312"" level=""4"" writerID=""0"" creatorID=""0"" nodeType=""1044"" template=""" +
+                   templateId +
+                   @""" sortOrder=""1"" createDate=""2012-07-20T18:08:08"" updateDate=""2012-07-20T19:10:52"" nodeName=""Sub 3"" urlName=""1003-1-2-2"" writerName=""admin"" creatorName=""admin"" path=""-1,1003,10031,100312,1003122"" isDoc="""">
+                    <content><![CDATA[]]></content>
+                </Doc>
+            </Doc>
+        </Doc>
+        <Doc id=""10032"" parentID=""1003"" level=""2"" writerID=""0"" creatorID=""0"" nodeType=""1044"" template=""" +
+                   templateId +
+                   @""" sortOrder=""1"" createDate=""2012-07-20T18:08:01"" updateDate=""2012-07-20T18:49:32"" nodeName=""Sub 2"" urlName=""1003-2"" writerName=""admin"" creatorName=""admin"" path=""-1,1003,10032"" isDoc="""">
+            <content><![CDATA[<div>This is some content</div>]]></content>
+            <Doc id=""100321"" parentID=""10032"" level=""3"" writerID=""0"" creatorID=""0"" nodeType=""1044"" template=""" +
+                   templateId +
+                   @""" sortOrder=""0"" createDate=""2012-07-20T18:07:54"" updateDate=""2012-07-20T19:10:27"" nodeName=""Sub2"" urlName=""1003-2-1"" writerName=""admin"" creatorName=""admin"" path=""-1,1003,10032,100321"" isDoc="""">
+                <content><![CDATA[]]></content>
+            </Doc>
+            <Doc id=""100322"" parentID=""10032"" level=""3"" writerID=""0"" creatorID=""0"" nodeType=""1044"" template=""" +
+                   templateId +
+                   @""" sortOrder=""1"" createDate=""2012-07-20T18:08:08"" updateDate=""2012-07-20T19:10:52"" nodeName=""Sub 3"" urlName=""1003-2-2"" writerName=""admin"" creatorName=""admin"" path=""-1,1003,10032,100322"" isDoc="""">
+                <content><![CDATA[]]></content>
+                <Doc id=""1003221"" parentID=""100322"" level=""4"" writerID=""0"" creatorID=""0"" nodeType=""1044"" template=""" +
+                   templateId +
+                   @""" sortOrder=""0"" createDate=""2012-07-20T18:08:08"" updateDate=""2012-07-20T19:10:52"" nodeName=""Sub 3"" urlName=""1003-2-2-1"" writerName=""admin"" creatorName=""admin"" path=""-1,1003,10032,100322,1003221"" isDoc="""">
+                    <content><![CDATA[]]></content>
+                </Doc>
+                <Doc id=""1003222"" parentID=""100322"" level=""4"" writerID=""0"" creatorID=""0"" nodeType=""1044"" template=""" +
+                   templateId +
+                   @""" sortOrder=""1"" createDate=""2012-07-20T18:08:08"" updateDate=""2012-07-20T19:10:52"" nodeName=""Sub 3"" urlName=""1003-2-2-2"" writerName=""admin"" creatorName=""admin"" path=""-1,1003,10032,100322,1003222"" isDoc="""">
+                    <content><![CDATA[]]></content>
+                </Doc>
+            </Doc>
+        </Doc>
+        <Doc id=""10033"" parentID=""1003"" level=""2"" writerID=""0"" creatorID=""0"" nodeType=""1044"" template=""" +
+                   templateId +
+                   @""" sortOrder=""2"" createDate=""2012-07-20T18:08:01"" updateDate=""2012-07-20T18:49:32"" nodeName=""Sub 2"" urlName=""1003-3"" writerName=""admin"" creatorName=""admin"" path=""-1,1003,10033"" isDoc="""">
+        </Doc>
+    </Doc>
+</root>";
+        }
+
+        #region Cases
+        [TestCase("http://domain1.com/", "de-DE", 1001)]
+        [TestCase("http://domain1.com/1001-1", "de-DE", 10011)]
+        [TestCase("http://domain1.com/1001-1/1001-1-1", "de-DE", 100111)]
+        [TestCase("http://domain1.com/en", "en-US", 10011)]
+        [TestCase("http://domain1.com/en/1001-1-1", "en-US", 100111)]
+        [TestCase("http://domain1.com/fr", "fr-FR", 10012)]
+        [TestCase("http://domain1.com/fr/1001-2-1", "fr-FR", 100121)]
+        #endregion
+        public void DomainAndCulture(string inputUrl, string expectedCulture, int expectedNode)
+        {
+            SetDomains1();
+
+            var globalSettings = Mock.Get(TestObjects.GetGlobalSettings()); //this will modify the IGlobalSettings instance stored in the container
+            globalSettings.Setup(x => x.HideTopLevelNodeFromPath).Returns(false);
+            SettingsForTests.ConfigureSettings(globalSettings.Object);
+
+            var umbracoContext = GetUmbracoContext(inputUrl, globalSettings:globalSettings.Object);
+            var publishedRouter = CreatePublishedRouter(Container);
+            var frequest = publishedRouter.CreateRequest(umbracoContext);
+
+            // lookup domain
+            publishedRouter.FindDomain(frequest);
+
+            Assert.AreEqual(expectedCulture, frequest.Culture.Name);
+
+            var finder = new ContentFinderByUrl(Logger);
+            var result = finder.TryFindContent(frequest);
+
+            Assert.IsTrue(result);
+            Assert.AreEqual(frequest.PublishedContent.Id, expectedNode);
+        }
+
+        #region Cases
+        [TestCase("http://domain1.com/", "de-DE", 1001)] // domain takes over local wildcard at 1001
+        [TestCase("http://domain1.com/1001-1", "cs-CZ", 10011)] // wildcard on 10011 applies
+        [TestCase("http://domain1.com/1001-1/1001-1-1", "cs-CZ", 100111)] // wildcard on 10011 applies
+        [TestCase("http://domain1.com/1001-1/1001-1-2", "nl-NL", 100112)] // wildcard on 100112 applies
+        [TestCase("http://domain1.com/1001-1/1001-1-2/1001-1-2-1", "nl-NL", 1001121)] // wildcard on 100112 applies
+        [TestCase("http://domain1.com/1001-1/1001-1-2/1001-1-2-2", "da-DK", 1001122)] // wildcard on 1001122 applies
+
+        [TestCase("http://domain1.com/1001-2", "nl-NL", 10012)] // wildcard on 10012 applies
+        [TestCase("http://domain1.com/1001-2/1001-2-1", "nl-NL", 100121)] // wildcard on 10012 applies
+        [TestCase("http://domain1.com/en", "en-US", 10011)] // domain takes over local wildcard at 10011
+        [TestCase("http://domain1.com/en/1001-1-1", "en-US", 100111)] // domain takes over local wildcard at 10011
+        [TestCase("http://domain1.com/en/1001-1-2", "nl-NL", 100112)] // wildcard on 100112 applies
+        [TestCase("http://domain1.com/en/1001-1-2/1001-1-2-1", "nl-NL", 1001121)] // wildcard on 100112 applies
+        [TestCase("http://domain1.com/en/1001-1-2/1001-1-2-2", "da-DK", 1001122)] // wildcard on 1001122 applies
+
+        [TestCase("http://domain1.com/fr", "fr-FR", 10012)] // domain takes over local wildcard at 10012
+        [TestCase("http://domain1.com/fr/1001-2-1", "fr-FR", 100121)] // domain takes over local wildcard at 10012
+
+        [TestCase("/1003", "", 1003)] // default culture (no domain)
+        [TestCase("/1003/1003-1", "nl-NL", 10031)] // wildcard on 10031 applies
+        [TestCase("/1003/1003-1/1003-1-1", "nl-NL", 100311)] // wildcard on 10031 applies
+        #endregion
+        public void DomainAndCultureWithWildcards(string inputUrl, string expectedCulture, int expectedNode)
+        {
+            SetDomains2();
+
+            // defaults depend on test environment
+            expectedCulture = expectedCulture ?? System.Threading.Thread.CurrentThread.CurrentUICulture.Name;
+
+            var globalSettings = Mock.Get(TestObjects.GetGlobalSettings()); //this will modify the IGlobalSettings instance stored in the container
+            globalSettings.Setup(x => x.HideTopLevelNodeFromPath).Returns(false);
+            SettingsForTests.ConfigureSettings(globalSettings.Object);
+
+            var umbracoContext = GetUmbracoContext(inputUrl, globalSettings:globalSettings.Object);
+            var publishedRouter = CreatePublishedRouter(Container);
+            var frequest = publishedRouter.CreateRequest(umbracoContext);
+
+            // lookup domain
+            publishedRouter.FindDomain(frequest);
+
+            // find document
+            var finder = new ContentFinderByUrl(Logger);
+            var result = finder.TryFindContent(frequest);
+
+            // apply wildcard domain
+            publishedRouter.HandleWildcardDomains(frequest);
+
+            Assert.IsTrue(result);
+            Assert.AreEqual(expectedCulture, frequest.Culture.Name);
+            Assert.AreEqual(frequest.PublishedContent.Id, expectedNode);
+        }
+
+        // domains such as "/en" are natively supported, and when instanciating
+        // DomainAndUri for them, the host will come from the current request
+        //
+        private void SetDomains3()
+        {
+            SetupDomainServiceMock(new[]
+            {
+                new UmbracoDomain("/en")
+                {
+                    Id = 1,
+                    LanguageId = LangEngId,
+                    RootContentId = 10011,
+                    LanguageIsoCode = "en-US"
+                },
+                new UmbracoDomain("/fr")
+                {
+                    Id = 1,
+                    LanguageId = LangFrId,
+                    RootContentId = 10012,
+                    LanguageIsoCode = "fr-FR"
+                }
+            });
+        }
+
+        #region Cases
+        [TestCase("http://domain1.com/en", "en-US", 10011)]
+        [TestCase("http://domain1.com/en/1001-1-1", "en-US", 100111)]
+        [TestCase("http://domain1.com/fr", "fr-FR", 10012)]
+        [TestCase("http://domain1.com/fr/1001-2-1", "fr-FR", 100121)]
+        #endregion
+        public void DomainGeneric(string inputUrl, string expectedCulture, int expectedNode)
+        {
+            SetDomains3();
+
+            var globalSettings = Mock.Get(TestObjects.GetGlobalSettings()); //this will modify the IGlobalSettings instance stored in the container
+            globalSettings.Setup(x => x.HideTopLevelNodeFromPath).Returns(false);
+            SettingsForTests.ConfigureSettings(globalSettings.Object);
+
+            var umbracoContext = GetUmbracoContext(inputUrl, globalSettings:globalSettings.Object);
+            var publishedRouter = CreatePublishedRouter(Container);
+            var frequest = publishedRouter.CreateRequest(umbracoContext);
+
+            // lookup domain
+            publishedRouter.FindDomain(frequest);
+            Assert.IsNotNull(frequest.Domain);
+
+            Assert.AreEqual(expectedCulture, frequest.Culture.Name);
+
+            var finder = new ContentFinderByUrl(Logger);
+            var result = finder.TryFindContent(frequest);
+
+            Assert.IsTrue(result);
+            Assert.AreEqual(frequest.PublishedContent.Id, expectedNode);
+        }
+
+        [Test]
+        public void WithDefaultCulture()
+        {
+            SetupDomainServiceMock(new[]
+            {
+                new UmbracoDomain("localhost:9000/en")
+                {
+                    Id = 1,
+                    LanguageId = LangEngId,
+                    RootContentId = 10011,
+                    LanguageIsoCode = "en-US"
+                },
+                new UmbracoDomain("localhost:9000/fr")
+                {
+                    Id = 1,
+                    LanguageId = LangFrId,
+                    RootContentId = 10012,
+                    LanguageIsoCode = "fr-FR"
+                }
+            });
+
+            var requestUrl = "http://localhost:9000/fr/1001-2-2";
+
+            var defaultCultureAccessor = (TestDefaultCultureAccessor) DefaultCultureAccessor;
+            defaultCultureAccessor.DefaultCulture = "en-US";
+
+            var globalSettings = Mock.Get(TestObjects.GetGlobalSettings()); //this will modify the IGlobalSettings instance stored in the container
+            globalSettings.Setup(x => x.HideTopLevelNodeFromPath).Returns(false);
+            SettingsForTests.ConfigureSettings(globalSettings.Object);
+
+            var umbracoContext = GetUmbracoContext(requestUrl, globalSettings:globalSettings.Object);
+            var publishedRouter = CreatePublishedRouter(Container);
+            var publishedRequest = publishedRouter.CreateRequest(umbracoContext);
+
+            var domain = publishedRouter.FindDomain(publishedRequest);
+            Assert.AreEqual("fr-FR", publishedRequest.Culture.Name);
+        }
+    }
+}