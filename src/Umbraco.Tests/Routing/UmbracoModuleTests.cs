﻿using System;
using System.Threading;
using Moq;
using NUnit.Framework;
using Umbraco.Core;
using Umbraco.Core.Configuration.Models;
using Umbraco.Core.Logging;
using Umbraco.Tests.Common.Builders;
using Umbraco.Tests.TestHelpers;
using Umbraco.Web;

namespace Umbraco.Tests.Routing
{
    [TestFixture]
    [Apartment(ApartmentState.STA)]
    public class UmbracoModuleTests : BaseWebTest
    {
        private UmbracoInjectedModule _module;

        public override void SetUp()
        {
            base.SetUp();

            // FIXME: be able to get the UmbracoModule from the container. any reason settings were from testobjects?
            //create the module
<<<<<<< HEAD
            var logger = Mock.Of<Microsoft.Extensions.Logging.ILogger>();
            var globalSettings = new GlobalSettingsBuilder()
                .WithReservedPaths((GlobalSettings.StaticReservedPaths + "~/umbraco"))
                .Build();
=======
            var logger = Mock.Of<ILogger>();

            var globalSettings = new GlobalSettings { ReservedPaths = GlobalSettings.StaticReservedPaths + "~/umbraco" };
>>>>>>> 9a6b75d5
            var runtime = Umbraco.Core.RuntimeState.Booting();

            _module = new UmbracoInjectedModule
            (
                runtime,
                logger,
                null, // FIXME: PublishedRouter complexities...
                Mock.Of<IUmbracoContextFactory>(),
                new RoutableDocumentFilter(globalSettings, IOHelper),
                UriUtility,
                AppCaches.RequestCache,
                globalSettings,
                HostingEnvironment
            );

            runtime.Level = RuntimeLevel.Run;


            //SettingsForTests.ReservedPaths = "~/umbraco,~/install/";
            //SettingsForTests.ReservedUrls = "~/config/splashes/booting.aspx,~/install/default.aspx,~/config/splashes/noNodes.aspx,~/VSEnterpriseHelper.axd";

        }

        public override void TearDown()
        {
            base.TearDown();

            _module.DisposeIfDisposable();
        }

        // do not test for /base here as it's handled before EnsureUmbracoRoutablePage is called
        [TestCase("/umbraco_client/Tree/treeIcons.css", false)]
        [TestCase("/umbraco_client/Tree/Themes/umbraco/style.css?cdv=37", false)]
        [TestCase("/umbraco/editContent.aspx", false)]
        [TestCase("/install/default.aspx", false)]
        [TestCase("/install/?installStep=license", false)]
        [TestCase("/install?installStep=license", false)]
        [TestCase("/install/test.aspx", false)]
        [TestCase("/config/splashes/noNodes.aspx", false)]
        [TestCase("/", true)]
        [TestCase("/home.aspx", true)]
        [TestCase("/umbraco-test", true)]
        [TestCase("/install-test", true)]
        public void Ensure_Request_Routable(string url, bool assert)
        {
            var httpContextFactory = new FakeHttpContextFactory(url);
            var httpContext = httpContextFactory.HttpContext;
            var umbracoContext = GetUmbracoContext(url);

            var result = _module.EnsureUmbracoRoutablePage(umbracoContext, httpContext);

            Assert.AreEqual(assert, result.Success);
        }

        [TestCase("/favicon.ico", true)]
        [TestCase("/umbraco_client/Tree/treeIcons.css", true)]
        [TestCase("/umbraco_client/Tree/Themes/umbraco/style.css?cdv=37", true)]
        [TestCase("/base/somebasehandler", false)]
        [TestCase("/", false)]
        [TestCase("/home.aspx", false)]
        public void Is_Client_Side_Request(string url, bool assert)
        {
            var uri = new Uri("http://test.com" + url);
            var result = uri.IsClientSideRequest();
            Assert.AreEqual(assert, result);
        }

        [Test]
        public void Is_Client_Side_Request_InvalidPath_ReturnFalse()
        {
            //This url is invalid. Default to false when the extension cannot be determined
            var uri = new Uri("http://test.com/installing-modules+foobar+\"yipee\"");
            var result = uri.IsClientSideRequest();
            Assert.AreEqual(false, result);
        }

        //NOTE: This test shows how we can test most of the HttpModule, it however is testing a method that no longer exists and is testing too much,
        // we need to write unit tests for each of the components: NiceUrlProvider, all of the Lookup classes, etc...
        // to ensure that each one is individually tested.

        //[TestCase("/", 1046)]
        //[TestCase("/home.aspx", 1046)]
        //[TestCase("/home/sub1.aspx", 1173)]
        //[TestCase("/home.aspx?altTemplate=blah", 1046)]
        //public void Process_Front_End_Document_Request_Match_Node(string url, int nodeId)
        //{
        //    var httpContextFactory = new FakeHttpContextFactory(url);
        //    var httpContext = httpContextFactory.HttpContext;
        //    var umbracoContext = new UmbracoContext(httpContext, ApplicationContext.Current, new NullRoutesCache());
        //    var contentStore = new ContentStore(umbracoContext);
        //    var niceUrls = new NiceUrlProvider(contentStore, umbracoContext);
        //    umbracoContext.RoutingContext = new RoutingContext(
        //        new IPublishedContentLookup[] {new LookupByNiceUrl()},
        //        new DefaultLastChanceLookup(),
        //        contentStore,
        //        niceUrls);

        //    StateHelper.HttpContext = httpContext;

        //    //because of so much dependency on the db, we need to create som stuff here, i originally abstracted out stuff but
        //    //was turning out to be quite a deep hole because ultimately we'd have to abstract the old 'Domain' and 'Language' classes
        //    Domain.MakeNew("Test.com", 1000, Language.GetByCultureCode("en-US").id);

        //    //need to create a template with id 1045
        //    var template = Template.MakeNew("test", new User(0));

        //    SetupUmbracoContextForTest(umbracoContext, template);

        //    _module.AssignDocumentRequest(httpContext, umbracoContext, httpContext.Request.Url);

        //    Assert.IsNotNull(umbracoContext.PublishedContentRequest);
        //    Assert.IsNotNull(umbracoContext.PublishedContentRequest.XmlNode);
        //    Assert.IsFalse(umbracoContext.PublishedContentRequest.IsRedirect);
        //    Assert.IsFalse(umbracoContext.PublishedContentRequest.Is404);
        //    Assert.AreEqual(umbracoContext.PublishedContentRequest.Culture, Thread.CurrentThread.CurrentCulture);
        //    Assert.AreEqual(umbracoContext.PublishedContentRequest.Culture, Thread.CurrentThread.CurrentUICulture);
        //    Assert.AreEqual(nodeId, umbracoContext.PublishedContentRequest.NodeId);

        //}

    }
}<|MERGE_RESOLUTION|>--- conflicted
+++ resolved
@@ -23,16 +23,9 @@
 
             // FIXME: be able to get the UmbracoModule from the container. any reason settings were from testobjects?
             //create the module
-<<<<<<< HEAD
             var logger = Mock.Of<Microsoft.Extensions.Logging.ILogger>();
-            var globalSettings = new GlobalSettingsBuilder()
-                .WithReservedPaths((GlobalSettings.StaticReservedPaths + "~/umbraco"))
-                .Build();
-=======
-            var logger = Mock.Of<ILogger>();
 
             var globalSettings = new GlobalSettings { ReservedPaths = GlobalSettings.StaticReservedPaths + "~/umbraco" };
->>>>>>> 9a6b75d5
             var runtime = Umbraco.Core.RuntimeState.Booting();
 
             _module = new UmbracoInjectedModule
