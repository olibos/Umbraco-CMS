<<<<<<< HEAD
﻿using System;
using System.Collections.Generic;
using System.Linq;
using NUnit.Framework;
using Umbraco.Core.Models.Membership;
using Umbraco.Core.Persistence;
using Umbraco.Core.Persistence.Caching;
using Umbraco.Core.Persistence.Querying;
using Umbraco.Core.Persistence.Repositories;
using Umbraco.Core.Persistence.UnitOfWork;
using Umbraco.Tests.TestHelpers;
using Umbraco.Tests.TestHelpers.Entities;

namespace Umbraco.Tests.Persistence.Repositories
{
    [TestFixture]
    public class UserRepositoryTest : BaseDatabaseFactoryTest
    {
        [SetUp]
        public override void Initialize()
        {
            base.Initialize();
        }

        [TearDown]
        public override void TearDown()
        {
            base.TearDown();
        }

        private UserRepository CreateRepository(IDatabaseUnitOfWork unitOfWork, out UserTypeRepository userTypeRepository)
        {
            userTypeRepository = new UserTypeRepository(unitOfWork, NullCacheProvider.Current);
            var repository = new UserRepository(unitOfWork, NullCacheProvider.Current, userTypeRepository);
            return repository;
        }

        [Test]
        public void Can_Instantiate_Repository_From_Resolver()
        {
            // Arrange
            var provider = new PetaPocoUnitOfWorkProvider();
            var unitOfWork = provider.GetUnitOfWork();

            // Act
            var repository = RepositoryResolver.Current.ResolveByType<IUserRepository>(unitOfWork);

            // Assert
            Assert.That(repository, Is.Not.Null);
        }

        [Test]
        public void Can_Perform_Add_On_UserRepository()
        {
            // Arrange
            var provider = new PetaPocoUnitOfWorkProvider();
            var unitOfWork = provider.GetUnitOfWork();
            UserTypeRepository userTypeRepository;
            using (var repository = CreateRepository(unitOfWork, out userTypeRepository))
            {

                var user = MockedUser.CreateUser(CreateAndCommitUserType());

                // Act
                repository.AddOrUpdate(user);
                unitOfWork.Commit();

                // Assert
                Assert.That(user.HasIdentity, Is.True);
            }
        }

        [Test]
        public void Can_Perform_Multiple_Adds_On_UserRepository()
        {
            // Arrange
            var provider = new PetaPocoUnitOfWorkProvider();
            var unitOfWork = provider.GetUnitOfWork();
            UserTypeRepository userTypeRepository;
            using (var repository = CreateRepository(unitOfWork, out userTypeRepository))
            {

                var user1 = MockedUser.CreateUser(CreateAndCommitUserType(), "1");
                var use2 = MockedUser.CreateUser(CreateAndCommitUserType(), "2");

                // Act
                repository.AddOrUpdate(user1);
                unitOfWork.Commit();
                repository.AddOrUpdate(use2);
                unitOfWork.Commit();

                // Assert
                Assert.That(user1.HasIdentity, Is.True);
                Assert.That(use2.HasIdentity, Is.True);
            }
        }

        [Test]
        public void Can_Verify_Fresh_Entity_Is_Not_Dirty()
        {
            // Arrange
            var provider = new PetaPocoUnitOfWorkProvider();
            var unitOfWork = provider.GetUnitOfWork();
            UserTypeRepository userTypeRepository;
            using (var repository = CreateRepository(unitOfWork, out userTypeRepository))
            {
                var user = MockedUser.CreateUser(CreateAndCommitUserType());
                repository.AddOrUpdate(user);
                unitOfWork.Commit();

                // Act
                var resolved = repository.Get((int)user.Id);
                bool dirty = ((User)resolved).IsDirty();

                // Assert
                Assert.That(dirty, Is.False);
            }
        }

        [Test]
        public void Can_Perform_Update_On_UserRepository()
        {
            // Arrange
            var provider = new PetaPocoUnitOfWorkProvider();
            var unitOfWork = provider.GetUnitOfWork();
            UserTypeRepository userTypeRepository;
            using (var repository = CreateRepository(unitOfWork, out userTypeRepository))
            {
                var user = MockedUser.CreateUser(CreateAndCommitUserType());
                repository.AddOrUpdate(user);
                unitOfWork.Commit();

                // Act
                var resolved = repository.Get((int)user.Id);

                resolved.Name = "New Name";
            //the db column is not used, default permissions are taken from the user type's permissions, this is a getter only
            //resolved.DefaultPermissions = "ZYX";
                resolved.Language = "fr";
                resolved.IsApproved = false;
                resolved.Password = "new";
                resolved.NoConsole = true;
                resolved.StartContentId = 10;
                resolved.StartMediaId = 11;
                resolved.Email = "new@new.com";
                resolved.Username = "newName";
                resolved.RemoveAllowedSection("content");

                repository.AddOrUpdate(resolved);
                unitOfWork.Commit();
                var updatedItem = repository.Get((int)user.Id);

                // Assert
                Assert.That(updatedItem.Id, Is.EqualTo(resolved.Id));
                Assert.That(updatedItem.Name, Is.EqualTo(resolved.Name));
            //Assert.That(updatedItem.DefaultPermissions, Is.EqualTo(resolved.DefaultPermissions));
                Assert.That(updatedItem.Language, Is.EqualTo(resolved.Language));
                Assert.That(updatedItem.IsApproved, Is.EqualTo(resolved.IsApproved));
                Assert.That(updatedItem.Password, Is.EqualTo(resolved.Password));
                Assert.That(updatedItem.NoConsole, Is.EqualTo(resolved.NoConsole));
                Assert.That(updatedItem.StartContentId, Is.EqualTo(resolved.StartContentId));
                Assert.That(updatedItem.StartMediaId, Is.EqualTo(resolved.StartMediaId));
                Assert.That(updatedItem.Email, Is.EqualTo(resolved.Email));
                Assert.That(updatedItem.Username, Is.EqualTo(resolved.Username));
                Assert.That(updatedItem.AllowedSections.Count(), Is.EqualTo(1));
                Assert.IsTrue(updatedItem.AllowedSections.Contains("media"));
            }
        }

        [Test]
        public void Can_Perform_Delete_On_UserRepository()
        {
            // Arrange
            var provider = new PetaPocoUnitOfWorkProvider();
            var unitOfWork = provider.GetUnitOfWork();
            UserTypeRepository userTypeRepository;
            using (var repository = CreateRepository(unitOfWork, out userTypeRepository))
            {

                var user = MockedUser.CreateUser(CreateAndCommitUserType());

                // Act
                repository.AddOrUpdate(user);
                unitOfWork.Commit();
                var id = user.Id;

                var repository2 = RepositoryResolver.Current.ResolveByType<IUserRepository>(unitOfWork);
                repository2.Delete(user);
                unitOfWork.Commit();

                var resolved = repository2.Get((int)id);

                // Assert
                Assert.That(resolved, Is.Null);
            }
        }

        //[Test]
        //public void Can_Perform_Delete_On_UserRepository_With_Permissions_Assigned()
        //{
        //    // Arrange
        //    var provider = new PetaPocoUnitOfWorkProvider();
        //    var unitOfWork = provider.GetUnitOfWork();
        //    UserTypeRepository userTypeRepository;
        //using (var repository = CreateRepository(unitOfWork, out userTypeRepository))
        //{

        //    var user = MockedUser.CreateUser(CreateAndCommitUserType());
        //    //repository.AssignPermissions()

        //    // Act
        //    repository.AddOrUpdate(user);
        //    unitOfWork.Commit();
        //    var id = user.Id;

        //    var repository2 = RepositoryResolver.Current.ResolveByType<IUserRepository>(unitOfWork);
        //    repository2.Delete(user);
        //    unitOfWork.Commit();

        //    var resolved = repository2.Get((int)id);

        //    // Assert
        //    Assert.That(resolved, Is.Null);
        //}

        //}

        [Test]
        public void Can_Perform_Get_On_UserRepository()
        {
            // Arrange
            var provider = new PetaPocoUnitOfWorkProvider();
            var unitOfWork = provider.GetUnitOfWork();
            UserTypeRepository userTypeRepository;
            using (var repository = CreateRepository(unitOfWork, out userTypeRepository))
            {
                var user = MockedUser.CreateUser(CreateAndCommitUserType());
                repository.AddOrUpdate(user);
                unitOfWork.Commit();

                // Act
                var updatedItem = repository.Get((int) user.Id);

                // Assert
                AssertPropertyValues(updatedItem, user);
            }
        }

        [Test]
        public void Can_Perform_GetByQuery_On_UserRepository()
        {
            // Arrange
            var provider = new PetaPocoUnitOfWorkProvider();
            var unitOfWork = provider.GetUnitOfWork();
            UserTypeRepository userTypeRepository;
            using (var repository = CreateRepository(unitOfWork, out userTypeRepository))
            {
                CreateAndCommitMultipleUsers(repository, unitOfWork);

                // Act
                var query = Query<IUser>.Builder.Where(x => x.Username == "TestUser1");
                var result = repository.GetByQuery(query);

                // Assert
                Assert.That(result.Count(), Is.GreaterThanOrEqualTo(1));
            }
        }

        [Test]
        public void Can_Perform_GetAll_By_Param_Ids_On_UserRepository()
        {
            // Arrange
            var provider = new PetaPocoUnitOfWorkProvider();
            var unitOfWork = provider.GetUnitOfWork();
            UserTypeRepository userTypeRepository;
            using (var repository = CreateRepository(unitOfWork, out userTypeRepository))
            {
                var users = CreateAndCommitMultipleUsers(repository, unitOfWork);

                // Act
                var result = repository.GetAll((int) users[0].Id, (int) users[1].Id);

                // Assert
                Assert.That(result, Is.Not.Null);
                Assert.That(result.Any(), Is.True);
                Assert.That(result.Count(), Is.EqualTo(2));
            }
        }

        [Test]
        public void Can_Perform_GetAll_On_UserRepository()
        {
            // Arrange
            var provider = new PetaPocoUnitOfWorkProvider();
            var unitOfWork = provider.GetUnitOfWork();
            UserTypeRepository userTypeRepository;
            using (var repository = CreateRepository(unitOfWork, out userTypeRepository))
            {
                CreateAndCommitMultipleUsers(repository, unitOfWork);

                // Act
                var result = repository.GetAll();

                // Assert
                Assert.That(result, Is.Not.Null);
                Assert.That(result.Any(), Is.True);
                Assert.That(result.Count(), Is.GreaterThanOrEqualTo(3));
            }
        }

        [Test]
        public void Can_Perform_Exists_On_UserRepository()
        {
            // Arrange
            var provider = new PetaPocoUnitOfWorkProvider();
            var unitOfWork = provider.GetUnitOfWork();
            UserTypeRepository userTypeRepository;
            using (var repository = CreateRepository(unitOfWork, out userTypeRepository))
            {
                var users = CreateAndCommitMultipleUsers(repository, unitOfWork);

                // Act
                var exists = repository.Exists((int) users[0].Id);

                // Assert
                Assert.That(exists, Is.True);
            }
        }

        [Test]
        public void Can_Perform_Count_On_UserRepository()
        {
            // Arrange
            var provider = new PetaPocoUnitOfWorkProvider();
            var unitOfWork = provider.GetUnitOfWork();
            UserTypeRepository userTypeRepository;
            using (var repository = CreateRepository(unitOfWork, out userTypeRepository))
            {
                var users = CreateAndCommitMultipleUsers(repository, unitOfWork);

                // Act
                var query = Query<IUser>.Builder.Where(x => x.Username == "TestUser1" || x.Username == "TestUser2");
                var result = repository.Count(query);

                // Assert
                Assert.That(result, Is.GreaterThanOrEqualTo(2));
            }
        }

        [Test]
        public void Can_Remove_Section_For_User()
        {
            // Arrange
            var provider = new PetaPocoUnitOfWorkProvider();
            var unitOfWork = provider.GetUnitOfWork();
            UserTypeRepository userTypeRepository;
            using (var repository = CreateRepository(unitOfWork, out userTypeRepository))
            {
                var users = CreateAndCommitMultipleUsers(repository, unitOfWork);

                // Act

                //add and remove a few times, this tests the internal collection
                users[0].RemoveAllowedSection("content");
                users[0].RemoveAllowedSection("content");
                users[0].AddAllowedSection("content");
                users[0].RemoveAllowedSection("content");

                users[1].RemoveAllowedSection("media");
                users[1].RemoveAllowedSection("media");

                repository.AddOrUpdate(users[0]);
                repository.AddOrUpdate(users[1]);
                unitOfWork.Commit();

                // Assert
                var result = repository.GetAll((int) users[0].Id, (int) users[1].Id).ToArray();
                Assert.AreEqual(1, result[0].AllowedSections.Count());
                Assert.AreEqual("media", result[0].AllowedSections.First());
                Assert.AreEqual(1, result[1].AllowedSections.Count());
                Assert.AreEqual("content", result[1].AllowedSections.First());
            }
        }

        [Test]
        public void Can_Add_Section_For_User()
        {
            // Arrange
            var provider = new PetaPocoUnitOfWorkProvider();
            var unitOfWork = provider.GetUnitOfWork();
            UserTypeRepository userTypeRepository;
            using (var repository = CreateRepository(unitOfWork, out userTypeRepository))
            {
                var users = CreateAndCommitMultipleUsers(repository, unitOfWork);

                // Act

                //add and remove a few times, this tests the internal collection
                users[0].AddAllowedSection("settings");
                users[0].AddAllowedSection("settings");
                users[0].RemoveAllowedSection("settings");
                users[0].AddAllowedSection("settings");

                users[1].AddAllowedSection("developer");

                //add the same even though it's already there
                users[2].AddAllowedSection("content");

                repository.AddOrUpdate(users[0]);
                repository.AddOrUpdate(users[1]);
                unitOfWork.Commit();

                // Assert
                var result = repository.GetAll((int) users[0].Id, (int) users[1].Id, (int) users[2].Id).ToArray();
                Assert.AreEqual(3, result[0].AllowedSections.Count());
                Assert.IsTrue(result[0].AllowedSections.Contains("content"));
                Assert.IsTrue(result[0].AllowedSections.Contains("media"));
                Assert.IsTrue(result[0].AllowedSections.Contains("settings"));
                Assert.AreEqual(3, result[1].AllowedSections.Count());
                Assert.IsTrue(result[1].AllowedSections.Contains("content"));
                Assert.IsTrue(result[1].AllowedSections.Contains("media"));
                Assert.IsTrue(result[1].AllowedSections.Contains("developer"));
                Assert.AreEqual(2, result[2].AllowedSections.Count());
                Assert.IsTrue(result[1].AllowedSections.Contains("content"));
                Assert.IsTrue(result[1].AllowedSections.Contains("media"));
            }
        }

        [Test]
        public void Can_Update_Section_For_User()
        {
            // Arrange
            var provider = new PetaPocoUnitOfWorkProvider();
            var unitOfWork = provider.GetUnitOfWork();
            UserTypeRepository userTypeRepository;
            using (var repository = CreateRepository(unitOfWork, out userTypeRepository))
            {
                var users = CreateAndCommitMultipleUsers(repository, unitOfWork);

                // Act

                users[0].RemoveAllowedSection("content");
                users[0].AddAllowedSection("settings");

                repository.AddOrUpdate(users[0]);
                unitOfWork.Commit();

                // Assert
                var result = repository.Get((int) users[0].Id);
                Assert.AreEqual(2, result.AllowedSections.Count());
                Assert.IsTrue(result.AllowedSections.Contains("settings"));
                Assert.IsTrue(result.AllowedSections.Contains("media"));
            }
        }


        [Test]
        public void Get_Users_Assigned_To_Section()
        {
            // Arrange
            var provider = new PetaPocoUnitOfWorkProvider();
            var unitOfWork = provider.GetUnitOfWork();
            UserTypeRepository userTypeRepository;
            using (var repository = CreateRepository(unitOfWork, out userTypeRepository))
            {
                var user1 = MockedUser.CreateUser(CreateAndCommitUserType(), "1", "test", "media");
                var user2 = MockedUser.CreateUser(CreateAndCommitUserType(), "2", "media", "settings");
                var user3 = MockedUser.CreateUser(CreateAndCommitUserType(), "3", "test", "settings");
                repository.AddOrUpdate(user1);
                repository.AddOrUpdate(user2);
                repository.AddOrUpdate(user3);
                unitOfWork.Commit();

                // Act

                var users = repository.GetUsersAssignedToSection("test");

                // Assert            
                Assert.AreEqual(2, users.Count());
                var names = users.Select(x => x.Username).ToArray();
                Assert.IsTrue(names.Contains("TestUser1"));
                Assert.IsTrue(names.Contains("TestUser3"));
            }
        }

        [Test]
        public void Default_User_Permissions_Based_On_User_Type()
        {
            // Arrange
            var provider = new PetaPocoUnitOfWorkProvider();
            var unitOfWork = provider.GetUnitOfWork();
            var repository = RepositoryResolver.Current.ResolveByType<IUserRepository>(unitOfWork);
            

            // Act
            var user1 = MockedUser.CreateUser(CreateAndCommitUserType(), "1", "test", "media");
            repository.AddOrUpdate(user1);
            unitOfWork.Commit();

            // Assert
            Assert.AreEqual("ABC", user1.DefaultPermissions);
            
        }

        private void AssertPropertyValues(IUser updatedItem, IUser originalUser)
        {
            Assert.That(updatedItem.Id, Is.EqualTo(originalUser.Id));
            Assert.That(updatedItem.Name, Is.EqualTo(originalUser.Name));
            Assert.That(updatedItem.DefaultPermissions, Is.EqualTo(originalUser.DefaultPermissions));
            Assert.That(updatedItem.Language, Is.EqualTo(originalUser.Language));
            Assert.That(updatedItem.IsApproved, Is.EqualTo(originalUser.IsApproved));
            Assert.That(updatedItem.Password, Is.EqualTo(originalUser.Password));
            Assert.That(updatedItem.NoConsole, Is.EqualTo(originalUser.NoConsole));
            Assert.That(updatedItem.StartContentId, Is.EqualTo(originalUser.StartContentId));
            Assert.That(updatedItem.StartMediaId, Is.EqualTo(originalUser.StartMediaId));
            Assert.That(updatedItem.Email, Is.EqualTo(originalUser.Email));
            Assert.That(updatedItem.Username, Is.EqualTo(originalUser.Username));
            Assert.That(updatedItem.AllowedSections.Count(), Is.EqualTo(2));
            Assert.IsTrue(updatedItem.AllowedSections.Contains("media"));
            Assert.IsTrue(updatedItem.AllowedSections.Contains("content"));
        }

        private IUser[] CreateAndCommitMultipleUsers(IUserRepository repository, IUnitOfWork unitOfWork)
        {
            var user1 = MockedUser.CreateUser(CreateAndCommitUserType(), "1");
            var user2 = MockedUser.CreateUser(CreateAndCommitUserType(), "2");
            var user3 = MockedUser.CreateUser(CreateAndCommitUserType(), "3");
            repository.AddOrUpdate(user1);
            repository.AddOrUpdate(user2);
            repository.AddOrUpdate(user3);
            unitOfWork.Commit();
            return new IUser[] { user1, user2, user3 };
        }

        private IUserType CreateAndCommitUserType()
        {
            var provider = new PetaPocoUnitOfWorkProvider();
            var unitOfWork = provider.GetUnitOfWork();
            var repository = RepositoryResolver.Current.ResolveByType<IUserTypeRepository>(unitOfWork);
            var userType = MockedUserType.CreateUserType();
            repository.AddOrUpdate(userType);
            unitOfWork.Commit();
            return userType;
        }
    }
=======
﻿using System;
using System.Collections.Generic;
using System.Linq;
using NUnit.Framework;
using Umbraco.Core.Models.Membership;
using Umbraco.Core.Persistence;
using Umbraco.Core.Persistence.Caching;
using Umbraco.Core.Persistence.Querying;
using Umbraco.Core.Persistence.Repositories;
using Umbraco.Core.Persistence.UnitOfWork;
using Umbraco.Tests.TestHelpers;
using Umbraco.Tests.TestHelpers.Entities;

namespace Umbraco.Tests.Persistence.Repositories
{
    [TestFixture]
    public class UserRepositoryTest : BaseDatabaseFactoryTest
    {
        [SetUp]
        public override void Initialize()
        {
            base.Initialize();
        }

        [TearDown]
        public override void TearDown()
        {
            base.TearDown();
        }

        private UserRepository CreateRepository(IDatabaseUnitOfWork unitOfWork, out UserTypeRepository userTypeRepository)
        {
            userTypeRepository = new UserTypeRepository(unitOfWork, NullCacheProvider.Current);
            var repository = new UserRepository(unitOfWork, NullCacheProvider.Current, userTypeRepository);
            return repository;
        }

        [Test]
        public void Can_Instantiate_Repository_From_Resolver()
        {
            // Arrange
            var provider = new PetaPocoUnitOfWorkProvider();
            var unitOfWork = provider.GetUnitOfWork();

            // Act
            var repository = RepositoryResolver.Current.ResolveByType<IUserRepository>(unitOfWork);

            // Assert
            Assert.That(repository, Is.Not.Null);
        }

        [Test]
        public void Can_Perform_Add_On_UserRepository()
        {
            // Arrange
            var provider = new PetaPocoUnitOfWorkProvider();
            var unitOfWork = provider.GetUnitOfWork();
            UserTypeRepository userTypeRepository;
            using (var repository = CreateRepository(unitOfWork, out userTypeRepository))
            {

                var user = MockedUser.CreateUser(CreateAndCommitUserType());

                // Act
                repository.AddOrUpdate(user);
                unitOfWork.Commit();

                // Assert
                Assert.That(user.HasIdentity, Is.True);
            }
        }

        [Test]
        public void Can_Perform_Multiple_Adds_On_UserRepository()
        {
            // Arrange
            var provider = new PetaPocoUnitOfWorkProvider();
            var unitOfWork = provider.GetUnitOfWork();
            UserTypeRepository userTypeRepository;
            using (var repository = CreateRepository(unitOfWork, out userTypeRepository))
            {

                var user1 = MockedUser.CreateUser(CreateAndCommitUserType(), "1");
                var use2 = MockedUser.CreateUser(CreateAndCommitUserType(), "2");

                // Act
                repository.AddOrUpdate(user1);
                unitOfWork.Commit();
                repository.AddOrUpdate(use2);
                unitOfWork.Commit();

                // Assert
                Assert.That(user1.HasIdentity, Is.True);
                Assert.That(use2.HasIdentity, Is.True);
            }
        }

        [Test]
        public void Can_Verify_Fresh_Entity_Is_Not_Dirty()
        {
            // Arrange
            var provider = new PetaPocoUnitOfWorkProvider();
            var unitOfWork = provider.GetUnitOfWork();
            UserTypeRepository userTypeRepository;
            using (var repository = CreateRepository(unitOfWork, out userTypeRepository))
            {
                var user = MockedUser.CreateUser(CreateAndCommitUserType());
                repository.AddOrUpdate(user);
                unitOfWork.Commit();

                // Act
                var resolved = repository.Get((int)user.Id);
                bool dirty = ((User)resolved).IsDirty();

                // Assert
                Assert.That(dirty, Is.False);
            }
        }

        [Test]
        public void Can_Perform_Update_On_UserRepository()
        {
            // Arrange
            var provider = new PetaPocoUnitOfWorkProvider();
            var unitOfWork = provider.GetUnitOfWork();
            UserTypeRepository userTypeRepository;
            using (var repository = CreateRepository(unitOfWork, out userTypeRepository))
            {
                var user = MockedUser.CreateUser(CreateAndCommitUserType());
                repository.AddOrUpdate(user);
                unitOfWork.Commit();

                // Act
                var resolved = (User)repository.Get((int)user.Id);

                resolved.Name = "New Name";
                resolved.DefaultPermissions = new[]{"Z", "Y", "X"};
                resolved.Language = "fr";
                resolved.IsApproved = false;
                resolved.Password = "new";
                resolved.IsLockedOut = true;
                resolved.StartContentId = 10;
                resolved.StartMediaId = 11;
                resolved.DefaultToLiveEditing = true;
                resolved.Email = "new@new.com";
                resolved.Username = "newName";
                resolved.RemoveAllowedSection("content");

                repository.AddOrUpdate(resolved);
                unitOfWork.Commit();
                var updatedItem = (User)repository.Get((int)user.Id);

                // Assert
                Assert.That(updatedItem.Id, Is.EqualTo(resolved.Id));
                Assert.That(updatedItem.Name, Is.EqualTo(resolved.Name));
                Assert.That(updatedItem.DefaultPermissions, Is.EqualTo(resolved.DefaultPermissions));
                Assert.That(updatedItem.Language, Is.EqualTo(resolved.Language));
                Assert.That(updatedItem.IsApproved, Is.EqualTo(resolved.IsApproved));
                Assert.That(updatedItem.Password, Is.EqualTo(resolved.Password));
                Assert.That(updatedItem.IsLockedOut, Is.EqualTo(resolved.IsLockedOut));
                Assert.That(updatedItem.StartContentId, Is.EqualTo(resolved.StartContentId));
                Assert.That(updatedItem.StartMediaId, Is.EqualTo(resolved.StartMediaId));
                Assert.That(updatedItem.DefaultToLiveEditing, Is.EqualTo(resolved.DefaultToLiveEditing));
                Assert.That(updatedItem.Email, Is.EqualTo(resolved.Email));
                Assert.That(updatedItem.Username, Is.EqualTo(resolved.Username));
                Assert.That(updatedItem.AllowedSections.Count(), Is.EqualTo(1));
                Assert.IsTrue(updatedItem.AllowedSections.Contains("media"));
            }
        }

        [Test]
        public void Can_Perform_Delete_On_UserRepository()
        {
            // Arrange
            var provider = new PetaPocoUnitOfWorkProvider();
            var unitOfWork = provider.GetUnitOfWork();
            UserTypeRepository userTypeRepository;
            using (var repository = CreateRepository(unitOfWork, out userTypeRepository))
            {

                var user = MockedUser.CreateUser(CreateAndCommitUserType());

                // Act
                repository.AddOrUpdate(user);
                unitOfWork.Commit();
                var id = user.Id;

                var repository2 = RepositoryResolver.Current.ResolveByType<IUserRepository>(unitOfWork);
                repository2.Delete(user);
                unitOfWork.Commit();

                var resolved = repository2.Get((int)id);

                // Assert
                Assert.That(resolved, Is.Null);
            }
        }

        //[Test]
        //public void Can_Perform_Delete_On_UserRepository_With_Permissions_Assigned()
        //{
        //    // Arrange
        //    var provider = new PetaPocoUnitOfWorkProvider();
        //    var unitOfWork = provider.GetUnitOfWork();
        //    UserTypeRepository userTypeRepository;
        //using (var repository = CreateRepository(unitOfWork, out userTypeRepository))
        //{

        //    var user = MockedUser.CreateUser(CreateAndCommitUserType());
        //    //repository.AssignPermissions()

        //    // Act
        //    repository.AddOrUpdate(user);
        //    unitOfWork.Commit();
        //    var id = user.Id;

        //    var repository2 = RepositoryResolver.Current.ResolveByType<IUserRepository>(unitOfWork);
        //    repository2.Delete(user);
        //    unitOfWork.Commit();

        //    var resolved = repository2.Get((int)id);

        //    // Assert
        //    Assert.That(resolved, Is.Null);
        //}

        //}

        [Test]
        public void Can_Perform_Get_On_UserRepository()
        {
            // Arrange
            var provider = new PetaPocoUnitOfWorkProvider();
            var unitOfWork = provider.GetUnitOfWork();
            UserTypeRepository userTypeRepository;
            using (var repository = CreateRepository(unitOfWork, out userTypeRepository))
            {
                var user = MockedUser.CreateUser(CreateAndCommitUserType());
                repository.AddOrUpdate(user);
                unitOfWork.Commit();

                // Act
                var updatedItem = repository.Get((int) user.Id);

                // Assert
                AssertPropertyValues(updatedItem, user);
            }
        }

        [Test]
        public void Can_Perform_GetByQuery_On_UserRepository()
        {
            // Arrange
            var provider = new PetaPocoUnitOfWorkProvider();
            var unitOfWork = provider.GetUnitOfWork();
            UserTypeRepository userTypeRepository;
            using (var repository = CreateRepository(unitOfWork, out userTypeRepository))
            {
                CreateAndCommitMultipleUsers(repository, unitOfWork);

                // Act
                var query = Query<IUser>.Builder.Where(x => x.Username == "TestUser1");
                var result = repository.GetByQuery(query);

                // Assert
                Assert.That(result.Count(), Is.GreaterThanOrEqualTo(1));
            }
        }

        [Test]
        public void Can_Perform_GetAll_By_Param_Ids_On_UserRepository()
        {
            // Arrange
            var provider = new PetaPocoUnitOfWorkProvider();
            var unitOfWork = provider.GetUnitOfWork();
            UserTypeRepository userTypeRepository;
            using (var repository = CreateRepository(unitOfWork, out userTypeRepository))
            {
                var users = CreateAndCommitMultipleUsers(repository, unitOfWork);

                // Act
                var result = repository.GetAll((int) users[0].Id, (int) users[1].Id);

                // Assert
                Assert.That(result, Is.Not.Null);
                Assert.That(result.Any(), Is.True);
                Assert.That(result.Count(), Is.EqualTo(2));
            }
        }

        [Test]
        public void Can_Perform_GetAll_On_UserRepository()
        {
            // Arrange
            var provider = new PetaPocoUnitOfWorkProvider();
            var unitOfWork = provider.GetUnitOfWork();
            UserTypeRepository userTypeRepository;
            using (var repository = CreateRepository(unitOfWork, out userTypeRepository))
            {
                CreateAndCommitMultipleUsers(repository, unitOfWork);

                // Act
                var result = repository.GetAll();

                // Assert
                Assert.That(result, Is.Not.Null);
                Assert.That(result.Any(), Is.True);
                Assert.That(result.Count(), Is.GreaterThanOrEqualTo(3));
            }
        }

        [Test]
        public void Can_Perform_Exists_On_UserRepository()
        {
            // Arrange
            var provider = new PetaPocoUnitOfWorkProvider();
            var unitOfWork = provider.GetUnitOfWork();
            UserTypeRepository userTypeRepository;
            using (var repository = CreateRepository(unitOfWork, out userTypeRepository))
            {
                var users = CreateAndCommitMultipleUsers(repository, unitOfWork);

                // Act
                var exists = repository.Exists((int) users[0].Id);

                // Assert
                Assert.That(exists, Is.True);
            }
        }

        [Test]
        public void Can_Perform_Count_On_UserRepository()
        {
            // Arrange
            var provider = new PetaPocoUnitOfWorkProvider();
            var unitOfWork = provider.GetUnitOfWork();
            UserTypeRepository userTypeRepository;
            using (var repository = CreateRepository(unitOfWork, out userTypeRepository))
            {
                var users = CreateAndCommitMultipleUsers(repository, unitOfWork);

                // Act
                var query = Query<IUser>.Builder.Where(x => x.Username == "TestUser1" || x.Username == "TestUser2");
                var result = repository.Count(query);

                // Assert
                Assert.That(result, Is.GreaterThanOrEqualTo(2));
            }
        }

        [Test]
        public void Can_Remove_Section_For_User()
        {
            // Arrange
            var provider = new PetaPocoUnitOfWorkProvider();
            var unitOfWork = provider.GetUnitOfWork();
            UserTypeRepository userTypeRepository;
            using (var repository = CreateRepository(unitOfWork, out userTypeRepository))
            {
                var users = CreateAndCommitMultipleUsers(repository, unitOfWork);

                // Act

                //add and remove a few times, this tests the internal collection
                users[0].RemoveAllowedSection("content");
                users[0].RemoveAllowedSection("content");
                users[0].AddAllowedSection("content");
                users[0].RemoveAllowedSection("content");

                users[1].RemoveAllowedSection("media");
                users[1].RemoveAllowedSection("media");

                repository.AddOrUpdate(users[0]);
                repository.AddOrUpdate(users[1]);
                unitOfWork.Commit();

                // Assert
                var result = repository.GetAll((int) users[0].Id, (int) users[1].Id).ToArray();
                Assert.AreEqual(1, result[0].AllowedSections.Count());
                Assert.AreEqual("media", result[0].AllowedSections.First());
                Assert.AreEqual(1, result[1].AllowedSections.Count());
                Assert.AreEqual("content", result[1].AllowedSections.First());
            }
        }

        [Test]
        public void Can_Add_Section_For_User()
        {
            // Arrange
            var provider = new PetaPocoUnitOfWorkProvider();
            var unitOfWork = provider.GetUnitOfWork();
            UserTypeRepository userTypeRepository;
            using (var repository = CreateRepository(unitOfWork, out userTypeRepository))
            {
                var users = CreateAndCommitMultipleUsers(repository, unitOfWork);

                // Act

                //add and remove a few times, this tests the internal collection
                users[0].AddAllowedSection("settings");
                users[0].AddAllowedSection("settings");
                users[0].RemoveAllowedSection("settings");
                users[0].AddAllowedSection("settings");

                users[1].AddAllowedSection("developer");

                //add the same even though it's already there
                users[2].AddAllowedSection("content");

                repository.AddOrUpdate(users[0]);
                repository.AddOrUpdate(users[1]);
                unitOfWork.Commit();

                // Assert
                var result = repository.GetAll((int) users[0].Id, (int) users[1].Id, (int) users[2].Id).ToArray();
                Assert.AreEqual(3, result[0].AllowedSections.Count());
                Assert.IsTrue(result[0].AllowedSections.Contains("content"));
                Assert.IsTrue(result[0].AllowedSections.Contains("media"));
                Assert.IsTrue(result[0].AllowedSections.Contains("settings"));
                Assert.AreEqual(3, result[1].AllowedSections.Count());
                Assert.IsTrue(result[1].AllowedSections.Contains("content"));
                Assert.IsTrue(result[1].AllowedSections.Contains("media"));
                Assert.IsTrue(result[1].AllowedSections.Contains("developer"));
                Assert.AreEqual(2, result[2].AllowedSections.Count());
                Assert.IsTrue(result[1].AllowedSections.Contains("content"));
                Assert.IsTrue(result[1].AllowedSections.Contains("media"));
            }
        }

        [Test]
        public void Can_Update_Section_For_User()
        {
            // Arrange
            var provider = new PetaPocoUnitOfWorkProvider();
            var unitOfWork = provider.GetUnitOfWork();
            UserTypeRepository userTypeRepository;
            using (var repository = CreateRepository(unitOfWork, out userTypeRepository))
            {
                var users = CreateAndCommitMultipleUsers(repository, unitOfWork);

                // Act

                users[0].RemoveAllowedSection("content");
                users[0].AddAllowedSection("settings");

                repository.AddOrUpdate(users[0]);
                unitOfWork.Commit();

                // Assert
                var result = repository.Get((int) users[0].Id);
                Assert.AreEqual(2, result.AllowedSections.Count());
                Assert.IsTrue(result.AllowedSections.Contains("settings"));
                Assert.IsTrue(result.AllowedSections.Contains("media"));
            }
        }


        [Test]
        public void Get_Users_Assigned_To_Section()
        {
            // Arrange
            var provider = new PetaPocoUnitOfWorkProvider();
            var unitOfWork = provider.GetUnitOfWork();
            UserTypeRepository userTypeRepository;
            using (var repository = CreateRepository(unitOfWork, out userTypeRepository))
            {
                var user1 = MockedUser.CreateUser(CreateAndCommitUserType(), "1", "test", "media");
                var user2 = MockedUser.CreateUser(CreateAndCommitUserType(), "2", "media", "settings");
                var user3 = MockedUser.CreateUser(CreateAndCommitUserType(), "3", "test", "settings");
                repository.AddOrUpdate(user1);
                repository.AddOrUpdate(user2);
                repository.AddOrUpdate(user3);
                unitOfWork.Commit();

                // Act

                var users = repository.GetUsersAssignedToSection("test");

                // Assert            
                Assert.AreEqual(2, users.Count());
                var names = users.Select(x => x.Username).ToArray();
                Assert.IsTrue(names.Contains("TestUser1"));
                Assert.IsTrue(names.Contains("TestUser3"));
            }
        }

        private void AssertPropertyValues(IUser updatedItem, IUser originalUser)
        {
            Assert.That(updatedItem.Id, Is.EqualTo(originalUser.Id));
            Assert.That(updatedItem.Name, Is.EqualTo(originalUser.Name));
            Assert.That(updatedItem.DefaultPermissions, Is.EqualTo(originalUser.DefaultPermissions));
            Assert.That(updatedItem.Language, Is.EqualTo(originalUser.Language));
            Assert.That(updatedItem.IsApproved, Is.EqualTo(originalUser.IsApproved));
            Assert.That(updatedItem.Password, Is.EqualTo(originalUser.Password));
            Assert.That(updatedItem.IsLockedOut, Is.EqualTo(originalUser.IsLockedOut));
            Assert.That(updatedItem.StartContentId, Is.EqualTo(originalUser.StartContentId));
            Assert.That(updatedItem.StartMediaId, Is.EqualTo(originalUser.StartMediaId));
            Assert.That(((User)updatedItem).DefaultToLiveEditing, Is.EqualTo(((User)originalUser).DefaultToLiveEditing));
            Assert.That(updatedItem.Email, Is.EqualTo(originalUser.Email));
            Assert.That(updatedItem.Username, Is.EqualTo(originalUser.Username));
            Assert.That(updatedItem.AllowedSections.Count(), Is.EqualTo(2));
            Assert.IsTrue(updatedItem.AllowedSections.Contains("media"));
            Assert.IsTrue(updatedItem.AllowedSections.Contains("content"));
        }

        private IUser[] CreateAndCommitMultipleUsers(IUserRepository repository, IUnitOfWork unitOfWork)
        {
            var user1 = MockedUser.CreateUser(CreateAndCommitUserType(), "1");
            var user2 = MockedUser.CreateUser(CreateAndCommitUserType(), "2");
            var user3 = MockedUser.CreateUser(CreateAndCommitUserType(), "3");
            repository.AddOrUpdate(user1);
            repository.AddOrUpdate(user2);
            repository.AddOrUpdate(user3);
            unitOfWork.Commit();
            return new IUser[] { user1, user2, user3 };
        }

        private IUserType CreateAndCommitUserType()
        {
            var provider = new PetaPocoUnitOfWorkProvider();
            var unitOfWork = provider.GetUnitOfWork();
            var repository = RepositoryResolver.Current.ResolveByType<IUserTypeRepository>(unitOfWork);
            var userType = MockedUserType.CreateUserType();
            repository.AddOrUpdate(userType);
            unitOfWork.Commit();
            return userType;
        }
    }
>>>>>>> 0f9f11bb
}<|MERGE_RESOLUTION|>--- conflicted
+++ resolved
@@ -1,1077 +1,546 @@
-<<<<<<< HEAD
-﻿using System;
-using System.Collections.Generic;
-using System.Linq;
-using NUnit.Framework;
-using Umbraco.Core.Models.Membership;
-using Umbraco.Core.Persistence;
-using Umbraco.Core.Persistence.Caching;
-using Umbraco.Core.Persistence.Querying;
-using Umbraco.Core.Persistence.Repositories;
-using Umbraco.Core.Persistence.UnitOfWork;
-using Umbraco.Tests.TestHelpers;
-using Umbraco.Tests.TestHelpers.Entities;
-
-namespace Umbraco.Tests.Persistence.Repositories
-{
-    [TestFixture]
-    public class UserRepositoryTest : BaseDatabaseFactoryTest
-    {
-        [SetUp]
-        public override void Initialize()
-        {
-            base.Initialize();
-        }
-
-        [TearDown]
-        public override void TearDown()
-        {
-            base.TearDown();
-        }
-
-        private UserRepository CreateRepository(IDatabaseUnitOfWork unitOfWork, out UserTypeRepository userTypeRepository)
-        {
-            userTypeRepository = new UserTypeRepository(unitOfWork, NullCacheProvider.Current);
-            var repository = new UserRepository(unitOfWork, NullCacheProvider.Current, userTypeRepository);
-            return repository;
-        }
-
-        [Test]
-        public void Can_Instantiate_Repository_From_Resolver()
-        {
-            // Arrange
-            var provider = new PetaPocoUnitOfWorkProvider();
-            var unitOfWork = provider.GetUnitOfWork();
-
-            // Act
-            var repository = RepositoryResolver.Current.ResolveByType<IUserRepository>(unitOfWork);
-
-            // Assert
-            Assert.That(repository, Is.Not.Null);
-        }
-
-        [Test]
-        public void Can_Perform_Add_On_UserRepository()
-        {
-            // Arrange
-            var provider = new PetaPocoUnitOfWorkProvider();
-            var unitOfWork = provider.GetUnitOfWork();
-            UserTypeRepository userTypeRepository;
-            using (var repository = CreateRepository(unitOfWork, out userTypeRepository))
-            {
-
-                var user = MockedUser.CreateUser(CreateAndCommitUserType());
-
-                // Act
-                repository.AddOrUpdate(user);
-                unitOfWork.Commit();
-
-                // Assert
-                Assert.That(user.HasIdentity, Is.True);
-            }
-        }
-
-        [Test]
-        public void Can_Perform_Multiple_Adds_On_UserRepository()
-        {
-            // Arrange
-            var provider = new PetaPocoUnitOfWorkProvider();
-            var unitOfWork = provider.GetUnitOfWork();
-            UserTypeRepository userTypeRepository;
-            using (var repository = CreateRepository(unitOfWork, out userTypeRepository))
-            {
-
-                var user1 = MockedUser.CreateUser(CreateAndCommitUserType(), "1");
-                var use2 = MockedUser.CreateUser(CreateAndCommitUserType(), "2");
-
-                // Act
-                repository.AddOrUpdate(user1);
-                unitOfWork.Commit();
-                repository.AddOrUpdate(use2);
-                unitOfWork.Commit();
-
-                // Assert
-                Assert.That(user1.HasIdentity, Is.True);
-                Assert.That(use2.HasIdentity, Is.True);
-            }
-        }
-
-        [Test]
-        public void Can_Verify_Fresh_Entity_Is_Not_Dirty()
-        {
-            // Arrange
-            var provider = new PetaPocoUnitOfWorkProvider();
-            var unitOfWork = provider.GetUnitOfWork();
-            UserTypeRepository userTypeRepository;
-            using (var repository = CreateRepository(unitOfWork, out userTypeRepository))
-            {
-                var user = MockedUser.CreateUser(CreateAndCommitUserType());
-                repository.AddOrUpdate(user);
-                unitOfWork.Commit();
-
-                // Act
-                var resolved = repository.Get((int)user.Id);
-                bool dirty = ((User)resolved).IsDirty();
-
-                // Assert
-                Assert.That(dirty, Is.False);
-            }
-        }
-
-        [Test]
-        public void Can_Perform_Update_On_UserRepository()
-        {
-            // Arrange
-            var provider = new PetaPocoUnitOfWorkProvider();
-            var unitOfWork = provider.GetUnitOfWork();
-            UserTypeRepository userTypeRepository;
-            using (var repository = CreateRepository(unitOfWork, out userTypeRepository))
-            {
-                var user = MockedUser.CreateUser(CreateAndCommitUserType());
-                repository.AddOrUpdate(user);
-                unitOfWork.Commit();
-
-                // Act
-                var resolved = repository.Get((int)user.Id);
-
-                resolved.Name = "New Name";
-            //the db column is not used, default permissions are taken from the user type's permissions, this is a getter only
-            //resolved.DefaultPermissions = "ZYX";
-                resolved.Language = "fr";
-                resolved.IsApproved = false;
-                resolved.Password = "new";
-                resolved.NoConsole = true;
-                resolved.StartContentId = 10;
-                resolved.StartMediaId = 11;
-                resolved.Email = "new@new.com";
-                resolved.Username = "newName";
-                resolved.RemoveAllowedSection("content");
-
-                repository.AddOrUpdate(resolved);
-                unitOfWork.Commit();
-                var updatedItem = repository.Get((int)user.Id);
-
-                // Assert
-                Assert.That(updatedItem.Id, Is.EqualTo(resolved.Id));
-                Assert.That(updatedItem.Name, Is.EqualTo(resolved.Name));
-            //Assert.That(updatedItem.DefaultPermissions, Is.EqualTo(resolved.DefaultPermissions));
-                Assert.That(updatedItem.Language, Is.EqualTo(resolved.Language));
-                Assert.That(updatedItem.IsApproved, Is.EqualTo(resolved.IsApproved));
-                Assert.That(updatedItem.Password, Is.EqualTo(resolved.Password));
-                Assert.That(updatedItem.NoConsole, Is.EqualTo(resolved.NoConsole));
-                Assert.That(updatedItem.StartContentId, Is.EqualTo(resolved.StartContentId));
-                Assert.That(updatedItem.StartMediaId, Is.EqualTo(resolved.StartMediaId));
-                Assert.That(updatedItem.Email, Is.EqualTo(resolved.Email));
-                Assert.That(updatedItem.Username, Is.EqualTo(resolved.Username));
-                Assert.That(updatedItem.AllowedSections.Count(), Is.EqualTo(1));
-                Assert.IsTrue(updatedItem.AllowedSections.Contains("media"));
-            }
-        }
-
-        [Test]
-        public void Can_Perform_Delete_On_UserRepository()
-        {
-            // Arrange
-            var provider = new PetaPocoUnitOfWorkProvider();
-            var unitOfWork = provider.GetUnitOfWork();
-            UserTypeRepository userTypeRepository;
-            using (var repository = CreateRepository(unitOfWork, out userTypeRepository))
-            {
-
-                var user = MockedUser.CreateUser(CreateAndCommitUserType());
-
-                // Act
-                repository.AddOrUpdate(user);
-                unitOfWork.Commit();
-                var id = user.Id;
-
-                var repository2 = RepositoryResolver.Current.ResolveByType<IUserRepository>(unitOfWork);
-                repository2.Delete(user);
-                unitOfWork.Commit();
-
-                var resolved = repository2.Get((int)id);
-
-                // Assert
-                Assert.That(resolved, Is.Null);
-            }
-        }
-
-        //[Test]
-        //public void Can_Perform_Delete_On_UserRepository_With_Permissions_Assigned()
-        //{
-        //    // Arrange
-        //    var provider = new PetaPocoUnitOfWorkProvider();
-        //    var unitOfWork = provider.GetUnitOfWork();
-        //    UserTypeRepository userTypeRepository;
-        //using (var repository = CreateRepository(unitOfWork, out userTypeRepository))
-        //{
-
-        //    var user = MockedUser.CreateUser(CreateAndCommitUserType());
-        //    //repository.AssignPermissions()
-
-        //    // Act
-        //    repository.AddOrUpdate(user);
-        //    unitOfWork.Commit();
-        //    var id = user.Id;
-
-        //    var repository2 = RepositoryResolver.Current.ResolveByType<IUserRepository>(unitOfWork);
-        //    repository2.Delete(user);
-        //    unitOfWork.Commit();
-
-        //    var resolved = repository2.Get((int)id);
-
-        //    // Assert
-        //    Assert.That(resolved, Is.Null);
-        //}
-
-        //}
-
-        [Test]
-        public void Can_Perform_Get_On_UserRepository()
-        {
-            // Arrange
-            var provider = new PetaPocoUnitOfWorkProvider();
-            var unitOfWork = provider.GetUnitOfWork();
-            UserTypeRepository userTypeRepository;
-            using (var repository = CreateRepository(unitOfWork, out userTypeRepository))
-            {
-                var user = MockedUser.CreateUser(CreateAndCommitUserType());
-                repository.AddOrUpdate(user);
-                unitOfWork.Commit();
-
-                // Act
-                var updatedItem = repository.Get((int) user.Id);
-
-                // Assert
-                AssertPropertyValues(updatedItem, user);
-            }
-        }
-
-        [Test]
-        public void Can_Perform_GetByQuery_On_UserRepository()
-        {
-            // Arrange
-            var provider = new PetaPocoUnitOfWorkProvider();
-            var unitOfWork = provider.GetUnitOfWork();
-            UserTypeRepository userTypeRepository;
-            using (var repository = CreateRepository(unitOfWork, out userTypeRepository))
-            {
-                CreateAndCommitMultipleUsers(repository, unitOfWork);
-
-                // Act
-                var query = Query<IUser>.Builder.Where(x => x.Username == "TestUser1");
-                var result = repository.GetByQuery(query);
-
-                // Assert
-                Assert.That(result.Count(), Is.GreaterThanOrEqualTo(1));
-            }
-        }
-
-        [Test]
-        public void Can_Perform_GetAll_By_Param_Ids_On_UserRepository()
-        {
-            // Arrange
-            var provider = new PetaPocoUnitOfWorkProvider();
-            var unitOfWork = provider.GetUnitOfWork();
-            UserTypeRepository userTypeRepository;
-            using (var repository = CreateRepository(unitOfWork, out userTypeRepository))
-            {
-                var users = CreateAndCommitMultipleUsers(repository, unitOfWork);
-
-                // Act
-                var result = repository.GetAll((int) users[0].Id, (int) users[1].Id);
-
-                // Assert
-                Assert.That(result, Is.Not.Null);
-                Assert.That(result.Any(), Is.True);
-                Assert.That(result.Count(), Is.EqualTo(2));
-            }
-        }
-
-        [Test]
-        public void Can_Perform_GetAll_On_UserRepository()
-        {
-            // Arrange
-            var provider = new PetaPocoUnitOfWorkProvider();
-            var unitOfWork = provider.GetUnitOfWork();
-            UserTypeRepository userTypeRepository;
-            using (var repository = CreateRepository(unitOfWork, out userTypeRepository))
-            {
-                CreateAndCommitMultipleUsers(repository, unitOfWork);
-
-                // Act
-                var result = repository.GetAll();
-
-                // Assert
-                Assert.That(result, Is.Not.Null);
-                Assert.That(result.Any(), Is.True);
-                Assert.That(result.Count(), Is.GreaterThanOrEqualTo(3));
-            }
-        }
-
-        [Test]
-        public void Can_Perform_Exists_On_UserRepository()
-        {
-            // Arrange
-            var provider = new PetaPocoUnitOfWorkProvider();
-            var unitOfWork = provider.GetUnitOfWork();
-            UserTypeRepository userTypeRepository;
-            using (var repository = CreateRepository(unitOfWork, out userTypeRepository))
-            {
-                var users = CreateAndCommitMultipleUsers(repository, unitOfWork);
-
-                // Act
-                var exists = repository.Exists((int) users[0].Id);
-
-                // Assert
-                Assert.That(exists, Is.True);
-            }
-        }
-
-        [Test]
-        public void Can_Perform_Count_On_UserRepository()
-        {
-            // Arrange
-            var provider = new PetaPocoUnitOfWorkProvider();
-            var unitOfWork = provider.GetUnitOfWork();
-            UserTypeRepository userTypeRepository;
-            using (var repository = CreateRepository(unitOfWork, out userTypeRepository))
-            {
-                var users = CreateAndCommitMultipleUsers(repository, unitOfWork);
-
-                // Act
-                var query = Query<IUser>.Builder.Where(x => x.Username == "TestUser1" || x.Username == "TestUser2");
-                var result = repository.Count(query);
-
-                // Assert
-                Assert.That(result, Is.GreaterThanOrEqualTo(2));
-            }
-        }
-
-        [Test]
-        public void Can_Remove_Section_For_User()
-        {
-            // Arrange
-            var provider = new PetaPocoUnitOfWorkProvider();
-            var unitOfWork = provider.GetUnitOfWork();
-            UserTypeRepository userTypeRepository;
-            using (var repository = CreateRepository(unitOfWork, out userTypeRepository))
-            {
-                var users = CreateAndCommitMultipleUsers(repository, unitOfWork);
-
-                // Act
-
-                //add and remove a few times, this tests the internal collection
-                users[0].RemoveAllowedSection("content");
-                users[0].RemoveAllowedSection("content");
-                users[0].AddAllowedSection("content");
-                users[0].RemoveAllowedSection("content");
-
-                users[1].RemoveAllowedSection("media");
-                users[1].RemoveAllowedSection("media");
-
-                repository.AddOrUpdate(users[0]);
-                repository.AddOrUpdate(users[1]);
-                unitOfWork.Commit();
-
-                // Assert
-                var result = repository.GetAll((int) users[0].Id, (int) users[1].Id).ToArray();
-                Assert.AreEqual(1, result[0].AllowedSections.Count());
-                Assert.AreEqual("media", result[0].AllowedSections.First());
-                Assert.AreEqual(1, result[1].AllowedSections.Count());
-                Assert.AreEqual("content", result[1].AllowedSections.First());
-            }
-        }
-
-        [Test]
-        public void Can_Add_Section_For_User()
-        {
-            // Arrange
-            var provider = new PetaPocoUnitOfWorkProvider();
-            var unitOfWork = provider.GetUnitOfWork();
-            UserTypeRepository userTypeRepository;
-            using (var repository = CreateRepository(unitOfWork, out userTypeRepository))
-            {
-                var users = CreateAndCommitMultipleUsers(repository, unitOfWork);
-
-                // Act
-
-                //add and remove a few times, this tests the internal collection
-                users[0].AddAllowedSection("settings");
-                users[0].AddAllowedSection("settings");
-                users[0].RemoveAllowedSection("settings");
-                users[0].AddAllowedSection("settings");
-
-                users[1].AddAllowedSection("developer");
-
-                //add the same even though it's already there
-                users[2].AddAllowedSection("content");
-
-                repository.AddOrUpdate(users[0]);
-                repository.AddOrUpdate(users[1]);
-                unitOfWork.Commit();
-
-                // Assert
-                var result = repository.GetAll((int) users[0].Id, (int) users[1].Id, (int) users[2].Id).ToArray();
-                Assert.AreEqual(3, result[0].AllowedSections.Count());
-                Assert.IsTrue(result[0].AllowedSections.Contains("content"));
-                Assert.IsTrue(result[0].AllowedSections.Contains("media"));
-                Assert.IsTrue(result[0].AllowedSections.Contains("settings"));
-                Assert.AreEqual(3, result[1].AllowedSections.Count());
-                Assert.IsTrue(result[1].AllowedSections.Contains("content"));
-                Assert.IsTrue(result[1].AllowedSections.Contains("media"));
-                Assert.IsTrue(result[1].AllowedSections.Contains("developer"));
-                Assert.AreEqual(2, result[2].AllowedSections.Count());
-                Assert.IsTrue(result[1].AllowedSections.Contains("content"));
-                Assert.IsTrue(result[1].AllowedSections.Contains("media"));
-            }
-        }
-
-        [Test]
-        public void Can_Update_Section_For_User()
-        {
-            // Arrange
-            var provider = new PetaPocoUnitOfWorkProvider();
-            var unitOfWork = provider.GetUnitOfWork();
-            UserTypeRepository userTypeRepository;
-            using (var repository = CreateRepository(unitOfWork, out userTypeRepository))
-            {
-                var users = CreateAndCommitMultipleUsers(repository, unitOfWork);
-
-                // Act
-
-                users[0].RemoveAllowedSection("content");
-                users[0].AddAllowedSection("settings");
-
-                repository.AddOrUpdate(users[0]);
-                unitOfWork.Commit();
-
-                // Assert
-                var result = repository.Get((int) users[0].Id);
-                Assert.AreEqual(2, result.AllowedSections.Count());
-                Assert.IsTrue(result.AllowedSections.Contains("settings"));
-                Assert.IsTrue(result.AllowedSections.Contains("media"));
-            }
-        }
-
-
-        [Test]
-        public void Get_Users_Assigned_To_Section()
-        {
-            // Arrange
-            var provider = new PetaPocoUnitOfWorkProvider();
-            var unitOfWork = provider.GetUnitOfWork();
-            UserTypeRepository userTypeRepository;
-            using (var repository = CreateRepository(unitOfWork, out userTypeRepository))
-            {
-                var user1 = MockedUser.CreateUser(CreateAndCommitUserType(), "1", "test", "media");
-                var user2 = MockedUser.CreateUser(CreateAndCommitUserType(), "2", "media", "settings");
-                var user3 = MockedUser.CreateUser(CreateAndCommitUserType(), "3", "test", "settings");
-                repository.AddOrUpdate(user1);
-                repository.AddOrUpdate(user2);
-                repository.AddOrUpdate(user3);
-                unitOfWork.Commit();
-
-                // Act
-
-                var users = repository.GetUsersAssignedToSection("test");
-
-                // Assert            
-                Assert.AreEqual(2, users.Count());
-                var names = users.Select(x => x.Username).ToArray();
-                Assert.IsTrue(names.Contains("TestUser1"));
-                Assert.IsTrue(names.Contains("TestUser3"));
-            }
-        }
-
-        [Test]
-        public void Default_User_Permissions_Based_On_User_Type()
-        {
-            // Arrange
-            var provider = new PetaPocoUnitOfWorkProvider();
-            var unitOfWork = provider.GetUnitOfWork();
-            var repository = RepositoryResolver.Current.ResolveByType<IUserRepository>(unitOfWork);
-            
-
-            // Act
-            var user1 = MockedUser.CreateUser(CreateAndCommitUserType(), "1", "test", "media");
-            repository.AddOrUpdate(user1);
-            unitOfWork.Commit();
-
-            // Assert
-            Assert.AreEqual("ABC", user1.DefaultPermissions);
-            
-        }
-
-        private void AssertPropertyValues(IUser updatedItem, IUser originalUser)
-        {
-            Assert.That(updatedItem.Id, Is.EqualTo(originalUser.Id));
-            Assert.That(updatedItem.Name, Is.EqualTo(originalUser.Name));
-            Assert.That(updatedItem.DefaultPermissions, Is.EqualTo(originalUser.DefaultPermissions));
-            Assert.That(updatedItem.Language, Is.EqualTo(originalUser.Language));
-            Assert.That(updatedItem.IsApproved, Is.EqualTo(originalUser.IsApproved));
-            Assert.That(updatedItem.Password, Is.EqualTo(originalUser.Password));
-            Assert.That(updatedItem.NoConsole, Is.EqualTo(originalUser.NoConsole));
-            Assert.That(updatedItem.StartContentId, Is.EqualTo(originalUser.StartContentId));
-            Assert.That(updatedItem.StartMediaId, Is.EqualTo(originalUser.StartMediaId));
-            Assert.That(updatedItem.Email, Is.EqualTo(originalUser.Email));
-            Assert.That(updatedItem.Username, Is.EqualTo(originalUser.Username));
-            Assert.That(updatedItem.AllowedSections.Count(), Is.EqualTo(2));
-            Assert.IsTrue(updatedItem.AllowedSections.Contains("media"));
-            Assert.IsTrue(updatedItem.AllowedSections.Contains("content"));
-        }
-
-        private IUser[] CreateAndCommitMultipleUsers(IUserRepository repository, IUnitOfWork unitOfWork)
-        {
-            var user1 = MockedUser.CreateUser(CreateAndCommitUserType(), "1");
-            var user2 = MockedUser.CreateUser(CreateAndCommitUserType(), "2");
-            var user3 = MockedUser.CreateUser(CreateAndCommitUserType(), "3");
-            repository.AddOrUpdate(user1);
-            repository.AddOrUpdate(user2);
-            repository.AddOrUpdate(user3);
-            unitOfWork.Commit();
-            return new IUser[] { user1, user2, user3 };
-        }
-
-        private IUserType CreateAndCommitUserType()
-        {
-            var provider = new PetaPocoUnitOfWorkProvider();
-            var unitOfWork = provider.GetUnitOfWork();
-            var repository = RepositoryResolver.Current.ResolveByType<IUserTypeRepository>(unitOfWork);
-            var userType = MockedUserType.CreateUserType();
-            repository.AddOrUpdate(userType);
-            unitOfWork.Commit();
-            return userType;
-        }
-    }
-=======
-﻿using System;
-using System.Collections.Generic;
-using System.Linq;
-using NUnit.Framework;
-using Umbraco.Core.Models.Membership;
-using Umbraco.Core.Persistence;
-using Umbraco.Core.Persistence.Caching;
-using Umbraco.Core.Persistence.Querying;
-using Umbraco.Core.Persistence.Repositories;
-using Umbraco.Core.Persistence.UnitOfWork;
-using Umbraco.Tests.TestHelpers;
-using Umbraco.Tests.TestHelpers.Entities;
-
-namespace Umbraco.Tests.Persistence.Repositories
-{
-    [TestFixture]
-    public class UserRepositoryTest : BaseDatabaseFactoryTest
-    {
-        [SetUp]
-        public override void Initialize()
-        {
-            base.Initialize();
-        }
-
-        [TearDown]
-        public override void TearDown()
-        {
-            base.TearDown();
-        }
-
-        private UserRepository CreateRepository(IDatabaseUnitOfWork unitOfWork, out UserTypeRepository userTypeRepository)
-        {
-            userTypeRepository = new UserTypeRepository(unitOfWork, NullCacheProvider.Current);
-            var repository = new UserRepository(unitOfWork, NullCacheProvider.Current, userTypeRepository);
-            return repository;
-        }
-
-        [Test]
-        public void Can_Instantiate_Repository_From_Resolver()
-        {
-            // Arrange
-            var provider = new PetaPocoUnitOfWorkProvider();
-            var unitOfWork = provider.GetUnitOfWork();
-
-            // Act
-            var repository = RepositoryResolver.Current.ResolveByType<IUserRepository>(unitOfWork);
-
-            // Assert
-            Assert.That(repository, Is.Not.Null);
-        }
-
-        [Test]
-        public void Can_Perform_Add_On_UserRepository()
-        {
-            // Arrange
-            var provider = new PetaPocoUnitOfWorkProvider();
-            var unitOfWork = provider.GetUnitOfWork();
-            UserTypeRepository userTypeRepository;
-            using (var repository = CreateRepository(unitOfWork, out userTypeRepository))
-            {
-
-                var user = MockedUser.CreateUser(CreateAndCommitUserType());
-
-                // Act
-                repository.AddOrUpdate(user);
-                unitOfWork.Commit();
-
-                // Assert
-                Assert.That(user.HasIdentity, Is.True);
-            }
-        }
-
-        [Test]
-        public void Can_Perform_Multiple_Adds_On_UserRepository()
-        {
-            // Arrange
-            var provider = new PetaPocoUnitOfWorkProvider();
-            var unitOfWork = provider.GetUnitOfWork();
-            UserTypeRepository userTypeRepository;
-            using (var repository = CreateRepository(unitOfWork, out userTypeRepository))
-            {
-
-                var user1 = MockedUser.CreateUser(CreateAndCommitUserType(), "1");
-                var use2 = MockedUser.CreateUser(CreateAndCommitUserType(), "2");
-
-                // Act
-                repository.AddOrUpdate(user1);
-                unitOfWork.Commit();
-                repository.AddOrUpdate(use2);
-                unitOfWork.Commit();
-
-                // Assert
-                Assert.That(user1.HasIdentity, Is.True);
-                Assert.That(use2.HasIdentity, Is.True);
-            }
-        }
-
-        [Test]
-        public void Can_Verify_Fresh_Entity_Is_Not_Dirty()
-        {
-            // Arrange
-            var provider = new PetaPocoUnitOfWorkProvider();
-            var unitOfWork = provider.GetUnitOfWork();
-            UserTypeRepository userTypeRepository;
-            using (var repository = CreateRepository(unitOfWork, out userTypeRepository))
-            {
-                var user = MockedUser.CreateUser(CreateAndCommitUserType());
-                repository.AddOrUpdate(user);
-                unitOfWork.Commit();
-
-                // Act
-                var resolved = repository.Get((int)user.Id);
-                bool dirty = ((User)resolved).IsDirty();
-
-                // Assert
-                Assert.That(dirty, Is.False);
-            }
-        }
-
-        [Test]
-        public void Can_Perform_Update_On_UserRepository()
-        {
-            // Arrange
-            var provider = new PetaPocoUnitOfWorkProvider();
-            var unitOfWork = provider.GetUnitOfWork();
-            UserTypeRepository userTypeRepository;
-            using (var repository = CreateRepository(unitOfWork, out userTypeRepository))
-            {
-                var user = MockedUser.CreateUser(CreateAndCommitUserType());
-                repository.AddOrUpdate(user);
-                unitOfWork.Commit();
-
-                // Act
-                var resolved = (User)repository.Get((int)user.Id);
-
-                resolved.Name = "New Name";
-                resolved.DefaultPermissions = new[]{"Z", "Y", "X"};
-                resolved.Language = "fr";
-                resolved.IsApproved = false;
-                resolved.Password = "new";
-                resolved.IsLockedOut = true;
-                resolved.StartContentId = 10;
-                resolved.StartMediaId = 11;
-                resolved.DefaultToLiveEditing = true;
-                resolved.Email = "new@new.com";
-                resolved.Username = "newName";
-                resolved.RemoveAllowedSection("content");
-
-                repository.AddOrUpdate(resolved);
-                unitOfWork.Commit();
-                var updatedItem = (User)repository.Get((int)user.Id);
-
-                // Assert
-                Assert.That(updatedItem.Id, Is.EqualTo(resolved.Id));
-                Assert.That(updatedItem.Name, Is.EqualTo(resolved.Name));
-                Assert.That(updatedItem.DefaultPermissions, Is.EqualTo(resolved.DefaultPermissions));
-                Assert.That(updatedItem.Language, Is.EqualTo(resolved.Language));
-                Assert.That(updatedItem.IsApproved, Is.EqualTo(resolved.IsApproved));
-                Assert.That(updatedItem.Password, Is.EqualTo(resolved.Password));
-                Assert.That(updatedItem.IsLockedOut, Is.EqualTo(resolved.IsLockedOut));
-                Assert.That(updatedItem.StartContentId, Is.EqualTo(resolved.StartContentId));
-                Assert.That(updatedItem.StartMediaId, Is.EqualTo(resolved.StartMediaId));
-                Assert.That(updatedItem.DefaultToLiveEditing, Is.EqualTo(resolved.DefaultToLiveEditing));
-                Assert.That(updatedItem.Email, Is.EqualTo(resolved.Email));
-                Assert.That(updatedItem.Username, Is.EqualTo(resolved.Username));
-                Assert.That(updatedItem.AllowedSections.Count(), Is.EqualTo(1));
-                Assert.IsTrue(updatedItem.AllowedSections.Contains("media"));
-            }
-        }
-
-        [Test]
-        public void Can_Perform_Delete_On_UserRepository()
-        {
-            // Arrange
-            var provider = new PetaPocoUnitOfWorkProvider();
-            var unitOfWork = provider.GetUnitOfWork();
-            UserTypeRepository userTypeRepository;
-            using (var repository = CreateRepository(unitOfWork, out userTypeRepository))
-            {
-
-                var user = MockedUser.CreateUser(CreateAndCommitUserType());
-
-                // Act
-                repository.AddOrUpdate(user);
-                unitOfWork.Commit();
-                var id = user.Id;
-
-                var repository2 = RepositoryResolver.Current.ResolveByType<IUserRepository>(unitOfWork);
-                repository2.Delete(user);
-                unitOfWork.Commit();
-
-                var resolved = repository2.Get((int)id);
-
-                // Assert
-                Assert.That(resolved, Is.Null);
-            }
-        }
-
-        //[Test]
-        //public void Can_Perform_Delete_On_UserRepository_With_Permissions_Assigned()
-        //{
-        //    // Arrange
-        //    var provider = new PetaPocoUnitOfWorkProvider();
-        //    var unitOfWork = provider.GetUnitOfWork();
-        //    UserTypeRepository userTypeRepository;
-        //using (var repository = CreateRepository(unitOfWork, out userTypeRepository))
-        //{
-
-        //    var user = MockedUser.CreateUser(CreateAndCommitUserType());
-        //    //repository.AssignPermissions()
-
-        //    // Act
-        //    repository.AddOrUpdate(user);
-        //    unitOfWork.Commit();
-        //    var id = user.Id;
-
-        //    var repository2 = RepositoryResolver.Current.ResolveByType<IUserRepository>(unitOfWork);
-        //    repository2.Delete(user);
-        //    unitOfWork.Commit();
-
-        //    var resolved = repository2.Get((int)id);
-
-        //    // Assert
-        //    Assert.That(resolved, Is.Null);
-        //}
-
-        //}
-
-        [Test]
-        public void Can_Perform_Get_On_UserRepository()
-        {
-            // Arrange
-            var provider = new PetaPocoUnitOfWorkProvider();
-            var unitOfWork = provider.GetUnitOfWork();
-            UserTypeRepository userTypeRepository;
-            using (var repository = CreateRepository(unitOfWork, out userTypeRepository))
-            {
-                var user = MockedUser.CreateUser(CreateAndCommitUserType());
-                repository.AddOrUpdate(user);
-                unitOfWork.Commit();
-
-                // Act
-                var updatedItem = repository.Get((int) user.Id);
-
-                // Assert
-                AssertPropertyValues(updatedItem, user);
-            }
-        }
-
-        [Test]
-        public void Can_Perform_GetByQuery_On_UserRepository()
-        {
-            // Arrange
-            var provider = new PetaPocoUnitOfWorkProvider();
-            var unitOfWork = provider.GetUnitOfWork();
-            UserTypeRepository userTypeRepository;
-            using (var repository = CreateRepository(unitOfWork, out userTypeRepository))
-            {
-                CreateAndCommitMultipleUsers(repository, unitOfWork);
-
-                // Act
-                var query = Query<IUser>.Builder.Where(x => x.Username == "TestUser1");
-                var result = repository.GetByQuery(query);
-
-                // Assert
-                Assert.That(result.Count(), Is.GreaterThanOrEqualTo(1));
-            }
-        }
-
-        [Test]
-        public void Can_Perform_GetAll_By_Param_Ids_On_UserRepository()
-        {
-            // Arrange
-            var provider = new PetaPocoUnitOfWorkProvider();
-            var unitOfWork = provider.GetUnitOfWork();
-            UserTypeRepository userTypeRepository;
-            using (var repository = CreateRepository(unitOfWork, out userTypeRepository))
-            {
-                var users = CreateAndCommitMultipleUsers(repository, unitOfWork);
-
-                // Act
-                var result = repository.GetAll((int) users[0].Id, (int) users[1].Id);
-
-                // Assert
-                Assert.That(result, Is.Not.Null);
-                Assert.That(result.Any(), Is.True);
-                Assert.That(result.Count(), Is.EqualTo(2));
-            }
-        }
-
-        [Test]
-        public void Can_Perform_GetAll_On_UserRepository()
-        {
-            // Arrange
-            var provider = new PetaPocoUnitOfWorkProvider();
-            var unitOfWork = provider.GetUnitOfWork();
-            UserTypeRepository userTypeRepository;
-            using (var repository = CreateRepository(unitOfWork, out userTypeRepository))
-            {
-                CreateAndCommitMultipleUsers(repository, unitOfWork);
-
-                // Act
-                var result = repository.GetAll();
-
-                // Assert
-                Assert.That(result, Is.Not.Null);
-                Assert.That(result.Any(), Is.True);
-                Assert.That(result.Count(), Is.GreaterThanOrEqualTo(3));
-            }
-        }
-
-        [Test]
-        public void Can_Perform_Exists_On_UserRepository()
-        {
-            // Arrange
-            var provider = new PetaPocoUnitOfWorkProvider();
-            var unitOfWork = provider.GetUnitOfWork();
-            UserTypeRepository userTypeRepository;
-            using (var repository = CreateRepository(unitOfWork, out userTypeRepository))
-            {
-                var users = CreateAndCommitMultipleUsers(repository, unitOfWork);
-
-                // Act
-                var exists = repository.Exists((int) users[0].Id);
-
-                // Assert
-                Assert.That(exists, Is.True);
-            }
-        }
-
-        [Test]
-        public void Can_Perform_Count_On_UserRepository()
-        {
-            // Arrange
-            var provider = new PetaPocoUnitOfWorkProvider();
-            var unitOfWork = provider.GetUnitOfWork();
-            UserTypeRepository userTypeRepository;
-            using (var repository = CreateRepository(unitOfWork, out userTypeRepository))
-            {
-                var users = CreateAndCommitMultipleUsers(repository, unitOfWork);
-
-                // Act
-                var query = Query<IUser>.Builder.Where(x => x.Username == "TestUser1" || x.Username == "TestUser2");
-                var result = repository.Count(query);
-
-                // Assert
-                Assert.That(result, Is.GreaterThanOrEqualTo(2));
-            }
-        }
-
-        [Test]
-        public void Can_Remove_Section_For_User()
-        {
-            // Arrange
-            var provider = new PetaPocoUnitOfWorkProvider();
-            var unitOfWork = provider.GetUnitOfWork();
-            UserTypeRepository userTypeRepository;
-            using (var repository = CreateRepository(unitOfWork, out userTypeRepository))
-            {
-                var users = CreateAndCommitMultipleUsers(repository, unitOfWork);
-
-                // Act
-
-                //add and remove a few times, this tests the internal collection
-                users[0].RemoveAllowedSection("content");
-                users[0].RemoveAllowedSection("content");
-                users[0].AddAllowedSection("content");
-                users[0].RemoveAllowedSection("content");
-
-                users[1].RemoveAllowedSection("media");
-                users[1].RemoveAllowedSection("media");
-
-                repository.AddOrUpdate(users[0]);
-                repository.AddOrUpdate(users[1]);
-                unitOfWork.Commit();
-
-                // Assert
-                var result = repository.GetAll((int) users[0].Id, (int) users[1].Id).ToArray();
-                Assert.AreEqual(1, result[0].AllowedSections.Count());
-                Assert.AreEqual("media", result[0].AllowedSections.First());
-                Assert.AreEqual(1, result[1].AllowedSections.Count());
-                Assert.AreEqual("content", result[1].AllowedSections.First());
-            }
-        }
-
-        [Test]
-        public void Can_Add_Section_For_User()
-        {
-            // Arrange
-            var provider = new PetaPocoUnitOfWorkProvider();
-            var unitOfWork = provider.GetUnitOfWork();
-            UserTypeRepository userTypeRepository;
-            using (var repository = CreateRepository(unitOfWork, out userTypeRepository))
-            {
-                var users = CreateAndCommitMultipleUsers(repository, unitOfWork);
-
-                // Act
-
-                //add and remove a few times, this tests the internal collection
-                users[0].AddAllowedSection("settings");
-                users[0].AddAllowedSection("settings");
-                users[0].RemoveAllowedSection("settings");
-                users[0].AddAllowedSection("settings");
-
-                users[1].AddAllowedSection("developer");
-
-                //add the same even though it's already there
-                users[2].AddAllowedSection("content");
-
-                repository.AddOrUpdate(users[0]);
-                repository.AddOrUpdate(users[1]);
-                unitOfWork.Commit();
-
-                // Assert
-                var result = repository.GetAll((int) users[0].Id, (int) users[1].Id, (int) users[2].Id).ToArray();
-                Assert.AreEqual(3, result[0].AllowedSections.Count());
-                Assert.IsTrue(result[0].AllowedSections.Contains("content"));
-                Assert.IsTrue(result[0].AllowedSections.Contains("media"));
-                Assert.IsTrue(result[0].AllowedSections.Contains("settings"));
-                Assert.AreEqual(3, result[1].AllowedSections.Count());
-                Assert.IsTrue(result[1].AllowedSections.Contains("content"));
-                Assert.IsTrue(result[1].AllowedSections.Contains("media"));
-                Assert.IsTrue(result[1].AllowedSections.Contains("developer"));
-                Assert.AreEqual(2, result[2].AllowedSections.Count());
-                Assert.IsTrue(result[1].AllowedSections.Contains("content"));
-                Assert.IsTrue(result[1].AllowedSections.Contains("media"));
-            }
-        }
-
-        [Test]
-        public void Can_Update_Section_For_User()
-        {
-            // Arrange
-            var provider = new PetaPocoUnitOfWorkProvider();
-            var unitOfWork = provider.GetUnitOfWork();
-            UserTypeRepository userTypeRepository;
-            using (var repository = CreateRepository(unitOfWork, out userTypeRepository))
-            {
-                var users = CreateAndCommitMultipleUsers(repository, unitOfWork);
-
-                // Act
-
-                users[0].RemoveAllowedSection("content");
-                users[0].AddAllowedSection("settings");
-
-                repository.AddOrUpdate(users[0]);
-                unitOfWork.Commit();
-
-                // Assert
-                var result = repository.Get((int) users[0].Id);
-                Assert.AreEqual(2, result.AllowedSections.Count());
-                Assert.IsTrue(result.AllowedSections.Contains("settings"));
-                Assert.IsTrue(result.AllowedSections.Contains("media"));
-            }
-        }
-
-
-        [Test]
-        public void Get_Users_Assigned_To_Section()
-        {
-            // Arrange
-            var provider = new PetaPocoUnitOfWorkProvider();
-            var unitOfWork = provider.GetUnitOfWork();
-            UserTypeRepository userTypeRepository;
-            using (var repository = CreateRepository(unitOfWork, out userTypeRepository))
-            {
-                var user1 = MockedUser.CreateUser(CreateAndCommitUserType(), "1", "test", "media");
-                var user2 = MockedUser.CreateUser(CreateAndCommitUserType(), "2", "media", "settings");
-                var user3 = MockedUser.CreateUser(CreateAndCommitUserType(), "3", "test", "settings");
-                repository.AddOrUpdate(user1);
-                repository.AddOrUpdate(user2);
-                repository.AddOrUpdate(user3);
-                unitOfWork.Commit();
-
-                // Act
-
-                var users = repository.GetUsersAssignedToSection("test");
-
-                // Assert            
-                Assert.AreEqual(2, users.Count());
-                var names = users.Select(x => x.Username).ToArray();
-                Assert.IsTrue(names.Contains("TestUser1"));
-                Assert.IsTrue(names.Contains("TestUser3"));
-            }
-        }
-
-        private void AssertPropertyValues(IUser updatedItem, IUser originalUser)
-        {
-            Assert.That(updatedItem.Id, Is.EqualTo(originalUser.Id));
-            Assert.That(updatedItem.Name, Is.EqualTo(originalUser.Name));
-            Assert.That(updatedItem.DefaultPermissions, Is.EqualTo(originalUser.DefaultPermissions));
-            Assert.That(updatedItem.Language, Is.EqualTo(originalUser.Language));
-            Assert.That(updatedItem.IsApproved, Is.EqualTo(originalUser.IsApproved));
-            Assert.That(updatedItem.Password, Is.EqualTo(originalUser.Password));
-            Assert.That(updatedItem.IsLockedOut, Is.EqualTo(originalUser.IsLockedOut));
-            Assert.That(updatedItem.StartContentId, Is.EqualTo(originalUser.StartContentId));
-            Assert.That(updatedItem.StartMediaId, Is.EqualTo(originalUser.StartMediaId));
-            Assert.That(((User)updatedItem).DefaultToLiveEditing, Is.EqualTo(((User)originalUser).DefaultToLiveEditing));
-            Assert.That(updatedItem.Email, Is.EqualTo(originalUser.Email));
-            Assert.That(updatedItem.Username, Is.EqualTo(originalUser.Username));
-            Assert.That(updatedItem.AllowedSections.Count(), Is.EqualTo(2));
-            Assert.IsTrue(updatedItem.AllowedSections.Contains("media"));
-            Assert.IsTrue(updatedItem.AllowedSections.Contains("content"));
-        }
-
-        private IUser[] CreateAndCommitMultipleUsers(IUserRepository repository, IUnitOfWork unitOfWork)
-        {
-            var user1 = MockedUser.CreateUser(CreateAndCommitUserType(), "1");
-            var user2 = MockedUser.CreateUser(CreateAndCommitUserType(), "2");
-            var user3 = MockedUser.CreateUser(CreateAndCommitUserType(), "3");
-            repository.AddOrUpdate(user1);
-            repository.AddOrUpdate(user2);
-            repository.AddOrUpdate(user3);
-            unitOfWork.Commit();
-            return new IUser[] { user1, user2, user3 };
-        }
-
-        private IUserType CreateAndCommitUserType()
-        {
-            var provider = new PetaPocoUnitOfWorkProvider();
-            var unitOfWork = provider.GetUnitOfWork();
-            var repository = RepositoryResolver.Current.ResolveByType<IUserTypeRepository>(unitOfWork);
-            var userType = MockedUserType.CreateUserType();
-            repository.AddOrUpdate(userType);
-            unitOfWork.Commit();
-            return userType;
-        }
-    }
->>>>>>> 0f9f11bb
+﻿using System;
+using System.Collections.Generic;
+using System.Linq;
+using NUnit.Framework;
+using Umbraco.Core.Models.Membership;
+using Umbraco.Core.Persistence;
+using Umbraco.Core.Persistence.Caching;
+using Umbraco.Core.Persistence.Querying;
+using Umbraco.Core.Persistence.Repositories;
+using Umbraco.Core.Persistence.UnitOfWork;
+using Umbraco.Tests.TestHelpers;
+using Umbraco.Tests.TestHelpers.Entities;
+
+namespace Umbraco.Tests.Persistence.Repositories
+{
+    [TestFixture]
+    public class UserRepositoryTest : BaseDatabaseFactoryTest
+    {
+        [SetUp]
+        public override void Initialize()
+        {
+            base.Initialize();
+        }
+
+        [TearDown]
+        public override void TearDown()
+        {
+            base.TearDown();
+        }
+
+        private UserRepository CreateRepository(IDatabaseUnitOfWork unitOfWork, out UserTypeRepository userTypeRepository)
+        {
+            userTypeRepository = new UserTypeRepository(unitOfWork, NullCacheProvider.Current);
+            var repository = new UserRepository(unitOfWork, NullCacheProvider.Current, userTypeRepository);
+            return repository;
+        }
+
+        [Test]
+        public void Can_Instantiate_Repository_From_Resolver()
+        {
+            // Arrange
+            var provider = new PetaPocoUnitOfWorkProvider();
+            var unitOfWork = provider.GetUnitOfWork();
+
+            // Act
+            var repository = RepositoryResolver.Current.ResolveByType<IUserRepository>(unitOfWork);
+
+            // Assert
+            Assert.That(repository, Is.Not.Null);
+        }
+
+        [Test]
+        public void Can_Perform_Add_On_UserRepository()
+        {
+            // Arrange
+            var provider = new PetaPocoUnitOfWorkProvider();
+            var unitOfWork = provider.GetUnitOfWork();
+            UserTypeRepository userTypeRepository;
+            using (var repository = CreateRepository(unitOfWork, out userTypeRepository))
+            {
+
+                var user = MockedUser.CreateUser(CreateAndCommitUserType());
+
+                // Act
+                repository.AddOrUpdate(user);
+                unitOfWork.Commit();
+
+                // Assert
+                Assert.That(user.HasIdentity, Is.True);
+            }
+        }
+
+        [Test]
+        public void Can_Perform_Multiple_Adds_On_UserRepository()
+        {
+            // Arrange
+            var provider = new PetaPocoUnitOfWorkProvider();
+            var unitOfWork = provider.GetUnitOfWork();
+            UserTypeRepository userTypeRepository;
+            using (var repository = CreateRepository(unitOfWork, out userTypeRepository))
+            {
+
+                var user1 = MockedUser.CreateUser(CreateAndCommitUserType(), "1");
+                var use2 = MockedUser.CreateUser(CreateAndCommitUserType(), "2");
+
+                // Act
+                repository.AddOrUpdate(user1);
+                unitOfWork.Commit();
+                repository.AddOrUpdate(use2);
+                unitOfWork.Commit();
+
+                // Assert
+                Assert.That(user1.HasIdentity, Is.True);
+                Assert.That(use2.HasIdentity, Is.True);
+            }
+        }
+
+        [Test]
+        public void Can_Verify_Fresh_Entity_Is_Not_Dirty()
+        {
+            // Arrange
+            var provider = new PetaPocoUnitOfWorkProvider();
+            var unitOfWork = provider.GetUnitOfWork();
+            UserTypeRepository userTypeRepository;
+            using (var repository = CreateRepository(unitOfWork, out userTypeRepository))
+            {
+                var user = MockedUser.CreateUser(CreateAndCommitUserType());
+                repository.AddOrUpdate(user);
+                unitOfWork.Commit();
+
+                // Act
+                var resolved = repository.Get((int)user.Id);
+                bool dirty = ((User)resolved).IsDirty();
+
+                // Assert
+                Assert.That(dirty, Is.False);
+            }
+        }
+
+        [Test]
+        public void Can_Perform_Update_On_UserRepository()
+        {
+            // Arrange
+            var provider = new PetaPocoUnitOfWorkProvider();
+            var unitOfWork = provider.GetUnitOfWork();
+            UserTypeRepository userTypeRepository;
+            using (var repository = CreateRepository(unitOfWork, out userTypeRepository))
+            {
+                var user = MockedUser.CreateUser(CreateAndCommitUserType());
+                repository.AddOrUpdate(user);
+                unitOfWork.Commit();
+
+                // Act
+                var resolved = (User)repository.Get((int)user.Id);
+
+                resolved.Name = "New Name";
+            //the db column is not used, default permissions are taken from the user type's permissions, this is a getter only
+            //resolved.DefaultPermissions = "ZYX";
+                resolved.Language = "fr";
+                resolved.IsApproved = false;
+                resolved.Password = "new";
+                resolved.IsLockedOut = true;
+                resolved.StartContentId = 10;
+                resolved.StartMediaId = 11;
+                resolved.Email = "new@new.com";
+                resolved.Username = "newName";
+                resolved.RemoveAllowedSection("content");
+
+                repository.AddOrUpdate(resolved);
+                unitOfWork.Commit();
+                var updatedItem = (User)repository.Get((int)user.Id);
+
+                // Assert
+                Assert.That(updatedItem.Id, Is.EqualTo(resolved.Id));
+                Assert.That(updatedItem.Name, Is.EqualTo(resolved.Name));
+            //Assert.That(updatedItem.DefaultPermissions, Is.EqualTo(resolved.DefaultPermissions));
+                Assert.That(updatedItem.Language, Is.EqualTo(resolved.Language));
+                Assert.That(updatedItem.IsApproved, Is.EqualTo(resolved.IsApproved));
+                Assert.That(updatedItem.Password, Is.EqualTo(resolved.Password));
+                Assert.That(updatedItem.IsLockedOut, Is.EqualTo(resolved.IsLockedOut));
+                Assert.That(updatedItem.StartContentId, Is.EqualTo(resolved.StartContentId));
+                Assert.That(updatedItem.StartMediaId, Is.EqualTo(resolved.StartMediaId));
+                Assert.That(updatedItem.Email, Is.EqualTo(resolved.Email));
+                Assert.That(updatedItem.Username, Is.EqualTo(resolved.Username));
+                Assert.That(updatedItem.AllowedSections.Count(), Is.EqualTo(1));
+                Assert.IsTrue(updatedItem.AllowedSections.Contains("media"));
+            }
+        }
+
+        [Test]
+        public void Can_Perform_Delete_On_UserRepository()
+        {
+            // Arrange
+            var provider = new PetaPocoUnitOfWorkProvider();
+            var unitOfWork = provider.GetUnitOfWork();
+            UserTypeRepository userTypeRepository;
+            using (var repository = CreateRepository(unitOfWork, out userTypeRepository))
+            {
+
+                var user = MockedUser.CreateUser(CreateAndCommitUserType());
+
+                // Act
+                repository.AddOrUpdate(user);
+                unitOfWork.Commit();
+                var id = user.Id;
+
+                var repository2 = RepositoryResolver.Current.ResolveByType<IUserRepository>(unitOfWork);
+                repository2.Delete(user);
+                unitOfWork.Commit();
+
+                var resolved = repository2.Get((int)id);
+
+                // Assert
+                Assert.That(resolved, Is.Null);
+            }
+        }
+
+        //[Test]
+        //public void Can_Perform_Delete_On_UserRepository_With_Permissions_Assigned()
+        //{
+        //    // Arrange
+        //    var provider = new PetaPocoUnitOfWorkProvider();
+        //    var unitOfWork = provider.GetUnitOfWork();
+        //    UserTypeRepository userTypeRepository;
+        //using (var repository = CreateRepository(unitOfWork, out userTypeRepository))
+        //{
+
+        //    var user = MockedUser.CreateUser(CreateAndCommitUserType());
+        //    //repository.AssignPermissions()
+
+        //    // Act
+        //    repository.AddOrUpdate(user);
+        //    unitOfWork.Commit();
+        //    var id = user.Id;
+
+        //    var repository2 = RepositoryResolver.Current.ResolveByType<IUserRepository>(unitOfWork);
+        //    repository2.Delete(user);
+        //    unitOfWork.Commit();
+
+        //    var resolved = repository2.Get((int)id);
+
+        //    // Assert
+        //    Assert.That(resolved, Is.Null);
+        //}
+
+        //}
+
+        [Test]
+        public void Can_Perform_Get_On_UserRepository()
+        {
+            // Arrange
+            var provider = new PetaPocoUnitOfWorkProvider();
+            var unitOfWork = provider.GetUnitOfWork();
+            UserTypeRepository userTypeRepository;
+            using (var repository = CreateRepository(unitOfWork, out userTypeRepository))
+            {
+                var user = MockedUser.CreateUser(CreateAndCommitUserType());
+                repository.AddOrUpdate(user);
+                unitOfWork.Commit();
+
+                // Act
+                var updatedItem = repository.Get((int) user.Id);
+
+                // Assert
+                AssertPropertyValues(updatedItem, user);
+            }
+        }
+
+        [Test]
+        public void Can_Perform_GetByQuery_On_UserRepository()
+        {
+            // Arrange
+            var provider = new PetaPocoUnitOfWorkProvider();
+            var unitOfWork = provider.GetUnitOfWork();
+            UserTypeRepository userTypeRepository;
+            using (var repository = CreateRepository(unitOfWork, out userTypeRepository))
+            {
+                CreateAndCommitMultipleUsers(repository, unitOfWork);
+
+                // Act
+                var query = Query<IUser>.Builder.Where(x => x.Username == "TestUser1");
+                var result = repository.GetByQuery(query);
+
+                // Assert
+                Assert.That(result.Count(), Is.GreaterThanOrEqualTo(1));
+            }
+        }
+
+        [Test]
+        public void Can_Perform_GetAll_By_Param_Ids_On_UserRepository()
+        {
+            // Arrange
+            var provider = new PetaPocoUnitOfWorkProvider();
+            var unitOfWork = provider.GetUnitOfWork();
+            UserTypeRepository userTypeRepository;
+            using (var repository = CreateRepository(unitOfWork, out userTypeRepository))
+            {
+                var users = CreateAndCommitMultipleUsers(repository, unitOfWork);
+
+                // Act
+                var result = repository.GetAll((int) users[0].Id, (int) users[1].Id);
+
+                // Assert
+                Assert.That(result, Is.Not.Null);
+                Assert.That(result.Any(), Is.True);
+                Assert.That(result.Count(), Is.EqualTo(2));
+            }
+        }
+
+        [Test]
+        public void Can_Perform_GetAll_On_UserRepository()
+        {
+            // Arrange
+            var provider = new PetaPocoUnitOfWorkProvider();
+            var unitOfWork = provider.GetUnitOfWork();
+            UserTypeRepository userTypeRepository;
+            using (var repository = CreateRepository(unitOfWork, out userTypeRepository))
+            {
+                CreateAndCommitMultipleUsers(repository, unitOfWork);
+
+                // Act
+                var result = repository.GetAll();
+
+                // Assert
+                Assert.That(result, Is.Not.Null);
+                Assert.That(result.Any(), Is.True);
+                Assert.That(result.Count(), Is.GreaterThanOrEqualTo(3));
+            }
+        }
+
+        [Test]
+        public void Can_Perform_Exists_On_UserRepository()
+        {
+            // Arrange
+            var provider = new PetaPocoUnitOfWorkProvider();
+            var unitOfWork = provider.GetUnitOfWork();
+            UserTypeRepository userTypeRepository;
+            using (var repository = CreateRepository(unitOfWork, out userTypeRepository))
+            {
+                var users = CreateAndCommitMultipleUsers(repository, unitOfWork);
+
+                // Act
+                var exists = repository.Exists((int) users[0].Id);
+
+                // Assert
+                Assert.That(exists, Is.True);
+            }
+        }
+
+        [Test]
+        public void Can_Perform_Count_On_UserRepository()
+        {
+            // Arrange
+            var provider = new PetaPocoUnitOfWorkProvider();
+            var unitOfWork = provider.GetUnitOfWork();
+            UserTypeRepository userTypeRepository;
+            using (var repository = CreateRepository(unitOfWork, out userTypeRepository))
+            {
+                var users = CreateAndCommitMultipleUsers(repository, unitOfWork);
+
+                // Act
+                var query = Query<IUser>.Builder.Where(x => x.Username == "TestUser1" || x.Username == "TestUser2");
+                var result = repository.Count(query);
+
+                // Assert
+                Assert.That(result, Is.GreaterThanOrEqualTo(2));
+            }
+        }
+
+        [Test]
+        public void Can_Remove_Section_For_User()
+        {
+            // Arrange
+            var provider = new PetaPocoUnitOfWorkProvider();
+            var unitOfWork = provider.GetUnitOfWork();
+            UserTypeRepository userTypeRepository;
+            using (var repository = CreateRepository(unitOfWork, out userTypeRepository))
+            {
+                var users = CreateAndCommitMultipleUsers(repository, unitOfWork);
+
+                // Act
+
+                //add and remove a few times, this tests the internal collection
+                users[0].RemoveAllowedSection("content");
+                users[0].RemoveAllowedSection("content");
+                users[0].AddAllowedSection("content");
+                users[0].RemoveAllowedSection("content");
+
+                users[1].RemoveAllowedSection("media");
+                users[1].RemoveAllowedSection("media");
+
+                repository.AddOrUpdate(users[0]);
+                repository.AddOrUpdate(users[1]);
+                unitOfWork.Commit();
+
+                // Assert
+                var result = repository.GetAll((int) users[0].Id, (int) users[1].Id).ToArray();
+                Assert.AreEqual(1, result[0].AllowedSections.Count());
+                Assert.AreEqual("media", result[0].AllowedSections.First());
+                Assert.AreEqual(1, result[1].AllowedSections.Count());
+                Assert.AreEqual("content", result[1].AllowedSections.First());
+            }
+        }
+
+        [Test]
+        public void Can_Add_Section_For_User()
+        {
+            // Arrange
+            var provider = new PetaPocoUnitOfWorkProvider();
+            var unitOfWork = provider.GetUnitOfWork();
+            UserTypeRepository userTypeRepository;
+            using (var repository = CreateRepository(unitOfWork, out userTypeRepository))
+            {
+                var users = CreateAndCommitMultipleUsers(repository, unitOfWork);
+
+                // Act
+
+                //add and remove a few times, this tests the internal collection
+                users[0].AddAllowedSection("settings");
+                users[0].AddAllowedSection("settings");
+                users[0].RemoveAllowedSection("settings");
+                users[0].AddAllowedSection("settings");
+
+                users[1].AddAllowedSection("developer");
+
+                //add the same even though it's already there
+                users[2].AddAllowedSection("content");
+
+                repository.AddOrUpdate(users[0]);
+                repository.AddOrUpdate(users[1]);
+                unitOfWork.Commit();
+
+                // Assert
+                var result = repository.GetAll((int) users[0].Id, (int) users[1].Id, (int) users[2].Id).ToArray();
+                Assert.AreEqual(3, result[0].AllowedSections.Count());
+                Assert.IsTrue(result[0].AllowedSections.Contains("content"));
+                Assert.IsTrue(result[0].AllowedSections.Contains("media"));
+                Assert.IsTrue(result[0].AllowedSections.Contains("settings"));
+                Assert.AreEqual(3, result[1].AllowedSections.Count());
+                Assert.IsTrue(result[1].AllowedSections.Contains("content"));
+                Assert.IsTrue(result[1].AllowedSections.Contains("media"));
+                Assert.IsTrue(result[1].AllowedSections.Contains("developer"));
+                Assert.AreEqual(2, result[2].AllowedSections.Count());
+                Assert.IsTrue(result[1].AllowedSections.Contains("content"));
+                Assert.IsTrue(result[1].AllowedSections.Contains("media"));
+            }
+        }
+
+        [Test]
+        public void Can_Update_Section_For_User()
+        {
+            // Arrange
+            var provider = new PetaPocoUnitOfWorkProvider();
+            var unitOfWork = provider.GetUnitOfWork();
+            UserTypeRepository userTypeRepository;
+            using (var repository = CreateRepository(unitOfWork, out userTypeRepository))
+            {
+                var users = CreateAndCommitMultipleUsers(repository, unitOfWork);
+
+                // Act
+
+                users[0].RemoveAllowedSection("content");
+                users[0].AddAllowedSection("settings");
+
+                repository.AddOrUpdate(users[0]);
+                unitOfWork.Commit();
+
+                // Assert
+                var result = repository.Get((int) users[0].Id);
+                Assert.AreEqual(2, result.AllowedSections.Count());
+                Assert.IsTrue(result.AllowedSections.Contains("settings"));
+                Assert.IsTrue(result.AllowedSections.Contains("media"));
+            }
+        }
+
+
+        [Test]
+        public void Get_Users_Assigned_To_Section()
+        {
+            // Arrange
+            var provider = new PetaPocoUnitOfWorkProvider();
+            var unitOfWork = provider.GetUnitOfWork();
+            UserTypeRepository userTypeRepository;
+            using (var repository = CreateRepository(unitOfWork, out userTypeRepository))
+            {
+                var user1 = MockedUser.CreateUser(CreateAndCommitUserType(), "1", "test", "media");
+                var user2 = MockedUser.CreateUser(CreateAndCommitUserType(), "2", "media", "settings");
+                var user3 = MockedUser.CreateUser(CreateAndCommitUserType(), "3", "test", "settings");
+                repository.AddOrUpdate(user1);
+                repository.AddOrUpdate(user2);
+                repository.AddOrUpdate(user3);
+                unitOfWork.Commit();
+
+                // Act
+
+                var users = repository.GetUsersAssignedToSection("test");
+
+                // Assert            
+                Assert.AreEqual(2, users.Count());
+                var names = users.Select(x => x.Username).ToArray();
+                Assert.IsTrue(names.Contains("TestUser1"));
+                Assert.IsTrue(names.Contains("TestUser3"));
+            }
+        }
+
+        [Test]
+        public void Default_User_Permissions_Based_On_User_Type()
+        {
+            // Arrange
+            var provider = new PetaPocoUnitOfWorkProvider();
+            var unitOfWork = provider.GetUnitOfWork();
+            var repository = RepositoryResolver.Current.ResolveByType<IUserRepository>(unitOfWork);
+            
+
+            // Act
+            var user1 = MockedUser.CreateUser(CreateAndCommitUserType(), "1", "test", "media");
+            repository.AddOrUpdate(user1);
+            unitOfWork.Commit();
+
+            // Assert
+            Assert.AreEqual("ABC", user1.DefaultPermissions);
+            
+        }
+
+        private void AssertPropertyValues(IUser updatedItem, IUser originalUser)
+        {
+            Assert.That(updatedItem.Id, Is.EqualTo(originalUser.Id));
+            Assert.That(updatedItem.Name, Is.EqualTo(originalUser.Name));
+            Assert.That(updatedItem.DefaultPermissions, Is.EqualTo(originalUser.DefaultPermissions));
+            Assert.That(updatedItem.Language, Is.EqualTo(originalUser.Language));
+            Assert.That(updatedItem.IsApproved, Is.EqualTo(originalUser.IsApproved));
+            Assert.That(updatedItem.Password, Is.EqualTo(originalUser.Password));
+            Assert.That(updatedItem.IsLockedOut, Is.EqualTo(originalUser.IsLockedOut));
+            Assert.That(updatedItem.StartContentId, Is.EqualTo(originalUser.StartContentId));
+            Assert.That(updatedItem.StartMediaId, Is.EqualTo(originalUser.StartMediaId));
+            Assert.That(updatedItem.Email, Is.EqualTo(originalUser.Email));
+            Assert.That(updatedItem.Username, Is.EqualTo(originalUser.Username));
+            Assert.That(updatedItem.AllowedSections.Count(), Is.EqualTo(2));
+            Assert.IsTrue(updatedItem.AllowedSections.Contains("media"));
+            Assert.IsTrue(updatedItem.AllowedSections.Contains("content"));
+        }
+
+        private IUser[] CreateAndCommitMultipleUsers(IUserRepository repository, IUnitOfWork unitOfWork)
+        {
+            var user1 = MockedUser.CreateUser(CreateAndCommitUserType(), "1");
+            var user2 = MockedUser.CreateUser(CreateAndCommitUserType(), "2");
+            var user3 = MockedUser.CreateUser(CreateAndCommitUserType(), "3");
+            repository.AddOrUpdate(user1);
+            repository.AddOrUpdate(user2);
+            repository.AddOrUpdate(user3);
+            unitOfWork.Commit();
+            return new IUser[] { user1, user2, user3 };
+        }
+
+        private IUserType CreateAndCommitUserType()
+        {
+            var provider = new PetaPocoUnitOfWorkProvider();
+            var unitOfWork = provider.GetUnitOfWork();
+            var repository = RepositoryResolver.Current.ResolveByType<IUserTypeRepository>(unitOfWork);
+            var userType = MockedUserType.CreateUserType();
+            repository.AddOrUpdate(userType);
+            unitOfWork.Commit();
+            return userType;
+        }
+    }
 }