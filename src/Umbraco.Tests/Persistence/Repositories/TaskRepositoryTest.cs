--- conflicted
+++ resolved
@@ -16,14 +16,8 @@
         [Test]
         public void Can_Delete()
         {
-<<<<<<< HEAD
              var provider = CreateUowProvider();
-            var unitOfWork = provider.GetUnitOfWork();
-            using (var repo = new TaskRepository(unitOfWork, CacheHelper, Logger, MappingResolver))
-=======
-            var provider = new NPocoUnitOfWorkProvider(Logger);
-            using (var unitOfWork = provider.CreateUnitOfWork())
->>>>>>> 04ae4794
+            using (var unitOfWork = provider.CreateUnitOfWork())
             {
                 var repo = new TaskRepository(unitOfWork, CacheHelper, Logger, MappingResolver);
 
@@ -50,14 +44,8 @@
         [Test]
         public void Can_Add()
         {
-<<<<<<< HEAD
-            var provider = CreateUowProvider();
-            var unitOfWork = provider.GetUnitOfWork();
-            using (var repo = new TaskRepository(unitOfWork, CacheHelper, Logger, MappingResolver))
-=======
-            var provider = new NPocoUnitOfWorkProvider(Logger);
-            using (var unitOfWork = provider.CreateUnitOfWork())
->>>>>>> 04ae4794
+            var provider = CreateUowProvider();
+            using (var unitOfWork = provider.CreateUnitOfWork())
             {
                 var repo = new TaskRepository(unitOfWork, CacheHelper, Logger, MappingResolver);
 
@@ -89,14 +77,8 @@
         [Test]
         public void Can_Update()
         {
-<<<<<<< HEAD
-            var provider = CreateUowProvider();
-            var unitOfWork = provider.GetUnitOfWork();
-            using (var repo = new TaskRepository(unitOfWork, CacheHelper, Logger, MappingResolver))
-=======
-            var provider = new NPocoUnitOfWorkProvider(Logger);
-            using (var unitOfWork = provider.CreateUnitOfWork())
->>>>>>> 04ae4794
+            var provider = CreateUowProvider();
+            using (var unitOfWork = provider.CreateUnitOfWork())
             {
                 var repo = new TaskRepository(unitOfWork, CacheHelper, Logger, MappingResolver);
 
@@ -132,14 +114,8 @@
         [Test]
         public void Get_By_Id()
         {
-<<<<<<< HEAD
-            var provider = CreateUowProvider();
-            var unitOfWork = provider.GetUnitOfWork();
-            using (var repo = new TaskRepository(unitOfWork, CacheHelper, Logger, MappingResolver))
-=======
-            var provider = new NPocoUnitOfWorkProvider(Logger);
-            using (var unitOfWork = provider.CreateUnitOfWork())
->>>>>>> 04ae4794
+            var provider = CreateUowProvider();
+            using (var unitOfWork = provider.CreateUnitOfWork())
             {
                 var repo = new TaskRepository(unitOfWork, CacheHelper, Logger, MappingResolver);
 
@@ -167,14 +143,8 @@
         {
             CreateTestData(false, 20);
 
-<<<<<<< HEAD
-            var provider = CreateUowProvider();
-            var unitOfWork = provider.GetUnitOfWork();
-            using (var repo = new TaskRepository(unitOfWork, CacheHelper, Logger, MappingResolver))
-=======
-            var provider = new NPocoUnitOfWorkProvider(Logger);
-            using (var unitOfWork = provider.CreateUnitOfWork())
->>>>>>> 04ae4794
+            var provider = CreateUowProvider();
+            using (var unitOfWork = provider.CreateUnitOfWork())
             {
                 var repo = new TaskRepository(unitOfWork, CacheHelper, Logger, MappingResolver);
 
@@ -189,14 +159,8 @@
             CreateTestData(false, 10);
             CreateTestData(true, 5);
 
-<<<<<<< HEAD
-            var provider = CreateUowProvider();
-            var unitOfWork = provider.GetUnitOfWork();
-            using (var repo = new TaskRepository(unitOfWork, CacheHelper, Logger, MappingResolver))
-=======
-            var provider = new NPocoUnitOfWorkProvider(Logger);
-            using (var unitOfWork = provider.CreateUnitOfWork())
->>>>>>> 04ae4794
+            var provider = CreateUowProvider();
+            using (var unitOfWork = provider.CreateUnitOfWork())
             {
                 var repo = new TaskRepository(unitOfWork, CacheHelper, Logger, MappingResolver);
 
@@ -211,14 +175,8 @@
             CreateTestData(false, 10, -20);
             CreateTestData(false, 5, -21);
 
-<<<<<<< HEAD
-            var provider = CreateUowProvider();
-            var unitOfWork = provider.GetUnitOfWork();
-            using (var repo = new TaskRepository(unitOfWork, CacheHelper, Logger, MappingResolver))
-=======
-            var provider = new NPocoUnitOfWorkProvider(Logger);
-            using (var unitOfWork = provider.CreateUnitOfWork())
->>>>>>> 04ae4794
+            var provider = CreateUowProvider();
+            using (var unitOfWork = provider.CreateUnitOfWork())
             {
                 var repo = new TaskRepository(unitOfWork, CacheHelper, Logger, MappingResolver);
 
@@ -233,14 +191,8 @@
             CreateTestData(false, 10);
             CreateTestData(true, 5);
 
-<<<<<<< HEAD
-            var provider = CreateUowProvider();
-            var unitOfWork = provider.GetUnitOfWork();
-            using (var repo = new TaskRepository(unitOfWork, CacheHelper, Logger, MappingResolver))
-=======
-            var provider = new NPocoUnitOfWorkProvider(Logger);
-            using (var unitOfWork = provider.CreateUnitOfWork())
->>>>>>> 04ae4794
+            var provider = CreateUowProvider();
+            using (var unitOfWork = provider.CreateUnitOfWork())
             {
                 var repo = new TaskRepository(unitOfWork, CacheHelper, Logger, MappingResolver);
 
@@ -251,14 +203,8 @@
 
         private void CreateTestData(bool closed, int count, int entityId = -1)
         {
-<<<<<<< HEAD
-            var provider = CreateUowProvider();
-            var unitOfWork = provider.GetUnitOfWork();
-            using (var repo = new TaskRepository(unitOfWork, CacheHelper, Logger, MappingResolver))
-=======
-            var provider = new NPocoUnitOfWorkProvider(Logger);
-            using (var unitOfWork = provider.CreateUnitOfWork())
->>>>>>> 04ae4794
+            var provider = CreateUowProvider();
+            using (var unitOfWork = provider.CreateUnitOfWork())
             {
                 var repo = new TaskRepository(unitOfWork, CacheHelper, Logger, MappingResolver);
 
