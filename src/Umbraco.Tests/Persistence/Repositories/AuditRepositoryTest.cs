﻿using System.Linq;
using NUnit.Framework;
<<<<<<< HEAD
using Umbraco.Core.Cache;
=======
using Umbraco.Core.Composing;
>>>>>>> 69f4f0c8
using Umbraco.Core.Models;
using Umbraco.Core.Persistence;
using Umbraco.Core.Persistence.DatabaseModelDefinitions;
using Umbraco.Core.Persistence.Dtos;
using Umbraco.Core.Persistence.Querying;
using Umbraco.Core.Persistence.Repositories;
using Umbraco.Core.Persistence.Repositories.Implement;
using Umbraco.Core.Scoping;
using Umbraco.Core.Logging;
using Umbraco.Tests.TestHelpers;
using Umbraco.Tests.Testing;

namespace Umbraco.Tests.Persistence.Repositories
{
    [TestFixture]
    [UmbracoTest(Database = UmbracoTestOptions.Database.NewSchemaPerTest, Logger = UmbracoTestOptions.Logger.Console)]
    public class AuditRepositoryTest : TestWithDatabaseBase
    {

        [Test]
        public void Can_Add_Audit_Entry()
        {
            var sp = TestObjects.GetScopeProvider(Logger);
            using (var scope = sp.CreateScope())
            {
<<<<<<< HEAD
                var repo = new AuditRepository((IScopeAccessor) sp, Logger);
                repo.Save(new AuditItem(-1, "This is a System audit trail", AuditType.System, 0));
=======
                var repo = new AuditRepository((IScopeAccessor) sp, CacheHelper, Logger);
                repo.Save(new AuditItem(-1, "This is a System audit trail", AuditType.System, -1));
>>>>>>> 69f4f0c8

                var dtos = scope.Database.Fetch<LogDto>("WHERE id > -1");

                Assert.That(dtos.Any(), Is.True);
                Assert.That(dtos.First().Comment, Is.EqualTo("This is a System audit trail"));
            }
        }

        [Test]
        public void Get_Paged_Items()
        {
            var sp = TestObjects.GetScopeProvider(Logger);
            using (var scope = sp.CreateScope())
            {
                var repo = new AuditRepository((IScopeAccessor) sp, Logger);

                for (var i = 0; i < 100; i++)
                {
                    repo.Save(new AuditItem(i, $"Content {i} created", AuditType.New, -1));
                    repo.Save(new AuditItem(i, $"Content {i} published", AuditType.Publish, -1));
                }

                scope.Complete();
            }

            using (var scope = sp.CreateScope())
            {
                var repo = new AuditRepository((IScopeAccessor) sp, Logger);

                var page = repo.GetPagedResultsByQuery(sp.SqlContext.Query<IAuditItem>(), 0, 10, out var total, Direction.Descending, null, null);

                Assert.AreEqual(10, page.Count());
                Assert.AreEqual(200, total);
            }
        }

        [Test]
        public void Get_Paged_Items_By_User_Id_With_Query_And_Filter()
        {
            var sp = TestObjects.GetScopeProvider(Logger);
            using (var scope = sp.CreateScope())
            {
                var repo = new AuditRepository((IScopeAccessor)sp, CacheHelper, Logger);

                for (var i = 0; i < 100; i++)
                {
                    repo.Save(new AuditItem(i, $"Content {i} created", AuditType.New, -1));
                    repo.Save(new AuditItem(i, $"Content {i} published", AuditType.Publish, -1));
                }

                scope.Complete();
            }

            using (var scope = sp.CreateScope())
            {
                var repo = new AuditRepository((IScopeAccessor)sp, CacheHelper, Logger);

                var query = sp.SqlContext.Query<IAuditItem>().Where(x => x.UserId == -1);

                try
                {
                    scope.Database.AsUmbracoDatabase().EnableSqlTrace = true;
                    scope.Database.AsUmbracoDatabase().EnableSqlCount = true;

                    var page = repo.GetPagedResultsByQuery(query, 0, 10, out var total, Direction.Descending,
                            new[] { AuditType.Publish },
                            sp.SqlContext.Query<IAuditItem>().Where(x => x.UserId > -2));

                    Assert.AreEqual(10, page.Count());
                    Assert.AreEqual(100, total);
                }
                finally
                {
                    scope.Database.AsUmbracoDatabase().EnableSqlTrace = false;
                    scope.Database.AsUmbracoDatabase().EnableSqlCount = false;
                }
            }
        }

        [Test]
        public void Get_Paged_Items_With_AuditType_Filter()
        {
            var sp = TestObjects.GetScopeProvider(Logger);
            using (var scope = sp.CreateScope())
            {
                var repo = new AuditRepository((IScopeAccessor) sp, Logger);

                for (var i = 0; i < 100; i++)
                {
                    repo.Save(new AuditItem(i, $"Content {i} created", AuditType.New, -1));
                    repo.Save(new AuditItem(i, $"Content {i} published", AuditType.Publish, -1));
                }

                scope.Complete();
            }

            using (var scope = sp.CreateScope())
            {
                var repo = new AuditRepository((IScopeAccessor) sp, Logger);

                var page = repo.GetPagedResultsByQuery(sp.SqlContext.Query<IAuditItem>(), 0, 9, out var total, Direction.Descending,
                        new[] {AuditType.Publish}, null)
                    .ToArray();

                Assert.AreEqual(9, page.Length);
                Assert.IsTrue(page.All(x => x.AuditType == AuditType.Publish));
                Assert.AreEqual(100, total);
            }
        }

        [Test]
        public void Get_Paged_Items_With_Custom_Filter()
        {
            var sp = TestObjects.GetScopeProvider(Logger);
            using (var scope = sp.CreateScope())
            {
                var repo = new AuditRepository((IScopeAccessor) sp, Logger);

                for (var i = 0; i < 100; i++)
                {
                    repo.Save(new AuditItem(i, "Content created", AuditType.New, -1));
                    repo.Save(new AuditItem(i, "Content published", AuditType.Publish, -1));
                }

                scope.Complete();
            }

            using (var scope = sp.CreateScope())
            {
                var repo = new AuditRepository((IScopeAccessor) sp, Logger);

                var page = repo.GetPagedResultsByQuery(sp.SqlContext.Query<IAuditItem>(), 0, 8, out var total, Direction.Descending,
                        null, sp.SqlContext.Query<IAuditItem>().Where(item => item.Comment == "Content created"))
                    .ToArray();

                Assert.AreEqual(8, page.Length);
                Assert.IsTrue(page.All(x => x.Comment == "Content created"));
                Assert.AreEqual(100, total);
            }
        }
    }
}<|MERGE_RESOLUTION|>--- conflicted
+++ resolved
@@ -1,10 +1,5 @@
 ﻿using System.Linq;
 using NUnit.Framework;
-<<<<<<< HEAD
-using Umbraco.Core.Cache;
-=======
-using Umbraco.Core.Composing;
->>>>>>> 69f4f0c8
 using Umbraco.Core.Models;
 using Umbraco.Core.Persistence;
 using Umbraco.Core.Persistence.DatabaseModelDefinitions;
@@ -30,13 +25,8 @@
             var sp = TestObjects.GetScopeProvider(Logger);
             using (var scope = sp.CreateScope())
             {
-<<<<<<< HEAD
                 var repo = new AuditRepository((IScopeAccessor) sp, Logger);
-                repo.Save(new AuditItem(-1, "This is a System audit trail", AuditType.System, 0));
-=======
-                var repo = new AuditRepository((IScopeAccessor) sp, CacheHelper, Logger);
                 repo.Save(new AuditItem(-1, "This is a System audit trail", AuditType.System, -1));
->>>>>>> 69f4f0c8
 
                 var dtos = scope.Database.Fetch<LogDto>("WHERE id > -1");
 
