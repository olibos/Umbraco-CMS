--- conflicted
+++ resolved
@@ -1,511 +1,508 @@
-﻿using System;
-using System.Collections.Generic;
-using System.Linq;
-using NUnit.Framework;
-using Umbraco.Core;
-using Umbraco.Core.Models;
-using Umbraco.Core.Models.Rdbms;
-using Umbraco.Core.Persistence;
-using Umbraco.Core.Persistence.Caching;
-using Umbraco.Core.Persistence.Mappers;
-using Umbraco.Core.Persistence.Querying;
-using Umbraco.Core.Persistence.Repositories;
-using Umbraco.Core.Persistence.UnitOfWork;
-using Umbraco.Tests.TestHelpers;
-using Umbraco.Tests.TestHelpers.Entities;
-using umbraco.editorControls.tinyMCE3;
-using umbraco.interfaces;
-
-namespace Umbraco.Tests.Persistence.Repositories
-{
-    [TestFixture]
-    public class ContentRepositoryTest : BaseDatabaseFactoryTest
-    {
-        [SetUp]
-        public override void Initialize()
-        {
-            base.Initialize();
-
-            CreateTestData();
-        }
-
-        [TearDown]
-        public override void TearDown()
-        {
-            base.TearDown();
-        }
-
-        private ContentRepository CreateRepository(IDatabaseUnitOfWork unitOfWork, out ContentTypeRepository contentTypeRepository)
-        {
-            var templateRepository = new TemplateRepository(unitOfWork, NullCacheProvider.Current);
-            var tagRepository = new TagsRepository(unitOfWork, NullCacheProvider.Current);
-            contentTypeRepository = new ContentTypeRepository(unitOfWork, NullCacheProvider.Current, templateRepository);
-<<<<<<< HEAD
-            var repository = new ContentRepository(unitOfWork, NullCacheProvider.Current, contentTypeRepository, templateRepository, tagRepository);
-=======
-            var repository = new ContentRepository(unitOfWork, NullCacheProvider.Current, contentTypeRepository, templateRepository, CacheHelper.CreateDisabledCacheHelper());
->>>>>>> 0a80c399
-            return repository;
-        }
-
-        [Test]
-        public void Ensures_Permissions_Are_Set_If_Parent_Entity_Permissions_Exist()
-        {
-            // Arrange
-            var provider = new PetaPocoUnitOfWorkProvider();
-            var unitOfWork = provider.GetUnitOfWork();
-
-            ContentTypeRepository contentTypeRepository;
-            using (var repository = CreateRepository(unitOfWork, out contentTypeRepository))
-            {
-                var contentType = MockedContentTypes.CreateSimpleContentType("umbTextpage", "Textpage");
-                contentType.AllowedContentTypes = new List<ContentTypeSort>
-                {
-                    new ContentTypeSort
-                        {
-                            Alias = contentType.Alias,
-                            Id = new Lazy<int>(() => contentType.Id),
-                            SortOrder = 0
-                        }
-                };
-                var parentPage = MockedContent.CreateSimpleContent(contentType);
-                contentTypeRepository.AddOrUpdate(contentType);
-                repository.AddOrUpdate(parentPage);
-                unitOfWork.Commit();
-
-                // Act
-                repository.AssignEntityPermissions(parentPage, 'A', new object[] { 0 });
-                var childPage = MockedContent.CreateSimpleContent(contentType, "child", parentPage);
-                repository.AddOrUpdate(childPage);
-                unitOfWork.Commit();
-
-                // Assert
-                var permissions = repository.GetPermissionsForEntity(childPage.Id);
-                Assert.AreEqual(1, permissions.Count());
-                Assert.AreEqual("A", permissions.Single().AssignedPermissions.First());
-            }
-
-        }
-
-        [Test]
-        public void Can_Instantiate_Repository_From_Resolver()
-        {
-            // Arrange
-            var provider = new PetaPocoUnitOfWorkProvider();
-            var unitOfWork = provider.GetUnitOfWork();
-
-            // Act
-            var repository = RepositoryResolver.Current.ResolveByType<IContentRepository>(unitOfWork);
-
-            // Assert
-            Assert.That(repository, Is.Not.Null);
-        }
-
-        [Test]
-        public void Can_Perform_Add_On_ContentRepository()
-        {
-            // Arrange
-            var provider = new PetaPocoUnitOfWorkProvider();
-            var unitOfWork = provider.GetUnitOfWork();
-            ContentTypeRepository contentTypeRepository;
-            using (var repository = CreateRepository(unitOfWork, out contentTypeRepository))
-            {
-                ContentType contentType = MockedContentTypes.CreateSimpleContentType("umbTextpage", "Textpage");
-                Content textpage = MockedContent.CreateSimpleContent(contentType);
-
-                // Act
-                contentTypeRepository.AddOrUpdate(contentType);
-                repository.AddOrUpdate(textpage);
-                unitOfWork.Commit();
-
-                // Assert
-                Assert.That(contentType.HasIdentity, Is.True);
-                Assert.That(textpage.HasIdentity, Is.True);
-            }
-        }
-
-        //Covers issue U4-2791 and U4-2607
-        [Test]
-        public void Can_Save_Content_With_AtSign_In_Name_On_ContentRepository()
-        {
-            // Arrange
-            var provider = new PetaPocoUnitOfWorkProvider();
-            var unitOfWork = provider.GetUnitOfWork();
-            ContentTypeRepository contentTypeRepository;
-            using (var repository = CreateRepository(unitOfWork, out contentTypeRepository))
-            {
-                var contentType = MockedContentTypes.CreateSimpleContentType("umbTextpage", "Textpage");
-                contentTypeRepository.AddOrUpdate(contentType);
-                unitOfWork.Commit();
-
-                var textpage = MockedContent.CreateSimpleContent(contentType, "test@umbraco.org", -1);
-                var anotherTextpage = MockedContent.CreateSimpleContent(contentType, "@lightgiants", -1);
-
-                // Act
-
-                repository.AddOrUpdate(textpage);
-                repository.AddOrUpdate(anotherTextpage);
-                unitOfWork.Commit();
-
-                // Assert
-                Assert.That(contentType.HasIdentity, Is.True);
-                Assert.That(textpage.HasIdentity, Is.True);
-
-                var content = repository.Get(textpage.Id);
-                Assert.That(content.Name, Is.EqualTo(textpage.Name));
-
-                var content2 = repository.Get(anotherTextpage.Id);
-                Assert.That(content2.Name, Is.EqualTo(anotherTextpage.Name));
-            }
-        }
-
-        [Test]
-        public void Can_Perform_Multiple_Adds_On_ContentRepository()
-        {
-            // Arrange
-            var provider = new PetaPocoUnitOfWorkProvider();
-            var unitOfWork = provider.GetUnitOfWork();
-            ContentTypeRepository contentTypeRepository;
-            using (var repository = CreateRepository(unitOfWork, out contentTypeRepository))
-            {
-                ContentType contentType = MockedContentTypes.CreateSimpleContentType("umbTextpage", "Textpage");
-                Content textpage = MockedContent.CreateSimpleContent(contentType);
-
-                // Act
-                contentTypeRepository.AddOrUpdate(contentType);
-                repository.AddOrUpdate(textpage);
-                unitOfWork.Commit();
-
-                Content subpage = MockedContent.CreateSimpleContent(contentType, "Text Page 1", textpage.Id);
-                repository.AddOrUpdate(subpage);
-                unitOfWork.Commit();
-
-                // Assert
-                Assert.That(contentType.HasIdentity, Is.True);
-                Assert.That(textpage.HasIdentity, Is.True);
-                Assert.That(subpage.HasIdentity, Is.True);
-                Assert.That(textpage.Id, Is.EqualTo(subpage.ParentId));
-            }
-
-        }
-
-        [Test]
-        public void Can_Perform_Multiple_Adds_On_ContentRepository_With_RepositoryResolver()
-        {
-            // Arrange
-            var provider = new PetaPocoUnitOfWorkProvider();
-            var unitOfWork = provider.GetUnitOfWork();
-            ContentTypeRepository contentTypeRepository;
-            using (var repository = CreateRepository(unitOfWork, out contentTypeRepository))
-            {
-                ContentType contentType = MockedContentTypes.CreateSimpleContentType("umbTextpage", "Textpage");
-                Content textpage = MockedContent.CreateSimpleContent(contentType);
-
-                // Act
-                contentTypeRepository.AddOrUpdate(contentType);
-                repository.AddOrUpdate(textpage);
-                unitOfWork.Commit();
-
-                var repository2 = RepositoryResolver.Current.ResolveByType<IContentRepository>(unitOfWork);
-                Content subpage = MockedContent.CreateSimpleContent(contentType, "Text Page 1", textpage.Id);
-                repository2.AddOrUpdate(subpage);
-                unitOfWork.Commit();
-
-                // Assert
-                Assert.That(contentType.HasIdentity, Is.True);
-                Assert.That(textpage.HasIdentity, Is.True);
-                Assert.That(subpage.HasIdentity, Is.True);
-                Assert.That(textpage.Id, Is.EqualTo(subpage.ParentId));
-            }
-        }
-
-        [Test]
-        public void Can_Verify_Fresh_Entity_Is_Not_Dirty()
-        {
-            // Arrange
-            var provider = new PetaPocoUnitOfWorkProvider();
-            var unitOfWork = provider.GetUnitOfWork();
-            ContentTypeRepository contentTypeRepository;
-            using (var repository = CreateRepository(unitOfWork, out contentTypeRepository))
-            {
-                // Act
-                var content = repository.Get(NodeDto.NodeIdSeed + 3);
-                bool dirty = ((Content)content).IsDirty();
-
-                // Assert
-                Assert.That(dirty, Is.False);
-            }
-        }
-
-        [Test]
-        public void Can_Perform_Update_On_ContentRepository()
-        {
-            // Arrange
-            var provider = new PetaPocoUnitOfWorkProvider();
-            var unitOfWork = provider.GetUnitOfWork();
-            ContentTypeRepository contentTypeRepository;
-            using (var repository = CreateRepository(unitOfWork, out contentTypeRepository))
-            {
-                // Act
-                var content = repository.Get(NodeDto.NodeIdSeed + 2);
-                content.Name = "About 2";
-                repository.AddOrUpdate(content);
-                unitOfWork.Commit();
-                var updatedContent = repository.Get(NodeDto.NodeIdSeed + 2);
-
-                // Assert
-                Assert.That(updatedContent.Id, Is.EqualTo(content.Id));
-                Assert.That(updatedContent.Name, Is.EqualTo(content.Name));
-            }
-
-        }
-
-        [Test]
-        public void Can_Perform_Delete_On_ContentRepository()
-        {
-            // Arrange
-            var provider = new PetaPocoUnitOfWorkProvider();
-            var unitOfWork = provider.GetUnitOfWork();
-            ContentTypeRepository contentTypeRepository;
-            using (var repository = CreateRepository(unitOfWork, out contentTypeRepository))
-            {
-                var contentType = contentTypeRepository.Get(NodeDto.NodeIdSeed);
-                var content = new Content("Textpage 2 Child Node", NodeDto.NodeIdSeed + 3, contentType);
-                content.CreatorId = 0;
-                content.WriterId = 0;
-
-                // Act
-                repository.AddOrUpdate(content);
-                unitOfWork.Commit();
-                var id = content.Id;
-
-                var repository2 = RepositoryResolver.Current.ResolveByType<IContentRepository>(unitOfWork);
-                repository2.Delete(content);
-                unitOfWork.Commit();
-
-                var content1 = repository2.Get(id);
-
-                // Assert
-                Assert.That(content1, Is.Null);
-            }
-        }
-
-        [Test]
-        public void Can_Perform_Get_On_ContentRepository()
-        {
-            // Arrange
-            var provider = new PetaPocoUnitOfWorkProvider();
-            var unitOfWork = provider.GetUnitOfWork();
-            ContentTypeRepository contentTypeRepository;
-            using (var repository = CreateRepository(unitOfWork, out contentTypeRepository))
-            {
-                // Act
-                var content = repository.Get(NodeDto.NodeIdSeed + 3);
-
-                // Assert
-                Assert.That(content.Id, Is.EqualTo(NodeDto.NodeIdSeed + 3));
-                Assert.That(content.CreateDate, Is.GreaterThan(DateTime.MinValue));
-                Assert.That(content.UpdateDate, Is.GreaterThan(DateTime.MinValue));
-                Assert.That(content.ParentId, Is.Not.EqualTo(0));
-                Assert.That(content.Name, Is.EqualTo("Text Page 2"));
-                Assert.That(content.SortOrder, Is.EqualTo(1));
-                Assert.That(content.Version, Is.Not.EqualTo(Guid.Empty));
-                Assert.That(content.ContentTypeId, Is.EqualTo(NodeDto.NodeIdSeed));
-                Assert.That(content.Path, Is.Not.Empty);
-                Assert.That(content.Properties.Any(), Is.True);
-            }
-        }
-
-        [Test]
-        public void Can_Perform_GetByQuery_On_ContentRepository()
-        {
-            // Arrange
-            var provider = new PetaPocoUnitOfWorkProvider();
-            var unitOfWork = provider.GetUnitOfWork();
-            ContentTypeRepository contentTypeRepository;
-            using (var repository = CreateRepository(unitOfWork, out contentTypeRepository))
-            {
-                // Act
-                var query = Query<IContent>.Builder.Where(x => x.Level == 2);
-                var result = repository.GetByQuery(query);
-
-                // Assert
-                Assert.That(result.Count(), Is.GreaterThanOrEqualTo(2));
-            }
-        }
-
-        [Test]
-        public void Can_Perform_GetAll_By_Param_Ids_On_ContentRepository()
-        {
-            // Arrange
-            var provider = new PetaPocoUnitOfWorkProvider();
-            var unitOfWork = provider.GetUnitOfWork();
-            ContentTypeRepository contentTypeRepository;
-            using (var repository = CreateRepository(unitOfWork, out contentTypeRepository))
-            {
-                // Act
-                var contents = repository.GetAll(NodeDto.NodeIdSeed + 2, NodeDto.NodeIdSeed + 3);
-
-                // Assert
-                Assert.That(contents, Is.Not.Null);
-                Assert.That(contents.Any(), Is.True);
-                Assert.That(contents.Count(), Is.EqualTo(2));
-            }
-        }
-
-        [Test]
-        public void Can_Perform_GetAll_On_ContentRepository()
-        {
-            // Arrange
-            var provider = new PetaPocoUnitOfWorkProvider();
-            var unitOfWork = provider.GetUnitOfWork();
-            ContentTypeRepository contentTypeRepository;
-            using (var repository = CreateRepository(unitOfWork, out contentTypeRepository))
-            {
-                // Act
-                var contents = repository.GetAll();
-
-                // Assert
-                Assert.That(contents, Is.Not.Null);
-                Assert.That(contents.Any(), Is.True);
-                Assert.That(contents.Count(), Is.GreaterThanOrEqualTo(4));
-            }
-
-
-        }
-
-        [Test]
-        public void Can_Perform_Exists_On_ContentRepository()
-        {
-            // Arrange
-            var provider = new PetaPocoUnitOfWorkProvider();
-            var unitOfWork = provider.GetUnitOfWork();
-            ContentTypeRepository contentTypeRepository;
-            using (var repository = CreateRepository(unitOfWork, out contentTypeRepository))
-            {
-                // Act
-                var exists = repository.Exists(NodeDto.NodeIdSeed + 1);
-
-                // Assert
-                Assert.That(exists, Is.True);
-            }
-
-
-        }
-
-        [Test]
-        public void Can_Perform_Count_On_ContentRepository()
-        {
-            // Arrange
-            var provider = new PetaPocoUnitOfWorkProvider();
-            var unitOfWork = provider.GetUnitOfWork();
-            ContentTypeRepository contentTypeRepository;
-            using (var repository = CreateRepository(unitOfWork, out contentTypeRepository))
-            {
-                // Act
-                int level = 2;
-                var query = Query<IContent>.Builder.Where(x => x.Level == level);
-                var result = repository.Count(query);
-
-                // Assert
-                Assert.That(result, Is.GreaterThanOrEqualTo(2));
-            }
-        }
-
-        [Test]
-        public void Can_Verify_Keys_Set()
-        {
-            // Arrange
-            var provider = new PetaPocoUnitOfWorkProvider();
-            var unitOfWork = provider.GetUnitOfWork();
-            ContentTypeRepository contentTypeRepository;
-            using (var repository = CreateRepository(unitOfWork, out contentTypeRepository))
-            {
-                // Act
-                var textpage = repository.Get(NodeDto.NodeIdSeed + 1);
-                var subpage = repository.Get(NodeDto.NodeIdSeed + 2);
-                var trashed = repository.Get(NodeDto.NodeIdSeed + 4);
-
-                // Assert
-                Assert.That(textpage.Key.ToString().ToUpper(), Is.EqualTo("B58B3AD4-62C2-4E27-B1BE-837BD7C533E0"));
-                Assert.That(subpage.Key.ToString().ToUpper(), Is.EqualTo("FF11402B-7E53-4654-81A7-462AC2108059"));
-                Assert.That(trashed.Key, Is.Not.EqualTo(Guid.Empty));
-            }
-        }
-
-        [Test]
-        public void Can_Get_Content_By_Guid_Key()
-        {
-            // Arrange
-            var provider = new PetaPocoUnitOfWorkProvider();
-            var unitOfWork = provider.GetUnitOfWork();
-            ContentTypeRepository contentTypeRepository;
-            using (var repository = CreateRepository(unitOfWork, out contentTypeRepository))
-            {
-                // Act
-                var query = Query<IContent>.Builder.Where(x => x.Key == new Guid("B58B3AD4-62C2-4E27-B1BE-837BD7C533E0"));
-                var content = repository.GetByQuery(query).SingleOrDefault();
-
-                // Assert
-                Assert.That(content, Is.Not.Null);
-                Assert.That(content.Id, Is.EqualTo(NodeDto.NodeIdSeed + 1));
-            }
-
-        }
-
-        [Test]
-        public void Can_Create_Different_Language_Version()
-        {
-            // Arrange
-            var provider = new PetaPocoUnitOfWorkProvider();
-            var unitOfWork = provider.GetUnitOfWork();
-            ContentTypeRepository contentTypeRepository;
-            using (var repository = CreateRepository(unitOfWork, out contentTypeRepository))
-            {
-                var content = repository.Get(NodeDto.NodeIdSeed + 2);
-
-                // Act
-                content.Language = "da-DK";
-                content.Name = "Tekst Side 1";
-                repository.AddOrUpdate(content);
-                unitOfWork.Commit();
-
-                var latest = repository.Get(NodeDto.NodeIdSeed + 2);
-                var english = repository.GetByLanguage(NodeDto.NodeIdSeed + 2, "en-US");
-                var danish = repository.GetByLanguage(NodeDto.NodeIdSeed + 2, "da-DK");
-
-                // Assert
-                Assert.That(latest.Name, Is.EqualTo("Tekst Side 1"));
-                Assert.That(english.Name, Is.EqualTo("Text Page 1"));
-                Assert.That(danish.Name, Is.EqualTo("Tekst Side 1"));
-            }
-        }
-
-        public void CreateTestData()
-        {
-            //Create and Save ContentType "umbTextpage" -> (NodeDto.NodeIdSeed)
-            ContentType contentType = MockedContentTypes.CreateSimpleContentType("umbTextpage", "Textpage");
-            contentType.Key = new Guid("1D3A8E6E-2EA9-4CC1-B229-1AEE19821522");
-            ServiceContext.ContentTypeService.Save(contentType);
-
-            //Create and Save Content "Homepage" based on "umbTextpage" -> (NodeDto.NodeIdSeed + 1)
-            Content textpage = MockedContent.CreateSimpleContent(contentType);
-            textpage.Key = new Guid("B58B3AD4-62C2-4E27-B1BE-837BD7C533E0");
-            ServiceContext.ContentService.Save(textpage, 0);
-
-            //Create and Save Content "Text Page 1" based on "umbTextpage" -> (NodeDto.NodeIdSeed + 2)
-            Content subpage = MockedContent.CreateSimpleContent(contentType, "Text Page 1", textpage.Id);
-            subpage.Key = new Guid("FF11402B-7E53-4654-81A7-462AC2108059");
-            ServiceContext.ContentService.Save(subpage, 0);
-
-            //Create and Save Content "Text Page 1" based on "umbTextpage" -> (NodeDto.NodeIdSeed + 3)
-            Content subpage2 = MockedContent.CreateSimpleContent(contentType, "Text Page 2", textpage.Id);
-            ServiceContext.ContentService.Save(subpage2, 0);
-
-            //Create and Save Content "Text Page Deleted" based on "umbTextpage" -> (NodeDto.NodeIdSeed + 4)
-            Content trashed = MockedContent.CreateSimpleContent(contentType, "Text Page Deleted", -20);
-            trashed.Trashed = true;
-            ServiceContext.ContentService.Save(trashed, 0);
-        }
-    }
+﻿using System;
+using System.Collections.Generic;
+using System.Linq;
+using NUnit.Framework;
+using Umbraco.Core;
+using Umbraco.Core.Models;
+using Umbraco.Core.Models.Rdbms;
+using Umbraco.Core.Persistence;
+using Umbraco.Core.Persistence.Caching;
+using Umbraco.Core.Persistence.Mappers;
+using Umbraco.Core.Persistence.Querying;
+using Umbraco.Core.Persistence.Repositories;
+using Umbraco.Core.Persistence.UnitOfWork;
+using Umbraco.Tests.TestHelpers;
+using Umbraco.Tests.TestHelpers.Entities;
+using umbraco.editorControls.tinyMCE3;
+using umbraco.interfaces;
+
+namespace Umbraco.Tests.Persistence.Repositories
+{
+    [TestFixture]
+    public class ContentRepositoryTest : BaseDatabaseFactoryTest
+    {
+        [SetUp]
+        public override void Initialize()
+        {
+            base.Initialize();
+
+            CreateTestData();
+        }
+
+        [TearDown]
+        public override void TearDown()
+        {
+            base.TearDown();
+        }
+
+        private ContentRepository CreateRepository(IDatabaseUnitOfWork unitOfWork, out ContentTypeRepository contentTypeRepository)
+        {
+            var templateRepository = new TemplateRepository(unitOfWork, NullCacheProvider.Current);
+            var tagRepository = new TagsRepository(unitOfWork, NullCacheProvider.Current);
+            contentTypeRepository = new ContentTypeRepository(unitOfWork, NullCacheProvider.Current, templateRepository);
+            var repository = new ContentRepository(unitOfWork, NullCacheProvider.Current, contentTypeRepository, templateRepository, CacheHelper.CreateDisabledCacheHelper());
+            var repository = new ContentRepository(unitOfWork, NullCacheProvider.Current, contentTypeRepository, templateRepository, tagRepository);
+            return repository;
+        }
+
+        [Test]
+        public void Ensures_Permissions_Are_Set_If_Parent_Entity_Permissions_Exist()
+        {
+            // Arrange
+            var provider = new PetaPocoUnitOfWorkProvider();
+            var unitOfWork = provider.GetUnitOfWork();
+
+            ContentTypeRepository contentTypeRepository;
+            using (var repository = CreateRepository(unitOfWork, out contentTypeRepository))
+            {
+                var contentType = MockedContentTypes.CreateSimpleContentType("umbTextpage", "Textpage");
+                contentType.AllowedContentTypes = new List<ContentTypeSort>
+                {
+                    new ContentTypeSort
+                        {
+                            Alias = contentType.Alias,
+                            Id = new Lazy<int>(() => contentType.Id),
+                            SortOrder = 0
+                        }
+                };
+                var parentPage = MockedContent.CreateSimpleContent(contentType);
+                contentTypeRepository.AddOrUpdate(contentType);
+                repository.AddOrUpdate(parentPage);
+                unitOfWork.Commit();
+
+                // Act
+                repository.AssignEntityPermissions(parentPage, 'A', new object[] { 0 });
+                var childPage = MockedContent.CreateSimpleContent(contentType, "child", parentPage);
+                repository.AddOrUpdate(childPage);
+                unitOfWork.Commit();
+
+                // Assert
+                var permissions = repository.GetPermissionsForEntity(childPage.Id);
+                Assert.AreEqual(1, permissions.Count());
+                Assert.AreEqual("A", permissions.Single().AssignedPermissions.First());
+            }
+
+        }
+
+        [Test]
+        public void Can_Instantiate_Repository_From_Resolver()
+        {
+            // Arrange
+            var provider = new PetaPocoUnitOfWorkProvider();
+            var unitOfWork = provider.GetUnitOfWork();
+
+            // Act
+            var repository = RepositoryResolver.Current.ResolveByType<IContentRepository>(unitOfWork);
+
+            // Assert
+            Assert.That(repository, Is.Not.Null);
+        }
+
+        [Test]
+        public void Can_Perform_Add_On_ContentRepository()
+        {
+            // Arrange
+            var provider = new PetaPocoUnitOfWorkProvider();
+            var unitOfWork = provider.GetUnitOfWork();
+            ContentTypeRepository contentTypeRepository;
+            using (var repository = CreateRepository(unitOfWork, out contentTypeRepository))
+            {
+                ContentType contentType = MockedContentTypes.CreateSimpleContentType("umbTextpage", "Textpage");
+                Content textpage = MockedContent.CreateSimpleContent(contentType);
+
+                // Act
+                contentTypeRepository.AddOrUpdate(contentType);
+                repository.AddOrUpdate(textpage);
+                unitOfWork.Commit();
+
+                // Assert
+                Assert.That(contentType.HasIdentity, Is.True);
+                Assert.That(textpage.HasIdentity, Is.True);
+            }
+        }
+
+        //Covers issue U4-2791 and U4-2607
+        [Test]
+        public void Can_Save_Content_With_AtSign_In_Name_On_ContentRepository()
+        {
+            // Arrange
+            var provider = new PetaPocoUnitOfWorkProvider();
+            var unitOfWork = provider.GetUnitOfWork();
+            ContentTypeRepository contentTypeRepository;
+            using (var repository = CreateRepository(unitOfWork, out contentTypeRepository))
+            {
+                var contentType = MockedContentTypes.CreateSimpleContentType("umbTextpage", "Textpage");
+                contentTypeRepository.AddOrUpdate(contentType);
+                unitOfWork.Commit();
+
+                var textpage = MockedContent.CreateSimpleContent(contentType, "test@umbraco.org", -1);
+                var anotherTextpage = MockedContent.CreateSimpleContent(contentType, "@lightgiants", -1);
+
+                // Act
+
+                repository.AddOrUpdate(textpage);
+                repository.AddOrUpdate(anotherTextpage);
+                unitOfWork.Commit();
+
+                // Assert
+                Assert.That(contentType.HasIdentity, Is.True);
+                Assert.That(textpage.HasIdentity, Is.True);
+
+                var content = repository.Get(textpage.Id);
+                Assert.That(content.Name, Is.EqualTo(textpage.Name));
+
+                var content2 = repository.Get(anotherTextpage.Id);
+                Assert.That(content2.Name, Is.EqualTo(anotherTextpage.Name));
+            }
+        }
+
+        [Test]
+        public void Can_Perform_Multiple_Adds_On_ContentRepository()
+        {
+            // Arrange
+            var provider = new PetaPocoUnitOfWorkProvider();
+            var unitOfWork = provider.GetUnitOfWork();
+            ContentTypeRepository contentTypeRepository;
+            using (var repository = CreateRepository(unitOfWork, out contentTypeRepository))
+            {
+                ContentType contentType = MockedContentTypes.CreateSimpleContentType("umbTextpage", "Textpage");
+                Content textpage = MockedContent.CreateSimpleContent(contentType);
+
+                // Act
+                contentTypeRepository.AddOrUpdate(contentType);
+                repository.AddOrUpdate(textpage);
+                unitOfWork.Commit();
+
+                Content subpage = MockedContent.CreateSimpleContent(contentType, "Text Page 1", textpage.Id);
+                repository.AddOrUpdate(subpage);
+                unitOfWork.Commit();
+
+                // Assert
+                Assert.That(contentType.HasIdentity, Is.True);
+                Assert.That(textpage.HasIdentity, Is.True);
+                Assert.That(subpage.HasIdentity, Is.True);
+                Assert.That(textpage.Id, Is.EqualTo(subpage.ParentId));
+            }
+
+        }
+
+        [Test]
+        public void Can_Perform_Multiple_Adds_On_ContentRepository_With_RepositoryResolver()
+        {
+            // Arrange
+            var provider = new PetaPocoUnitOfWorkProvider();
+            var unitOfWork = provider.GetUnitOfWork();
+            ContentTypeRepository contentTypeRepository;
+            using (var repository = CreateRepository(unitOfWork, out contentTypeRepository))
+            {
+                ContentType contentType = MockedContentTypes.CreateSimpleContentType("umbTextpage", "Textpage");
+                Content textpage = MockedContent.CreateSimpleContent(contentType);
+
+                // Act
+                contentTypeRepository.AddOrUpdate(contentType);
+                repository.AddOrUpdate(textpage);
+                unitOfWork.Commit();
+
+                var repository2 = RepositoryResolver.Current.ResolveByType<IContentRepository>(unitOfWork);
+                Content subpage = MockedContent.CreateSimpleContent(contentType, "Text Page 1", textpage.Id);
+                repository2.AddOrUpdate(subpage);
+                unitOfWork.Commit();
+
+                // Assert
+                Assert.That(contentType.HasIdentity, Is.True);
+                Assert.That(textpage.HasIdentity, Is.True);
+                Assert.That(subpage.HasIdentity, Is.True);
+                Assert.That(textpage.Id, Is.EqualTo(subpage.ParentId));
+            }
+        }
+
+        [Test]
+        public void Can_Verify_Fresh_Entity_Is_Not_Dirty()
+        {
+            // Arrange
+            var provider = new PetaPocoUnitOfWorkProvider();
+            var unitOfWork = provider.GetUnitOfWork();
+            ContentTypeRepository contentTypeRepository;
+            using (var repository = CreateRepository(unitOfWork, out contentTypeRepository))
+            {
+                // Act
+                var content = repository.Get(NodeDto.NodeIdSeed + 3);
+                bool dirty = ((Content)content).IsDirty();
+
+                // Assert
+                Assert.That(dirty, Is.False);
+            }
+        }
+
+        [Test]
+        public void Can_Perform_Update_On_ContentRepository()
+        {
+            // Arrange
+            var provider = new PetaPocoUnitOfWorkProvider();
+            var unitOfWork = provider.GetUnitOfWork();
+            ContentTypeRepository contentTypeRepository;
+            using (var repository = CreateRepository(unitOfWork, out contentTypeRepository))
+            {
+                // Act
+                var content = repository.Get(NodeDto.NodeIdSeed + 2);
+                content.Name = "About 2";
+                repository.AddOrUpdate(content);
+                unitOfWork.Commit();
+                var updatedContent = repository.Get(NodeDto.NodeIdSeed + 2);
+
+                // Assert
+                Assert.That(updatedContent.Id, Is.EqualTo(content.Id));
+                Assert.That(updatedContent.Name, Is.EqualTo(content.Name));
+            }
+
+        }
+
+        [Test]
+        public void Can_Perform_Delete_On_ContentRepository()
+        {
+            // Arrange
+            var provider = new PetaPocoUnitOfWorkProvider();
+            var unitOfWork = provider.GetUnitOfWork();
+            ContentTypeRepository contentTypeRepository;
+            using (var repository = CreateRepository(unitOfWork, out contentTypeRepository))
+            {
+                var contentType = contentTypeRepository.Get(NodeDto.NodeIdSeed);
+                var content = new Content("Textpage 2 Child Node", NodeDto.NodeIdSeed + 3, contentType);
+                content.CreatorId = 0;
+                content.WriterId = 0;
+
+                // Act
+                repository.AddOrUpdate(content);
+                unitOfWork.Commit();
+                var id = content.Id;
+
+                var repository2 = RepositoryResolver.Current.ResolveByType<IContentRepository>(unitOfWork);
+                repository2.Delete(content);
+                unitOfWork.Commit();
+
+                var content1 = repository2.Get(id);
+
+                // Assert
+                Assert.That(content1, Is.Null);
+            }
+        }
+
+        [Test]
+        public void Can_Perform_Get_On_ContentRepository()
+        {
+            // Arrange
+            var provider = new PetaPocoUnitOfWorkProvider();
+            var unitOfWork = provider.GetUnitOfWork();
+            ContentTypeRepository contentTypeRepository;
+            using (var repository = CreateRepository(unitOfWork, out contentTypeRepository))
+            {
+                // Act
+                var content = repository.Get(NodeDto.NodeIdSeed + 3);
+
+                // Assert
+                Assert.That(content.Id, Is.EqualTo(NodeDto.NodeIdSeed + 3));
+                Assert.That(content.CreateDate, Is.GreaterThan(DateTime.MinValue));
+                Assert.That(content.UpdateDate, Is.GreaterThan(DateTime.MinValue));
+                Assert.That(content.ParentId, Is.Not.EqualTo(0));
+                Assert.That(content.Name, Is.EqualTo("Text Page 2"));
+                Assert.That(content.SortOrder, Is.EqualTo(1));
+                Assert.That(content.Version, Is.Not.EqualTo(Guid.Empty));
+                Assert.That(content.ContentTypeId, Is.EqualTo(NodeDto.NodeIdSeed));
+                Assert.That(content.Path, Is.Not.Empty);
+                Assert.That(content.Properties.Any(), Is.True);
+            }
+        }
+
+        [Test]
+        public void Can_Perform_GetByQuery_On_ContentRepository()
+        {
+            // Arrange
+            var provider = new PetaPocoUnitOfWorkProvider();
+            var unitOfWork = provider.GetUnitOfWork();
+            ContentTypeRepository contentTypeRepository;
+            using (var repository = CreateRepository(unitOfWork, out contentTypeRepository))
+            {
+                // Act
+                var query = Query<IContent>.Builder.Where(x => x.Level == 2);
+                var result = repository.GetByQuery(query);
+
+                // Assert
+                Assert.That(result.Count(), Is.GreaterThanOrEqualTo(2));
+            }
+        }
+
+        [Test]
+        public void Can_Perform_GetAll_By_Param_Ids_On_ContentRepository()
+        {
+            // Arrange
+            var provider = new PetaPocoUnitOfWorkProvider();
+            var unitOfWork = provider.GetUnitOfWork();
+            ContentTypeRepository contentTypeRepository;
+            using (var repository = CreateRepository(unitOfWork, out contentTypeRepository))
+            {
+                // Act
+                var contents = repository.GetAll(NodeDto.NodeIdSeed + 2, NodeDto.NodeIdSeed + 3);
+
+                // Assert
+                Assert.That(contents, Is.Not.Null);
+                Assert.That(contents.Any(), Is.True);
+                Assert.That(contents.Count(), Is.EqualTo(2));
+            }
+        }
+
+        [Test]
+        public void Can_Perform_GetAll_On_ContentRepository()
+        {
+            // Arrange
+            var provider = new PetaPocoUnitOfWorkProvider();
+            var unitOfWork = provider.GetUnitOfWork();
+            ContentTypeRepository contentTypeRepository;
+            using (var repository = CreateRepository(unitOfWork, out contentTypeRepository))
+            {
+                // Act
+                var contents = repository.GetAll();
+
+                // Assert
+                Assert.That(contents, Is.Not.Null);
+                Assert.That(contents.Any(), Is.True);
+                Assert.That(contents.Count(), Is.GreaterThanOrEqualTo(4));
+            }
+
+
+        }
+
+        [Test]
+        public void Can_Perform_Exists_On_ContentRepository()
+        {
+            // Arrange
+            var provider = new PetaPocoUnitOfWorkProvider();
+            var unitOfWork = provider.GetUnitOfWork();
+            ContentTypeRepository contentTypeRepository;
+            using (var repository = CreateRepository(unitOfWork, out contentTypeRepository))
+            {
+                // Act
+                var exists = repository.Exists(NodeDto.NodeIdSeed + 1);
+
+                // Assert
+                Assert.That(exists, Is.True);
+            }
+
+
+        }
+
+        [Test]
+        public void Can_Perform_Count_On_ContentRepository()
+        {
+            // Arrange
+            var provider = new PetaPocoUnitOfWorkProvider();
+            var unitOfWork = provider.GetUnitOfWork();
+            ContentTypeRepository contentTypeRepository;
+            using (var repository = CreateRepository(unitOfWork, out contentTypeRepository))
+            {
+                // Act
+                int level = 2;
+                var query = Query<IContent>.Builder.Where(x => x.Level == level);
+                var result = repository.Count(query);
+
+                // Assert
+                Assert.That(result, Is.GreaterThanOrEqualTo(2));
+            }
+        }
+
+        [Test]
+        public void Can_Verify_Keys_Set()
+        {
+            // Arrange
+            var provider = new PetaPocoUnitOfWorkProvider();
+            var unitOfWork = provider.GetUnitOfWork();
+            ContentTypeRepository contentTypeRepository;
+            using (var repository = CreateRepository(unitOfWork, out contentTypeRepository))
+            {
+                // Act
+                var textpage = repository.Get(NodeDto.NodeIdSeed + 1);
+                var subpage = repository.Get(NodeDto.NodeIdSeed + 2);
+                var trashed = repository.Get(NodeDto.NodeIdSeed + 4);
+
+                // Assert
+                Assert.That(textpage.Key.ToString().ToUpper(), Is.EqualTo("B58B3AD4-62C2-4E27-B1BE-837BD7C533E0"));
+                Assert.That(subpage.Key.ToString().ToUpper(), Is.EqualTo("FF11402B-7E53-4654-81A7-462AC2108059"));
+                Assert.That(trashed.Key, Is.Not.EqualTo(Guid.Empty));
+            }
+        }
+
+        [Test]
+        public void Can_Get_Content_By_Guid_Key()
+        {
+            // Arrange
+            var provider = new PetaPocoUnitOfWorkProvider();
+            var unitOfWork = provider.GetUnitOfWork();
+            ContentTypeRepository contentTypeRepository;
+            using (var repository = CreateRepository(unitOfWork, out contentTypeRepository))
+            {
+                // Act
+                var query = Query<IContent>.Builder.Where(x => x.Key == new Guid("B58B3AD4-62C2-4E27-B1BE-837BD7C533E0"));
+                var content = repository.GetByQuery(query).SingleOrDefault();
+
+                // Assert
+                Assert.That(content, Is.Not.Null);
+                Assert.That(content.Id, Is.EqualTo(NodeDto.NodeIdSeed + 1));
+            }
+
+        }
+
+        [Test]
+        public void Can_Create_Different_Language_Version()
+        {
+            // Arrange
+            var provider = new PetaPocoUnitOfWorkProvider();
+            var unitOfWork = provider.GetUnitOfWork();
+            ContentTypeRepository contentTypeRepository;
+            using (var repository = CreateRepository(unitOfWork, out contentTypeRepository))
+            {
+                var content = repository.Get(NodeDto.NodeIdSeed + 2);
+
+                // Act
+                content.Language = "da-DK";
+                content.Name = "Tekst Side 1";
+                repository.AddOrUpdate(content);
+                unitOfWork.Commit();
+
+                var latest = repository.Get(NodeDto.NodeIdSeed + 2);
+                var english = repository.GetByLanguage(NodeDto.NodeIdSeed + 2, "en-US");
+                var danish = repository.GetByLanguage(NodeDto.NodeIdSeed + 2, "da-DK");
+
+                // Assert
+                Assert.That(latest.Name, Is.EqualTo("Tekst Side 1"));
+                Assert.That(english.Name, Is.EqualTo("Text Page 1"));
+                Assert.That(danish.Name, Is.EqualTo("Tekst Side 1"));
+            }
+        }
+
+        public void CreateTestData()
+        {
+            //Create and Save ContentType "umbTextpage" -> (NodeDto.NodeIdSeed)
+            ContentType contentType = MockedContentTypes.CreateSimpleContentType("umbTextpage", "Textpage");
+            contentType.Key = new Guid("1D3A8E6E-2EA9-4CC1-B229-1AEE19821522");
+            ServiceContext.ContentTypeService.Save(contentType);
+
+            //Create and Save Content "Homepage" based on "umbTextpage" -> (NodeDto.NodeIdSeed + 1)
+            Content textpage = MockedContent.CreateSimpleContent(contentType);
+            textpage.Key = new Guid("B58B3AD4-62C2-4E27-B1BE-837BD7C533E0");
+            ServiceContext.ContentService.Save(textpage, 0);
+
+            //Create and Save Content "Text Page 1" based on "umbTextpage" -> (NodeDto.NodeIdSeed + 2)
+            Content subpage = MockedContent.CreateSimpleContent(contentType, "Text Page 1", textpage.Id);
+            subpage.Key = new Guid("FF11402B-7E53-4654-81A7-462AC2108059");
+            ServiceContext.ContentService.Save(subpage, 0);
+
+            //Create and Save Content "Text Page 1" based on "umbTextpage" -> (NodeDto.NodeIdSeed + 3)
+            Content subpage2 = MockedContent.CreateSimpleContent(contentType, "Text Page 2", textpage.Id);
+            ServiceContext.ContentService.Save(subpage2, 0);
+
+            //Create and Save Content "Text Page Deleted" based on "umbTextpage" -> (NodeDto.NodeIdSeed + 4)
+            Content trashed = MockedContent.CreateSimpleContent(contentType, "Text Page Deleted", -20);
+            trashed.Trashed = true;
+            ServiceContext.ContentService.Save(trashed, 0);
+        }
+    }
 }