--- conflicted
+++ resolved
@@ -1,386 +1,313 @@
-﻿using System.Globalization;
-using System.Linq;
-using Moq;
-using NUnit.Framework;
-using Umbraco.Core;
-using Umbraco.Core.Logging;
-using Umbraco.Core.Models;
-using Umbraco.Core.Persistence;
-
-using Umbraco.Core.Persistence.Querying;
-using Umbraco.Core.Persistence.Repositories;
-using Umbraco.Core.Persistence.UnitOfWork;
-using Umbraco.Tests.TestHelpers;
-
-namespace Umbraco.Tests.Persistence.Repositories
-{
-    [DatabaseTestBehavior(DatabaseBehavior.NewDbFileAndSchemaPerTest)]
-    [TestFixture]
-    public class LanguageRepositoryTest : BaseDatabaseFactoryTest
-    {
-        [SetUp]
-        public override void Initialize()
-        {
-            base.Initialize();
-
-            CreateTestData();
-        }
-
-        private LanguageRepository CreateRepository(IDatabaseUnitOfWork unitOfWork)
-        {
-            return new LanguageRepository(unitOfWork, CacheHelper.CreateDisabledCacheHelper(), Mock.Of<ILogger>(), MappingResolver);            
-        }
-
-     
-
-        [Test]
-        public void Can_Perform_Get_On_LanguageRepository()
-        {
-            // Arrange
-<<<<<<< HEAD
-            var provider = CreateUowProvider();
-            var unitOfWork = provider.GetUnitOfWork();
-            unitOfWork.Database.EnableSqlTrace = true;
-            using (var repository = CreateRepository(unitOfWork))
-=======
-            var provider = new NPocoUnitOfWorkProvider(Logger);
-            using (var unitOfWork = provider.CreateUnitOfWork())
->>>>>>> 04ae4794
-            {
-                unitOfWork.Database.EnableSqlTrace = true;
-                var repository = CreateRepository(unitOfWork);
-
-                // Act
-                var language = repository.Get(1);
-
-                // Assert
-                Assert.That(language, Is.Not.Null);
-                Assert.That(language.HasIdentity, Is.True);
-                Assert.That(language.CultureName, Is.EqualTo("en-US"));
-                Assert.That(language.IsoCode, Is.EqualTo("en-US"));   
-            }
-        }
-
-        [Test]
-        public void Can_Perform_Get_By_Iso_Code_On_LanguageRepository()
-        {
-<<<<<<< HEAD
-            var provider = CreateUowProvider();
-            var unitOfWork = provider.GetUnitOfWork();
-            using (var repository = CreateRepository(unitOfWork))
-=======
-            var provider = new NPocoUnitOfWorkProvider(Logger);
-            using (var unitOfWork = provider.CreateUnitOfWork())
->>>>>>> 04ae4794
-            {
-                var repository = CreateRepository(unitOfWork);
-
-                var au = CultureInfo.GetCultureInfo("en-AU");
-                var language = (ILanguage)new Language(au.Name)
-                {
-                    CultureName = au.DisplayName
-                };
-                repository.AddOrUpdate(language);
-                unitOfWork.Flush();
-
-                //re-get 
-                language = repository.GetByIsoCode(au.Name);
-
-                // Assert
-                Assert.That(language, Is.Not.Null);
-                Assert.That(language.HasIdentity, Is.True);
-                Assert.That(language.CultureName, Is.EqualTo(au.DisplayName));
-                Assert.That(language.IsoCode, Is.EqualTo(au.Name));
-            }
-        }
-
-        [Test]
-        public void Can_Perform_Get_By_Culture_Name_On_LanguageRepository()
-        {
-<<<<<<< HEAD
-            var provider = CreateUowProvider();
-            var unitOfWork = provider.GetUnitOfWork();
-            using (var repository = CreateRepository(unitOfWork))
-=======
-            var provider = new NPocoUnitOfWorkProvider(Logger);
-            using (var unitOfWork = provider.CreateUnitOfWork())
->>>>>>> 04ae4794
-            {
-                var repository = CreateRepository(unitOfWork);
-
-                var au = CultureInfo.GetCultureInfo("en-AU");
-                var language = (ILanguage)new Language(au.Name)
-                {
-                    CultureName = au.DisplayName
-                };
-                repository.AddOrUpdate(language);
-                unitOfWork.Flush();
-
-                //re-get 
-                language = repository.GetByCultureName(au.DisplayName);
-
-                // Assert
-                Assert.That(language, Is.Not.Null);
-                Assert.That(language.HasIdentity, Is.True);
-                Assert.That(language.CultureName, Is.EqualTo(au.DisplayName));
-                Assert.That(language.IsoCode, Is.EqualTo(au.Name));
-            }
-        }
-
-        [Test]
-        public void Get_WhenIdDoesntExist_ReturnsNull()
-        {
-            // Arrange
-<<<<<<< HEAD
-            var provider = CreateUowProvider();
-            var unitOfWork = provider.GetUnitOfWork();
-            using (var repository = CreateRepository(unitOfWork))
-=======
-            var provider = new NPocoUnitOfWorkProvider(Logger);
-            using (var unitOfWork = provider.CreateUnitOfWork())
->>>>>>> 04ae4794
-            {
-                var repository = CreateRepository(unitOfWork);
-
-                // Act
-                var language = repository.Get(0);
-
-                // Assert
-                Assert.That(language, Is.Null);
-            }
-        }
-
-        [Test]
-        public void Can_Perform_GetAll_On_LanguageRepository()
-        {
-            // Arrange
-<<<<<<< HEAD
-            var provider = CreateUowProvider();
-            var unitOfWork = provider.GetUnitOfWork();
-            using (var repository = CreateRepository(unitOfWork))
-=======
-            var provider = new NPocoUnitOfWorkProvider(Logger);
-            using (var unitOfWork = provider.CreateUnitOfWork())
->>>>>>> 04ae4794
-            {
-                var repository = CreateRepository(unitOfWork);
-
-                // Act
-                var languages = repository.GetAll();
-
-                // Assert
-                Assert.That(languages, Is.Not.Null);
-                Assert.That(languages.Any(), Is.True);
-                Assert.That(languages.Any(x => x == null), Is.False);
-                Assert.That(languages.Count(), Is.EqualTo(5));
-            }
-        }
-
-        [Test]
-        public void Can_Perform_GetAll_With_Params_On_LanguageRepository()
-        { 
-            // Arrange
-<<<<<<< HEAD
-            var provider = CreateUowProvider();
-            var unitOfWork = provider.GetUnitOfWork();
-            using (var repository = CreateRepository(unitOfWork))
-=======
-            var provider = new NPocoUnitOfWorkProvider(Logger);
-            using (var unitOfWork = provider.CreateUnitOfWork())
->>>>>>> 04ae4794
-            {
-                var repository = CreateRepository(unitOfWork);
-
-                // Act
-                var languages = repository.GetAll(1, 2);
-
-                // Assert
-                Assert.That(languages, Is.Not.Null);
-                Assert.That(languages.Any(), Is.True);
-                Assert.That(languages.Any(x => x == null), Is.False);
-                Assert.That(languages.Count(), Is.EqualTo(2));
-            }
-        }
-
-        [Test]
-        public void Can_Perform_GetByQuery_On_LanguageRepository()
-        {
-            // Arrange
-<<<<<<< HEAD
-            var provider = CreateUowProvider();
-            var unitOfWork = provider.GetUnitOfWork();
-            using (var repository = CreateRepository(unitOfWork))
-=======
-            var provider = new NPocoUnitOfWorkProvider(Logger);
-            using (var unitOfWork = provider.CreateUnitOfWork())
->>>>>>> 04ae4794
-            {
-                var repository = CreateRepository(unitOfWork);
-
-                // Act
-                var query = new Query<ILanguage>(SqlSyntax, MappingResolver).Where(x => x.IsoCode == "da-DK");
-                var result = repository.GetByQuery(query);
-
-                // Assert
-                Assert.That(result, Is.Not.Null);
-                Assert.That(result.Any(), Is.True);
-                Assert.That(result.FirstOrDefault().CultureName, Is.EqualTo("da-DK"));
-            }
-        }
-
-        [Test]
-        public void Can_Perform_Count_On_LanguageRepository()
-        {
-            // Arrange
-<<<<<<< HEAD
-            var provider = CreateUowProvider();
-            var unitOfWork = provider.GetUnitOfWork();
-            using (var repository = CreateRepository(unitOfWork))
-=======
-            var provider = new NPocoUnitOfWorkProvider(Logger);
-            using (var unitOfWork = provider.CreateUnitOfWork())
->>>>>>> 04ae4794
-            {
-                var repository = CreateRepository(unitOfWork);
-
-                // Act
-                var query = new Query<ILanguage>(SqlSyntax, MappingResolver).Where(x => x.IsoCode.StartsWith("D"));
-                int count = repository.Count(query);
-
-                // Assert
-                Assert.That(count, Is.EqualTo(2));
-            }
-        }
-
-        [Test]
-        public void Can_Perform_Add_On_LanguageRepository()
-        {
-            // Arrange
-<<<<<<< HEAD
-            var provider = CreateUowProvider();
-            var unitOfWork = provider.GetUnitOfWork();
-            using (var repository = CreateRepository(unitOfWork))
-=======
-            var provider = new NPocoUnitOfWorkProvider(Logger);
-            using (var unitOfWork = provider.CreateUnitOfWork())
->>>>>>> 04ae4794
-            {
-                var repository = CreateRepository(unitOfWork);
-
-                // Act
-                var languageBR = new Language("pt-BR") {CultureName = "pt-BR"};
-                repository.AddOrUpdate(languageBR);
-                unitOfWork.Flush();
-
-                // Assert
-                Assert.That(languageBR.HasIdentity, Is.True);
-                Assert.That(languageBR.Id, Is.EqualTo(6)); //With 5 existing entries the Id should be 6
-            }
-        }
-
-        [Test]
-        public void Can_Perform_Update_On_LanguageRepository()
-        {
-            // Arrange
-<<<<<<< HEAD
-            var provider = CreateUowProvider();
-            var unitOfWork = provider.GetUnitOfWork();
-            using (var repository = CreateRepository(unitOfWork))
-=======
-            var provider = new NPocoUnitOfWorkProvider(Logger);
-            using (var unitOfWork = provider.CreateUnitOfWork())
->>>>>>> 04ae4794
-            {
-                var repository = CreateRepository(unitOfWork);
-
-                // Act
-                var language = repository.Get(5);
-                language.IsoCode = "pt-BR";
-                language.CultureName = "pt-BR";
-
-                repository.AddOrUpdate(language);
-                unitOfWork.Flush();
-
-                var languageUpdated = repository.Get(5);
-
-                // Assert
-                Assert.That(languageUpdated, Is.Not.Null);
-                Assert.That(languageUpdated.IsoCode, Is.EqualTo("pt-BR"));
-                Assert.That(languageUpdated.CultureName, Is.EqualTo("pt-BR"));
-            }
-        }
-
-        [Test]
-        public void Can_Perform_Delete_On_LanguageRepository()
-        {
-            // Arrange
-<<<<<<< HEAD
-            var provider = CreateUowProvider();
-            var unitOfWork = provider.GetUnitOfWork();
-            using (var repository = CreateRepository(unitOfWork))
-=======
-            var provider = new NPocoUnitOfWorkProvider(Logger);
-            using (var unitOfWork = provider.CreateUnitOfWork())
->>>>>>> 04ae4794
-            {
-                var repository = CreateRepository(unitOfWork);
-
-                // Act
-                var language = repository.Get(3);
-                repository.Delete(language);
-                unitOfWork.Flush();
-
-                var exists = repository.Exists(3);
-
-                // Assert
-                Assert.That(exists, Is.False);
-            }
-        }
-
-        [Test]
-        public void Can_Perform_Exists_On_LanguageRepository()
-        {
-            // Arrange
-<<<<<<< HEAD
-            var provider = CreateUowProvider();
-            var unitOfWork = provider.GetUnitOfWork();
-            using (var repository = CreateRepository(unitOfWork))
-=======
-            var provider = new NPocoUnitOfWorkProvider(Logger);
-            using (var unitOfWork = provider.CreateUnitOfWork())
->>>>>>> 04ae4794
-            {
-                var repository = CreateRepository(unitOfWork);
-
-                // Act
-                var exists = repository.Exists(3);
-                var doesntExist = repository.Exists(10);
-
-                // Assert
-                Assert.That(exists, Is.True);
-                Assert.That(doesntExist, Is.False);
-            }
-        }
-
-        [TearDown]
-        public override void TearDown()
-        {
-            base.TearDown();
-        }
-
-        public void CreateTestData()
-        {
-            var languageDK = new Language("da-DK") { CultureName = "da-DK" };
-            ServiceContext.LocalizationService.Save(languageDK);//Id 2
-
-            var languageSE = new Language("sv-SE") { CultureName = "sv-SE" };
-            ServiceContext.LocalizationService.Save(languageSE);//Id 3
-
-            var languageDE = new Language("de-DE") { CultureName = "de-DE" };
-            ServiceContext.LocalizationService.Save(languageDE);//Id 4
-
-            var languagePT = new Language("pt-PT") { CultureName = "pt-PT" };
-            ServiceContext.LocalizationService.Save(languagePT);//Id 5
-        }
-    }
+﻿using System.Globalization;
+using System.Linq;
+using Moq;
+using NUnit.Framework;
+using Umbraco.Core;
+using Umbraco.Core.Logging;
+using Umbraco.Core.Models;
+using Umbraco.Core.Persistence;
+
+using Umbraco.Core.Persistence.Querying;
+using Umbraco.Core.Persistence.Repositories;
+using Umbraco.Core.Persistence.UnitOfWork;
+using Umbraco.Tests.TestHelpers;
+
+namespace Umbraco.Tests.Persistence.Repositories
+{
+    [DatabaseTestBehavior(DatabaseBehavior.NewDbFileAndSchemaPerTest)]
+    [TestFixture]
+    public class LanguageRepositoryTest : BaseDatabaseFactoryTest
+    {
+        [SetUp]
+        public override void Initialize()
+        {
+            base.Initialize();
+
+            CreateTestData();
+        }
+
+        private LanguageRepository CreateRepository(IDatabaseUnitOfWork unitOfWork)
+        {
+            return new LanguageRepository(unitOfWork, CacheHelper.CreateDisabledCacheHelper(), Mock.Of<ILogger>(), MappingResolver);            
+        }
+
+     
+
+        [Test]
+        public void Can_Perform_Get_On_LanguageRepository()
+        {
+            // Arrange
+            var provider = CreateUowProvider();
+            using (var unitOfWork = provider.CreateUnitOfWork())
+            {
+                unitOfWork.Database.EnableSqlTrace = true;
+                var repository = CreateRepository(unitOfWork);
+
+                // Act
+                var language = repository.Get(1);
+
+                // Assert
+                Assert.That(language, Is.Not.Null);
+                Assert.That(language.HasIdentity, Is.True);
+                Assert.That(language.CultureName, Is.EqualTo("en-US"));
+                Assert.That(language.IsoCode, Is.EqualTo("en-US"));   
+            }
+        }
+
+        [Test]
+        public void Can_Perform_Get_By_Iso_Code_On_LanguageRepository()
+        {
+            var provider = CreateUowProvider();
+            using (var unitOfWork = provider.CreateUnitOfWork())
+            {
+                var repository = CreateRepository(unitOfWork);
+
+                var au = CultureInfo.GetCultureInfo("en-AU");
+                var language = (ILanguage)new Language(au.Name)
+                {
+                    CultureName = au.DisplayName
+                };
+                repository.AddOrUpdate(language);
+                unitOfWork.Flush();
+
+                //re-get 
+                language = repository.GetByIsoCode(au.Name);
+
+                // Assert
+                Assert.That(language, Is.Not.Null);
+                Assert.That(language.HasIdentity, Is.True);
+                Assert.That(language.CultureName, Is.EqualTo(au.DisplayName));
+                Assert.That(language.IsoCode, Is.EqualTo(au.Name));
+            }
+        }
+
+        [Test]
+        public void Can_Perform_Get_By_Culture_Name_On_LanguageRepository()
+        {
+            var provider = CreateUowProvider();
+            using (var unitOfWork = provider.CreateUnitOfWork())
+            {
+                var repository = CreateRepository(unitOfWork);
+
+                var au = CultureInfo.GetCultureInfo("en-AU");
+                var language = (ILanguage)new Language(au.Name)
+                {
+                    CultureName = au.DisplayName
+                };
+                repository.AddOrUpdate(language);
+                unitOfWork.Flush();
+
+                //re-get 
+                language = repository.GetByCultureName(au.DisplayName);
+
+                // Assert
+                Assert.That(language, Is.Not.Null);
+                Assert.That(language.HasIdentity, Is.True);
+                Assert.That(language.CultureName, Is.EqualTo(au.DisplayName));
+                Assert.That(language.IsoCode, Is.EqualTo(au.Name));
+            }
+        }
+
+        [Test]
+        public void Get_WhenIdDoesntExist_ReturnsNull()
+        {
+            // Arrange
+            var provider = CreateUowProvider();
+            using (var unitOfWork = provider.CreateUnitOfWork())
+            {
+                var repository = CreateRepository(unitOfWork);
+
+                // Act
+                var language = repository.Get(0);
+
+                // Assert
+                Assert.That(language, Is.Null);
+            }
+        }
+
+        [Test]
+        public void Can_Perform_GetAll_On_LanguageRepository()
+        {
+            // Arrange
+            var provider = CreateUowProvider();
+            using (var unitOfWork = provider.CreateUnitOfWork())
+            {
+                var repository = CreateRepository(unitOfWork);
+
+                // Act
+                var languages = repository.GetAll();
+
+                // Assert
+                Assert.That(languages, Is.Not.Null);
+                Assert.That(languages.Any(), Is.True);
+                Assert.That(languages.Any(x => x == null), Is.False);
+                Assert.That(languages.Count(), Is.EqualTo(5));
+            }
+        }
+
+        [Test]
+        public void Can_Perform_GetAll_With_Params_On_LanguageRepository()
+        { 
+            // Arrange
+            var provider = CreateUowProvider();
+            using (var unitOfWork = provider.CreateUnitOfWork())
+            {
+                var repository = CreateRepository(unitOfWork);
+
+                // Act
+                var languages = repository.GetAll(1, 2);
+
+                // Assert
+                Assert.That(languages, Is.Not.Null);
+                Assert.That(languages.Any(), Is.True);
+                Assert.That(languages.Any(x => x == null), Is.False);
+                Assert.That(languages.Count(), Is.EqualTo(2));
+            }
+        }
+
+        [Test]
+        public void Can_Perform_GetByQuery_On_LanguageRepository()
+        {
+            // Arrange
+            var provider = CreateUowProvider();
+            using (var unitOfWork = provider.CreateUnitOfWork())
+            {
+                var repository = CreateRepository(unitOfWork);
+
+                // Act
+                var query = new Query<ILanguage>(SqlSyntax, MappingResolver).Where(x => x.IsoCode == "da-DK");
+                var result = repository.GetByQuery(query);
+
+                // Assert
+                Assert.That(result, Is.Not.Null);
+                Assert.That(result.Any(), Is.True);
+                Assert.That(result.FirstOrDefault().CultureName, Is.EqualTo("da-DK"));
+            }
+        }
+
+        [Test]
+        public void Can_Perform_Count_On_LanguageRepository()
+        {
+            // Arrange
+            var provider = CreateUowProvider();
+            using (var unitOfWork = provider.CreateUnitOfWork())
+            {
+                var repository = CreateRepository(unitOfWork);
+
+                // Act
+                var query = new Query<ILanguage>(SqlSyntax, MappingResolver).Where(x => x.IsoCode.StartsWith("D"));
+                int count = repository.Count(query);
+
+                // Assert
+                Assert.That(count, Is.EqualTo(2));
+            }
+        }
+
+        [Test]
+        public void Can_Perform_Add_On_LanguageRepository()
+        {
+            // Arrange
+            var provider = CreateUowProvider();
+            using (var unitOfWork = provider.CreateUnitOfWork())
+            {
+                var repository = CreateRepository(unitOfWork);
+
+                // Act
+                var languageBR = new Language("pt-BR") {CultureName = "pt-BR"};
+                repository.AddOrUpdate(languageBR);
+                unitOfWork.Flush();
+
+                // Assert
+                Assert.That(languageBR.HasIdentity, Is.True);
+                Assert.That(languageBR.Id, Is.EqualTo(6)); //With 5 existing entries the Id should be 6
+            }
+        }
+
+        [Test]
+        public void Can_Perform_Update_On_LanguageRepository()
+        {
+            // Arrange
+            var provider = CreateUowProvider();
+            using (var unitOfWork = provider.CreateUnitOfWork())
+            {
+                var repository = CreateRepository(unitOfWork);
+
+                // Act
+                var language = repository.Get(5);
+                language.IsoCode = "pt-BR";
+                language.CultureName = "pt-BR";
+
+                repository.AddOrUpdate(language);
+                unitOfWork.Flush();
+
+                var languageUpdated = repository.Get(5);
+
+                // Assert
+                Assert.That(languageUpdated, Is.Not.Null);
+                Assert.That(languageUpdated.IsoCode, Is.EqualTo("pt-BR"));
+                Assert.That(languageUpdated.CultureName, Is.EqualTo("pt-BR"));
+            }
+        }
+
+        [Test]
+        public void Can_Perform_Delete_On_LanguageRepository()
+        {
+            // Arrange
+            var provider = CreateUowProvider();
+            using (var unitOfWork = provider.CreateUnitOfWork())
+            {
+                var repository = CreateRepository(unitOfWork);
+
+                // Act
+                var language = repository.Get(3);
+                repository.Delete(language);
+                unitOfWork.Flush();
+
+                var exists = repository.Exists(3);
+
+                // Assert
+                Assert.That(exists, Is.False);
+            }
+        }
+
+        [Test]
+        public void Can_Perform_Exists_On_LanguageRepository()
+        {
+            // Arrange
+            var provider = CreateUowProvider();
+            using (var unitOfWork = provider.CreateUnitOfWork())
+            {
+                var repository = CreateRepository(unitOfWork);
+
+                // Act
+                var exists = repository.Exists(3);
+                var doesntExist = repository.Exists(10);
+
+                // Assert
+                Assert.That(exists, Is.True);
+                Assert.That(doesntExist, Is.False);
+            }
+        }
+
+        [TearDown]
+        public override void TearDown()
+        {
+            base.TearDown();
+        }
+
+        public void CreateTestData()
+        {
+            var languageDK = new Language("da-DK") { CultureName = "da-DK" };
+            ServiceContext.LocalizationService.Save(languageDK);//Id 2
+
+            var languageSE = new Language("sv-SE") { CultureName = "sv-SE" };
+            ServiceContext.LocalizationService.Save(languageSE);//Id 3
+
+            var languageDE = new Language("de-DE") { CultureName = "de-DE" };
+            ServiceContext.LocalizationService.Save(languageDE);//Id 4
+
+            var languagePT = new Language("pt-PT") { CultureName = "pt-PT" };
+            ServiceContext.LocalizationService.Save(languagePT);//Id 5
+        }
+    }
 }