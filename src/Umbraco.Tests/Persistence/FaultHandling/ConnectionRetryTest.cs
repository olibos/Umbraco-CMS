--- conflicted
+++ resolved
@@ -1,55 +1,47 @@
-﻿using System;
-using System.Data.SqlClient;
-using Moq;
-using NUnit.Framework;
-using Umbraco.Core;
-using Umbraco.Core.Logging;
-using Umbraco.Core.Persistence;
-using Umbraco.Core.Persistence.Mappers;
-using Umbraco.Core.Persistence.SqlSyntax;
-using Umbraco.Tests.TestHelpers;
-
-namespace Umbraco.Tests.Persistence.FaultHandling
-{
-    [TestFixture, NUnit.Framework.Ignore]
-    public class ConnectionRetryTest
-    {
-        [Test]
-        public void Cant_Connect_To_SqlDatabase_With_Invalid_User()
-        {
-            // Arrange
-            const string connectionString = @"server=.\SQLEXPRESS;database=EmptyForTest;user id=x;password=umbraco";
-            const string providerName = Constants.DbProviderNames.SqlServer;
-            var sqlSyntax = new[] { new SqlServerSyntaxProvider(new Lazy<IDatabaseFactory>(() => null)) };
-<<<<<<< HEAD
-            var factory = new DefaultDatabaseFactory(connectionString, providerName, sqlSyntax, Mock.Of<ILogger>(), new TestScopeContextFactory(), Mock.Of<IMappingResolver>());
-=======
-            var factory = new DefaultDatabaseFactory(connectionString, providerName, sqlSyntax, Mock.Of<ILogger>(), new TestScopeContextAdapter());
->>>>>>> 04ae4794
-            var database = factory.GetDatabase();
-
-            //Act
-            Assert.Throws<SqlException>(
-                () => database.Fetch<dynamic>("SELECT TABLE_NAME FROM INFORMATION_SCHEMA.TABLES"));
-        }
-
-        [Test]
-        public void Cant_Connect_To_SqlDatabase_Because_Of_Network()
-        {
-            // Arrange
-            const string connectionString = @"server=.\SQLEXPRESS;database=EmptyForTest;user id=umbraco;password=umbraco";
-            const string providerName = Constants.DbProviderNames.SqlServer;
-            var sqlSyntax = new[] { new SqlServerSyntaxProvider(new Lazy<IDatabaseFactory>(() => null)) };
-<<<<<<< HEAD
-            var factory = new DefaultDatabaseFactory(connectionString, providerName, sqlSyntax, Mock.Of<ILogger>(), new TestScopeContextFactory(), Mock.Of<IMappingResolver>());
-=======
-            var factory = new DefaultDatabaseFactory(connectionString, providerName, sqlSyntax, Mock.Of<ILogger>(), new TestScopeContextAdapter());
->>>>>>> 04ae4794
-            var database = factory.GetDatabase();
-
-            //Act
-            Assert.Throws<SqlException>(
-                () => database.Fetch<dynamic>("SELECT TABLE_NAME FROM INFORMATION_SCHEMA.TABLES"));
-        }
-    }
+﻿using System;
+using System.Data.SqlClient;
+using Moq;
+using NUnit.Framework;
+using Umbraco.Core;
+using Umbraco.Core.Logging;
+using Umbraco.Core.Persistence;
+using Umbraco.Core.Persistence.Mappers;
+using Umbraco.Core.Persistence.SqlSyntax;
+using Umbraco.Tests.TestHelpers;
+
+namespace Umbraco.Tests.Persistence.FaultHandling
+{
+    [TestFixture, NUnit.Framework.Ignore]
+    public class ConnectionRetryTest
+    {
+        [Test]
+        public void Cant_Connect_To_SqlDatabase_With_Invalid_User()
+        {
+            // Arrange
+            const string connectionString = @"server=.\SQLEXPRESS;database=EmptyForTest;user id=x;password=umbraco";
+            const string providerName = Constants.DbProviderNames.SqlServer;
+            var sqlSyntax = new[] { new SqlServerSyntaxProvider(new Lazy<IDatabaseFactory>(() => null)) };
+            var factory = new DefaultDatabaseFactory(connectionString, providerName, sqlSyntax, Mock.Of<ILogger>(), new TestScopeContextAdapter(), Mock.Of<IMappingResolver>());
+            var database = factory.GetDatabase();
+
+            //Act
+            Assert.Throws<SqlException>(
+                () => database.Fetch<dynamic>("SELECT TABLE_NAME FROM INFORMATION_SCHEMA.TABLES"));
+        }
+
+        [Test]
+        public void Cant_Connect_To_SqlDatabase_Because_Of_Network()
+        {
+            // Arrange
+            const string connectionString = @"server=.\SQLEXPRESS;database=EmptyForTest;user id=umbraco;password=umbraco";
+            const string providerName = Constants.DbProviderNames.SqlServer;
+            var sqlSyntax = new[] { new SqlServerSyntaxProvider(new Lazy<IDatabaseFactory>(() => null)) };
+            var factory = new DefaultDatabaseFactory(connectionString, providerName, sqlSyntax, Mock.Of<ILogger>(), new TestScopeContextAdapter(), Mock.Of<IMappingResolver>());
+            var database = factory.GetDatabase();
+
+            //Act
+            Assert.Throws<SqlException>(
+                () => database.Fetch<dynamic>("SELECT TABLE_NAME FROM INFORMATION_SCHEMA.TABLES"));
+        }
+    }
 }