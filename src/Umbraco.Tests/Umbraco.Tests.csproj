﻿<?xml version="1.0" encoding="utf-8"?>
<Project ToolsVersion="15.0">
  <Import Project="$(MSBuildExtensionsPath)\$(MSBuildToolsVersion)\Microsoft.Common.props" Condition="Exists('$(MSBuildExtensionsPath)\$(MSBuildToolsVersion)\Microsoft.Common.props')" />
  <PropertyGroup>
    <Configuration Condition=" '$(Configuration)' == '' ">Debug</Configuration>
    <Platform Condition=" '$(Platform)' == '' ">AnyCPU</Platform>
    <ProductVersion>8.0.30703</ProductVersion>
    <SchemaVersion>2.0</SchemaVersion>
    <ProjectGuid>{5D3B8245-ADA6-453F-A008-50ED04BFE770}</ProjectGuid>
    <OutputType>Library</OutputType>
    <AppDesignerFolder>Properties</AppDesignerFolder>
    <RootNamespace>Umbraco.Tests</RootNamespace>
    <AssemblyName>Umbraco.Tests</AssemblyName>
    <TargetFrameworkVersion>v4.7.2</TargetFrameworkVersion>
    <FileAlignment>512</FileAlignment>
    <SolutionDir Condition="$(SolutionDir) == '' Or $(SolutionDir) == '*Undefined*'">..\</SolutionDir>
    <PublishUrl>publish\</PublishUrl>
    <Install>true</Install>
    <InstallFrom>Disk</InstallFrom>
    <UpdateEnabled>false</UpdateEnabled>
    <UpdateMode>Foreground</UpdateMode>
    <UpdateInterval>7</UpdateInterval>
    <UpdateIntervalUnits>Days</UpdateIntervalUnits>
    <UpdatePeriodically>false</UpdatePeriodically>
    <UpdateRequired>false</UpdateRequired>
    <MapFileExtensions>true</MapFileExtensions>
    <ApplicationRevision>0</ApplicationRevision>
    <ApplicationVersion>1.0.0.%2a</ApplicationVersion>
    <IsWebBootstrapper>false</IsWebBootstrapper>
    <UseApplicationTrust>false</UseApplicationTrust>
    <BootstrapperEnabled>true</BootstrapperEnabled>
    <TargetFrameworkProfile />
    <NuGetPackageImportStamp>
    </NuGetPackageImportStamp>
  </PropertyGroup>
  <PropertyGroup Condition=" '$(Configuration)|$(Platform)' == 'Debug|AnyCPU' ">
    <DebugSymbols>true</DebugSymbols>
    <DebugType>full</DebugType>
    <Optimize>false</Optimize>
    <OutputPath>bin\Debug\</OutputPath>
    <DefineConstants>DEBUG;TRACE</DefineConstants>
    <ErrorReport>prompt</ErrorReport>
    <WarningLevel>4</WarningLevel>
    <Prefer32Bit>false</Prefer32Bit>
    <LangVersion>latest</LangVersion>
  </PropertyGroup>
  <PropertyGroup Condition=" '$(Configuration)|$(Platform)' == 'Release|AnyCPU' ">
    <DebugType>pdbonly</DebugType>
    <Optimize>true</Optimize>
    <OutputPath>bin\Release\</OutputPath>
    <DefineConstants>TRACE</DefineConstants>
    <ErrorReport>prompt</ErrorReport>
    <WarningLevel>4</WarningLevel>
    <Prefer32Bit>false</Prefer32Bit>
    <LangVersion>latest</LangVersion>
  </PropertyGroup>
  <ItemGroup>
    <Reference Include="System" />
    <Reference Include="System.configuration" />
    <Reference Include="System.Core" />
    <Reference Include="System.Data.Entity.Design" />
    <Reference Include="System.Drawing" />
    <Reference Include="System.IO" />
    <Reference Include="System.IO.Compression" />
    <Reference Include="System.IO.Compression.FileSystem" />
    <Reference Include="System.Runtime.Caching" />
    <Reference Include="System.Runtime.Serialization" />
    <Reference Include="System.Text.Encoding" />
    <Reference Include="System.Web" />
    <Reference Include="System.Web.ApplicationServices" />
    <Reference Include="System.Web.Extensions" />
    <Reference Include="System.Web.Services" />
    <Reference Include="System.Xml.Linq" />
    <Reference Include="System.Data.DataSetExtensions" />
    <Reference Include="Microsoft.CSharp" />
    <Reference Include="System.Data" />
    <Reference Include="System.Xml" />
  </ItemGroup>
  <ItemGroup>
    <PackageReference Include="Castle.Core" Version="4.3.1" />
    <PackageReference Include="Examine" Version="1.0.0" />
    <PackageReference Include="HtmlAgilityPack">
      <Version>1.8.14</Version>
    </PackageReference>
    <PackageReference Include="LightInject" Version="5.4.0" />
    <PackageReference Include="LightInject.Annotation" Version="1.1.0" />
    <PackageReference Include="Lucene.Net" Version="3.0.3" />
    <PackageReference Include="Lucene.Net.Contrib" Version="3.0.3" />
    <PackageReference Include="Microsoft.AspNet.Identity.Core" Version="2.2.2" />
    <PackageReference Include="Microsoft.AspNet.Mvc" Version="5.2.7" />
    <PackageReference Include="Microsoft.AspNet.WebApi" Version="5.2.7" />
    <PackageReference Include="Microsoft.AspNet.WebApi.Client" Version="5.2.7" />
    <PackageReference Include="Microsoft.AspNet.WebApi.Owin" Version="5.2.7" />
    <PackageReference Include="Microsoft.AspNet.WebApi.SelfHost" Version="5.2.7" />
    <PackageReference Include="Microsoft.AspNet.WebApi.WebHost" Version="5.2.7" />
    <PackageReference Include="Microsoft.Owin" Version="4.0.1" />
    <PackageReference Include="Microsoft.Owin.Hosting" Version="4.0.1" />
    <PackageReference Include="Microsoft.Owin.Security" Version="4.0.1" />
    <PackageReference Include="Microsoft.Owin.Testing" Version="4.0.1" />
    <PackageReference Include="Microsoft.Web.Infrastructure" Version="1.0.0.0" />
    <PackageReference Include="MiniProfiler" Version="4.0.138" />
    <PackageReference Include="Moq" Version="4.10.1" />
    <PackageReference Include="NPoco" Version="3.9.4" />
    <PackageReference Include="NUnit" Version="3.11.0" />
    <PackageReference Include="NUnit3TestAdapter" Version="3.12.0" />
    <PackageReference Include="Newtonsoft.Json" Version="12.0.1" />
    <PackageReference Include="Owin" Version="1.0" />
    <PackageReference Include="Selenium.WebDriver" Version="3.141.0" />
<<<<<<< HEAD
    <PackageReference Include="System.Configuration.ConfigurationManager" Version="4.6.0" />
=======
    <PackageReference Include="System.ComponentModel.Annotations" Version="4.6.0" />
>>>>>>> 9b4c26bf
    <PackageReference Include="Umbraco.SqlServerCE" Version="4.0.0.1" />
    <PackageReference Include="System.Threading.Tasks.Extensions" Version="4.5.2" />
  </ItemGroup>
  <ItemGroup>
    <Compile Include="Cache\DistributedCacheBinderTests.cs" />
    <Compile Include="Cache\RefresherTests.cs" />
    <Compile Include="Cache\SnapDictionaryTests.cs" />
    <Compile Include="Clr\ReflectionUtilitiesTests.cs" />
    <Compile Include="Collections\OrderedHashSetTests.cs" />
    <Compile Include="Composing\CompositionTests.cs" />
    <Compile Include="Composing\LightInjectValidation.cs" />
    <Compile Include="Composing\ContainerConformingTests.cs" />
    <Compile Include="Configurations\GlobalSettingsTests.cs" />
    <Compile Include="CoreThings\CallContextTests.cs" />
    <Compile Include="Components\ComponentTests.cs" />
    <Compile Include="CoreThings\EnumExtensionsTests.cs" />
    <Compile Include="CoreThings\GuidUtilsTests.cs" />
    <Compile Include="CoreThings\HexEncoderTests.cs" />
    <Compile Include="CoreXml\RenamedRootNavigatorTests.cs" />
    <Compile Include="LegacyXmlPublishedCache\ContentXmlDto.cs" />
    <Compile Include="LegacyXmlPublishedCache\PreviewXmlDto.cs" />
    <Compile Include="Logging\LogviewerTests.cs" />
    <Compile Include="Manifest\ManifestContentAppTests.cs" />
    <Compile Include="Mapping\MappingTests.cs" />
    <Compile Include="Migrations\MigrationPlanTests.cs" />
    <Compile Include="Migrations\MigrationTests.cs" />
    <Compile Include="ModelsBuilder\BuilderTests.cs" />
    <Compile Include="ModelsBuilder\ConfigTests.cs" />
    <Compile Include="ModelsBuilder\StringExtensions.cs" />
    <Compile Include="ModelsBuilder\UmbracoApplicationTests.cs" />
    <Compile Include="Models\ContentScheduleTests.cs" />
    <Compile Include="Models\CultureImpactTests.cs" />
    <Compile Include="Models\PathValidationTests.cs" />
    <Compile Include="Models\VariationTests.cs" />
    <Compile Include="Persistence\Mappers\MapperTestBase.cs" />
    <Compile Include="Persistence\Repositories\DocumentRepositoryTest.cs" />
    <Compile Include="PublishedContent\NuCacheChildrenTests.cs" />
    <Compile Include="PublishedContent\PublishedContentLanguageVariantTests.cs" />
    <Compile Include="PublishedContent\PublishedContentSnapshotTestBase.cs" />
    <Compile Include="PublishedContent\SolidPublishedSnapshot.cs" />
    <Compile Include="PublishedContent\NuCacheTests.cs" />
    <Compile Include="Routing\MediaUrlProviderTests.cs" />
    <Compile Include="Routing\RoutableDocumentFilterTests.cs" />
    <Compile Include="Runtimes\StandaloneTests.cs" />
    <Compile Include="Routing\GetContentUrlsTests.cs" />
    <Compile Include="Services\AmbiguousEventTests.cs" />
    <Compile Include="Services\ContentServiceEventTests.cs" />
    <Compile Include="Services\ContentServicePublishBranchTests.cs" />
    <Compile Include="Services\ContentServiceTagsTests.cs" />
    <Compile Include="Services\ContentTypeServiceVariantsTests.cs" />
    <Compile Include="Services\EntityXmlSerializerTests.cs" />
    <Compile Include="Packaging\CreatedPackagesRepositoryTests.cs" />
    <Compile Include="Services\MemberGroupServiceTests.cs" />
    <Compile Include="Services\MediaTypeServiceTests.cs" />
    <Compile Include="Services\PropertyValidationServiceTests.cs" />
    <Compile Include="TestHelpers\RandomIdRamDirectory.cs" />
    <Compile Include="Testing\Objects\TestDataSource.cs" />
    <Compile Include="Published\PublishedSnapshotTestObjects.cs" />
    <Compile Include="Published\ModelTypeTests.cs" />
    <Compile Include="Published\NestedContentTests.cs" />
    <Compile Include="Published\PropertyCacheLevelTests.cs" />
    <Compile Include="Misc\DateTimeExtensionsTests.cs" />
    <Compile Include="Misc\HashGeneratorTests.cs" />
    <Compile Include="IO\ShadowFileSystemTests.cs" />
    <Compile Include="Issues\U9560.cs" />
    <Compile Include="Integration\ContentEventsTests.cs" />
    <Compile Include="Migrations\AdvancedMigrationTests.cs" />
    <Compile Include="Models\Mapping\UserModelMapperTests.cs" />
    <Compile Include="Packaging\PackageExtractionTests.cs" />
    <Compile Include="Persistence\NPocoTests\NPocoFetchTests.cs" />
    <Compile Include="Persistence\NPocoTests\NPocoSqlTemplateTests.cs" />
    <Compile Include="Persistence\Repositories\SimilarNodeNameTests.cs" />
    <Compile Include="Persistence\Repositories\UserGroupRepositoryTest.cs" />
    <Compile Include="Published\ConvertersTests.cs" />
    <Compile Include="Routing\ContentFinderByUrlAndTemplateTests.cs" />
    <Compile Include="Routing\ContentFinderByUrlTests.cs" />
    <Compile Include="Routing\ContentFinderByUrlWithDomainsTests.cs" />
    <Compile Include="Routing\UrlProviderTests.cs" />
    <Compile Include="Routing\UrlRoutesTests.cs" />
    <Compile Include="Routing\UrlsProviderWithDomainsTests.cs" />
    <Compile Include="Scheduling\BackgroundTaskRunnerTests2.cs" />
    <Compile Include="Scoping\EventNameExtractorTests.cs" />
    <Compile Include="Scoping\PassThroughEventDispatcherTests.cs" />
    <Compile Include="Scoping\ScopedRepositoryTests.cs" />
    <Compile Include="Scoping\ScopedXmlTests.cs" />
    <Compile Include="Scoping\ScopeEventDispatcherTests.cs" />
    <Compile Include="Scoping\ScopeFileSystemsTests.cs" />
    <Compile Include="Scoping\ScopedNuCacheTests.cs" />
    <Compile Include="Scoping\ScopeTests.cs" />
    <Compile Include="Services\AuditServiceTests.cs" />
    <Compile Include="Services\CachedDataTypeServiceTests.cs" />
    <Compile Include="Services\ConsentServiceTests.cs" />
    <Compile Include="Services\SectionServiceTests.cs" />
    <Compile Include="TestHelpers\ConsoleLogger.cs" />
    <Compile Include="TestHelpers\ControllerTesting\AuthenticateEverythingExtensions.cs" />
    <Compile Include="TestHelpers\ControllerTesting\AuthenticateEverythingMiddleware.cs" />
    <Compile Include="TestHelpers\ControllerTesting\SpecificAssemblyResolver.cs" />
    <Compile Include="TestHelpers\ControllerTesting\TestControllerActivator.cs" />
    <Compile Include="TestHelpers\ControllerTesting\TestControllerActivatorBase.cs" />
    <Compile Include="TestHelpers\ControllerTesting\TestRunner.cs" />
    <Compile Include="TestHelpers\ControllerTesting\TestStartup.cs" />
    <Compile Include="TestHelpers\ControllerTesting\TraceExceptionLogger.cs" />
    <Compile Include="TestHelpers\Entities\MockedUserGroup.cs" />
    <Compile Include="Testing\Objects\Accessors\NoHttpContextAccessor.cs" />
    <Compile Include="TestHelpers\Stubs\TestExamineManager.cs" />
    <Compile Include="Testing\Objects\Accessors\TestVariationContextAccessor.cs" />
    <Compile Include="Testing\ContentBaseExtensions.cs" />
    <Compile Include="Testing\Objects\Accessors\TestDefaultCultureAccessor.cs" />
    <Compile Include="Testing\TestDatabase.cs" />
    <Compile Include="Testing\TestingTests\NUnitTests.cs" />
    <Compile Include="Persistence\LocksTests.cs" />
    <Compile Include="Persistence\BulkDataReaderTests.cs" />
    <Compile Include="Migrations\PostMigrationTests.cs" />
    <Compile Include="Persistence\NPocoTests\NPocoSqlExtensionsTests.cs" />
    <Compile Include="Persistence\UnitOfWorkTests.cs" />
    <Compile Include="Persistence\Repositories\RedirectUrlRepositoryTests.cs" />
    <Compile Include="Testing\TestOptionAttributeBase.cs" />
    <Compile Include="Testing\UmbracoTestAttribute.cs" />
    <Compile Include="Testing\UmbracoTestBase.cs" />
    <Compile Include="TestHelpers\Entities\MockedPropertyTypes.cs" />
    <Compile Include="Testing\UmbracoTestOptions.cs" />
    <Compile Include="CoreThings\TryConvertToTests.cs" />
    <Compile Include="Testing\Objects\Accessors\TestPublishedSnapshotAccessor.cs" />
    <Compile Include="TestHelpers\TestObjects-Mocks.cs" />
    <Compile Include="TestHelpers\TestObjects.cs" />
    <Compile Include="Testing\Objects\Accessors\TestUmbracoContextAccessor.cs" />
    <Compile Include="CoreThings\UdiTests.cs" />
    <Compile Include="UmbracoExamine\RandomIdRamDirectory.cs" />
    <Compile Include="UmbracoExamine\UmbracoContentValueSetValidatorTests.cs" />
    <Compile Include="Web\AngularIntegration\AngularAntiForgeryTests.cs" />
    <Compile Include="Web\AngularIntegration\ContentModelSerializationTests.cs" />
    <Compile Include="Web\AngularIntegration\JsInitializationTests.cs" />
    <Compile Include="Web\AngularIntegration\ServerVariablesParserTests.cs" />
    <Compile Include="CoreThings\AttemptTests.cs" />
    <Compile Include="Migrations\Stubs\DropForeignKeyMigrationStub.cs" />
    <Compile Include="Models\Mapping\ContentTypeModelMappingTests.cs" />
    <Compile Include="Cache\DeepCloneAppCacheTests.cs" />
    <Compile Include="Cache\DefaultCachePolicyTests.cs" />
    <Compile Include="Cache\FullDataSetCachePolicyTests.cs" />
    <Compile Include="Cache\SingleItemsOnlyCachePolicyTests.cs" />
    <Compile Include="Collections\DeepCloneableListTests.cs" />
    <Compile Include="Web\Controllers\AuthenticationControllerTests.cs" />
    <Compile Include="Web\Controllers\BackOfficeControllerUnitTests.cs" />
    <Compile Include="CoreThings\DelegateExtensionsTests.cs" />
    <Compile Include="Web\Controllers\ContentControllerTests.cs" />
    <Compile Include="Web\Controllers\UserEditorAuthorizationHelperTests.cs" />
    <Compile Include="Web\Controllers\UsersControllerTests.cs" />
    <Compile Include="Web\HealthChecks\HealthCheckResultsTests.cs" />
    <Compile Include="Web\HttpCookieExtensionsTests.cs" />
    <Compile Include="Web\Mvc\HtmlStringUtilitiesTests.cs" />
    <Compile Include="Web\ModelStateExtensionsTests.cs" />
    <Compile Include="Web\Mvc\RenderIndexActionSelectorAttributeTests.cs" />
    <Compile Include="Persistence\NPocoTests\PetaPocoCachesTest.cs" />
    <Compile Include="Persistence\Repositories\AuditRepositoryTest.cs" />
    <Compile Include="Persistence\Repositories\DomainRepositoryTest.cs" />
    <Compile Include="Persistence\Repositories\PartialViewRepositoryTests.cs" />
    <Compile Include="Persistence\Repositories\PublicAccessRepositoryTest.cs" />
    <Compile Include="Composing\ComposingTestBase.cs" />
    <Compile Include="Routing\RoutesCacheTests.cs" />
    <Compile Include="Routing\UrlRoutingTestBase.cs" />
    <Compile Include="Security\BackOfficeCookieManagerTests.cs" />
    <Compile Include="Security\UmbracoBackOfficeIdentityTests.cs" />
    <Compile Include="Services\ContentTypeServiceExtensionsTests.cs" />
    <Compile Include="Services\PublicAccessServiceTests.cs" />
    <Compile Include="StringNewlineExtensions.cs" />
    <Compile Include="Strings\StylesheetHelperTests.cs" />
    <Compile Include="Strings\StringValidationTests.cs" />
    <Compile Include="Web\Mvc\ValidateUmbracoFormRouteStringAttributeTests.cs" />
    <Compile Include="Web\PublishedContentQueryTests.cs" />
    <Compile Include="Web\UmbracoHelperTests.cs" />
    <Compile Include="Membership\MembershipProviderBaseTests.cs" />
    <Compile Include="Membership\UmbracoServiceMembershipProviderTests.cs" />
    <Compile Include="Migrations\Stubs\FiveZeroMigration.cs" />
    <Compile Include="Migrations\Stubs\FourElevenMigration.cs" />
    <Compile Include="Migrations\Stubs\SixZeroMigration2.cs" />
    <Compile Include="Testing\TestingTests\MockTests.cs" />
    <Compile Include="Models\MacroTests.cs" />
    <Compile Include="Models\Collections\Item.cs" />
    <Compile Include="Models\Collections\OrderItem.cs" />
    <Compile Include="Models\Collections\SimpleOrder.cs" />
    <Compile Include="Models\ContentTypeTests.cs" />
    <Compile Include="Models\DataTypeTests.cs" />
    <Compile Include="Models\DeepCloneHelperTests.cs" />
    <Compile Include="Models\DictionaryItemTests.cs" />
    <Compile Include="Models\DictionaryTranslationTests.cs" />
    <Compile Include="Models\LanguageTests.cs" />
    <Compile Include="Models\MemberGroupTests.cs" />
    <Compile Include="Models\MemberTests.cs" />
    <Compile Include="Models\PropertyGroupTests.cs" />
    <Compile Include="Models\PropertyTypeTests.cs" />
    <Compile Include="Models\RelationTests.cs" />
    <Compile Include="Models\RelationTypeTests.cs" />
    <Compile Include="Models\TemplateTests.cs" />
    <Compile Include="Models\LightEntityTest.cs" />
    <Compile Include="Models\UserTests.cs" />
    <Compile Include="Web\Mvc\RenderModelBinderTests.cs" />
    <Compile Include="Web\Mvc\SurfaceControllerTests.cs" />
    <Compile Include="Web\Mvc\UmbracoViewPageTests.cs" />
    <Compile Include="Runtimes\CoreRuntimeTests.cs" />
    <Compile Include="Runtimes\WebRuntimeComponentTests.cs" />
    <Compile Include="Cache\ObjectAppCacheTests.cs" />
    <Compile Include="Cache\AppCacheTests.cs" />
    <Compile Include="Cache\HttpRequestAppCacheTests.cs" />
    <Compile Include="Cache\WebCachingAppCacheTests.cs" />
    <Compile Include="Cache\RuntimeAppCacheTests.cs" />
    <Compile Include="Configurations\UmbracoSettings\ContentElementDefaultTests.cs" />
    <Compile Include="Configurations\UmbracoSettings\ContentElementTests.cs" />
    <Compile Include="Configurations\UmbracoSettings\LoggingElementDefaultTests.cs" />
    <Compile Include="Configurations\UmbracoSettings\LoggingElementTests.cs" />
    <Compile Include="Configurations\UmbracoSettings\RequestHandlerElementDefaultTests.cs" />
    <Compile Include="Configurations\UmbracoSettings\RequestHandlerElementTests.cs" />
    <Compile Include="Configurations\UmbracoSettings\SecurityElementDefaultTests.cs" />
    <Compile Include="Configurations\UmbracoSettings\SecurityElementTests.cs" />
    <Compile Include="Configurations\UmbracoSettings\UmbracoSettingsTests.cs" />
    <Compile Include="Configurations\UmbracoSettings\WebRoutingElementDefaultTests.cs" />
    <Compile Include="Configurations\UmbracoSettings\WebRoutingElementTests.cs" />
    <Compile Include="Web\Controllers\ContentControllerUnitTests.cs" />
    <Compile Include="Web\Controllers\FilterAllowedOutgoingContentAttributeTests.cs" />
    <Compile Include="Web\Controllers\MediaControllerUnitTests.cs" />
    <Compile Include="CoreXml\FrameworkXmlTests.cs" />
    <Compile Include="Clr\ReflectionTests.cs" />
    <Compile Include="Macros\MacroParserTests.cs" />
    <Compile Include="Models\ContentExtensionsTests.cs" />
    <Compile Include="Models\UserExtensionsTests.cs" />
    <Compile Include="Web\Mvc\MergeParentContextViewDataAttributeTests.cs" />
    <Compile Include="Web\Mvc\ViewDataDictionaryExtensionTests.cs" />
    <Compile Include="Persistence\NPocoTests\NPocoBulkInsertTests.cs" />
    <Compile Include="Persistence\Querying\ContentTypeSqlMappingTests.cs" />
    <Compile Include="Persistence\Repositories\MacroRepositoryTest.cs" />
    <Compile Include="Persistence\Repositories\MemberRepositoryTest.cs" />
    <Compile Include="Persistence\Repositories\MemberTypeRepositoryTest.cs" />
    <Compile Include="Persistence\Repositories\TagRepositoryTest.cs" />
    <Compile Include="Persistence\Repositories\NotificationsRepositoryTest.cs" />
    <Compile Include="Persistence\Repositories\TemplateRepositoryTest.cs" />
    <Compile Include="Persistence\Repositories\UserRepositoryTest.cs" />
    <Compile Include="Models\Mapping\ContentWebModelMappingTests.cs" />
    <Compile Include="PropertyEditors\ImageCropperTest.cs" />
    <Compile Include="PublishedContent\PublishedContentExtensionTests.cs" />
    <Compile Include="PropertyEditors\ColorListValidatorTest.cs" />
    <Compile Include="PropertyEditors\MultiValuePropertyEditorTests.cs" />
    <Compile Include="PropertyEditors\EnsureUniqueValuesValidatorTest.cs" />
    <Compile Include="PropertyEditors\PropertyEditorValueEditorTests.cs" />
    <Compile Include="PublishedContent\PublishedRouterTests.cs" />
    <Compile Include="PublishedContent\RootNodeTests.cs" />
    <Compile Include="Scheduling\BackgroundTaskRunnerTests.cs" />
    <Compile Include="Misc\ApplicationUrlHelperTests.cs" />
    <Compile Include="Services\FileServiceTests.cs" />
    <Compile Include="Services\LocalizedTextServiceTests.cs" />
    <Compile Include="Services\TagServiceTests.cs" />
    <Compile Include="Services\LocalizationServiceTests.cs" />
    <Compile Include="Services\MemberServiceTests.cs" />
    <Compile Include="Services\MediaServiceTests.cs" />
    <Compile Include="Services\MemberTypeServiceTests.cs" />
    <Compile Include="Packaging\PackageInstallationTest.cs" />
    <Compile Include="Services\PackagingServiceTests.cs" />
    <Compile Include="Services\PerformanceTests.cs" />
    <Compile Include="Services\RelationServiceTests.cs" />
    <Compile Include="Services\MacroServiceTests.cs" />
    <Compile Include="Services\UserServiceTests.cs" />
    <Compile Include="Manifest\ManifestParserTests.cs" />
    <Compile Include="Templates\ViewHelperTests.cs" />
    <Compile Include="CoreXml\NavigableNavigatorTests.cs" />
    <Compile Include="Cache\PublishedCache\PublishedMediaCacheTests.cs" />
    <Compile Include="Strings\CmsHelperCasingTests.cs" />
    <Compile Include="Strings\DefaultShortStringHelperTests.cs" />
    <Compile Include="Strings\MockShortStringHelper.cs" />
    <Compile Include="Macros\MacroTests.cs" />
    <Compile Include="Migrations\AlterMigrationTests.cs" />
    <Compile Include="Migrations\SqlScripts\SqlResources.Designer.cs">
      <AutoGen>True</AutoGen>
      <DesignTime>True</DesignTime>
      <DependentUpon>SqlResources.resx</DependentUpon>
    </Compile>
    <Compile Include="Migrations\Stubs\AlterUserTableMigrationStub.cs" />
    <Compile Include="Migrations\Stubs\Dummy.cs" />
    <Compile Include="Migrations\Stubs\SixZeroMigration1.cs" />
    <Compile Include="Models\Collections\PropertyCollectionTests.cs" />
    <Compile Include="Models\MediaXmlTest.cs" />
    <Compile Include="Persistence\FaultHandling\ConnectionRetryTest.cs" />
    <Compile Include="Persistence\Querying\ContentTypeRepositorySqlClausesTest.cs" />
    <Compile Include="Persistence\Querying\DataTypeDefinitionRepositorySqlClausesTest.cs" />
    <Compile Include="Persistence\Querying\ExpressionTests.cs" />
    <Compile Include="Persistence\Querying\MediaRepositorySqlClausesTest.cs" />
    <Compile Include="Persistence\Querying\MediaTypeRepositorySqlClausesTest.cs" />
    <Compile Include="Persistence\Repositories\ServerRegistrationRepositoryTest.cs" />
    <Compile Include="Persistence\SchemaValidationTest.cs" />
    <Compile Include="Persistence\SyntaxProvider\SqlCeSyntaxProviderTests.cs" />
    <Compile Include="PublishedContent\PublishedContentDataTableTests.cs" />
    <Compile Include="PublishedContent\PublishedContentTestBase.cs" />
    <Compile Include="PublishedContent\PublishedContentTests.cs" />
    <Compile Include="PublishedContent\PublishedMediaTests.cs" />
    <Compile Include="Misc\HashCodeCombinerTests.cs" />
    <Compile Include="Web\Mvc\HtmlHelperExtensionMethodsTests.cs" />
    <Compile Include="IO\IoHelperTests.cs" />
    <Compile Include="PropertyEditors\PropertyEditorValueConverterTests.cs" />
    <Compile Include="Models\ContentTests.cs" />
    <Compile Include="Models\ContentXmlTest.cs" />
    <Compile Include="Models\StylesheetTests.cs" />
    <Compile Include="Persistence\SqlCeTableByTableTest.cs" />
    <Compile Include="Persistence\DatabaseContextTests.cs" />
    <Compile Include="Persistence\Mappers\ContentMapperTest.cs" />
    <Compile Include="Persistence\Mappers\ContentTypeMapperTest.cs" />
    <Compile Include="Persistence\Mappers\DataTypeMapperTest.cs" />
    <Compile Include="Persistence\Mappers\DictionaryMapperTest.cs" />
    <Compile Include="Persistence\Mappers\DictionaryTranslationMapperTest.cs" />
    <Compile Include="Persistence\Mappers\LanguageMapperTest.cs" />
    <Compile Include="Persistence\Mappers\MediaMapperTest.cs" />
    <Compile Include="Persistence\Mappers\PropertyGroupMapperTest.cs" />
    <Compile Include="Persistence\Mappers\PropertyTypeMapperTest.cs" />
    <Compile Include="Persistence\Mappers\RelationMapperTest.cs" />
    <Compile Include="Persistence\Mappers\RelationTypeMapperTest.cs" />
    <Compile Include="Persistence\NPocoTests\NPocoSqlTests.cs" />
    <Compile Include="Persistence\Querying\QueryBuilderTests.cs" />
    <Compile Include="Persistence\Repositories\ContentTypeRepositoryTest.cs" />
    <Compile Include="Persistence\Repositories\DataTypeDefinitionRepositoryTest.cs" />
    <Compile Include="Persistence\Repositories\DictionaryRepositoryTest.cs" />
    <Compile Include="Persistence\Repositories\LanguageRepositoryTest.cs" />
    <Compile Include="Persistence\Repositories\MediaRepositoryTest.cs" />
    <Compile Include="Persistence\Repositories\MediaTypeRepositoryTest.cs" />
    <Compile Include="Persistence\Repositories\RelationRepositoryTest.cs" />
    <Compile Include="Persistence\Repositories\RelationTypeRepositoryTest.cs" />
    <Compile Include="Persistence\Repositories\ScriptRepositoryTest.cs" />
    <Compile Include="Persistence\Repositories\StylesheetRepositoryTest.cs" />
    <Compile Include="PublishedContent\PublishedContentMoreTests.cs" />
    <Compile Include="Publishing\PublishingStrategyTests.cs" />
    <Compile Include="TestHelpers\Entities\MockedMember.cs" />
    <Compile Include="TestHelpers\Entities\MockedUser.cs" />
    <Compile Include="TestHelpers\Stubs\TestProfiler.cs" />
    <Compile Include="CoreThings\ObjectExtensionsTests.cs" />
    <Compile Include="Cache\PublishedCache\PublishedContentCacheTests.cs" />
    <Compile Include="Composing\LazyCollectionBuilderTests.cs" />
    <Compile Include="Composing\CollectionBuildersTests.cs" />
    <Compile Include="Routing\ContentFinderByAliasWithDomainsTests.cs" />
    <Compile Include="Routing\DomainsAndCulturesTests.cs" />
    <Compile Include="Routing\SiteDomainHelperTests.cs" />
    <Compile Include="Routing\UrlsWithNestedDomains.cs" />
    <Compile Include="Services\TestWithSomeContentBase.cs" />
    <Compile Include="Services\ContentServicePerformanceTest.cs" />
    <Compile Include="Services\ContentServiceTests.cs" />
    <Compile Include="Services\ContentTypeServiceTests.cs" />
    <Compile Include="Services\DataTypeServiceTests.cs" />
    <Compile Include="Services\EntityServiceTests.cs" />
    <Compile Include="Packaging\PackageDataInstallationTests.cs" />
    <Compile Include="Services\Importing\ImportResources.Designer.cs">
      <AutoGen>True</AutoGen>
      <DesignTime>True</DesignTime>
      <DependentUpon>ImportResources.resx</DependentUpon>
    </Compile>
    <Compile Include="Services\ThreadSafetyServiceTest.cs" />
    <Compile Include="Web\Controllers\PluginControllerAreaTests.cs" />
    <Compile Include="Cache\DistributedCache\DistributedCacheTests.cs" />
    <Compile Include="TestHelpers\TestWithDatabaseBase.cs" />
    <Compile Include="TestHelpers\SettingsForTests.cs" />
    <Compile Include="Routing\ContentFinderByAliasTests.cs" />
    <Compile Include="Routing\ContentFinderByIdTests.cs" />
    <Compile Include="Routing\ContentFinderByPageIdQueryTests.cs" />
    <Compile Include="Routing\RenderRouteHandlerTests.cs" />
    <Compile Include="Routing\RouteTestExtensions.cs" />
    <Compile Include="TestHelpers\Stubs\TestControllerFactory.cs" />
    <Compile Include="TestHelpers\BaseUsingSqlCeSyntax.cs" />
    <Compile Include="TestHelpers\BaseWebTest.cs" />
    <Compile Include="TestHelpers\Entities\MockedContent.cs" />
    <Compile Include="TestHelpers\Entities\MockedContentTypes.cs" />
    <Compile Include="TestHelpers\Entities\MockedEntity.cs" />
    <Compile Include="TestHelpers\Entities\MockedMedia.cs" />
    <Compile Include="UmbracoExamine\EventsTest.cs" />
    <Compile Include="Composing\TypeHelperTests.cs" />
    <Compile Include="UmbracoExamine\ExamineBaseTest.cs" />
    <Compile Include="UmbracoExamine\IndexInitializer.cs" />
    <Compile Include="UmbracoExamine\IndexTest.cs" />
    <Compile Include="UmbracoExamine\SearchTests.cs" />
    <Compile Include="UmbracoExamine\TestFiles.Designer.cs">
      <AutoGen>True</AutoGen>
      <DesignTime>True</DesignTime>
      <DependentUpon>TestFiles.resx</DependentUpon>
    </Compile>
    <Compile Include="UmbracoExamine\ExamineDemoDataMediaService.cs" />
    <Compile Include="UmbracoExamine\ExamineDemoDataContentService.cs" />
    <Compile Include="CoreThings\UriExtensionsTests.cs" />
    <Compile Include="Misc\UriUtilityTests.cs" />
    <Compile Include="Composing\PackageActionCollectionTests.cs" />
    <Compile Include="Composing\TypeLoaderExtensions.cs" />
    <Compile Include="Composing\TypeLoaderTests.cs" />
    <Compile Include="TestHelpers\Stubs\TestLastChanceFinder.cs" />
    <Compile Include="TestHelpers\TestHelper.cs" />
    <Compile Include="CoreThings\EnumerableExtensionsTests.cs" />
    <Compile Include="IO\AbstractFileSystemTests.cs" />
    <Compile Include="IO\FileSystemsTests.cs" />
    <Compile Include="IO\PhysicalFileSystemTests.cs" />
    <Compile Include="Properties\AssemblyInfo.cs" />
    <Compile Include="Strings\StringExtensionsTests.cs" />
    <Compile Include="TestHelpers\FakeHttpContextFactory.cs" />
    <Compile Include="Composing\TypeFinderTests.cs" />
    <Compile Include="Routing\UmbracoModuleTests.cs" />
    <Compile Include="CoreThings\VersionExtensionTests.cs" />
    <Compile Include="Web\TemplateUtilitiesTests.cs" />
    <Compile Include="Web\UrlHelperExtensionTests.cs" />
    <Compile Include="Web\WebExtensionMethodTests.cs" />
    <Compile Include="CoreThings\XmlExtensionsTests.cs" />
    <Compile Include="Misc\XmlHelperTests.cs" />
    <Compile Include="LegacyXmlPublishedCache\DictionaryPublishedContent.cs" />
    <Compile Include="LegacyXmlPublishedCache\DomainCache.cs" />
    <Compile Include="LegacyXmlPublishedCache\PreviewContent.cs" />
    <Compile Include="LegacyXmlPublishedCache\PublishedContentCache.cs" />
    <Compile Include="LegacyXmlPublishedCache\PublishedMediaCache.cs" />
    <Compile Include="LegacyXmlPublishedCache\PublishedMemberCache.cs" />
    <Compile Include="LegacyXmlPublishedCache\PublishedSnapshot.cs" />
    <Compile Include="LegacyXmlPublishedCache\XmlPublishedSnapshotService.cs" />
    <Compile Include="LegacyXmlPublishedCache\RoutesCache.cs" />
    <Compile Include="LegacyXmlPublishedCache\SafeXmlReaderWriter.cs" />
    <Compile Include="LegacyXmlPublishedCache\UmbracoContextCache.cs" />
    <Compile Include="LegacyXmlPublishedCache\XmlPublishedContent.cs" />
    <Compile Include="LegacyXmlPublishedCache\XmlPublishedProperty.cs" />
    <Compile Include="LegacyXmlPublishedCache\XmlStore.cs" />
    <Compile Include="LegacyXmlPublishedCache\XmlStoreFilePersister.cs" />
  </ItemGroup>
  <ItemGroup>
    <None Include="App.config">
      <SubType>Designer</SubType>
    </None>
    <None Include="Configurations\UmbracoSettings\umbracoSettings.minimal.config">
      <SubType>Designer</SubType>
      <CopyToOutputDirectory>Always</CopyToOutputDirectory>
    </None>
    <None Include="Configurations\UmbracoSettings\umbracoSettings.config">
      <SubType>Designer</SubType>
      <CopyToOutputDirectory>Always</CopyToOutputDirectory>
    </None>
    <None Include="Logging\UmbracoTraceLog.UNITTEST.20181112.json">
      <CopyToOutputDirectory>Always</CopyToOutputDirectory>
    </None>
    <None Include="Packaging\Packages\Document_Type_Picker_1.1.umb" />
    <None Include="UmbracoExamine\TestFiles\umbraco-sort.config">
      <SubType>Designer</SubType>
    </None>
    <None Include="UmbracoExamine\TestFiles\umbraco.config" />
    <None Include="unit-test-logger.config">
      <CopyToOutputDirectory>Always</CopyToOutputDirectory>
    </None>
  </ItemGroup>
  <ItemGroup>
    <ProjectReference Include="..\Umbraco.Abstractions\Umbraco.Abstractions.csproj">
      <Project>{29aa69d9-b597-4395-8d42-43b1263c240a}</Project>
      <Name>Umbraco.Abstractions</Name>
    </ProjectReference>
    <ProjectReference Include="..\Umbraco.Configuration\Umbraco.Configuration.csproj">
      <Project>{fbe7c065-dac0-4025-a78b-63b24d3ab00b}</Project>
      <Name>Umbraco.Configuration</Name>
    </ProjectReference>
    <ProjectReference Include="..\Umbraco.Core\Umbraco.Core.csproj">
      <Project>{31785BC3-256C-4613-B2F5-A1B0BDDED8C1}</Project>
      <Name>Umbraco.Core</Name>
    </ProjectReference>
    <ProjectReference Include="..\Umbraco.ModelsBuilder.Embedded\Umbraco.ModelsBuilder.Embedded.csproj">
      <Project>{52ac0ba8-a60e-4e36-897b-e8b97a54ed1c}</Project>
      <Name>Umbraco.ModelsBuilder.Embedded</Name>
    </ProjectReference>
    <ProjectReference Include="..\Umbraco.Web\Umbraco.Web.csproj">
      <Project>{651E1350-91B6-44B7-BD60-7207006D7003}</Project>
      <Name>Umbraco.Web</Name>
    </ProjectReference>
    <ProjectReference Include="..\Umbraco.Examine\Umbraco.Examine.csproj">
      <Project>{07fbc26b-2927-4a22-8d96-d644c667fecc}</Project>
      <Name>Umbraco.Examine</Name>
    </ProjectReference>
  </ItemGroup>
  <ItemGroup>
    <EmbeddedResource Include="Migrations\SqlScripts\SqlResources.resx">
      <Generator>ResXFileCodeGenerator</Generator>
      <LastGenOutput>SqlResources.Designer.cs</LastGenOutput>
      <SubType>Designer</SubType>
    </EmbeddedResource>
    <EmbeddedResource Include="Services\Importing\ImportResources.resx">
      <Generator>ResXFileCodeGenerator</Generator>
      <LastGenOutput>ImportResources.Designer.cs</LastGenOutput>
      <SubType>Designer</SubType>
    </EmbeddedResource>
    <EmbeddedResource Include="UmbracoExamine\TestFiles.resx">
      <Generator>ResXFileCodeGenerator</Generator>
      <LastGenOutput>TestFiles.Designer.cs</LastGenOutput>
      <SubType>Designer</SubType>
    </EmbeddedResource>
  </ItemGroup>
  <ItemGroup>
    <None Include="Configurations\UmbracoSettings\web.config">
      <SubType>Designer</SubType>
      <CopyToOutputDirectory>Always</CopyToOutputDirectory>
    </None>
    <Content Include="Logging\logviewer.searches.config.js">
      <CopyToOutputDirectory>Always</CopyToOutputDirectory>
    </Content>
    <Content Include="Migrations\SqlScripts\MySqlTotal-480.sql" />
    <Content Include="Migrations\SqlScripts\SqlCe-SchemaAndData-4110.sql" />
    <Content Include="Migrations\SqlScripts\SqlCeTotal-480.sql" />
    <Content Include="Migrations\SqlScripts\SqlServerTotal-480.sql" />
    <Content Include="Services\Importing\CheckboxList-Content-Package.xml">
      <SubType>Designer</SubType>
    </Content>
    <Content Include="Services\Importing\CompositionsTestPackage-Random.xml" />
    <Content Include="Services\Importing\CompositionsTestPackage.xml" />
    <Content Include="Services\Importing\Dictionary-Package.xml" />
    <Content Include="Services\Importing\Fanoe-Package.xml" />
    <Content Include="UmbracoExamine\TestFiles\media.xml" />
    <Content Include="Services\Importing\InheritedDocTypes-Package.xml" />
    <Content Include="Services\Importing\SingleDocType.xml" />
    <Content Include="Services\Importing\StandardMvc-Package.xml">
      <SubType>Designer</SubType>
    </Content>
    <Content Include="Services\Importing\TemplateOnly-Package.xml" />
    <Content Include="Services\Importing\TemplateOnly-Updated-Package.xml" />
    <Content Include="Services\Importing\uBlogsy-Package.xml" />
    <Content Include="Services\Importing\XsltSearch-Package.xml" />
  </ItemGroup>
  <ItemGroup />
  <ItemGroup>
    <Service Include="{82A7F48D-3B50-4B1E-B82E-3ADA8210C358}" />
  </ItemGroup>
  <!-- get NuGet packages directory -->
  <PropertyGroup>
    <NuGetPackages>$(NuGetPackageFolders.Split(';')[0])</NuGetPackages>
  </PropertyGroup>
  <Import Project="$(MSBuildToolsPath)\Microsoft.CSharp.targets" />
  <Target Name="BeforeBuild">
    <Message Text="-BeforeBuild-" Importance="high" />
    <Message Text="MSBuildExtensionsPath: $(MSBuildExtensionsPath)" Importance="high" />
    <Message Text="WebPublishingTasks:    $(WebPublishingTasks)" Importance="high" />
    <Message Text="NuGetPackageFolders:   $(NuGetPackageFolders)" Importance="high" />
    <Message Text="NuGetPackages:         $(NuGetPackages)" Importance="high" />
  </Target>
</Project><|MERGE_RESOLUTION|>--- conflicted
+++ resolved
@@ -106,11 +106,8 @@
     <PackageReference Include="Newtonsoft.Json" Version="12.0.1" />
     <PackageReference Include="Owin" Version="1.0" />
     <PackageReference Include="Selenium.WebDriver" Version="3.141.0" />
-<<<<<<< HEAD
     <PackageReference Include="System.Configuration.ConfigurationManager" Version="4.6.0" />
-=======
     <PackageReference Include="System.ComponentModel.Annotations" Version="4.6.0" />
->>>>>>> 9b4c26bf
     <PackageReference Include="Umbraco.SqlServerCE" Version="4.0.0.1" />
     <PackageReference Include="System.Threading.Tasks.Extensions" Version="4.5.2" />
   </ItemGroup>
