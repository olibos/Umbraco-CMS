﻿<?xml version="1.0" encoding="utf-8"?>
<Project ToolsVersion="15.0">
  <Import Project="$(MSBuildExtensionsPath)\$(MSBuildToolsVersion)\Microsoft.Common.props" Condition="Exists('$(MSBuildExtensionsPath)\$(MSBuildToolsVersion)\Microsoft.Common.props')" />
  <PropertyGroup>
    <Configuration Condition=" '$(Configuration)' == '' ">Debug</Configuration>
    <Platform Condition=" '$(Platform)' == '' ">AnyCPU</Platform>
    <ProductVersion>8.0.30703</ProductVersion>
    <SchemaVersion>2.0</SchemaVersion>
    <ProjectGuid>{5D3B8245-ADA6-453F-A008-50ED04BFE770}</ProjectGuid>
    <OutputType>Library</OutputType>
    <AppDesignerFolder>Properties</AppDesignerFolder>
    <RootNamespace>Umbraco.Tests</RootNamespace>
    <AssemblyName>Umbraco.Tests</AssemblyName>
    <TargetFrameworkVersion>v4.7.2</TargetFrameworkVersion>
    <FileAlignment>512</FileAlignment>
    <SolutionDir Condition="$(SolutionDir) == '' Or $(SolutionDir) == '*Undefined*'">..\</SolutionDir>
    <PublishUrl>publish\</PublishUrl>
    <Install>true</Install>
    <InstallFrom>Disk</InstallFrom>
    <UpdateEnabled>false</UpdateEnabled>
    <UpdateMode>Foreground</UpdateMode>
    <UpdateInterval>7</UpdateInterval>
    <UpdateIntervalUnits>Days</UpdateIntervalUnits>
    <UpdatePeriodically>false</UpdatePeriodically>
    <UpdateRequired>false</UpdateRequired>
    <MapFileExtensions>true</MapFileExtensions>
    <ApplicationRevision>0</ApplicationRevision>
    <ApplicationVersion>1.0.0.%2a</ApplicationVersion>
    <IsWebBootstrapper>false</IsWebBootstrapper>
    <UseApplicationTrust>false</UseApplicationTrust>
    <BootstrapperEnabled>true</BootstrapperEnabled>
    <TargetFrameworkProfile />
    <NuGetPackageImportStamp>
    </NuGetPackageImportStamp>
  </PropertyGroup>
  <PropertyGroup>
    <AutoGenerateBindingRedirects>true</AutoGenerateBindingRedirects>
    <GenerateBindingRedirectsOutputType>true</GenerateBindingRedirectsOutputType>
  </PropertyGroup>
  <PropertyGroup Condition=" '$(Configuration)|$(Platform)' == 'Debug|AnyCPU' ">
    <DebugSymbols>true</DebugSymbols>
    <DebugType>full</DebugType>
    <Optimize>false</Optimize>
    <OutputPath>bin\Debug\</OutputPath>
    <DefineConstants>DEBUG;TRACE</DefineConstants>
    <ErrorReport>prompt</ErrorReport>
    <WarningLevel>4</WarningLevel>
    <Prefer32Bit>false</Prefer32Bit>
    <LangVersion>8</LangVersion>
  </PropertyGroup>
  <PropertyGroup Condition=" '$(Configuration)|$(Platform)' == 'Release|AnyCPU' ">
    <DebugType>pdbonly</DebugType>
    <Optimize>true</Optimize>
    <OutputPath>bin\Release\</OutputPath>
    <DefineConstants>TRACE</DefineConstants>
    <ErrorReport>prompt</ErrorReport>
    <WarningLevel>4</WarningLevel>
    <Prefer32Bit>false</Prefer32Bit>
    <LangVersion>latest</LangVersion>
  </PropertyGroup>
  <ItemGroup>
    <Reference Include="System" />
    <Reference Include="System.configuration" />
    <Reference Include="System.Core" />
    <Reference Include="System.Data.Entity.Design" />
    <Reference Include="System.Drawing" />
    <Reference Include="System.IO" />
    <Reference Include="System.IO.Compression" />
    <Reference Include="System.IO.Compression.FileSystem" />
    <Reference Include="System.Runtime.Caching" />
    <Reference Include="System.Runtime.Serialization" />
    <Reference Include="System.Text.Encoding" />
    <Reference Include="System.Web" />
    <Reference Include="System.Web.ApplicationServices" />
    <Reference Include="System.Web.Extensions" />
    <Reference Include="System.Web.Services" />
    <Reference Include="System.Xml.Linq" />
    <Reference Include="System.Data.DataSetExtensions" />
    <Reference Include="Microsoft.CSharp" />
    <Reference Include="System.Data" />
    <Reference Include="System.Xml" />
  </ItemGroup>
  <ItemGroup>
    <PackageReference Include="Castle.Core" Version="4.4.1" />
    <PackageReference Include="Examine.Core">
      <Version>2.0.0-alpha.20200128.15</Version>
    </PackageReference>
    <PackageReference Include="HtmlAgilityPack">
      <Version>1.11.24</Version>
    </PackageReference>
    <PackageReference Include="LightInject" Version="6.3.5" />
    <PackageReference Include="LightInject.Annotation" Version="1.1.0" />
    <PackageReference Include="Lucene.Net.Contrib" Version="3.0.3" />
    <PackageReference Include="Microsoft.AspNet.Identity.Core" Version="2.2.3" />
    <PackageReference Include="Microsoft.AspNet.Mvc" Version="5.2.7" />
    <PackageReference Include="Microsoft.AspNet.WebApi" Version="5.2.7" />
    <PackageReference Include="Microsoft.AspNet.WebApi.Client" Version="5.2.7" />
    <PackageReference Include="Microsoft.AspNet.WebApi.Owin" Version="5.2.7" />
    <PackageReference Include="Microsoft.AspNet.WebApi.SelfHost" Version="5.2.7" />
    <PackageReference Include="Microsoft.AspNet.WebApi.Tracing" Version="5.2.7" />
    <PackageReference Include="Microsoft.AspNet.WebApi.WebHost" Version="5.2.7" />
    <PackageReference Include="Microsoft.Extensions.Logging" Version="3.1.8" />
    <PackageReference Include="Microsoft.Extensions.Logging.Abstractions" Version="3.1.8" />
    <PackageReference Include="Microsoft.Extensions.Logging.Console">
      <Version>3.1.8</Version>
    </PackageReference>
    <PackageReference Include="Microsoft.Extensions.Logging.Debug" Version="3.1.8" />
    <PackageReference Include="Microsoft.Owin" Version="4.1.1" />
    <PackageReference Include="Microsoft.Owin.Hosting" Version="4.1.1" />
    <PackageReference Include="Microsoft.Owin.Security" Version="4.1.1" />
    <PackageReference Include="Microsoft.Owin.Testing" Version="4.1.1" />
    <PackageReference Include="Microsoft.Web.Infrastructure" Version="1.0.0.0" />
    <PackageReference Include="MiniProfiler" Version="4.2.1" />
    <PackageReference Include="Moq" Version="4.14.6" />
    <PackageReference Include="NPoco" Version="4.0.2" />
    <PackageReference Include="NUnit" Version="3.12.0" />
    <PackageReference Include="NUnit3TestAdapter" Version="3.17.0" />
    <PackageReference Include="Newtonsoft.Json" Version="12.0.3" />
    <PackageReference Include="Owin" Version="1.0" />
    <PackageReference Include="Selenium.WebDriver" Version="3.141.0" />
    <PackageReference Include="System.Configuration.ConfigurationManager" Version="4.7.0" />
    <PackageReference Include="System.ComponentModel.Annotations" Version="4.7.0" />
    <PackageReference Include="System.Data.SqlClient" Version="4.8.2" />
    <PackageReference Include="Umbraco.SqlServerCE" Version="4.0.0.1" />
    <PackageReference Include="System.Threading.Tasks.Extensions" Version="4.5.4" />
    <PackageReference Include="System.Threading.Tasks.Extensions" Version="4.5.2" />
    <PackageReference Include="Umbraco.SqlServerCE" Version="4.0.0.1" />
  </ItemGroup>
  <ItemGroup>
    <Compile Include="Cache\DistributedCacheBinderTests.cs" />
    <Compile Include="Cache\RefresherTests.cs" />
    <Compile Include="Cache\SnapDictionaryTests.cs" />
    <Compile Include="IO\AbstractFileSystemTests.cs" />
    <Compile Include="IO\FileSystemsTests.cs" />
    <Compile Include="IO\PhysicalFileSystemTests.cs" />
    <Compile Include="IO\ShadowFileSystemTests.cs" />
    <Compile Include="LegacyXmlPublishedCache\ContentXmlDto.cs" />
    <Compile Include="LegacyXmlPublishedCache\PreviewXmlDto.cs" />
    <Compile Include="Migrations\MigrationPlanTests.cs" />
    <Compile Include="Migrations\MigrationTests.cs" />
    <Compile Include="Models\ContentXmlTest.cs" />
<<<<<<< HEAD
    <Compile Include="Models\ImageProcessorImageUrlGeneratorTest.cs" />
    <Compile Include="Models\VariationTests.cs" />
=======
    <Compile Include="Persistence\Mappers\MapperTestBase.cs" />
>>>>>>> 5e70c503
    <Compile Include="PublishedContent\SolidPublishedSnapshot.cs" />
    <Compile Include="Published\ConvertersTests.cs" />
    <Compile Include="Published\ModelTypeTests.cs" />
    <Compile Include="Publishing\PublishingStrategyTests.cs" />
    <Compile Include="Routing\BaseUrlProviderTest.cs" />
    <Compile Include="Routing\UrlProviderWithHideTopLevelNodeFromPathTests.cs" />
    <Compile Include="Scoping\ScopeEventDispatcherTests.cs" />
    <Compile Include="Security\OwinDataProtectorTokenProviderTests.cs" />
    <Compile Include="Persistence\Repositories\UserRepositoryTest.cs" />
    <Compile Include="Services\TestWithSomeContentBase.cs" />
    <Compile Include="TestHelpers\Entities\MockedContent.cs" />
    <Compile Include="TestHelpers\Entities\MockedContentTypes.cs" />
    <Compile Include="TestHelpers\Entities\MockedEntity.cs" />
    <Compile Include="TestHelpers\Entities\MockedMedia.cs" />
    <Compile Include="TestHelpers\Entities\MockedMember.cs" />
    <Compile Include="TestHelpers\Entities\MockedPropertyTypes.cs" />
    <Compile Include="TestHelpers\Entities\MockedUser.cs" />
    <Compile Include="TestHelpers\Entities\MockedUserGroup.cs" />
    <Compile Include="UmbracoExamine\ExamineExtensions.cs" />
    <Compile Include="PublishedContent\NuCacheChildrenTests.cs" />
    <Compile Include="PublishedContent\PublishedContentLanguageVariantTests.cs" />
    <Compile Include="PublishedContent\PublishedContentSnapshotTestBase.cs" />
    <Compile Include="PublishedContent\NuCacheTests.cs" />
    <Compile Include="Routing\MediaUrlProviderTests.cs" />
    <Compile Include="Routing\RoutableDocumentFilterTests.cs" />
    <Compile Include="Runtimes\StandaloneTests.cs" />
    <Compile Include="Routing\GetContentUrlsTests.cs" />
    <Compile Include="Services\ContentTypeServiceVariantsTests.cs" />
    <Compile Include="TestHelpers\RandomIdRamDirectory.cs" />
    <Compile Include="TestHelpers\Stubs\TestUserPasswordConfig.cs" />
    <Compile Include="Testing\Objects\TestDataSource.cs" />
    <Compile Include="Issues\U9560.cs" />
    <Compile Include="Migrations\AdvancedMigrationTests.cs" />
    <Compile Include="Persistence\NPocoTests\NPocoFetchTests.cs" />
    <Compile Include="Persistence\NPocoTests\NPocoSqlTemplateTests.cs" />
    <Compile Include="Routing\ContentFinderByUrlAndTemplateTests.cs" />
    <Compile Include="Routing\ContentFinderByUrlTests.cs" />
    <Compile Include="Routing\ContentFinderByUrlWithDomainsTests.cs" />
    <Compile Include="Routing\UrlProviderWithoutHideTopLevelNodeFromPathTests.cs" />
    <Compile Include="Routing\UrlRoutesTests.cs" />
    <Compile Include="Routing\UrlsProviderWithDomainsTests.cs" />
    <Compile Include="Scheduling\BackgroundTaskRunnerTests2.cs" />
    <Compile Include="Scoping\PassThroughEventDispatcherTests.cs" />
    <Compile Include="Scoping\ScopedRepositoryTests.cs" />
    <Compile Include="Scoping\ScopedXmlTests.cs" />
    <Compile Include="Scoping\ScopeFileSystemsTests.cs" />
    <Compile Include="Scoping\ScopedNuCacheTests.cs" />
    <Compile Include="Scoping\ScopeTests.cs" />
    <Compile Include="TestHelpers\ControllerTesting\AuthenticateEverythingExtensions.cs" />
    <Compile Include="TestHelpers\ControllerTesting\AuthenticateEverythingMiddleware.cs" />
    <Compile Include="TestHelpers\ControllerTesting\SpecificAssemblyResolver.cs" />
    <Compile Include="TestHelpers\ControllerTesting\TestControllerActivator.cs" />
    <Compile Include="TestHelpers\ControllerTesting\TestControllerActivatorBase.cs" />
    <Compile Include="TestHelpers\ControllerTesting\TestRunner.cs" />
    <Compile Include="TestHelpers\ControllerTesting\TestStartup.cs" />
    <Compile Include="TestHelpers\ControllerTesting\TraceExceptionLogger.cs" />
    <Compile Include="Testing\Objects\Accessors\NoHttpContextAccessor.cs" />
    <Compile Include="TestHelpers\Stubs\TestExamineManager.cs" />
    <Compile Include="Testing\TestDatabase.cs" />
    <Compile Include="Testing\TestingTests\NUnitTests.cs" />
    <Compile Include="Persistence\LocksTests.cs" />
    <Compile Include="Persistence\BulkDataReaderTests.cs" />
    <Compile Include="Migrations\PostMigrationTests.cs" />
    <Compile Include="Persistence\NPocoTests\NPocoSqlExtensionsTests.cs" />
    <Compile Include="Persistence\UnitOfWorkTests.cs" />
    <Compile Include="Testing\UmbracoTestBase.cs" />
    <Compile Include="TestHelpers\TestObjects-Mocks.cs" />
    <Compile Include="TestHelpers\TestObjects.cs" />
    <Compile Include="UmbracoExamine\RandomIdRamDirectory.cs" />
    <Compile Include="Web\AngularIntegration\AngularAntiForgeryTests.cs" />
    <Compile Include="Migrations\Stubs\DropForeignKeyMigrationStub.cs" />
    <Compile Include="Cache\DeepCloneAppCacheTests.cs" />
    <Compile Include="Cache\DefaultCachePolicyTests.cs" />
    <Compile Include="Cache\FullDataSetCachePolicyTests.cs" />
    <Compile Include="Cache\SingleItemsOnlyCachePolicyTests.cs" />
    <Compile Include="Web\Controllers\AuthenticationControllerTests.cs" />
    <Compile Include="Web\Controllers\BackOfficeControllerUnitTests.cs" />
    <Compile Include="Web\HttpCookieExtensionsTests.cs" />
    <Compile Include="Web\Mvc\HtmlStringUtilitiesTests.cs" />
    <Compile Include="Persistence\NPocoTests\PetaPocoCachesTest.cs" />
    <Compile Include="Persistence\Repositories\DomainRepositoryTest.cs" />
    <Compile Include="Persistence\Repositories\PartialViewRepositoryTests.cs" />
    <Compile Include="Persistence\Repositories\PublicAccessRepositoryTest.cs" />
    <Compile Include="Routing\RoutesCacheTests.cs" />
    <Compile Include="Routing\UrlRoutingTestBase.cs" />
    <Compile Include="Web\Mvc\RenderNoContentControllerTests.cs" />
    <Compile Include="Web\Mvc\ValidateUmbracoFormRouteStringAttributeTests.cs" />
    <Compile Include="Web\PublishedContentQueryTests.cs" />
    <Compile Include="Web\UmbracoHelperTests.cs" />
    <Compile Include="Migrations\Stubs\FiveZeroMigration.cs" />
    <Compile Include="Migrations\Stubs\FourElevenMigration.cs" />
    <Compile Include="Migrations\Stubs\SixZeroMigration2.cs" />
    <Compile Include="Testing\TestingTests\MockTests.cs" />
    <Compile Include="Models\Collections\Item.cs" />
    <Compile Include="Models\Collections\OrderItem.cs" />
    <Compile Include="Models\Collections\SimpleOrder.cs" />
    <Compile Include="Web\Mvc\RenderModelBinderTests.cs" />
    <Compile Include="Web\Mvc\SurfaceControllerTests.cs" />
    <Compile Include="Web\Mvc\UmbracoViewPageTests.cs" />
    <Compile Include="Runtimes\CoreRuntimeTests.cs" />
    <Compile Include="Runtimes\WebRuntimeComponentTests.cs" />
    <Compile Include="Cache\ObjectAppCacheTests.cs" />
    <Compile Include="Cache\AppCacheTests.cs" />
    <Compile Include="Cache\HttpRequestAppCacheTests.cs" />
    <Compile Include="Cache\RuntimeAppCacheTests.cs" />
    <Compile Include="Models\ContentExtensionsTests.cs" />
    <Compile Include="Web\Mvc\MergeParentContextViewDataAttributeTests.cs" />
    <Compile Include="Web\Mvc\ViewDataDictionaryExtensionTests.cs" />
    <Compile Include="Persistence\NPocoTests\NPocoBulkInsertTests.cs" />
    <Compile Include="Persistence\Querying\ContentTypeSqlMappingTests.cs" />
    <Compile Include="Persistence\Repositories\MemberRepositoryTest.cs" />
    <Compile Include="Persistence\Repositories\MemberTypeRepositoryTest.cs" />
    <Compile Include="Persistence\Repositories\TagRepositoryTest.cs" />
    <Compile Include="PublishedContent\PublishedContentExtensionTests.cs" />
    <Compile Include="PublishedContent\PublishedRouterTests.cs" />
    <Compile Include="PublishedContent\RootNodeTests.cs" />
    <Compile Include="Scheduling\BackgroundTaskRunnerTests.cs" />
    <Compile Include="Packaging\PackageInstallationTest.cs" />
    <Compile Include="Services\PerformanceTests.cs" />
    <Compile Include="Cache\PublishedCache\PublishedMediaCacheTests.cs" />
    <Compile Include="Migrations\AlterMigrationTests.cs" />
    <Compile Include="Migrations\SqlScripts\SqlResources.Designer.cs">
      <AutoGen>True</AutoGen>
      <DesignTime>True</DesignTime>
      <DependentUpon>SqlResources.resx</DependentUpon>
    </Compile>
    <Compile Include="Migrations\Stubs\AlterUserTableMigrationStub.cs" />
    <Compile Include="Migrations\Stubs\Dummy.cs" />
    <Compile Include="Migrations\Stubs\SixZeroMigration1.cs" />
    <Compile Include="Models\Collections\PropertyCollectionTests.cs" />
    <Compile Include="Models\MediaXmlTest.cs" />
    <Compile Include="Persistence\FaultHandling\ConnectionRetryTest.cs" />
    <Compile Include="Persistence\Querying\ContentTypeRepositorySqlClausesTest.cs" />
    <Compile Include="Persistence\Querying\DataTypeDefinitionRepositorySqlClausesTest.cs" />
    <Compile Include="Persistence\Querying\ExpressionTests.cs" />
    <Compile Include="Persistence\Querying\MediaRepositorySqlClausesTest.cs" />
    <Compile Include="Persistence\Querying\MediaTypeRepositorySqlClausesTest.cs" />
    <Compile Include="Persistence\SchemaValidationTest.cs" />
    <Compile Include="Persistence\SyntaxProvider\SqlCeSyntaxProviderTests.cs" />
    <Compile Include="PublishedContent\PublishedContentDataTableTests.cs" />
    <Compile Include="PublishedContent\PublishedContentTestBase.cs" />
    <Compile Include="PublishedContent\PublishedContentTests.cs" />
    <Compile Include="PublishedContent\PublishedMediaTests.cs" />
    <Compile Include="Web\Mvc\HtmlHelperExtensionMethodsTests.cs" />
    <Compile Include="Persistence\SqlCeTableByTableTest.cs" />
    <Compile Include="Persistence\DatabaseContextTests.cs" />
    <Compile Include="Persistence\NPocoTests\NPocoSqlTests.cs" />
    <Compile Include="Persistence\Querying\QueryBuilderTests.cs" />
    <Compile Include="Persistence\Repositories\MediaRepositoryTest.cs" />
    <Compile Include="Persistence\Repositories\MediaTypeRepositoryTest.cs" />
    <Compile Include="Persistence\Repositories\ScriptRepositoryTest.cs" />
    <Compile Include="Persistence\Repositories\StylesheetRepositoryTest.cs" />
    <Compile Include="PublishedContent\PublishedContentMoreTests.cs" />
    <Compile Include="Cache\PublishedCache\PublishedContentCacheTests.cs" />
    <Compile Include="Routing\ContentFinderByAliasWithDomainsTests.cs" />
    <Compile Include="Routing\DomainsAndCulturesTests.cs" />
    <Compile Include="Routing\SiteDomainHelperTests.cs" />
    <Compile Include="Routing\UrlsWithNestedDomains.cs" />
    <Compile Include="Packaging\PackageDataInstallationTests.cs" />
    <Compile Include="Services\Importing\ImportResources.Designer.cs">
      <AutoGen>True</AutoGen>
      <DesignTime>True</DesignTime>
      <DependentUpon>ImportResources.resx</DependentUpon>
    </Compile>
    <Compile Include="Services\ThreadSafetyServiceTest.cs" />
    <Compile Include="Web\Controllers\PluginControllerAreaTests.cs" />
    <Compile Include="Cache\DistributedCache\DistributedCacheTests.cs" />
    <Compile Include="TestHelpers\TestWithDatabaseBase.cs" />
    <Compile Include="Routing\ContentFinderByAliasTests.cs" />
    <Compile Include="Routing\ContentFinderByIdTests.cs" />
    <Compile Include="Routing\ContentFinderByPageIdQueryTests.cs" />
    <Compile Include="Routing\RenderRouteHandlerTests.cs" />
    <Compile Include="Routing\RouteTestExtensions.cs" />
    <Compile Include="TestHelpers\Stubs\TestControllerFactory.cs" />
    <Compile Include="TestHelpers\BaseUsingSqlCeSyntax.cs" />
    <Compile Include="TestHelpers\BaseWebTest.cs" />
    <Compile Include="UmbracoExamine\EventsTest.cs" />
    <Compile Include="UmbracoExamine\ExamineBaseTest.cs" />
    <Compile Include="UmbracoExamine\IndexInitializer.cs" />
    <Compile Include="UmbracoExamine\IndexTest.cs" />
    <Compile Include="UmbracoExamine\SearchTests.cs" />
    <Compile Include="UmbracoExamine\TestFiles.Designer.cs">
      <AutoGen>True</AutoGen>
      <DesignTime>True</DesignTime>
      <DependentUpon>TestFiles.resx</DependentUpon>
    </Compile>
    <Compile Include="UmbracoExamine\ExamineDemoDataMediaService.cs" />
    <Compile Include="UmbracoExamine\ExamineDemoDataContentService.cs" />
    <Compile Include="TestHelpers\Stubs\TestLastChanceFinder.cs" />
    <Compile Include="TestHelpers\TestHelper.cs" />
    <Compile Include="Properties\AssemblyInfo.cs" />
    <Compile Include="TestHelpers\FakeHttpContextFactory.cs" />
    <Compile Include="Routing\UmbracoModuleTests.cs" />
    <Compile Include="Web\UrlHelperExtensionTests.cs" />
    <Compile Include="Web\WebExtensionMethodTests.cs" />
    <Compile Include="LegacyXmlPublishedCache\DictionaryPublishedContent.cs" />
    <Compile Include="LegacyXmlPublishedCache\DomainCache.cs" />
    <Compile Include="LegacyXmlPublishedCache\PreviewContent.cs" />
    <Compile Include="LegacyXmlPublishedCache\PublishedContentCache.cs" />
    <Compile Include="LegacyXmlPublishedCache\PublishedMediaCache.cs" />
    <Compile Include="LegacyXmlPublishedCache\PublishedMemberCache.cs" />
    <Compile Include="LegacyXmlPublishedCache\PublishedSnapshot.cs" />
    <Compile Include="LegacyXmlPublishedCache\XmlPublishedSnapshotService.cs" />
    <Compile Include="LegacyXmlPublishedCache\RoutesCache.cs" />
    <Compile Include="LegacyXmlPublishedCache\SafeXmlReaderWriter.cs" />
    <Compile Include="LegacyXmlPublishedCache\UmbracoContextCache.cs" />
    <Compile Include="LegacyXmlPublishedCache\XmlPublishedContent.cs" />
    <Compile Include="LegacyXmlPublishedCache\XmlPublishedProperty.cs" />
    <Compile Include="LegacyXmlPublishedCache\XmlStore.cs" />
    <Compile Include="LegacyXmlPublishedCache\XmlStoreFilePersister.cs" />
  </ItemGroup>
  <ItemGroup>
    <None Include="App.config">
      <SubType>Designer</SubType>
    </None>
    <None Include="Packaging\Packages\Document_Type_Picker_1.1.umb" />
    <None Include="UmbracoExamine\TestFiles\umbraco-sort.config">
      <SubType>Designer</SubType>
    </None>
    <None Include="UmbracoExamine\TestFiles\umbraco.config" />
    <None Include="unit-test-logger.config">
      <CopyToOutputDirectory>Always</CopyToOutputDirectory>
    </None>
  </ItemGroup>
  <ItemGroup>
    <ProjectReference Include="..\Umbraco.Core\Umbraco.Core.csproj">
      <Project>{29aa69d9-b597-4395-8d42-43b1263c240a}</Project>
      <Name>Umbraco.Core</Name>
    </ProjectReference>
    <ProjectReference Include="..\Umbraco.Examine.Lucene\Umbraco.Examine.Lucene.csproj">
      <Project>{0fad7d2a-d7dd-45b1-91fd-488bb6cdacea}</Project>
      <Name>Umbraco.Examine.Lucene</Name>
    </ProjectReference>
    <ProjectReference Include="..\Umbraco.Infrastructure\Umbraco.Infrastructure.csproj">
      <Project>{3ae7bf57-966b-45a5-910a-954d7c554441}</Project>
      <Name>Umbraco.Infrastructure</Name>
    </ProjectReference>
    <ProjectReference Include="..\Umbraco.Persistance.SqlCe\Umbraco.Persistance.SqlCe.csproj">
      <Project>{33085570-9bf2-4065-a9b0-a29d920d13ba}</Project>
      <Name>Umbraco.Persistance.SqlCe</Name>
    </ProjectReference>
    <ProjectReference Include="..\Umbraco.PublishedCache.NuCache\Umbraco.PublishedCache.NuCache.csproj">
      <Project>{f6de8da0-07cc-4ef2-8a59-2bc81dbb3830}</Project>
      <Name>Umbraco.PublishedCache.NuCache</Name>
    </ProjectReference>
    <ProjectReference Include="..\Umbraco.Tests.Common\Umbraco.Tests.Common.csproj">
      <Project>{a499779c-1b3b-48a8-b551-458e582e6e96}</Project>
      <Name>Umbraco.Tests.Common</Name>
    </ProjectReference>
    <ProjectReference Include="..\Umbraco.Web\Umbraco.Web.csproj">
      <Project>{651E1350-91B6-44B7-BD60-7207006D7003}</Project>
      <Name>Umbraco.Web</Name>
    </ProjectReference>
  </ItemGroup>
  <ItemGroup>
    <EmbeddedResource Include="Migrations\SqlScripts\SqlResources.resx">
      <Generator>ResXFileCodeGenerator</Generator>
      <LastGenOutput>SqlResources.Designer.cs</LastGenOutput>
      <SubType>Designer</SubType>
    </EmbeddedResource>
    <EmbeddedResource Include="Services\Importing\ImportResources.resx">
      <Generator>ResXFileCodeGenerator</Generator>
      <LastGenOutput>ImportResources.Designer.cs</LastGenOutput>
      <SubType>Designer</SubType>
    </EmbeddedResource>
    <EmbeddedResource Include="UmbracoExamine\TestFiles.resx">
      <Generator>ResXFileCodeGenerator</Generator>
      <LastGenOutput>TestFiles.Designer.cs</LastGenOutput>
      <SubType>Designer</SubType>
    </EmbeddedResource>
  </ItemGroup>
  <ItemGroup>
    <Content Include="Migrations\SqlScripts\MySqlTotal-480.sql" />
    <Content Include="Migrations\SqlScripts\SqlCe-SchemaAndData-4110.sql" />
    <Content Include="Migrations\SqlScripts\SqlCeTotal-480.sql" />
    <Content Include="Migrations\SqlScripts\SqlServerTotal-480.sql" />
    <Content Include="Services\Importing\CheckboxList-Content-Package.xml">
      <SubType>Designer</SubType>
    </Content>
    <Content Include="Services\Importing\CompositionsTestPackage-Random.xml" />
    <Content Include="Services\Importing\CompositionsTestPackage.xml" />
    <Content Include="Services\Importing\Dictionary-Package.xml" />
    <Content Include="Services\Importing\Fanoe-Package.xml" />
    <Content Include="UmbracoExamine\TestFiles\media.xml" />
    <Content Include="Services\Importing\InheritedDocTypes-Package.xml" />
    <Content Include="Services\Importing\SingleDocType.xml" />
    <Content Include="Services\Importing\StandardMvc-Package.xml">
      <SubType>Designer</SubType>
    </Content>
    <Content Include="Services\Importing\TemplateOnly-Package.xml" />
    <Content Include="Services\Importing\TemplateOnly-Updated-Package.xml" />
    <Content Include="Services\Importing\uBlogsy-Package.xml" />
    <Content Include="Services\Importing\XsltSearch-Package.xml" />
  </ItemGroup>
  <ItemGroup>
    <Service Include="{82A7F48D-3B50-4B1E-B82E-3ADA8210C358}" />
  </ItemGroup>
  <ItemGroup>
    <Folder Include="Integration\" />
  </ItemGroup>
  <!-- get NuGet packages directory -->
  <PropertyGroup>
    <NuGetPackages>$(NuGetPackageFolders.Split(';')[0])</NuGetPackages>
  </PropertyGroup>
  <Import Project="$(MSBuildToolsPath)\Microsoft.CSharp.targets" />
  <Target Name="BeforeBuild">
    <Message Text="-BeforeBuild-" Importance="high" />
    <Message Text="MSBuildExtensionsPath: $(MSBuildExtensionsPath)" Importance="high" />
    <Message Text="WebPublishingTasks:    $(WebPublishingTasks)" Importance="high" />
    <Message Text="NuGetPackageFolders:   $(NuGetPackageFolders)" Importance="high" />
    <Message Text="NuGetPackages:         $(NuGetPackages)" Importance="high" />
  </Target>
</Project><|MERGE_RESOLUTION|>--- conflicted
+++ resolved
@@ -139,12 +139,9 @@
     <Compile Include="Migrations\MigrationPlanTests.cs" />
     <Compile Include="Migrations\MigrationTests.cs" />
     <Compile Include="Models\ContentXmlTest.cs" />
-<<<<<<< HEAD
     <Compile Include="Models\ImageProcessorImageUrlGeneratorTest.cs" />
     <Compile Include="Models\VariationTests.cs" />
-=======
     <Compile Include="Persistence\Mappers\MapperTestBase.cs" />
->>>>>>> 5e70c503
     <Compile Include="PublishedContent\SolidPublishedSnapshot.cs" />
     <Compile Include="Published\ConvertersTests.cs" />
     <Compile Include="Published\ModelTypeTests.cs" />
