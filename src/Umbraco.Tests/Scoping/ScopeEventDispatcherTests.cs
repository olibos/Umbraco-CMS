--- conflicted
+++ resolved
@@ -41,13 +41,8 @@
 
             _testObjects = new TestObjects(register);
 
-<<<<<<< HEAD
-            var globalSettings = new GlobalSettingsBuilder().Build();
+            var globalSettings = new GlobalSettings();
             composition.RegisterUnique(factory => new FileSystems(factory, factory.TryGetInstance<Microsoft.Extensions.Logging.ILogger<FileSystems>>(), factory.TryGetInstance<ILoggerFactory>(), TestHelper.IOHelper, Microsoft.Extensions.Options.Options.Create(globalSettings), TestHelper.GetHostingEnvironment()));
-=======
-            var globalSettings = new GlobalSettings();
-            composition.RegisterUnique(factory => new FileSystems(factory, factory.TryGetInstance<ILogger>(), TestHelper.IOHelper, Microsoft.Extensions.Options.Options.Create(globalSettings), TestHelper.GetHostingEnvironment()));
->>>>>>> 9a6b75d5
             composition.WithCollectionBuilder<MapperCollectionBuilder>();
 
             Current.Reset();
