--- conflicted
+++ resolved
@@ -96,11 +96,7 @@
                 documentRepository, mediaRepository, memberRepository,
                 DefaultCultureAccessor,
                 new DatabaseDataSource(),
-<<<<<<< HEAD
-                Container.GetInstance<IGlobalSettings>(), new SiteDomainHelper(), contentTypeService);
-=======
-                Factory.GetInstance<IGlobalSettings>(), new SiteDomainHelper());
->>>>>>> 677311aa
+                Factory.GetInstance<IGlobalSettings>(), new SiteDomainHelper(), contentTypeService);
         }
 
         protected UmbracoContext GetUmbracoContextNu(string url, int templateId = 1234, RouteData routeData = null, bool setSingleton = false, IUmbracoSettingsSection umbracoSettings = null, IEnumerable<IUrlProvider> urlProviders = null)
