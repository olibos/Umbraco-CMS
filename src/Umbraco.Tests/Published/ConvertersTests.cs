﻿using System;
using System.Collections.Generic;
using System.Linq;
using Microsoft.Extensions.Logging;
using Microsoft.Extensions.Logging.Abstractions;
using Moq;
using NUnit.Framework;
using Umbraco.Core;
using Umbraco.Core.Cache;
using Umbraco.Core.Composing;
using Umbraco.Core.IO;
using Umbraco.Core.Logging;
using Umbraco.Core.Models;
using Umbraco.Core.Models.PublishedContent;
using Umbraco.Core.PropertyEditors;
using Umbraco.Core.Services;
using Umbraco.Core.Strings;
using Umbraco.Tests.Components;
using Umbraco.Tests.PublishedContent;
using Umbraco.Tests.TestHelpers;
using Umbraco.Web.PublishedCache;

namespace Umbraco.Tests.Published
{
    [TestFixture]
    public class ConvertersTests
    {
<<<<<<< HEAD
        #region SimpleConverter1

        [Test]
        public void SimpleConverter1Test()
        {
            var converters = new PropertyValueConverterCollection(new IPropertyValueConverter[]
            {
                new SimpleConverter1(),
            });

            var dataTypeService = new TestObjects.TestDataTypeService(
                new DataType(new VoidEditor(NullLoggerFactory.Instance, Mock.Of<IDataTypeService>(), Mock.Of<ILocalizationService>(),Mock.Of<ILocalizedTextService>(), Mock.Of<IShortStringHelper>())) { Id = 1 });

            var contentTypeFactory = new PublishedContentTypeFactory(Mock.Of<IPublishedModelFactory>(), converters, dataTypeService);

            IEnumerable<IPublishedPropertyType> CreatePropertyTypes(IPublishedContentType contentType)
            {
                yield return contentTypeFactory.CreatePropertyType(contentType, "prop1", 1);
            }

            var elementType1 = contentTypeFactory.CreateContentType(Guid.NewGuid(), 1000, "element1", CreatePropertyTypes);

            var element1 = new PublishedElement(elementType1, Guid.NewGuid(), new Dictionary<string, object> { { "prop1", "1234" } }, false);

            Assert.AreEqual(1234, element1.Value("prop1"));

            // 'null' would be considered a 'missing' value by the default, magic logic
            var e = new PublishedElement(elementType1, Guid.NewGuid(), new Dictionary<string, object> { { "prop1", null } }, false);
            Assert.IsFalse(e.HasValue("prop1"));

            // '0' would not - it's a valid integer - but the converter knows better
            e = new PublishedElement(elementType1, Guid.NewGuid(), new Dictionary<string, object> { { "prop1", "0" } }, false);
            Assert.IsFalse(e.HasValue("prop1"));
        }

        private class SimpleConverter1 : IPropertyValueConverter
        {
            public bool? IsValue(object value, PropertyValueLevel level)
            {
                switch (level)
                {
                    case PropertyValueLevel.Source:
                        return null;
                    case PropertyValueLevel.Inter:
                        return value is int ivalue && ivalue != 0;
                    default:
                        throw new NotSupportedException($"Invalid level: {level}.");
                }
            }

            public bool IsConverter(IPublishedPropertyType propertyType)
                => propertyType.EditorAlias.InvariantEquals("Umbraco.Void");

            public Type GetPropertyValueType(IPublishedPropertyType propertyType)
                => typeof(int);

            public PropertyCacheLevel GetPropertyCacheLevel(IPublishedPropertyType propertyType)
                => PropertyCacheLevel.Element;

            public object ConvertSourceToIntermediate(IPublishedElement owner, IPublishedPropertyType propertyType, object source, bool preview)
                => int.TryParse(source as string, out int i) ? i : 0;

            public object ConvertIntermediateToObject(IPublishedElement owner, IPublishedPropertyType propertyType, PropertyCacheLevel referenceCacheLevel, object inter, bool preview)
                => (int)inter;

            public object ConvertIntermediateToXPath(IPublishedElement owner, IPublishedPropertyType propertyType, PropertyCacheLevel referenceCacheLevel, object inter, bool preview)
                => ((int)inter).ToString();
        }

        #endregion

        #region SimpleConverter2

        [Test]
        public void SimpleConverter2Test()
        {
            var cacheMock = new Mock<IPublishedContentCache>();
            var cacheContent = new Dictionary<int, IPublishedContent>();
            cacheMock.Setup(x => x.GetById(It.IsAny<int>())).Returns<int>(id => cacheContent.TryGetValue(id, out IPublishedContent content) ? content : null);
            var publishedSnapshotMock = new Mock<IPublishedSnapshot>();
            publishedSnapshotMock.Setup(x => x.Content).Returns(cacheMock.Object);
            var publishedSnapshotAccessorMock = new Mock<IPublishedSnapshotAccessor>();
            publishedSnapshotAccessorMock.Setup(x => x.PublishedSnapshot).Returns(publishedSnapshotMock.Object);
            var publishedSnapshotAccessor = publishedSnapshotAccessorMock.Object;

            var converters = new PropertyValueConverterCollection(new IPropertyValueConverter[]
            {
                new SimpleConverter2(publishedSnapshotAccessor),
            });

            var dataTypeService = new TestObjects.TestDataTypeService(
                new DataType(new VoidEditor(NullLoggerFactory.Instance, Mock.Of<IDataTypeService>(), Mock.Of<ILocalizationService>(),Mock.Of<ILocalizedTextService>(), Mock.Of<IShortStringHelper>())) { Id = 1 });

            var contentTypeFactory = new PublishedContentTypeFactory(Mock.Of<IPublishedModelFactory>(), converters, dataTypeService);

            IEnumerable<IPublishedPropertyType> CreatePropertyTypes(IPublishedContentType contentType)
            {
                yield return contentTypeFactory.CreatePropertyType(contentType, "prop1", 1);
            }

            var elementType1 = contentTypeFactory.CreateContentType(Guid.NewGuid(), 1000, "element1", CreatePropertyTypes);

            var element1 = new PublishedElement(elementType1, Guid.NewGuid(), new Dictionary<string, object> { { "prop1", "1234" } }, false);

            var cntType1 = contentTypeFactory.CreateContentType(Guid.NewGuid(), 1001, "cnt1", t => Enumerable.Empty<PublishedPropertyType>());
            var cnt1 = new SolidPublishedContent(cntType1) { Id = 1234 };
            cacheContent[cnt1.Id] = cnt1;

            Assert.AreSame(cnt1, element1.Value("prop1"));
        }

        private class SimpleConverter2 : IPropertyValueConverter
        {
            private readonly IPublishedSnapshotAccessor _publishedSnapshotAccessor;
            private readonly PropertyCacheLevel _cacheLevel;

            public SimpleConverter2(IPublishedSnapshotAccessor publishedSnapshotAccessor, PropertyCacheLevel cacheLevel = PropertyCacheLevel.None)
            {
                _publishedSnapshotAccessor = publishedSnapshotAccessor;
                _cacheLevel = cacheLevel;
            }

            public bool? IsValue(object value, PropertyValueLevel level)
                => value != null && (!(value is string) || string.IsNullOrWhiteSpace((string)value) == false);

            public bool IsConverter(IPublishedPropertyType propertyType)
                => propertyType.EditorAlias.InvariantEquals("Umbraco.Void");

            public Type GetPropertyValueType(IPublishedPropertyType propertyType)
                // the first version would be the "generic" version, but say we want to be more precise
                // and return: whatever Clr type is generated for content type with alias "cnt1" -- which
                // we cannot really typeof() at the moment because it has not been generated, hence ModelType.
                // => typeof (IPublishedContent);
                => ModelType.For("cnt1");

            public PropertyCacheLevel GetPropertyCacheLevel(IPublishedPropertyType propertyType)
                => _cacheLevel;

            public object ConvertSourceToIntermediate(IPublishedElement owner, IPublishedPropertyType propertyType, object source, bool preview)
                => int.TryParse(source as string, out int i) ? i : -1;

            public object ConvertIntermediateToObject(IPublishedElement owner, IPublishedPropertyType propertyType, PropertyCacheLevel referenceCacheLevel, object inter, bool preview)
                => _publishedSnapshotAccessor.PublishedSnapshot.Content.GetById((int)inter);

            public object ConvertIntermediateToXPath(IPublishedElement owner, IPublishedPropertyType propertyType, PropertyCacheLevel referenceCacheLevel, object inter, bool preview)
                => ((int)inter).ToString();
        }

        #endregion

=======
>>>>>>> 9a6b75d5
        #region SimpleConverter3

        [Test]
        public void SimpleConverter3Test()
        {
           // Current.Reset();
            var register = TestHelper.GetRegister();

            var composition = new Composition(register, TestHelper.GetMockedTypeLoader(), Mock.Of<IProfilingLogger>(), ComponentTests.MockRuntimeState(RuntimeLevel.Run), Mock.Of<IIOHelper>(), AppCaches.NoCache);

            composition.WithCollectionBuilder<PropertyValueConverterCollectionBuilder>()
                .Append<SimpleConverter3A>()
                .Append<SimpleConverter3B>();

            IPublishedModelFactory factory = new PublishedModelFactory(new[]
            {
                typeof (PublishedSnapshotTestObjects.TestElementModel1), typeof (PublishedSnapshotTestObjects.TestElementModel2),
                typeof (PublishedSnapshotTestObjects.TestContentModel1), typeof (PublishedSnapshotTestObjects.TestContentModel2),
            }, Mock.Of<IPublishedValueFallback>());
            register.Register(f => factory);

            var registerFactory = composition.CreateFactory();

            var cacheMock = new Mock<IPublishedContentCache>();
            var cacheContent = new Dictionary<int, IPublishedContent>();
            cacheMock.Setup(x => x.GetById(It.IsAny<int>())).Returns<int>(id => cacheContent.TryGetValue(id, out IPublishedContent content) ? content : null);
            var publishedSnapshotMock = new Mock<IPublishedSnapshot>();
            publishedSnapshotMock.Setup(x => x.Content).Returns(cacheMock.Object);
            var publishedSnapshotAccessorMock = new Mock<IPublishedSnapshotAccessor>();
            publishedSnapshotAccessorMock.Setup(x => x.PublishedSnapshot).Returns(publishedSnapshotMock.Object);
            register.Register(f => publishedSnapshotAccessorMock.Object);

            var converters = registerFactory.GetInstance<PropertyValueConverterCollection>();

<<<<<<< HEAD
            var dataTypeService = new TestObjects.TestDataTypeService(
                new DataType(new VoidEditor(NullLoggerFactory.Instance, Mock.Of<IDataTypeService>(), Mock.Of<ILocalizationService>(),Mock.Of<ILocalizedTextService>(), Mock.Of<IShortStringHelper>())) { Id = 1 },
                new DataType(new VoidEditor("2", NullLoggerFactory.Instance, Mock.Of<IDataTypeService>(),Mock.Of<ILocalizationService>(), Mock.Of<ILocalizedTextService>(), Mock.Of<IShortStringHelper>())) { Id = 2 });
=======
            var dataTypeServiceMock = new Mock<IDataTypeService>();
            var dataType1 = new DataType(new VoidEditor(Mock.Of<ILogger>(), dataTypeServiceMock.Object,
                    Mock.Of<ILocalizationService>(), Mock.Of<ILocalizedTextService>(), Mock.Of<IShortStringHelper>()))
                { Id = 1 };
            var dataType2 = new DataType(new VoidEditor("2", Mock.Of<ILogger>(), Mock.Of<IDataTypeService>(),
                    Mock.Of<ILocalizationService>(), Mock.Of<ILocalizedTextService>(), Mock.Of<IShortStringHelper>()))
                { Id = 2 };

            dataTypeServiceMock.Setup(x => x.GetAll()).Returns(new []{dataType1, dataType2 });
>>>>>>> 9a6b75d5

            var contentTypeFactory = new PublishedContentTypeFactory(factory, converters, dataTypeServiceMock.Object);

            IEnumerable<IPublishedPropertyType> CreatePropertyTypes(IPublishedContentType contentType, int i)
            {
                yield return contentTypeFactory.CreatePropertyType(contentType, "prop" + i, i);
            }

            var elementType1 = contentTypeFactory.CreateContentType(Guid.NewGuid(), 1000, "element1", t => CreatePropertyTypes(t, 1));
            var elementType2 = contentTypeFactory.CreateContentType(Guid.NewGuid(), 1001, "element2", t => CreatePropertyTypes(t, 2));
            var contentType1 = contentTypeFactory.CreateContentType(Guid.NewGuid(), 1002, "content1", t => CreatePropertyTypes(t, 1));
            var contentType2 = contentTypeFactory.CreateContentType(Guid.NewGuid(), 1003, "content2", t => CreatePropertyTypes(t, 2));

            var element1 = new PublishedElement(elementType1, Guid.NewGuid(), new Dictionary<string, object> { { "prop1", "val1" } }, false);
            var element2 = new PublishedElement(elementType2, Guid.NewGuid(), new Dictionary<string, object> { { "prop2", "1003" } }, false);
            var cnt1 = new SolidPublishedContent(contentType1)
            {
                Id = 1003,
                Properties = new[] { new SolidPublishedProperty { Alias = "prop1", SolidHasValue = true, SolidValue = "val1" } }
            };
            var cnt2 = new SolidPublishedContent(contentType1)
            {
                Id = 1004,
                Properties = new[] { new SolidPublishedProperty { Alias = "prop2", SolidHasValue = true, SolidValue = "1003" } }
            };

            var publishedModelFactory = registerFactory.GetInstance<IPublishedModelFactory>();
            cacheContent[cnt1.Id] = cnt1.CreateModel(publishedModelFactory);
            cacheContent[cnt2.Id] = cnt2.CreateModel(publishedModelFactory);

            // can get the actual property Clr type
            // ie ModelType gets properly mapped by IPublishedContentModelFactory
            // must test ModelClrType with special equals 'cos they are not ref-equals
            Assert.IsTrue(ModelType.Equals(typeof(IEnumerable<>).MakeGenericType(ModelType.For("content1")), contentType2.GetPropertyType("prop2").ModelClrType));
            Assert.AreEqual(typeof(IEnumerable<PublishedSnapshotTestObjects.TestContentModel1>), contentType2.GetPropertyType("prop2").ClrType);

            // can create a model for an element
            var model1 = factory.CreateModel(element1);
            Assert.IsInstanceOf<PublishedSnapshotTestObjects.TestElementModel1>(model1);
            Assert.AreEqual("val1", ((PublishedSnapshotTestObjects.TestElementModel1)model1).Prop1);

            // can create a model for a published content
            var model2 = factory.CreateModel(element2);
            Assert.IsInstanceOf<PublishedSnapshotTestObjects.TestElementModel2>(model2);
            var mmodel2 = (PublishedSnapshotTestObjects.TestElementModel2)model2;

            // and get direct property
            Assert.IsInstanceOf<PublishedSnapshotTestObjects.TestContentModel1[]>(model2.Value(Mock.Of<IPublishedValueFallback>(), "prop2"));
            Assert.AreEqual(1, ((PublishedSnapshotTestObjects.TestContentModel1[])model2.Value(Mock.Of<IPublishedValueFallback>(), "prop2")).Length);

            // and get model property
            Assert.IsInstanceOf<IEnumerable<PublishedSnapshotTestObjects.TestContentModel1>>(mmodel2.Prop2);
            Assert.IsInstanceOf<PublishedSnapshotTestObjects.TestContentModel1[]>(mmodel2.Prop2);
            var mmodel1 = mmodel2.Prop2.First();

            // and we get what we want
            Assert.AreSame(cacheContent[mmodel1.Id], mmodel1);
        }

        public class SimpleConverter3A : PropertyValueConverterBase
        {
            public override bool IsConverter(IPublishedPropertyType propertyType)
                => propertyType.EditorAlias == "Umbraco.Void";

            public override Type GetPropertyValueType(IPublishedPropertyType propertyType)
                => typeof(string);

            public override PropertyCacheLevel GetPropertyCacheLevel(IPublishedPropertyType propertyType)
                => PropertyCacheLevel.Element;
        }

        public class SimpleConverter3B : PropertyValueConverterBase
        {
            private readonly IPublishedSnapshotAccessor _publishedSnapshotAccessor;

            public SimpleConverter3B(IPublishedSnapshotAccessor publishedSnapshotAccessor)
            {
                _publishedSnapshotAccessor = publishedSnapshotAccessor;
            }

            public override bool IsConverter(IPublishedPropertyType propertyType)
                => propertyType.EditorAlias == "Umbraco.Void.2";

            public override Type GetPropertyValueType(IPublishedPropertyType propertyType)
                => typeof(IEnumerable<>).MakeGenericType(ModelType.For("content1"));

            public override PropertyCacheLevel GetPropertyCacheLevel(IPublishedPropertyType propertyType)
                => PropertyCacheLevel.Elements;

            public override object ConvertSourceToIntermediate(IPublishedElement owner, IPublishedPropertyType propertyType, object source, bool preview)
            {
                var s = source as string;
                return s?.Split(',').Select(int.Parse).ToArray() ?? Array.Empty<int>();
            }

            public override object ConvertIntermediateToObject(IPublishedElement owner, IPublishedPropertyType propertyType, PropertyCacheLevel referenceCacheLevel, object inter, bool preview)
            {
                return ((int[])inter).Select(x => (PublishedSnapshotTestObjects.TestContentModel1)_publishedSnapshotAccessor.PublishedSnapshot.Content.GetById(x)).ToArray();
            }
        }

        #endregion
    }
}<|MERGE_RESOLUTION|>--- conflicted
+++ resolved
@@ -25,159 +25,6 @@
     [TestFixture]
     public class ConvertersTests
     {
-<<<<<<< HEAD
-        #region SimpleConverter1
-
-        [Test]
-        public void SimpleConverter1Test()
-        {
-            var converters = new PropertyValueConverterCollection(new IPropertyValueConverter[]
-            {
-                new SimpleConverter1(),
-            });
-
-            var dataTypeService = new TestObjects.TestDataTypeService(
-                new DataType(new VoidEditor(NullLoggerFactory.Instance, Mock.Of<IDataTypeService>(), Mock.Of<ILocalizationService>(),Mock.Of<ILocalizedTextService>(), Mock.Of<IShortStringHelper>())) { Id = 1 });
-
-            var contentTypeFactory = new PublishedContentTypeFactory(Mock.Of<IPublishedModelFactory>(), converters, dataTypeService);
-
-            IEnumerable<IPublishedPropertyType> CreatePropertyTypes(IPublishedContentType contentType)
-            {
-                yield return contentTypeFactory.CreatePropertyType(contentType, "prop1", 1);
-            }
-
-            var elementType1 = contentTypeFactory.CreateContentType(Guid.NewGuid(), 1000, "element1", CreatePropertyTypes);
-
-            var element1 = new PublishedElement(elementType1, Guid.NewGuid(), new Dictionary<string, object> { { "prop1", "1234" } }, false);
-
-            Assert.AreEqual(1234, element1.Value("prop1"));
-
-            // 'null' would be considered a 'missing' value by the default, magic logic
-            var e = new PublishedElement(elementType1, Guid.NewGuid(), new Dictionary<string, object> { { "prop1", null } }, false);
-            Assert.IsFalse(e.HasValue("prop1"));
-
-            // '0' would not - it's a valid integer - but the converter knows better
-            e = new PublishedElement(elementType1, Guid.NewGuid(), new Dictionary<string, object> { { "prop1", "0" } }, false);
-            Assert.IsFalse(e.HasValue("prop1"));
-        }
-
-        private class SimpleConverter1 : IPropertyValueConverter
-        {
-            public bool? IsValue(object value, PropertyValueLevel level)
-            {
-                switch (level)
-                {
-                    case PropertyValueLevel.Source:
-                        return null;
-                    case PropertyValueLevel.Inter:
-                        return value is int ivalue && ivalue != 0;
-                    default:
-                        throw new NotSupportedException($"Invalid level: {level}.");
-                }
-            }
-
-            public bool IsConverter(IPublishedPropertyType propertyType)
-                => propertyType.EditorAlias.InvariantEquals("Umbraco.Void");
-
-            public Type GetPropertyValueType(IPublishedPropertyType propertyType)
-                => typeof(int);
-
-            public PropertyCacheLevel GetPropertyCacheLevel(IPublishedPropertyType propertyType)
-                => PropertyCacheLevel.Element;
-
-            public object ConvertSourceToIntermediate(IPublishedElement owner, IPublishedPropertyType propertyType, object source, bool preview)
-                => int.TryParse(source as string, out int i) ? i : 0;
-
-            public object ConvertIntermediateToObject(IPublishedElement owner, IPublishedPropertyType propertyType, PropertyCacheLevel referenceCacheLevel, object inter, bool preview)
-                => (int)inter;
-
-            public object ConvertIntermediateToXPath(IPublishedElement owner, IPublishedPropertyType propertyType, PropertyCacheLevel referenceCacheLevel, object inter, bool preview)
-                => ((int)inter).ToString();
-        }
-
-        #endregion
-
-        #region SimpleConverter2
-
-        [Test]
-        public void SimpleConverter2Test()
-        {
-            var cacheMock = new Mock<IPublishedContentCache>();
-            var cacheContent = new Dictionary<int, IPublishedContent>();
-            cacheMock.Setup(x => x.GetById(It.IsAny<int>())).Returns<int>(id => cacheContent.TryGetValue(id, out IPublishedContent content) ? content : null);
-            var publishedSnapshotMock = new Mock<IPublishedSnapshot>();
-            publishedSnapshotMock.Setup(x => x.Content).Returns(cacheMock.Object);
-            var publishedSnapshotAccessorMock = new Mock<IPublishedSnapshotAccessor>();
-            publishedSnapshotAccessorMock.Setup(x => x.PublishedSnapshot).Returns(publishedSnapshotMock.Object);
-            var publishedSnapshotAccessor = publishedSnapshotAccessorMock.Object;
-
-            var converters = new PropertyValueConverterCollection(new IPropertyValueConverter[]
-            {
-                new SimpleConverter2(publishedSnapshotAccessor),
-            });
-
-            var dataTypeService = new TestObjects.TestDataTypeService(
-                new DataType(new VoidEditor(NullLoggerFactory.Instance, Mock.Of<IDataTypeService>(), Mock.Of<ILocalizationService>(),Mock.Of<ILocalizedTextService>(), Mock.Of<IShortStringHelper>())) { Id = 1 });
-
-            var contentTypeFactory = new PublishedContentTypeFactory(Mock.Of<IPublishedModelFactory>(), converters, dataTypeService);
-
-            IEnumerable<IPublishedPropertyType> CreatePropertyTypes(IPublishedContentType contentType)
-            {
-                yield return contentTypeFactory.CreatePropertyType(contentType, "prop1", 1);
-            }
-
-            var elementType1 = contentTypeFactory.CreateContentType(Guid.NewGuid(), 1000, "element1", CreatePropertyTypes);
-
-            var element1 = new PublishedElement(elementType1, Guid.NewGuid(), new Dictionary<string, object> { { "prop1", "1234" } }, false);
-
-            var cntType1 = contentTypeFactory.CreateContentType(Guid.NewGuid(), 1001, "cnt1", t => Enumerable.Empty<PublishedPropertyType>());
-            var cnt1 = new SolidPublishedContent(cntType1) { Id = 1234 };
-            cacheContent[cnt1.Id] = cnt1;
-
-            Assert.AreSame(cnt1, element1.Value("prop1"));
-        }
-
-        private class SimpleConverter2 : IPropertyValueConverter
-        {
-            private readonly IPublishedSnapshotAccessor _publishedSnapshotAccessor;
-            private readonly PropertyCacheLevel _cacheLevel;
-
-            public SimpleConverter2(IPublishedSnapshotAccessor publishedSnapshotAccessor, PropertyCacheLevel cacheLevel = PropertyCacheLevel.None)
-            {
-                _publishedSnapshotAccessor = publishedSnapshotAccessor;
-                _cacheLevel = cacheLevel;
-            }
-
-            public bool? IsValue(object value, PropertyValueLevel level)
-                => value != null && (!(value is string) || string.IsNullOrWhiteSpace((string)value) == false);
-
-            public bool IsConverter(IPublishedPropertyType propertyType)
-                => propertyType.EditorAlias.InvariantEquals("Umbraco.Void");
-
-            public Type GetPropertyValueType(IPublishedPropertyType propertyType)
-                // the first version would be the "generic" version, but say we want to be more precise
-                // and return: whatever Clr type is generated for content type with alias "cnt1" -- which
-                // we cannot really typeof() at the moment because it has not been generated, hence ModelType.
-                // => typeof (IPublishedContent);
-                => ModelType.For("cnt1");
-
-            public PropertyCacheLevel GetPropertyCacheLevel(IPublishedPropertyType propertyType)
-                => _cacheLevel;
-
-            public object ConvertSourceToIntermediate(IPublishedElement owner, IPublishedPropertyType propertyType, object source, bool preview)
-                => int.TryParse(source as string, out int i) ? i : -1;
-
-            public object ConvertIntermediateToObject(IPublishedElement owner, IPublishedPropertyType propertyType, PropertyCacheLevel referenceCacheLevel, object inter, bool preview)
-                => _publishedSnapshotAccessor.PublishedSnapshot.Content.GetById((int)inter);
-
-            public object ConvertIntermediateToXPath(IPublishedElement owner, IPublishedPropertyType propertyType, PropertyCacheLevel referenceCacheLevel, object inter, bool preview)
-                => ((int)inter).ToString();
-        }
-
-        #endregion
-
-=======
->>>>>>> 9a6b75d5
         #region SimpleConverter3
 
         [Test]
@@ -212,21 +59,15 @@
 
             var converters = registerFactory.GetInstance<PropertyValueConverterCollection>();
 
-<<<<<<< HEAD
-            var dataTypeService = new TestObjects.TestDataTypeService(
-                new DataType(new VoidEditor(NullLoggerFactory.Instance, Mock.Of<IDataTypeService>(), Mock.Of<ILocalizationService>(),Mock.Of<ILocalizedTextService>(), Mock.Of<IShortStringHelper>())) { Id = 1 },
-                new DataType(new VoidEditor("2", NullLoggerFactory.Instance, Mock.Of<IDataTypeService>(),Mock.Of<ILocalizationService>(), Mock.Of<ILocalizedTextService>(), Mock.Of<IShortStringHelper>())) { Id = 2 });
-=======
             var dataTypeServiceMock = new Mock<IDataTypeService>();
-            var dataType1 = new DataType(new VoidEditor(Mock.Of<ILogger>(), dataTypeServiceMock.Object,
+            var dataType1 = new DataType(new VoidEditor(NullLoggerFactory.Instance, dataTypeServiceMock.Object,
                     Mock.Of<ILocalizationService>(), Mock.Of<ILocalizedTextService>(), Mock.Of<IShortStringHelper>()))
                 { Id = 1 };
-            var dataType2 = new DataType(new VoidEditor("2", Mock.Of<ILogger>(), Mock.Of<IDataTypeService>(),
+            var dataType2 = new DataType(new VoidEditor("2", NullLoggerFactory.Instance, Mock.Of<IDataTypeService>(),
                     Mock.Of<ILocalizationService>(), Mock.Of<ILocalizedTextService>(), Mock.Of<IShortStringHelper>()))
                 { Id = 2 };
 
             dataTypeServiceMock.Setup(x => x.GetAll()).Returns(new []{dataType1, dataType2 });
->>>>>>> 9a6b75d5
 
             var contentTypeFactory = new PublishedContentTypeFactory(factory, converters, dataTypeServiceMock.Object);
 
