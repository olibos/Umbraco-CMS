--- conflicted
+++ resolved
@@ -1,69 +1,66 @@
-﻿using System;
-using System.Xml.Linq;
-using NUnit.Framework;
-using Umbraco.Core;
-using Umbraco.Core.Models;
-using Umbraco.Core.ObjectResolution;
-using Umbraco.Tests.TestHelpers;
-using Umbraco.Tests.TestHelpers.Entities;
-using Umbraco.Web;
-using umbraco.editorControls.tinyMCE3;
-using umbraco.interfaces;
-using File = System.IO.File;
-
-namespace Umbraco.Tests.Models
-{
-    [TestFixture]
-    public class ContentXmlTest : BaseDatabaseFactoryTest
-    {
-        [SetUp]
-        public override void Initialize()
-        {
-            //this ensures its reset
-            PluginManager.Current = new PluginManager();
-
-            //for testing, we'll specify which assemblies are scanned for the PluginTypeResolver
-            PluginManager.Current.AssembliesToScan = new[]
-				{
-                    typeof(IDataType).Assembly,
-                    typeof(tinyMCE3dataType).Assembly
-				};
-
-            base.Initialize();
-        }
-
-        [TearDown]
-        public override void TearDown()
-        {
-<<<<<<< HEAD
-            DatabaseContext.Database.Dispose();
-=======
-            //reset the app context
-            DataTypesResolver.Reset();
->>>>>>> c2038749
-            
-            base.TearDown();
-        }
-        [Test]
-        public void Can_Generate_Xml_Representation_Of_Content()
-        {
-            // Arrange
-            var contentType = MockedContentTypes.CreateTextpageContentType();
-            ServiceContext.ContentTypeService.Save(contentType);
-
-            var content = MockedContent.CreateTextpageContent(contentType, "Root Home", -1);
-            ServiceContext.ContentService.Save(content, 0);
-
-            var nodeName = content.ContentType.Alias.ToUmbracoAlias(StringAliasCaseType.CamelCase, true);
-
-            // Act
-            XElement element = content.ToXml();
-
-            // Assert
-            Assert.That(element, Is.Not.Null);
-            Assert.That(element.Name.LocalName, Is.EqualTo(nodeName));
-
-            Console.WriteLine(element.ToString(SaveOptions.DisableFormatting));
-        } 
-    }
+﻿using System;
+using System.Xml.Linq;
+using NUnit.Framework;
+using Umbraco.Core;
+using Umbraco.Core.Models;
+using Umbraco.Core.ObjectResolution;
+using Umbraco.Tests.TestHelpers;
+using Umbraco.Tests.TestHelpers.Entities;
+using Umbraco.Web;
+using umbraco.editorControls.tinyMCE3;
+using umbraco.interfaces;
+using File = System.IO.File;
+
+namespace Umbraco.Tests.Models
+{
+    [TestFixture]
+    public class ContentXmlTest : BaseDatabaseFactoryTest
+    {
+        [SetUp]
+        public override void Initialize()
+        {
+            //this ensures its reset
+            PluginManager.Current = new PluginManager();
+
+            //for testing, we'll specify which assemblies are scanned for the PluginTypeResolver
+            PluginManager.Current.AssembliesToScan = new[]
+				{
+                    typeof(IDataType).Assembly,
+                    typeof(tinyMCE3dataType).Assembly
+				};
+
+            DataTypesResolver.Current = new DataTypesResolver(
+                PluginManager.Current.ResolveDataTypes());
+
+            base.Initialize();
+        }
+
+        [TearDown]
+        public override void TearDown()
+        {
+            //reset the app context
+            DataTypesResolver.Reset();
+            
+            base.TearDown();
+        }
+        [Test]
+        public void Can_Generate_Xml_Representation_Of_Content()
+        {
+            // Arrange
+            var contentType = MockedContentTypes.CreateTextpageContentType();
+            ServiceContext.ContentTypeService.Save(contentType);
+
+            var content = MockedContent.CreateTextpageContent(contentType, "Root Home", -1);
+            ServiceContext.ContentService.Save(content, 0);
+
+            var nodeName = content.ContentType.Alias.ToUmbracoAlias(StringAliasCaseType.CamelCase, true);
+
+            // Act
+            XElement element = content.ToXml();
+
+            // Assert
+            Assert.That(element, Is.Not.Null);
+            Assert.That(element.Name.LocalName, Is.EqualTo(nodeName));
+        } 
+    }
 }