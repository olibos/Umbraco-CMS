--- conflicted
+++ resolved
@@ -755,16 +755,8 @@
         [Ignore("Need to reimplement this logic for v8")]
         public void Can_Change_ContentType_On_Content_And_Clear_Old_PropertyTypes()
         {
-<<<<<<< HEAD
-            // Arrange
-            var contentType = MockedContentTypes.CreateTextPageContentType();
-            var simpleContentType = MockedContentTypes.CreateSimpleContentType();
-            Mock.Get(_contentTypeService).As<IContentTypeBaseService>().Setup(x => x.Get(It.IsAny<int>())).Returns(contentType);
-
-            var content = MockedContent.CreateTextpageContent(contentType, "Textpage", -1);
-=======
             throw new NotImplementedException();
->>>>>>> 0606d1bc
+            //Mock.Get(_contentTypeService).As<IContentTypeBaseService>().Setup(x => x.Get(It.IsAny<int>())).Returns(contentType);
 
             //// Arrange
             //var contentType = MockedContentTypes.CreateTextPageContentType();
