<<<<<<< HEAD
﻿using System.Linq;
using System.Xml.Linq;
using Moq;
using NUnit.Framework;
using Umbraco.Core;
using Umbraco.Core.Configuration.UmbracoSettings;
using Umbraco.Core.IO;
using Umbraco.Core.Logging;
using Umbraco.Core.Models;
using Umbraco.Core.Services;
using Umbraco.Core.Strings;
using Umbraco.Tests.TestHelpers;
using Umbraco.Tests.TestHelpers.Entities;
using Umbraco.Tests.Testing;
using Umbraco.Web.PropertyEditors;

namespace Umbraco.Tests.Models
{
    [TestFixture]
    [UmbracoTest(Database = UmbracoTestOptions.Database.NewSchemaPerFixture)]
    public class MediaXmlTest : TestWithDatabaseBase
    {
        [Test]
        public void Can_Generate_Xml_Representation_Of_Media()
        {
            // Arrange
            var mediaType = MockedContentTypes.CreateImageMediaType("image2");
            ServiceContext.MediaTypeService.Save(mediaType);

            // reference, so static ctor runs, so event handlers register
            // and then, this will reset the width, height... because the file does not exist, of course ;-(
            var ignored = new FileUploadPropertyEditor(Mock.Of<ILogger>(), new MediaFileSystem(Mock.Of<IFileSystem>(), Mock.Of<IContentSection>(), Mock.Of<IMediaPathScheme>(), Mock.Of<ILogger>()));

            var media = MockedMedia.CreateMediaImage(mediaType, -1);
            media.WriterId = -1; // else it's zero and that's not a user and it breaks the tests
            ServiceContext.MediaService.Save(media, Constants.Security.SuperUserId);

            // so we have to force-reset these values because the property editor has cleared them
            media.SetValue(Constants.Conventions.Media.Width, "200");
            media.SetValue(Constants.Conventions.Media.Height, "200");
            media.SetValue(Constants.Conventions.Media.Bytes, "100");
            media.SetValue(Constants.Conventions.Media.Extension, "png");

            var nodeName = media.ContentType.Alias.ToSafeAliasWithForcingCheck();
            var urlName = media.GetUrlSegment(new[] { new DefaultUrlSegmentProvider() });

            // Act
            XElement element = media.ToXml();

            // Assert
            Assert.That(element, Is.Not.Null);
            Assert.That(element.Name.LocalName, Is.EqualTo(nodeName));
            Assert.AreEqual(media.Id.ToString(), (string)element.Attribute("id"));
            Assert.AreEqual(media.ParentId.ToString(), (string)element.Attribute("parentID"));
            Assert.AreEqual(media.Level.ToString(), (string)element.Attribute("level"));
            Assert.AreEqual(media.SortOrder.ToString(), (string)element.Attribute("sortOrder"));
            Assert.AreEqual(media.CreateDate.ToString("s"), (string)element.Attribute("createDate"));
            Assert.AreEqual(media.UpdateDate.ToString("s"), (string)element.Attribute("updateDate"));
            Assert.AreEqual(media.Name, (string)element.Attribute("nodeName"));
            Assert.AreEqual(urlName, (string)element.Attribute("urlName"));
            Assert.AreEqual(media.Path, (string)element.Attribute("path"));
            Assert.AreEqual("", (string)element.Attribute("isDoc"));
            Assert.AreEqual(media.ContentType.Id.ToString(), (string)element.Attribute("nodeType"));
            Assert.AreEqual(media.GetCreatorProfile(ServiceContext.UserService).Name, (string)element.Attribute("writerName"));
            Assert.AreEqual(media.CreatorId.ToString(), (string)element.Attribute("writerID"));
            Assert.IsNull(element.Attribute("template"));

            Assert.AreEqual(media.Properties[Constants.Conventions.Media.File].GetValue().ToString(), element.Elements(Constants.Conventions.Media.File).Single().Value);
            Assert.AreEqual(media.Properties[Constants.Conventions.Media.Width].GetValue().ToString(), element.Elements(Constants.Conventions.Media.Width).Single().Value);
            Assert.AreEqual(media.Properties[Constants.Conventions.Media.Height].GetValue().ToString(), element.Elements(Constants.Conventions.Media.Height).Single().Value);
            Assert.AreEqual(media.Properties[Constants.Conventions.Media.Bytes].GetValue().ToString(), element.Elements(Constants.Conventions.Media.Bytes).Single().Value);
            Assert.AreEqual(media.Properties[Constants.Conventions.Media.Extension].GetValue().ToString(), element.Elements(Constants.Conventions.Media.Extension).Single().Value);
        }
    }
}
=======
﻿using System.Linq;
using System.Xml.Linq;
using Moq;
using NUnit.Framework;
using Umbraco.Core;
using Umbraco.Core.Configuration.UmbracoSettings;
using Umbraco.Core.IO;
using Umbraco.Core.Logging;
using Umbraco.Core.Models;
using Umbraco.Core.Services;
using Umbraco.Core.Strings;
using Umbraco.Tests.TestHelpers;
using Umbraco.Tests.TestHelpers.Entities;
using Umbraco.Tests.Testing;
using Umbraco.Web.PropertyEditors;

namespace Umbraco.Tests.Models
{
    [TestFixture]
    [UmbracoTest(Database = UmbracoTestOptions.Database.NewSchemaPerFixture)]
    public class MediaXmlTest : TestWithDatabaseBase
    {
        [Test]
        public void Can_Generate_Xml_Representation_Of_Media()
        {
            // Arrange
            var mediaType = MockedContentTypes.CreateImageMediaType("image2");
            ServiceContext.MediaTypeService.Save(mediaType);

            // reference, so static ctor runs, so event handlers register
            // and then, this will reset the width, height... because the file does not exist, of course ;-(
            var ignored = new FileUploadPropertyEditor(Mock.Of<ILogger>(), new MediaFileSystem(Mock.Of<IFileSystem>()));

            var media = MockedMedia.CreateMediaImage(mediaType, -1);
            media.WriterId = -1; // else it's zero and that's not a user and it breaks the tests
            ServiceContext.MediaService.Save(media, Constants.Security.SuperUserId);

            // so we have to force-reset these values because the property editor has cleared them
            media.SetValue(Constants.Conventions.Media.Width, "200");
            media.SetValue(Constants.Conventions.Media.Height, "200");
            media.SetValue(Constants.Conventions.Media.Bytes, "100");
            media.SetValue(Constants.Conventions.Media.Extension, "png");

            var nodeName = media.ContentType.Alias.ToSafeAliasWithForcingCheck();
            var urlName = media.GetUrlSegment(new[] { new DefaultUrlSegmentProvider() });

            // Act
            XElement element = media.ToXml();

            // Assert
            Assert.That(element, Is.Not.Null);
            Assert.That(element.Name.LocalName, Is.EqualTo(nodeName));
            Assert.AreEqual(media.Id.ToString(), (string)element.Attribute("id"));
            Assert.AreEqual(media.ParentId.ToString(), (string)element.Attribute("parentID"));
            Assert.AreEqual(media.Level.ToString(), (string)element.Attribute("level"));
            Assert.AreEqual(media.SortOrder.ToString(), (string)element.Attribute("sortOrder"));
            Assert.AreEqual(media.CreateDate.ToString("s"), (string)element.Attribute("createDate"));
            Assert.AreEqual(media.UpdateDate.ToString("s"), (string)element.Attribute("updateDate"));
            Assert.AreEqual(media.Name, (string)element.Attribute("nodeName"));
            Assert.AreEqual(urlName, (string)element.Attribute("urlName"));
            Assert.AreEqual(media.Path, (string)element.Attribute("path"));
            Assert.AreEqual("", (string)element.Attribute("isDoc"));
            Assert.AreEqual(media.ContentType.Id.ToString(), (string)element.Attribute("nodeType"));
            Assert.AreEqual(media.GetCreatorProfile(ServiceContext.UserService).Name, (string)element.Attribute("writerName"));
            Assert.AreEqual(media.CreatorId.ToString(), (string)element.Attribute("writerID"));
            Assert.IsNull(element.Attribute("template"));

            Assert.AreEqual(media.Properties[Constants.Conventions.Media.File].GetValue().ToString(), element.Elements(Constants.Conventions.Media.File).Single().Value);
            Assert.AreEqual(media.Properties[Constants.Conventions.Media.Width].GetValue().ToString(), element.Elements(Constants.Conventions.Media.Width).Single().Value);
            Assert.AreEqual(media.Properties[Constants.Conventions.Media.Height].GetValue().ToString(), element.Elements(Constants.Conventions.Media.Height).Single().Value);
            Assert.AreEqual(media.Properties[Constants.Conventions.Media.Bytes].GetValue().ToString(), element.Elements(Constants.Conventions.Media.Bytes).Single().Value);
            Assert.AreEqual(media.Properties[Constants.Conventions.Media.Extension].GetValue().ToString(), element.Elements(Constants.Conventions.Media.Extension).Single().Value);
        }
    }
}
>>>>>>> 2bae3e2e
<|MERGE_RESOLUTION|>--- conflicted
+++ resolved
@@ -1,4 +1,3 @@
-<<<<<<< HEAD
 ﻿using System.Linq;
 using System.Xml.Linq;
 using Moq;
@@ -73,81 +72,4 @@
             Assert.AreEqual(media.Properties[Constants.Conventions.Media.Extension].GetValue().ToString(), element.Elements(Constants.Conventions.Media.Extension).Single().Value);
         }
     }
-}
-=======
-﻿using System.Linq;
-using System.Xml.Linq;
-using Moq;
-using NUnit.Framework;
-using Umbraco.Core;
-using Umbraco.Core.Configuration.UmbracoSettings;
-using Umbraco.Core.IO;
-using Umbraco.Core.Logging;
-using Umbraco.Core.Models;
-using Umbraco.Core.Services;
-using Umbraco.Core.Strings;
-using Umbraco.Tests.TestHelpers;
-using Umbraco.Tests.TestHelpers.Entities;
-using Umbraco.Tests.Testing;
-using Umbraco.Web.PropertyEditors;
-
-namespace Umbraco.Tests.Models
-{
-    [TestFixture]
-    [UmbracoTest(Database = UmbracoTestOptions.Database.NewSchemaPerFixture)]
-    public class MediaXmlTest : TestWithDatabaseBase
-    {
-        [Test]
-        public void Can_Generate_Xml_Representation_Of_Media()
-        {
-            // Arrange
-            var mediaType = MockedContentTypes.CreateImageMediaType("image2");
-            ServiceContext.MediaTypeService.Save(mediaType);
-
-            // reference, so static ctor runs, so event handlers register
-            // and then, this will reset the width, height... because the file does not exist, of course ;-(
-            var ignored = new FileUploadPropertyEditor(Mock.Of<ILogger>(), new MediaFileSystem(Mock.Of<IFileSystem>()));
-
-            var media = MockedMedia.CreateMediaImage(mediaType, -1);
-            media.WriterId = -1; // else it's zero and that's not a user and it breaks the tests
-            ServiceContext.MediaService.Save(media, Constants.Security.SuperUserId);
-
-            // so we have to force-reset these values because the property editor has cleared them
-            media.SetValue(Constants.Conventions.Media.Width, "200");
-            media.SetValue(Constants.Conventions.Media.Height, "200");
-            media.SetValue(Constants.Conventions.Media.Bytes, "100");
-            media.SetValue(Constants.Conventions.Media.Extension, "png");
-
-            var nodeName = media.ContentType.Alias.ToSafeAliasWithForcingCheck();
-            var urlName = media.GetUrlSegment(new[] { new DefaultUrlSegmentProvider() });
-
-            // Act
-            XElement element = media.ToXml();
-
-            // Assert
-            Assert.That(element, Is.Not.Null);
-            Assert.That(element.Name.LocalName, Is.EqualTo(nodeName));
-            Assert.AreEqual(media.Id.ToString(), (string)element.Attribute("id"));
-            Assert.AreEqual(media.ParentId.ToString(), (string)element.Attribute("parentID"));
-            Assert.AreEqual(media.Level.ToString(), (string)element.Attribute("level"));
-            Assert.AreEqual(media.SortOrder.ToString(), (string)element.Attribute("sortOrder"));
-            Assert.AreEqual(media.CreateDate.ToString("s"), (string)element.Attribute("createDate"));
-            Assert.AreEqual(media.UpdateDate.ToString("s"), (string)element.Attribute("updateDate"));
-            Assert.AreEqual(media.Name, (string)element.Attribute("nodeName"));
-            Assert.AreEqual(urlName, (string)element.Attribute("urlName"));
-            Assert.AreEqual(media.Path, (string)element.Attribute("path"));
-            Assert.AreEqual("", (string)element.Attribute("isDoc"));
-            Assert.AreEqual(media.ContentType.Id.ToString(), (string)element.Attribute("nodeType"));
-            Assert.AreEqual(media.GetCreatorProfile(ServiceContext.UserService).Name, (string)element.Attribute("writerName"));
-            Assert.AreEqual(media.CreatorId.ToString(), (string)element.Attribute("writerID"));
-            Assert.IsNull(element.Attribute("template"));
-
-            Assert.AreEqual(media.Properties[Constants.Conventions.Media.File].GetValue().ToString(), element.Elements(Constants.Conventions.Media.File).Single().Value);
-            Assert.AreEqual(media.Properties[Constants.Conventions.Media.Width].GetValue().ToString(), element.Elements(Constants.Conventions.Media.Width).Single().Value);
-            Assert.AreEqual(media.Properties[Constants.Conventions.Media.Height].GetValue().ToString(), element.Elements(Constants.Conventions.Media.Height).Single().Value);
-            Assert.AreEqual(media.Properties[Constants.Conventions.Media.Bytes].GetValue().ToString(), element.Elements(Constants.Conventions.Media.Bytes).Single().Value);
-            Assert.AreEqual(media.Properties[Constants.Conventions.Media.Extension].GetValue().ToString(), element.Elements(Constants.Conventions.Media.Extension).Single().Value);
-        }
-    }
-}
->>>>>>> 2bae3e2e
+}