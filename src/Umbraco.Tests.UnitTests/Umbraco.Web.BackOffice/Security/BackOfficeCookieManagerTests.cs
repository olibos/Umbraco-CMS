--- conflicted
+++ resolved
@@ -60,18 +60,14 @@
 
             var runtime = Mock.Of<IRuntimeState>(x => x.Level == RuntimeLevel.Run);
 
-            GetMockLinkGenerator(out var remainingTimeoutSecondsPath, out var isAuthPath);
+            GenerateAuthPaths(out var remainingTimeoutSecondsPath, out var isAuthPath);
+
             var mgr = new BackOfficeCookieManager(
                 Mock.Of<IUmbracoContextAccessor>(),
                 runtime,
                 Mock.Of<IHostingEnvironment>(x => x.ApplicationVirtualPath == "/" && x.ToAbsolute(globalSettings.UmbracoPath) == "/umbraco" && x.ToAbsolute(Constants.SystemDirectories.Install) == "/install"),
                 globalSettings,
                 Mock.Of<IRequestCache>());
-<<<<<<< HEAD
-
-            GenerateAuthPaths(out var remainingTimeoutSecondsPath, out var isAuthPath);
-=======
->>>>>>> d711bce5
 
             var result = mgr.ShouldAuthenticateRequest(new Uri($"http://localhost{remainingTimeoutSecondsPath}"));
             Assert.IsTrue(result);
@@ -92,11 +88,7 @@
                 runtime,
                 Mock.Of<IHostingEnvironment>(x => x.ApplicationVirtualPath == "/" && x.ToAbsolute(globalSettings.UmbracoPath) == "/umbraco" && x.ToAbsolute(Constants.SystemDirectories.Install) == "/install"),
                 globalSettings,
-<<<<<<< HEAD
-                Mock.Of<IRequestCache>(x => x.IsAvailable && x.Get(Constants.Security.ForceReAuthFlag) == "not null"));
-=======
                 Mock.Of<IRequestCache>(x => x.IsAvailable == true && x.Get(Constants.Security.ForceReAuthFlag) == "not null"));
->>>>>>> d711bce5
 
             var result = mgr.ShouldAuthenticateRequest(new Uri($"http://localhost/notbackoffice"));
             Assert.IsTrue(result);
