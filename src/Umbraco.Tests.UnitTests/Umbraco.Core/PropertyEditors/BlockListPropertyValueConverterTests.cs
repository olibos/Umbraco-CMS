--- conflicted
+++ resolved
@@ -1,11 +1,6 @@
-<<<<<<< HEAD
 // Copyright (c) Umbraco.
 // See LICENSE for more details.
 
-=======
-using Moq;
-using NUnit.Framework;
->>>>>>> bb8434ee
 using System;
 using Moq;
 using NUnit.Framework;
@@ -37,35 +32,19 @@
         /// </summary>
         private IPublishedSnapshotAccessor GetPublishedSnapshotAccessor()
         {
-<<<<<<< HEAD
-            IPublishedContentType2 test1ContentType = Mock.Of<IPublishedContentType2>(x =>
-=======
-            var test1ContentType = Mock.Of<IPublishedContentType>(x =>
->>>>>>> bb8434ee
+            IPublishedContentType test1ContentType = Mock.Of<IPublishedContentType>(x =>
                 x.IsElement == true
                 && x.Key == _contentKey1
                 && x.Alias == ContentAlias1);
-<<<<<<< HEAD
-            IPublishedContentType2 test2ContentType = Mock.Of<IPublishedContentType2>(x =>
-=======
-            var test2ContentType = Mock.Of<IPublishedContentType>(x =>
->>>>>>> bb8434ee
+            IPublishedContentType test2ContentType = Mock.Of<IPublishedContentType>(x =>
                 x.IsElement == true
                 && x.Key == _contentKey2
                 && x.Alias == ContentAlias2);
-<<<<<<< HEAD
-            IPublishedContentType2 test3ContentType = Mock.Of<IPublishedContentType2>(x =>
-=======
-            var test3ContentType = Mock.Of<IPublishedContentType>(x =>
->>>>>>> bb8434ee
+            IPublishedContentType test3ContentType = Mock.Of<IPublishedContentType>(x =>
                 x.IsElement == true
                 && x.Key == _settingKey1
                 && x.Alias == SettingAlias1);
-<<<<<<< HEAD
-            IPublishedContentType2 test4ContentType = Mock.Of<IPublishedContentType2>(x =>
-=======
-            var test4ContentType = Mock.Of<IPublishedContentType>(x =>
->>>>>>> bb8434ee
+            IPublishedContentType test4ContentType = Mock.Of<IPublishedContentType>(x =>
                 x.IsElement == true
                 && x.Key == _settingKey2
                 && x.Alias == SettingAlias2);
