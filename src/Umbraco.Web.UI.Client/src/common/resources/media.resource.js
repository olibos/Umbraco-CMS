<<<<<<< HEAD
/**
    * @ngdoc service
    * @name umbraco.resources.mediaResource
    * @description Loads in data for media
    **/
function mediaResource($q, $http, umbDataFormatter, umbRequestHelper) {

    /** internal method process the saving of data and post processing the result */
    function saveMediaItem(content, action, files) {
        return umbRequestHelper.postSaveContent({
            restApiUrl: umbRequestHelper.getApiUrl(
                   "mediaApiBaseUrl",
                   "PostSave"),
            content: content,
            action: action,
            files: files,
            dataFormatter: function (c, a) {
                return umbDataFormatter.formatMediaPostData(c, a);
            }
        });
    }

    return {

        getRecycleBin: function () {
            return umbRequestHelper.resourcePromise(
                  $http.get(
                        umbRequestHelper.getApiUrl(
                              "mediaApiBaseUrl",
                              "GetRecycleBin")),
                  'Failed to retrieve data for media recycle bin');
        },

        /**
          * @ngdoc method
          * @name umbraco.resources.mediaResource#sort
          * @methodOf umbraco.resources.mediaResource
          *
          * @description
          * Sorts all children below a given parent node id, based on a collection of node-ids
          *
          * ##usage
          * <pre>
          * var ids = [123,34533,2334,23434];
          * mediaResource.sort({ sortedIds: ids })
          *    .then(function() {
          *        $scope.complete = true;
          *    });
          * </pre>
          * @param {Object} args arguments object
          * @param {Int} args.parentId the ID of the parent node
          * @param {Array} options.sortedIds array of node IDs as they should be sorted
          * @returns {Promise} resourcePromise object.
          *
          */
        sort: function (args) {
            if (!args) {
                throw "args cannot be null";
            }
            if (!args.parentId) {
                throw "args.parentId cannot be null";
            }
            if (!args.sortedIds) {
                throw "args.sortedIds cannot be null";
            }

            return umbRequestHelper.resourcePromise(
                   $http.post(umbRequestHelper.getApiUrl("mediaApiBaseUrl", "PostSort"),
                         {
                             parentId: args.parentId,
                             idSortOrder: args.sortedIds
                         }),
                   'Failed to sort media');
        },

        /**
          * @ngdoc method
          * @name umbraco.resources.mediaResource#move
          * @methodOf umbraco.resources.mediaResource
          *
          * @description
          * Moves a node underneath a new parentId
          *
          * ##usage
          * <pre>
          * mediaResource.move({ parentId: 1244, id: 123 })
          *    .then(function() {
          *        alert("node was moved");
          *    }, function(err){
          *      alert("node didnt move:" + err.data.Message);
          *    });
          * </pre>
          * @param {Object} args arguments object
          * @param {Int} args.idd the ID of the node to move
          * @param {Int} args.parentId the ID of the parent node to move to
          * @returns {Promise} resourcePromise object.
          *
          */
        move: function (args) {
            if (!args) {
                throw "args cannot be null";
            }
            if (!args.parentId) {
                throw "args.parentId cannot be null";
            }
            if (!args.id) {
                throw "args.id cannot be null";
            }

            return umbRequestHelper.resourcePromise(
                   $http.post(umbRequestHelper.getApiUrl("mediaApiBaseUrl", "PostMove"),
                         {
                             parentId: args.parentId,
                             id: args.id
                         }, {responseType: 'text'}),
                   'Failed to move media');
        },


        /**
          * @ngdoc method
          * @name umbraco.resources.mediaResource#getById
          * @methodOf umbraco.resources.mediaResource
          *
          * @description
          * Gets a media item with a given id
          *
          * ##usage
          * <pre>
          * mediaResource.getById(1234)
          *    .then(function(media) {
          *        var myMedia = media;
          *        alert('its here!');
          *    });
          * </pre>
          *
          * @param {Int} id id of media item to return
          * @returns {Promise} resourcePromise object containing the media item.
          *
          */
        getById: function (id) {

            return umbRequestHelper.resourcePromise(
                  $http.get(
                        umbRequestHelper.getApiUrl(
                              "mediaApiBaseUrl",
                              "GetById",
                              [{ id: id }])),
                  'Failed to retrieve data for media id ' + id);
        },

        /**
          * @ngdoc method
          * @name umbraco.resources.mediaResource#deleteById
          * @methodOf umbraco.resources.mediaResource
          *
          * @description
          * Deletes a media item with a given id
          *
          * ##usage
          * <pre>
          * mediaResource.deleteById(1234)
          *    .then(function() {
          *        alert('its gone!');
          *    });
          * </pre>
          *
          * @param {Int} id id of media item to delete
          * @returns {Promise} resourcePromise object.
          *
          */
        deleteById: function (id) {
            return umbRequestHelper.resourcePromise(
                   $http.post(
                         umbRequestHelper.getApiUrl(
                               "mediaApiBaseUrl",
                               "DeleteById",
                               [{ id: id }])),
                   'Failed to delete item ' + id);
        },

        /**
          * @ngdoc method
          * @name umbraco.resources.mediaResource#getByIds
          * @methodOf umbraco.resources.mediaResource
          *
          * @description
          * Gets an array of media items, given a collection of ids
          *
          * ##usage
          * <pre>
          * mediaResource.getByIds( [1234,2526,28262])
          *    .then(function(mediaArray) {
          *        var myDoc = contentArray;
          *        alert('they are here!');
          *    });
          * </pre>
          *
          * @param {Array} ids ids of media items to return as an array
          * @returns {Promise} resourcePromise object containing the media items array.
          *
          */
        getByIds: function (ids) {

            var idQuery = "";
            _.each(ids, function (item) {
                idQuery += "ids=" + item + "&";
            });

            return umbRequestHelper.resourcePromise(
                  $http.get(
                        umbRequestHelper.getApiUrl(
                              "mediaApiBaseUrl",
                              "GetByIds",
                              idQuery)),
                  'Failed to retrieve data for media ids ' + ids);
        },

        /**
          * @ngdoc method
          * @name umbraco.resources.mediaResource#getScaffold
          * @methodOf umbraco.resources.mediaResource
          *
          * @description
          * Returns a scaffold of an empty media item, given the id of the media item to place it underneath and the media type alias.
          *
          * - Parent Id must be provided so umbraco knows where to store the media
          * - Media Type alias must be provided so umbraco knows which properties to put on the media scaffold
          *
          * The scaffold is used to build editors for media that has not yet been populated with data.
          *
          * ##usage
          * <pre>
          * mediaResource.getScaffold(1234, 'folder')
          *    .then(function(scaffold) {
          *        var myDoc = scaffold;
          *        myDoc.name = "My new media item";
          *
          *        mediaResource.save(myDoc, true)
          *            .then(function(media){
          *                alert("Retrieved, updated and saved again");
          *            });
          *    });
          * </pre>
          *
          * @param {Int} parentId id of media item to return
          * @param {String} alias mediatype alias to base the scaffold on
          * @returns {Promise} resourcePromise object containing the media scaffold.
          *
          */
        getScaffold: function (parentId, alias) {

            return umbRequestHelper.resourcePromise(
                  $http.get(
                        umbRequestHelper.getApiUrl(
                              "mediaApiBaseUrl",
                              "GetEmpty",
                              [{ contentTypeAlias: alias }, { parentId: parentId }])),
                  'Failed to retrieve data for empty media item type ' + alias);

        },

        rootMedia: function () {

            return umbRequestHelper.resourcePromise(
                  $http.get(
                        umbRequestHelper.getApiUrl(
                              "mediaApiBaseUrl",
                              "GetRootMedia")),
                  'Failed to retrieve data for root media');

        },

        /**
          * @ngdoc method
          * @name umbraco.resources.mediaResource#getChildren
          * @methodOf umbraco.resources.mediaResource
          *
          * @description
          * Gets children of a media item with a given id
          *
          * ##usage
          * <pre>
          * mediaResource.getChildren(1234, {pageSize: 10, pageNumber: 2})
          *    .then(function(contentArray) {
          *        var children = contentArray;
          *        alert('they are here!');
          *    });
          * </pre>
          *
          * @param {Int} parentid id of content item to return children of
          * @param {Object} options optional options object
          * @param {Int} options.pageSize if paging data, number of nodes per page, default = 0
          * @param {Int} options.pageNumber if paging data, current page index, default = 0
          * @param {String} options.filter if provided, query will only return those with names matching the filter
          * @param {String} options.orderDirection can be `Ascending` or `Descending` - Default: `Ascending`
          * @param {String} options.orderBy property to order items by, default: `SortOrder`
          * @returns {Promise} resourcePromise object containing an array of content items.
          *
          */
        getChildren: function (parentId, options) {

            var defaults = {
                pageSize: 0,
                pageNumber: 0,
                filter: '',
                orderDirection: "Ascending",
                orderBy: "SortOrder",
                orderBySystemField: true
            };
            if (options === undefined) {
                options = {};
            }
            //overwrite the defaults if there are any specified
            angular.extend(defaults, options);
            //now copy back to the options we will use
            options = defaults;
            //change asc/desct
            if (options.orderDirection === "asc") {
                options.orderDirection = "Ascending";
            }
            else if (options.orderDirection === "desc") {
                options.orderDirection = "Descending";
            }

            //converts the value to a js bool
            function toBool(v) {
                if (angular.isNumber(v)) {
                    return v > 0;
                }
                if (angular.isString(v)) {
                    return v === "true";
                }
                if (typeof v === "boolean") {
                    return v;
                }
                return false;
            }

            return umbRequestHelper.resourcePromise(
                  $http.get(
                        umbRequestHelper.getApiUrl(
                              "mediaApiBaseUrl",
                              "GetChildren",
                              [
                                    { id: parentId },
                                    { pageNumber: options.pageNumber },
                                    { pageSize: options.pageSize },
                                    { orderBy: options.orderBy },
                                    { orderDirection: options.orderDirection },
                                    { orderBySystemField: toBool(options.orderBySystemField) },
                                    { filter: options.filter }
                              ])),
                  'Failed to retrieve children for media item ' + parentId);
        },

        /**
          * @ngdoc method
          * @name umbraco.resources.mediaResource#save
          * @methodOf umbraco.resources.mediaResource
          *
          * @description
          * Saves changes made to a media item, if the media item is new, the isNew paramater must be passed to force creation
          * if the media item needs to have files attached, they must be provided as the files param and passed separately
          *
          *
          * ##usage
          * <pre>
          * mediaResource.getById(1234)
          *    .then(function(media) {
          *          media.name = "I want a new name!";
          *          mediaResource.save(media, false)
          *            .then(function(media){
          *                alert("Retrieved, updated and saved again");
          *            });
          *    });
          * </pre>
          *
          * @param {Object} media The media item object with changes applied
          * @param {Bool} isNew set to true to create a new item or to update an existing
          * @param {Array} files collection of files for the media item
          * @returns {Promise} resourcePromise object containing the saved media item.
          *
          */
        save: function (media, isNew, files) {
            return saveMediaItem(media, "save" + (isNew ? "New" : ""), files);
        },

        /**
          * @ngdoc method
          * @name umbraco.resources.mediaResource#addFolder
          * @methodOf umbraco.resources.mediaResource
          *
          * @description
          * Shorthand for adding a media item of the type "Folder" under a given parent ID
          *
          * ##usage
          * <pre>
          * mediaResource.addFolder("My gallery", 1234)
          *    .then(function(folder) {
          *        alert('New folder');
          *    });
          * </pre>
          *
          * @param {string} name Name of the folder to create
          * @param {int} parentId Id of the media item to create the folder underneath
          * @returns {Promise} resourcePromise object.
          *
          */
        addFolder: function (name, parentId) {
            return umbRequestHelper.resourcePromise(
                   $http.post(umbRequestHelper
                         .getApiUrl("mediaApiBaseUrl", "PostAddFolder"),
                         {
                             name: name,
                             parentId: parentId
                         }),
                   'Failed to add folder');
        },

        /**
          * @ngdoc method
          * @name umbraco.resources.mediaResource#getChildFolders
          * @methodOf umbraco.resources.mediaResource
          *
          * @description
          * Retrieves all media children with types used as folders.
          * Uses the convention of looking for media items with mediaTypes ending in
          * *Folder so will match "Folder", "bannerFolder", "secureFolder" etc,
          *
          * NOTE: This will return a page of max 500 folders, if more is required it needs to be paged
          *       and then folders are in the .items property of the returned promise data
          *
          * ##usage
          * <pre>
          * mediaResource.getChildFolders(1234)
          *    .then(function(page) {
          *        alert('folders');
          *    });
          * </pre>
          *
          * @param {int} parentId Id of the media item to query for child folders
          * @returns {Promise} resourcePromise object.
          *
          */
        getChildFolders: function (parentId) {
            if (!parentId) {
                parentId = -1;
            }

            //NOTE: This will return a max of 500 folders, if more is required it needs to be paged
            return umbRequestHelper.resourcePromise(
                  $http.get(
                        umbRequestHelper.getApiUrl(
                              "mediaApiBaseUrl",
                              "GetChildFolders",
                            {
                                id: parentId,
                                pageNumber: 1,
                                pageSize: 500
                            })),
                        'Failed to retrieve child folders for media item ' + parentId);
        },

        /**
          * @ngdoc method
          * @name umbraco.resources.mediaResource#emptyRecycleBin
          * @methodOf umbraco.resources.mediaResource
          *
          * @description
          * Empties the media recycle bin
          *
          * ##usage
          * <pre>
          * mediaResource.emptyRecycleBin()
          *    .then(function() {
          *        alert('its empty!');
          *    });
          * </pre>
          *
          * @returns {Promise} resourcePromise object.
          *
          */
        emptyRecycleBin: function () {
            return umbRequestHelper.resourcePromise(
                   $http.post(
                         umbRequestHelper.getApiUrl(
                               "mediaApiBaseUrl",
                               "EmptyRecycleBin")),
                   'Failed to empty the recycle bin');
        },

        /**
          * @ngdoc method
          * @name umbraco.resources.mediaResource#search
          * @methodOf umbraco.resources.mediaResource
          *
          * @description
          * Paginated search for media items starting on the supplied nodeId
          *
          * ##usage
          * <pre>
          * mediaResource.search("my search", 1, 100, -1)
          *    .then(function(searchResult) {
          *        alert('it's here!');
          *    });
          * </pre>
          *
          * @param {string} query The search query
          * @param {int} pageNumber The page number
          * @param {int} pageSize The number of media items on a page
          * @param {int} searchFrom NodeId to search from (-1 for root)
          * @returns {Promise} resourcePromise object.
          *
          */
        search: function (query, pageNumber, pageSize, searchFrom) {

            var args = [
                { "query": query },
                { "pageNumber": pageNumber },
                { "pageSize": pageSize },
                { "searchFrom": searchFrom }
            ];

            return umbRequestHelper.resourcePromise(
                  $http.get(
                        umbRequestHelper.getApiUrl(
                              "mediaApiBaseUrl",
                              "Search",
                              args)),
                  'Failed to retrieve media items for search: ' + query);
        }

    };
}

angular.module('umbraco.resources').factory('mediaResource', mediaResource);
=======
/**
    * @ngdoc service
    * @name umbraco.resources.mediaResource
    * @description Loads in data for media
    **/
function mediaResource($q, $http, umbDataFormatter, umbRequestHelper) {

    /** internal method process the saving of data and post processing the result */
    function saveMediaItem(content, action, files) {
        return umbRequestHelper.postSaveContent({
            restApiUrl: umbRequestHelper.getApiUrl(
                   "mediaApiBaseUrl",
                   "PostSave"),
            content: content,
            action: action,
            files: files,
            dataFormatter: function (c, a) {
                return umbDataFormatter.formatMediaPostData(c, a);
            }
        });
    }

    return {

        getRecycleBin: function () {
            return umbRequestHelper.resourcePromise(
                  $http.get(
                        umbRequestHelper.getApiUrl(
                              "mediaApiBaseUrl",
                              "GetRecycleBin")),
                  'Failed to retrieve data for media recycle bin');
        },

        /**
          * @ngdoc method
          * @name umbraco.resources.mediaResource#sort
          * @methodOf umbraco.resources.mediaResource
          *
          * @description
          * Sorts all children below a given parent node id, based on a collection of node-ids
          *
          * ##usage
          * <pre>
          * var ids = [123,34533,2334,23434];
          * mediaResource.sort({ sortedIds: ids })
          *    .then(function() {
          *        $scope.complete = true;
          *    });
          * </pre>
          * @param {Object} args arguments object
          * @param {Int} args.parentId the ID of the parent node
          * @param {Array} options.sortedIds array of node IDs as they should be sorted
          * @returns {Promise} resourcePromise object.
          *
          */
        sort: function (args) {
            if (!args) {
                throw "args cannot be null";
            }
            if (!args.parentId) {
                throw "args.parentId cannot be null";
            }
            if (!args.sortedIds) {
                throw "args.sortedIds cannot be null";
            }

            return umbRequestHelper.resourcePromise(
                   $http.post(umbRequestHelper.getApiUrl("mediaApiBaseUrl", "PostSort"),
                         {
                             parentId: args.parentId,
                             idSortOrder: args.sortedIds
                         }),
                   'Failed to sort media');
        },

        /**
          * @ngdoc method
          * @name umbraco.resources.mediaResource#move
          * @methodOf umbraco.resources.mediaResource
          *
          * @description
          * Moves a node underneath a new parentId
          *
          * ##usage
          * <pre>
          * mediaResource.move({ parentId: 1244, id: 123 })
          *    .then(function() {
          *        alert("node was moved");
          *    }, function(err){
          *      alert("node didnt move:" + err.data.Message);
          *    });
          * </pre>
          * @param {Object} args arguments object
          * @param {Int} args.idd the ID of the node to move
          * @param {Int} args.parentId the ID of the parent node to move to
          * @returns {Promise} resourcePromise object.
          *
          */
        move: function (args) {
            if (!args) {
                throw "args cannot be null";
            }
            if (!args.parentId) {
                throw "args.parentId cannot be null";
            }
            if (!args.id) {
                throw "args.id cannot be null";
            }

            return umbRequestHelper.resourcePromise(
                   $http.post(umbRequestHelper.getApiUrl("mediaApiBaseUrl", "PostMove"),
                        {
                            parentId: args.parentId,
                            id: args.id
                        }),
                        {
                        error: function(data){
                            var errorMsg = 'Failed to move media';

                            if(data.parentId === data.id){
                                errorMsg = 'Media can\'t be moved into itself';
                            }

                            return {
                                errorMsg: errorMsg
                            };
                       }
                   });
        },


        /**
          * @ngdoc method
          * @name umbraco.resources.mediaResource#getById
          * @methodOf umbraco.resources.mediaResource
          *
          * @description
          * Gets a media item with a given id
          *
          * ##usage
          * <pre>
          * mediaResource.getById(1234)
          *    .then(function(media) {
          *        var myMedia = media;
          *        alert('its here!');
          *    });
          * </pre>
          *
          * @param {Int} id id of media item to return
          * @returns {Promise} resourcePromise object containing the media item.
          *
          */
        getById: function (id) {

            return umbRequestHelper.resourcePromise(
                  $http.get(
                        umbRequestHelper.getApiUrl(
                              "mediaApiBaseUrl",
                              "GetById",
                              [{ id: id }])),
                  'Failed to retrieve data for media id ' + id);
        },

        /**
          * @ngdoc method
          * @name umbraco.resources.mediaResource#deleteById
          * @methodOf umbraco.resources.mediaResource
          *
          * @description
          * Deletes a media item with a given id
          *
          * ##usage
          * <pre>
          * mediaResource.deleteById(1234)
          *    .then(function() {
          *        alert('its gone!');
          *    });
          * </pre>
          *
          * @param {Int} id id of media item to delete
          * @returns {Promise} resourcePromise object.
          *
          */
        deleteById: function (id) {
            return umbRequestHelper.resourcePromise(
                   $http.post(
                         umbRequestHelper.getApiUrl(
                               "mediaApiBaseUrl",
                               "DeleteById",
                               [{ id: id }])),
                   'Failed to delete item ' + id);
        },

        /**
          * @ngdoc method
          * @name umbraco.resources.mediaResource#getByIds
          * @methodOf umbraco.resources.mediaResource
          *
          * @description
          * Gets an array of media items, given a collection of ids
          *
          * ##usage
          * <pre>
          * mediaResource.getByIds( [1234,2526,28262])
          *    .then(function(mediaArray) {
          *        var myDoc = contentArray;
          *        alert('they are here!');
          *    });
          * </pre>
          *
          * @param {Array} ids ids of media items to return as an array
          * @returns {Promise} resourcePromise object containing the media items array.
          *
          */
        getByIds: function (ids) {

            var idQuery = "";
            _.each(ids, function (item) {
                idQuery += "ids=" + item + "&";
            });

            return umbRequestHelper.resourcePromise(
                  $http.get(
                        umbRequestHelper.getApiUrl(
                              "mediaApiBaseUrl",
                              "GetByIds",
                              idQuery)),
                  'Failed to retrieve data for media ids ' + ids);
        },

        /**
          * @ngdoc method
          * @name umbraco.resources.mediaResource#getScaffold
          * @methodOf umbraco.resources.mediaResource
          *
          * @description
          * Returns a scaffold of an empty media item, given the id of the media item to place it underneath and the media type alias.
          *
          * - Parent Id must be provided so umbraco knows where to store the media
          * - Media Type alias must be provided so umbraco knows which properties to put on the media scaffold
          *
          * The scaffold is used to build editors for media that has not yet been populated with data.
          *
          * ##usage
          * <pre>
          * mediaResource.getScaffold(1234, 'folder')
          *    .then(function(scaffold) {
          *        var myDoc = scaffold;
          *        myDoc.name = "My new media item";
          *
          *        mediaResource.save(myDoc, true)
          *            .then(function(media){
          *                alert("Retrieved, updated and saved again");
          *            });
          *    });
          * </pre>
          *
          * @param {Int} parentId id of media item to return
          * @param {String} alias mediatype alias to base the scaffold on
          * @returns {Promise} resourcePromise object containing the media scaffold.
          *
          */
        getScaffold: function (parentId, alias) {

            return umbRequestHelper.resourcePromise(
                  $http.get(
                        umbRequestHelper.getApiUrl(
                              "mediaApiBaseUrl",
                              "GetEmpty",
                              [{ contentTypeAlias: alias }, { parentId: parentId }])),
                  'Failed to retrieve data for empty media item type ' + alias);

        },

        rootMedia: function () {

            return umbRequestHelper.resourcePromise(
                  $http.get(
                        umbRequestHelper.getApiUrl(
                              "mediaApiBaseUrl",
                              "GetRootMedia")),
                  'Failed to retrieve data for root media');

        },

        /**
          * @ngdoc method
          * @name umbraco.resources.mediaResource#getChildren
          * @methodOf umbraco.resources.mediaResource
          *
          * @description
          * Gets children of a media item with a given id
          *
          * ##usage
          * <pre>
          * mediaResource.getChildren(1234, {pageSize: 10, pageNumber: 2})
          *    .then(function(contentArray) {
          *        var children = contentArray;
          *        alert('they are here!');
          *    });
          * </pre>
          *
          * @param {Int} parentid id of content item to return children of
          * @param {Object} options optional options object
          * @param {Int} options.pageSize if paging data, number of nodes per page, default = 0
          * @param {Int} options.pageNumber if paging data, current page index, default = 0
          * @param {String} options.filter if provided, query will only return those with names matching the filter
          * @param {String} options.orderDirection can be `Ascending` or `Descending` - Default: `Ascending`
          * @param {String} options.orderBy property to order items by, default: `SortOrder`
          * @returns {Promise} resourcePromise object containing an array of content items.
          *
          */
        getChildren: function (parentId, options) {

            var defaults = {
                pageSize: 0,
                pageNumber: 0,
                filter: '',
                orderDirection: "Ascending",
                orderBy: "SortOrder",
                orderBySystemField: true
            };
            if (options === undefined) {
                options = {};
            }
            //overwrite the defaults if there are any specified
            angular.extend(defaults, options);
            //now copy back to the options we will use
            options = defaults;
            //change asc/desct
            if (options.orderDirection === "asc") {
                options.orderDirection = "Ascending";
            }
            else if (options.orderDirection === "desc") {
                options.orderDirection = "Descending";
            }

            //converts the value to a js bool
            function toBool(v) {
                if (angular.isNumber(v)) {
                    return v > 0;
                }
                if (angular.isString(v)) {
                    return v === "true";
                }
                if (typeof v === "boolean") {
                    return v;
                }
                return false;
            }

            return umbRequestHelper.resourcePromise(
                  $http.get(
                        umbRequestHelper.getApiUrl(
                              "mediaApiBaseUrl",
                              "GetChildren",
                              [
                                    { id: parentId },
                                    { pageNumber: options.pageNumber },
                                    { pageSize: options.pageSize },
                                    { orderBy: options.orderBy },
                                    { orderDirection: options.orderDirection },
                                    { orderBySystemField: toBool(options.orderBySystemField) },
                                    { filter: options.filter }
                              ])),
                  'Failed to retrieve children for media item ' + parentId);
        },

        /**
          * @ngdoc method
          * @name umbraco.resources.mediaResource#save
          * @methodOf umbraco.resources.mediaResource
          *
          * @description
          * Saves changes made to a media item, if the media item is new, the isNew paramater must be passed to force creation
          * if the media item needs to have files attached, they must be provided as the files param and passed separately
          *
          *
          * ##usage
          * <pre>
          * mediaResource.getById(1234)
          *    .then(function(media) {
          *          media.name = "I want a new name!";
          *          mediaResource.save(media, false)
          *            .then(function(media){
          *                alert("Retrieved, updated and saved again");
          *            });
          *    });
          * </pre>
          *
          * @param {Object} media The media item object with changes applied
          * @param {Bool} isNew set to true to create a new item or to update an existing
          * @param {Array} files collection of files for the media item
          * @returns {Promise} resourcePromise object containing the saved media item.
          *
          */
        save: function (media, isNew, files) {
            return saveMediaItem(media, "save" + (isNew ? "New" : ""), files);
        },

        /**
          * @ngdoc method
          * @name umbraco.resources.mediaResource#addFolder
          * @methodOf umbraco.resources.mediaResource
          *
          * @description
          * Shorthand for adding a media item of the type "Folder" under a given parent ID
          *
          * ##usage
          * <pre>
          * mediaResource.addFolder("My gallery", 1234)
          *    .then(function(folder) {
          *        alert('New folder');
          *    });
          * </pre>
          *
          * @param {string} name Name of the folder to create
          * @param {int} parentId Id of the media item to create the folder underneath
          * @returns {Promise} resourcePromise object.
          *
          */
        addFolder: function (name, parentId) {
            return umbRequestHelper.resourcePromise(
                   $http.post(umbRequestHelper
                         .getApiUrl("mediaApiBaseUrl", "PostAddFolder"),
                         {
                             name: name,
                             parentId: parentId
                         }),
                   'Failed to add folder');
        },

        /**
          * @ngdoc method
          * @name umbraco.resources.mediaResource#getChildFolders
          * @methodOf umbraco.resources.mediaResource
          *
          * @description
          * Retrieves all media children with types used as folders.
          * Uses the convention of looking for media items with mediaTypes ending in
          * *Folder so will match "Folder", "bannerFolder", "secureFolder" etc,
          *
          * NOTE: This will return a max of 500 folders, if more is required it needs to be paged
          *
          * ##usage
          * <pre>
          * mediaResource.getChildFolders(1234)
          *    .then(function(data) {
          *        alert('folders');
          *    });
          * </pre>
          *
          * @param {int} parentId Id of the media item to query for child folders
          * @returns {Promise} resourcePromise object.
          *
          */
        getChildFolders: function (parentId) {
            if (!parentId) {
                parentId = -1;
            }

            //NOTE: This will return a max of 500 folders, if more is required it needs to be paged
            return umbRequestHelper.resourcePromise(
                  $http.get(
                        umbRequestHelper.getApiUrl(
                              "mediaApiBaseUrl",
                              "GetChildFolders",
                            {
                                id: parentId
                            })),
                  'Failed to retrieve child folders for media item ' + parentId);
        },

        /**
          * @ngdoc method
          * @name umbraco.resources.mediaResource#emptyRecycleBin
          * @methodOf umbraco.resources.mediaResource
          *
          * @description
          * Empties the media recycle bin
          *
          * ##usage
          * <pre>
          * mediaResource.emptyRecycleBin()
          *    .then(function() {
          *        alert('its empty!');
          *    });
          * </pre>
          *
          * @returns {Promise} resourcePromise object.
          *
          */
        emptyRecycleBin: function () {
            return umbRequestHelper.resourcePromise(
                   $http.post(
                         umbRequestHelper.getApiUrl(
                               "mediaApiBaseUrl",
                               "EmptyRecycleBin")),
                   'Failed to empty the recycle bin');
        },

        /**
          * @ngdoc method
          * @name umbraco.resources.mediaResource#search
          * @methodOf umbraco.resources.mediaResource
          *
          * @description
          * Paginated search for media items starting on the supplied nodeId
          *
          * ##usage
          * <pre>
          * mediaResource.search("my search", 1, 100, -1)
          *    .then(function(searchResult) {
          *        alert('it's here!');
          *    });
          * </pre>
          *
          * @param {string} query The search query
          * @param {int} pageNumber The page number
          * @param {int} pageSize The number of media items on a page
          * @param {int} searchFrom NodeId to search from (-1 for root)
          * @returns {Promise} resourcePromise object.
          *
          */
        search: function (query, pageNumber, pageSize, searchFrom) {

            var args = [
                { "query": query },
                { "pageNumber": pageNumber },
                { "pageSize": pageSize },
                { "searchFrom": searchFrom }
            ];

            return umbRequestHelper.resourcePromise(
                  $http.get(
                        umbRequestHelper.getApiUrl(
                              "mediaApiBaseUrl",
                              "Search",
                              args)),
                  'Failed to retrieve media items for search: ' + query);
        }

    };
}

angular.module('umbraco.resources').factory('mediaResource', mediaResource);
>>>>>>> 2c6fd3af
<|MERGE_RESOLUTION|>--- conflicted
+++ resolved
@@ -1,4 +1,3 @@
-<<<<<<< HEAD
 /**
     * @ngdoc service
     * @name umbraco.resources.mediaResource
@@ -110,11 +109,23 @@
 
             return umbRequestHelper.resourcePromise(
                    $http.post(umbRequestHelper.getApiUrl("mediaApiBaseUrl", "PostMove"),
-                         {
-                             parentId: args.parentId,
-                             id: args.id
+                        {
+                            parentId: args.parentId,
+                            id: args.id
                          }, {responseType: 'text'}),
-                   'Failed to move media');
+                        {
+                        error: function(data){
+                            var errorMsg = 'Failed to move media';
+
+                            if(data.parentId === data.id){
+                                errorMsg = 'Media can\'t be moved into itself';
+                            }
+
+                            return {
+                                errorMsg: errorMsg
+                            };
+                       }
+                   });
         },
 
 
@@ -535,552 +546,4 @@
     };
 }
 
-angular.module('umbraco.resources').factory('mediaResource', mediaResource);
-=======
-/**
-    * @ngdoc service
-    * @name umbraco.resources.mediaResource
-    * @description Loads in data for media
-    **/
-function mediaResource($q, $http, umbDataFormatter, umbRequestHelper) {
-
-    /** internal method process the saving of data and post processing the result */
-    function saveMediaItem(content, action, files) {
-        return umbRequestHelper.postSaveContent({
-            restApiUrl: umbRequestHelper.getApiUrl(
-                   "mediaApiBaseUrl",
-                   "PostSave"),
-            content: content,
-            action: action,
-            files: files,
-            dataFormatter: function (c, a) {
-                return umbDataFormatter.formatMediaPostData(c, a);
-            }
-        });
-    }
-
-    return {
-
-        getRecycleBin: function () {
-            return umbRequestHelper.resourcePromise(
-                  $http.get(
-                        umbRequestHelper.getApiUrl(
-                              "mediaApiBaseUrl",
-                              "GetRecycleBin")),
-                  'Failed to retrieve data for media recycle bin');
-        },
-
-        /**
-          * @ngdoc method
-          * @name umbraco.resources.mediaResource#sort
-          * @methodOf umbraco.resources.mediaResource
-          *
-          * @description
-          * Sorts all children below a given parent node id, based on a collection of node-ids
-          *
-          * ##usage
-          * <pre>
-          * var ids = [123,34533,2334,23434];
-          * mediaResource.sort({ sortedIds: ids })
-          *    .then(function() {
-          *        $scope.complete = true;
-          *    });
-          * </pre>
-          * @param {Object} args arguments object
-          * @param {Int} args.parentId the ID of the parent node
-          * @param {Array} options.sortedIds array of node IDs as they should be sorted
-          * @returns {Promise} resourcePromise object.
-          *
-          */
-        sort: function (args) {
-            if (!args) {
-                throw "args cannot be null";
-            }
-            if (!args.parentId) {
-                throw "args.parentId cannot be null";
-            }
-            if (!args.sortedIds) {
-                throw "args.sortedIds cannot be null";
-            }
-
-            return umbRequestHelper.resourcePromise(
-                   $http.post(umbRequestHelper.getApiUrl("mediaApiBaseUrl", "PostSort"),
-                         {
-                             parentId: args.parentId,
-                             idSortOrder: args.sortedIds
-                         }),
-                   'Failed to sort media');
-        },
-
-        /**
-          * @ngdoc method
-          * @name umbraco.resources.mediaResource#move
-          * @methodOf umbraco.resources.mediaResource
-          *
-          * @description
-          * Moves a node underneath a new parentId
-          *
-          * ##usage
-          * <pre>
-          * mediaResource.move({ parentId: 1244, id: 123 })
-          *    .then(function() {
-          *        alert("node was moved");
-          *    }, function(err){
-          *      alert("node didnt move:" + err.data.Message);
-          *    });
-          * </pre>
-          * @param {Object} args arguments object
-          * @param {Int} args.idd the ID of the node to move
-          * @param {Int} args.parentId the ID of the parent node to move to
-          * @returns {Promise} resourcePromise object.
-          *
-          */
-        move: function (args) {
-            if (!args) {
-                throw "args cannot be null";
-            }
-            if (!args.parentId) {
-                throw "args.parentId cannot be null";
-            }
-            if (!args.id) {
-                throw "args.id cannot be null";
-            }
-
-            return umbRequestHelper.resourcePromise(
-                   $http.post(umbRequestHelper.getApiUrl("mediaApiBaseUrl", "PostMove"),
-                        {
-                            parentId: args.parentId,
-                            id: args.id
-                        }),
-                        {
-                        error: function(data){
-                            var errorMsg = 'Failed to move media';
-
-                            if(data.parentId === data.id){
-                                errorMsg = 'Media can\'t be moved into itself';
-                            }
-
-                            return {
-                                errorMsg: errorMsg
-                            };
-                       }
-                   });
-        },
-
-
-        /**
-          * @ngdoc method
-          * @name umbraco.resources.mediaResource#getById
-          * @methodOf umbraco.resources.mediaResource
-          *
-          * @description
-          * Gets a media item with a given id
-          *
-          * ##usage
-          * <pre>
-          * mediaResource.getById(1234)
-          *    .then(function(media) {
-          *        var myMedia = media;
-          *        alert('its here!');
-          *    });
-          * </pre>
-          *
-          * @param {Int} id id of media item to return
-          * @returns {Promise} resourcePromise object containing the media item.
-          *
-          */
-        getById: function (id) {
-
-            return umbRequestHelper.resourcePromise(
-                  $http.get(
-                        umbRequestHelper.getApiUrl(
-                              "mediaApiBaseUrl",
-                              "GetById",
-                              [{ id: id }])),
-                  'Failed to retrieve data for media id ' + id);
-        },
-
-        /**
-          * @ngdoc method
-          * @name umbraco.resources.mediaResource#deleteById
-          * @methodOf umbraco.resources.mediaResource
-          *
-          * @description
-          * Deletes a media item with a given id
-          *
-          * ##usage
-          * <pre>
-          * mediaResource.deleteById(1234)
-          *    .then(function() {
-          *        alert('its gone!');
-          *    });
-          * </pre>
-          *
-          * @param {Int} id id of media item to delete
-          * @returns {Promise} resourcePromise object.
-          *
-          */
-        deleteById: function (id) {
-            return umbRequestHelper.resourcePromise(
-                   $http.post(
-                         umbRequestHelper.getApiUrl(
-                               "mediaApiBaseUrl",
-                               "DeleteById",
-                               [{ id: id }])),
-                   'Failed to delete item ' + id);
-        },
-
-        /**
-          * @ngdoc method
-          * @name umbraco.resources.mediaResource#getByIds
-          * @methodOf umbraco.resources.mediaResource
-          *
-          * @description
-          * Gets an array of media items, given a collection of ids
-          *
-          * ##usage
-          * <pre>
-          * mediaResource.getByIds( [1234,2526,28262])
-          *    .then(function(mediaArray) {
-          *        var myDoc = contentArray;
-          *        alert('they are here!');
-          *    });
-          * </pre>
-          *
-          * @param {Array} ids ids of media items to return as an array
-          * @returns {Promise} resourcePromise object containing the media items array.
-          *
-          */
-        getByIds: function (ids) {
-
-            var idQuery = "";
-            _.each(ids, function (item) {
-                idQuery += "ids=" + item + "&";
-            });
-
-            return umbRequestHelper.resourcePromise(
-                  $http.get(
-                        umbRequestHelper.getApiUrl(
-                              "mediaApiBaseUrl",
-                              "GetByIds",
-                              idQuery)),
-                  'Failed to retrieve data for media ids ' + ids);
-        },
-
-        /**
-          * @ngdoc method
-          * @name umbraco.resources.mediaResource#getScaffold
-          * @methodOf umbraco.resources.mediaResource
-          *
-          * @description
-          * Returns a scaffold of an empty media item, given the id of the media item to place it underneath and the media type alias.
-          *
-          * - Parent Id must be provided so umbraco knows where to store the media
-          * - Media Type alias must be provided so umbraco knows which properties to put on the media scaffold
-          *
-          * The scaffold is used to build editors for media that has not yet been populated with data.
-          *
-          * ##usage
-          * <pre>
-          * mediaResource.getScaffold(1234, 'folder')
-          *    .then(function(scaffold) {
-          *        var myDoc = scaffold;
-          *        myDoc.name = "My new media item";
-          *
-          *        mediaResource.save(myDoc, true)
-          *            .then(function(media){
-          *                alert("Retrieved, updated and saved again");
-          *            });
-          *    });
-          * </pre>
-          *
-          * @param {Int} parentId id of media item to return
-          * @param {String} alias mediatype alias to base the scaffold on
-          * @returns {Promise} resourcePromise object containing the media scaffold.
-          *
-          */
-        getScaffold: function (parentId, alias) {
-
-            return umbRequestHelper.resourcePromise(
-                  $http.get(
-                        umbRequestHelper.getApiUrl(
-                              "mediaApiBaseUrl",
-                              "GetEmpty",
-                              [{ contentTypeAlias: alias }, { parentId: parentId }])),
-                  'Failed to retrieve data for empty media item type ' + alias);
-
-        },
-
-        rootMedia: function () {
-
-            return umbRequestHelper.resourcePromise(
-                  $http.get(
-                        umbRequestHelper.getApiUrl(
-                              "mediaApiBaseUrl",
-                              "GetRootMedia")),
-                  'Failed to retrieve data for root media');
-
-        },
-
-        /**
-          * @ngdoc method
-          * @name umbraco.resources.mediaResource#getChildren
-          * @methodOf umbraco.resources.mediaResource
-          *
-          * @description
-          * Gets children of a media item with a given id
-          *
-          * ##usage
-          * <pre>
-          * mediaResource.getChildren(1234, {pageSize: 10, pageNumber: 2})
-          *    .then(function(contentArray) {
-          *        var children = contentArray;
-          *        alert('they are here!');
-          *    });
-          * </pre>
-          *
-          * @param {Int} parentid id of content item to return children of
-          * @param {Object} options optional options object
-          * @param {Int} options.pageSize if paging data, number of nodes per page, default = 0
-          * @param {Int} options.pageNumber if paging data, current page index, default = 0
-          * @param {String} options.filter if provided, query will only return those with names matching the filter
-          * @param {String} options.orderDirection can be `Ascending` or `Descending` - Default: `Ascending`
-          * @param {String} options.orderBy property to order items by, default: `SortOrder`
-          * @returns {Promise} resourcePromise object containing an array of content items.
-          *
-          */
-        getChildren: function (parentId, options) {
-
-            var defaults = {
-                pageSize: 0,
-                pageNumber: 0,
-                filter: '',
-                orderDirection: "Ascending",
-                orderBy: "SortOrder",
-                orderBySystemField: true
-            };
-            if (options === undefined) {
-                options = {};
-            }
-            //overwrite the defaults if there are any specified
-            angular.extend(defaults, options);
-            //now copy back to the options we will use
-            options = defaults;
-            //change asc/desct
-            if (options.orderDirection === "asc") {
-                options.orderDirection = "Ascending";
-            }
-            else if (options.orderDirection === "desc") {
-                options.orderDirection = "Descending";
-            }
-
-            //converts the value to a js bool
-            function toBool(v) {
-                if (angular.isNumber(v)) {
-                    return v > 0;
-                }
-                if (angular.isString(v)) {
-                    return v === "true";
-                }
-                if (typeof v === "boolean") {
-                    return v;
-                }
-                return false;
-            }
-
-            return umbRequestHelper.resourcePromise(
-                  $http.get(
-                        umbRequestHelper.getApiUrl(
-                              "mediaApiBaseUrl",
-                              "GetChildren",
-                              [
-                                    { id: parentId },
-                                    { pageNumber: options.pageNumber },
-                                    { pageSize: options.pageSize },
-                                    { orderBy: options.orderBy },
-                                    { orderDirection: options.orderDirection },
-                                    { orderBySystemField: toBool(options.orderBySystemField) },
-                                    { filter: options.filter }
-                              ])),
-                  'Failed to retrieve children for media item ' + parentId);
-        },
-
-        /**
-          * @ngdoc method
-          * @name umbraco.resources.mediaResource#save
-          * @methodOf umbraco.resources.mediaResource
-          *
-          * @description
-          * Saves changes made to a media item, if the media item is new, the isNew paramater must be passed to force creation
-          * if the media item needs to have files attached, they must be provided as the files param and passed separately
-          *
-          *
-          * ##usage
-          * <pre>
-          * mediaResource.getById(1234)
-          *    .then(function(media) {
-          *          media.name = "I want a new name!";
-          *          mediaResource.save(media, false)
-          *            .then(function(media){
-          *                alert("Retrieved, updated and saved again");
-          *            });
-          *    });
-          * </pre>
-          *
-          * @param {Object} media The media item object with changes applied
-          * @param {Bool} isNew set to true to create a new item or to update an existing
-          * @param {Array} files collection of files for the media item
-          * @returns {Promise} resourcePromise object containing the saved media item.
-          *
-          */
-        save: function (media, isNew, files) {
-            return saveMediaItem(media, "save" + (isNew ? "New" : ""), files);
-        },
-
-        /**
-          * @ngdoc method
-          * @name umbraco.resources.mediaResource#addFolder
-          * @methodOf umbraco.resources.mediaResource
-          *
-          * @description
-          * Shorthand for adding a media item of the type "Folder" under a given parent ID
-          *
-          * ##usage
-          * <pre>
-          * mediaResource.addFolder("My gallery", 1234)
-          *    .then(function(folder) {
-          *        alert('New folder');
-          *    });
-          * </pre>
-          *
-          * @param {string} name Name of the folder to create
-          * @param {int} parentId Id of the media item to create the folder underneath
-          * @returns {Promise} resourcePromise object.
-          *
-          */
-        addFolder: function (name, parentId) {
-            return umbRequestHelper.resourcePromise(
-                   $http.post(umbRequestHelper
-                         .getApiUrl("mediaApiBaseUrl", "PostAddFolder"),
-                         {
-                             name: name,
-                             parentId: parentId
-                         }),
-                   'Failed to add folder');
-        },
-
-        /**
-          * @ngdoc method
-          * @name umbraco.resources.mediaResource#getChildFolders
-          * @methodOf umbraco.resources.mediaResource
-          *
-          * @description
-          * Retrieves all media children with types used as folders.
-          * Uses the convention of looking for media items with mediaTypes ending in
-          * *Folder so will match "Folder", "bannerFolder", "secureFolder" etc,
-          *
-          * NOTE: This will return a max of 500 folders, if more is required it needs to be paged
-          *
-          * ##usage
-          * <pre>
-          * mediaResource.getChildFolders(1234)
-          *    .then(function(data) {
-          *        alert('folders');
-          *    });
-          * </pre>
-          *
-          * @param {int} parentId Id of the media item to query for child folders
-          * @returns {Promise} resourcePromise object.
-          *
-          */
-        getChildFolders: function (parentId) {
-            if (!parentId) {
-                parentId = -1;
-            }
-
-            //NOTE: This will return a max of 500 folders, if more is required it needs to be paged
-            return umbRequestHelper.resourcePromise(
-                  $http.get(
-                        umbRequestHelper.getApiUrl(
-                              "mediaApiBaseUrl",
-                              "GetChildFolders",
-                            {
-                                id: parentId
-                            })),
-                  'Failed to retrieve child folders for media item ' + parentId);
-        },
-
-        /**
-          * @ngdoc method
-          * @name umbraco.resources.mediaResource#emptyRecycleBin
-          * @methodOf umbraco.resources.mediaResource
-          *
-          * @description
-          * Empties the media recycle bin
-          *
-          * ##usage
-          * <pre>
-          * mediaResource.emptyRecycleBin()
-          *    .then(function() {
-          *        alert('its empty!');
-          *    });
-          * </pre>
-          *
-          * @returns {Promise} resourcePromise object.
-          *
-          */
-        emptyRecycleBin: function () {
-            return umbRequestHelper.resourcePromise(
-                   $http.post(
-                         umbRequestHelper.getApiUrl(
-                               "mediaApiBaseUrl",
-                               "EmptyRecycleBin")),
-                   'Failed to empty the recycle bin');
-        },
-
-        /**
-          * @ngdoc method
-          * @name umbraco.resources.mediaResource#search
-          * @methodOf umbraco.resources.mediaResource
-          *
-          * @description
-          * Paginated search for media items starting on the supplied nodeId
-          *
-          * ##usage
-          * <pre>
-          * mediaResource.search("my search", 1, 100, -1)
-          *    .then(function(searchResult) {
-          *        alert('it's here!');
-          *    });
-          * </pre>
-          *
-          * @param {string} query The search query
-          * @param {int} pageNumber The page number
-          * @param {int} pageSize The number of media items on a page
-          * @param {int} searchFrom NodeId to search from (-1 for root)
-          * @returns {Promise} resourcePromise object.
-          *
-          */
-        search: function (query, pageNumber, pageSize, searchFrom) {
-
-            var args = [
-                { "query": query },
-                { "pageNumber": pageNumber },
-                { "pageSize": pageSize },
-                { "searchFrom": searchFrom }
-            ];
-
-            return umbRequestHelper.resourcePromise(
-                  $http.get(
-                        umbRequestHelper.getApiUrl(
-                              "mediaApiBaseUrl",
-                              "Search",
-                              args)),
-                  'Failed to retrieve media items for search: ' + query);
-        }
-
-    };
-}
-
-angular.module('umbraco.resources').factory('mediaResource', mediaResource);
->>>>>>> 2c6fd3af
+angular.module('umbraco.resources').factory('mediaResource', mediaResource);