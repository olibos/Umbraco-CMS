<<<<<<< HEAD
/**
    * @ngdoc service
    * @name umbraco.resources.entityResource
    * @description Loads in basic data for all entities
    * 
    * ##What is an entity?
    * An entity is a basic **read-only** representation of an Umbraco node. It contains only the most
    * basic properties used to display the item in trees, lists and navigation. 
    *
    * ##What is the difference between entity and content/media/etc...?
    * the entity only contains the basic node data, name, id and guid, whereas content
    * nodes fetched through the content service also contains additional all of the content property data, etc..
    * This is the same principal for all entity types. Any user that is logged in to the back office will have access
    * to view the basic entity information for all entities since the basic entity information does not contain sensitive information.
    *
    * ##Entity object types?
    * You need to specify the type of object you want returned.
    * 
    * The core object types are:
    *
    * - Document
    * - Media
    * - Member
    * - Template
    * - DocumentType
    * - MediaType
    * - MemberType
    * - Macro
    * - User
    * - Language
    * - Domain
    * - DataType
    **/
function entityResource($q, $http, umbRequestHelper) {

    //the factory object returned
    return {
        
        getSafeAlias: function (value, camelCase) {

            if (!value) {
                return "";
            }
            value = value.replace("#", "");
            return umbRequestHelper.resourcePromise(
               $http.get(
                   umbRequestHelper.getApiUrl(
                       "entityApiBaseUrl",
                       "GetSafeAlias", { value: value, camelCase: camelCase })),
               'Failed to retrieve content type scaffold');
        },

        /**
         * @ngdoc method
         * @name umbraco.resources.entityResource#getPath
         * @methodOf umbraco.resources.entityResource
         *
         * @description
         * Returns a path, given a node ID and type
         *
         * ##usage
         * <pre>
         * entityResource.getPath(id, type)
         *    .then(function(pathArray) {
         *        alert('its here!');
         *    });
         * </pre> 
         * 
         * @param {Int} id Id of node to return the public url to
         * @param {string} type Object type name     
         * @returns {Promise} resourcePromise object containing the url.
         *
         */
        getPath: function (id, type) {

            if (id === -1 || id === "-1") {
                return "-1";
            }

            return umbRequestHelper.resourcePromise(
               $http.get(
                   umbRequestHelper.getApiUrl(
                       "entityApiBaseUrl",
                       "GetPath",
                       [{ id: id }, {type: type }])),
               'Failed to retrieve path for id:' + id);
        },

        /**
         * @ngdoc method
         * @name umbraco.resources.entityResource#getUrl
         * @methodOf umbraco.resources.entityResource
         *
         * @description
         * Returns a url, given a node ID and type
         *
         * ##usage
         * <pre>
         * entityResource.getUrl(id, type)
         *    .then(function(url) {
         *        alert('its here!');
         *    });
         * </pre> 
         * 
         * @param {Int} id Id of node to return the public url to
         * @param {string} type Object type name
         * @returns {Promise} resourcePromise object containing the url.
         *
         */
        getUrl: function (id, type) {

            if (id === -1 || id === "-1") {
                return "";
            }

            return umbRequestHelper.resourcePromise(
               $http.get(
                   umbRequestHelper.getApiUrl(
                       "entityApiBaseUrl",
                       "GetUrl",
                       [{ id: id }, {type: type }])),
               'Failed to retrieve url for id:' + id);
        },

        /**
         * @ngdoc method
         * @name umbraco.resources.entityResource#getById
         * @methodOf umbraco.resources.entityResource
         *
         * @description
         * Gets an entity with a given id
         *
         * ##usage
         * <pre>
         * //get media by id
         * entityResource.getEntityById(0, "Media")
         *    .then(function(ent) {
         *        var myDoc = ent; 
         *        alert('its here!');
         *    });
         * </pre> 
         * 
         * @param {Int} id id of entity to return
         * @param {string} type Object type name        
         * @returns {Promise} resourcePromise object containing the entity.
         *
         */
        getById: function (id, type) {      

            if (id === -1 || id === "-1") {
                return null;
            }

            return umbRequestHelper.resourcePromise(
                $http.get(
                    umbRequestHelper.getApiUrl(
                        "entityApiBaseUrl",
                        "GetById",
                        [{ id: id }, { type: type }])),
                'Failed to retrieve entity data for id ' + id);
        },

        /**
         * @ngdoc method
         * @name umbraco.resources.entityResource#getByIds
         * @methodOf umbraco.resources.entityResource
         *
         * @description
         * Gets an array of entities, given a collection of ids
         *
         * ##usage
         * <pre>
         * //Get templates for ids
         * entityResource.getEntitiesByIds( [1234,2526,28262], "Template")
         *    .then(function(templateArray) {
         *        var myDoc = contentArray; 
         *        alert('they are here!');
         *    });
         * </pre> 
         * 
         * @param {Array} ids ids of entities to return as an array
         * @param {string} type type name        
         * @returns {Promise} resourcePromise object containing the entity array.
         *
         */
        getByIds: function (ids, type) {
            
            var query = "type=" + type;

            return umbRequestHelper.resourcePromise(
               $http.post(
                   umbRequestHelper.getApiUrl(
                       "entityApiBaseUrl",
                       "GetByIds",
                       query),
                   {
                       ids: ids
                   }),
               'Failed to retrieve entity data for ids ' + ids);
        },

        /**
         * @ngdoc method
         * @name umbraco.resources.entityResource#getByQuery
         * @methodOf umbraco.resources.entityResource
         *
         * @description
         * Gets an entity from a given xpath
         *
         * ##usage
         * <pre>
         * //get content by xpath
         * entityResource.getByQuery("$current", -1, "Document")
         *    .then(function(ent) {
         *        var myDoc = ent; 
         *        alert('its here!');
         *    });
         * </pre> 
         * 
         * @param {string} query xpath to use in query
         * @param {Int} nodeContextId id id to start from
         * @param {string} type Object type name        
         * @returns {Promise} resourcePromise object containing the entity.
         *
         */
        getByQuery: function (query, nodeContextId, type) {
            return umbRequestHelper.resourcePromise(
               $http.get(
                   umbRequestHelper.getApiUrl(
                       "entityApiBaseUrl",
                       "GetByQuery",
                       [{ query: query }, { nodeContextId: nodeContextId }, { type: type }])),
               'Failed to retrieve entity data for query ' + query);
        },

        /**
         * @ngdoc method
         * @name umbraco.resources.entityResource#getAll
         * @methodOf umbraco.resources.entityResource
         *
         * @description
         * Gets an entity with a given id
         *
         * ##usage
         * <pre>
         *
         * //Only return media
         * entityResource.getAll("Media")
         *    .then(function(ent) {
         *        var myDoc = ent; 
         *        alert('its here!');
         *    });
         * </pre> 
         * 
         * @param {string} type Object type name        
         * @param {string} postFilter optional filter expression which will execute a dynamic where clause on the server
         * @param {string} postFilterParams optional parameters for the postFilter expression
         * @returns {Promise} resourcePromise object containing the entity.
         *
         */
        getAll: function (type, postFilter, postFilterParams) {            

            //need to build the query string manually
            var query = "type=" + type + "&postFilter=" + (postFilter ? postFilter : "");
            if (postFilter && postFilterParams) {
                var counter = 0;
                _.each(postFilterParams, function(val, key) {
                    query += "&postFilterParams[" + counter + "].key=" + key + "&postFilterParams[" + counter + "].value=" + val;
                    counter++;
                });
            } 

            return umbRequestHelper.resourcePromise(
               $http.get(
                   umbRequestHelper.getApiUrl(
                       "entityApiBaseUrl",
                       "GetAll",
                       query)),
               'Failed to retrieve entity data for type ' + type);
        },

        /**
         * @ngdoc method
         * @name umbraco.resources.entityResource#getAncestors
         * @methodOf umbraco.resources.entityResource
         *
         * @description
         * Gets ancestor entities for a given item
         *        
         * 
         * @param {string} type Object type name        
         * @returns {Promise} resourcePromise object containing the entity.
         *
         */
        getAncestors: function (id, type) {            
            return umbRequestHelper.resourcePromise(
               $http.get(
                   umbRequestHelper.getApiUrl(
                       "entityApiBaseUrl",
                       "GetAncestors",
                       [{id: id}, {type: type}])),
               'Failed to retrieve ancestor data for id ' + id);
        },
        
        /**
         * @ngdoc method
         * @name umbraco.resources.entityResource#getChildren
         * @methodOf umbraco.resources.entityResource
         *
         * @description
         * Gets children entities for a given item
         *        
         * @param {Int} parentid id of content item to return children of
         * @param {string} type Object type name        
         * @returns {Promise} resourcePromise object containing the entity.
         *
         */
        getChildren: function (id, type) {

            return umbRequestHelper.resourcePromise(
               $http.get(
                   umbRequestHelper.getApiUrl(
                       "entityApiBaseUrl",
                       "GetChildren",
                       [{ id: id }, { type: type }])),
               'Failed to retrieve child data for id ' + id);
        },

        /**
          * @ngdoc method
          * @name umbraco.resources.entityResource#getPagedChildren
          * @methodOf umbraco.resources.entityResource
          *
          * @description
          * Gets paged children of a content item with a given id
          *
          * ##usage
          * <pre>
          * entityResource.getPagedChildren(1234, "Content", {pageSize: 10, pageNumber: 2})
          *    .then(function(contentArray) {
          *        var children = contentArray; 
          *        alert('they are here!');
          *    });
          * </pre> 
          * 
          * @param {Int} parentid id of content item to return children of
          * @param {string} type Object type name
          * @param {Object} options optional options object
          * @param {Int} options.pageSize if paging data, number of nodes per page, default = 1
          * @param {Int} options.pageNumber if paging data, current page index, default = 100
          * @param {String} options.filter if provided, query will only return those with names matching the filter
          * @param {String} options.orderDirection can be `Ascending` or `Descending` - Default: `Ascending`
          * @param {String} options.orderBy property to order items by, default: `SortOrder`
          * @returns {Promise} resourcePromise object containing an array of content items.
          *
          */
        getPagedChildren: function (parentId, type, options) {

            var defaults = {
                pageSize: 1,
                pageNumber: 100,
                filter: '',
                orderDirection: "Ascending",
                orderBy: "SortOrder"
            };
            if (options === undefined) {
                options = {};
            }
            //overwrite the defaults if there are any specified
            angular.extend(defaults, options);
            //now copy back to the options we will use
            options = defaults;
            //change asc/desct
            if (options.orderDirection === "asc") {
                options.orderDirection = "Ascending";
            }
            else if (options.orderDirection === "desc") {
                options.orderDirection = "Descending";
            }

            return umbRequestHelper.resourcePromise(
                $http.get(
                    umbRequestHelper.getApiUrl(
                        "entityApiBaseUrl",
                        "GetPagedChildren",
                        {
                            id: parentId,
                            type: type,
                            pageNumber: options.pageNumber,
                            pageSize: options.pageSize,
                            orderBy: options.orderBy,
                            orderDirection: options.orderDirection,
                            filter: encodeURIComponent(options.filter)
                        }
                    )),
                'Failed to retrieve child data for id ' + parentId);
        },

        /**
          * @ngdoc method
          * @name umbraco.resources.entityResource#getPagedDescendants
          * @methodOf umbraco.resources.entityResource
          *
          * @description
          * Gets paged descendants of a content item with a given id
          *
          * ##usage
          * <pre>
          * entityResource.getPagedDescendants(1234, "Content", {pageSize: 10, pageNumber: 2})
          *    .then(function(contentArray) {
          *        var children = contentArray; 
          *        alert('they are here!');
          *    });
          * </pre> 
          * 
          * @param {Int} parentid id of content item to return descendants of
          * @param {string} type Object type name
          * @param {Object} options optional options object
          * @param {Int} options.pageSize if paging data, number of nodes per page, default = 1
          * @param {Int} options.pageNumber if paging data, current page index, default = 100
          * @param {String} options.filter if provided, query will only return those with names matching the filter
          * @param {String} options.orderDirection can be `Ascending` or `Descending` - Default: `Ascending`
          * @param {String} options.orderBy property to order items by, default: `SortOrder`
          * @returns {Promise} resourcePromise object containing an array of content items.
          *
          */
        getPagedDescendants: function (parentId, type, options) {

            var defaults = {
                pageSize: 1,
                pageNumber: 100,
                filter: '',
                orderDirection: "Ascending",
                orderBy: "SortOrder"
            };
            if (options === undefined) {
                options = {};
            }
            //overwrite the defaults if there are any specified
            angular.extend(defaults, options);
            //now copy back to the options we will use
            options = defaults;
            //change asc/desct
            if (options.orderDirection === "asc") {
                options.orderDirection = "Ascending";
            }
            else if (options.orderDirection === "desc") {
                options.orderDirection = "Descending";
            }

            return umbRequestHelper.resourcePromise(
                $http.get(
                    umbRequestHelper.getApiUrl(
                        "entityApiBaseUrl",
                        "GetPagedDescendants",
                        {
                            id: parentId,
                            type: type,
                            pageNumber: options.pageNumber,
                            pageSize: options.pageSize,
                            orderBy: options.orderBy,
                            orderDirection: options.orderDirection,
                            filter: encodeURIComponent(options.filter)
                        }
                    )),
                'Failed to retrieve child data for id ' + parentId);
        },
     
        /**
         * @ngdoc method
         * @name umbraco.resources.entityResource#search
         * @methodOf umbraco.resources.entityResource
         *
         * @description
         * Gets an array of entities, given a lucene query and a type
         *
         * ##usage
         * <pre>
         * entityResource.search("news", "Media")
         *    .then(function(mediaArray) {
         *        var myDoc = mediaArray; 
         *        alert('they are here!');
         *    });
         * </pre> 
         * 
         * @param {String} Query search query 
         * @param {String} Type type of conten to search        
         * @returns {Promise} resourcePromise object containing the entity array.
         *
         */
        search: function (query, type, searchFrom, canceler) {

            var args = [{ query: query }, { type: type }];
            if (searchFrom) {
                args.push({ searchFrom: searchFrom });
            }

            var httpConfig = {};
            if (canceler) {
                httpConfig["timeout"] = canceler;
            }

            return umbRequestHelper.resourcePromise(
                $http.get(
                    umbRequestHelper.getApiUrl(
                        "entityApiBaseUrl",
                        "Search",
                        args),
                    httpConfig),
                'Failed to retrieve entity data for query ' + query);
        },
        

        /**
         * @ngdoc method
         * @name umbraco.resources.entityResource#searchAll
         * @methodOf umbraco.resources.entityResource
         *
         * @description
         * Gets an array of entities from all available search indexes, given a lucene query
         *
         * ##usage
         * <pre>
         * entityResource.searchAll("bob")
         *    .then(function(array) {
         *        var myDoc = array; 
         *        alert('they are here!');
         *    });
         * </pre> 
         * 
         * @param {String} Query search query 
         * @returns {Promise} resourcePromise object containing the entity array.
         *
         */
        searchAll: function (query, canceler) {

            var httpConfig = {};
            if (canceler) {
                httpConfig["timeout"] = canceler;
            }

            return umbRequestHelper.resourcePromise(
                $http.get(
                    umbRequestHelper.getApiUrl(
                        "entityApiBaseUrl",
                        "SearchAll",
                        [{ query: query }]),
                    httpConfig),
                'Failed to retrieve entity data for query ' + query);
        }
            
    };
}

angular.module('umbraco.resources').factory('entityResource', entityResource);
=======
/**
    * @ngdoc service
    * @name umbraco.resources.entityResource
    * @description Loads in basic data for all entities
    * 
    * ##What is an entity?
    * An entity is a basic **read-only** representation of an Umbraco node. It contains only the most
    * basic properties used to display the item in trees, lists and navigation. 
    *
    * ##What is the difference between entity and content/media/etc...?
    * the entity only contains the basic node data, name, id and guid, whereas content
    * nodes fetched through the content service also contains additional all of the content property data, etc..
    * This is the same principal for all entity types. Any user that is logged in to the back office will have access
    * to view the basic entity information for all entities since the basic entity information does not contain sensitive information.
    *
    * ##Entity object types?
    * You need to specify the type of object you want returned.
    * 
    * The core object types are:
    *
    * - Document
    * - Media
    * - Member
    * - Template
    * - DocumentType
    * - MediaType
    * - MemberType
    * - Macro
    * - User
    * - Language
    * - Domain
    * - DataType
    **/
function entityResource($q, $http, umbRequestHelper) {

    //the factory object returned
    return {
        
        getSafeAlias: function (value, camelCase) {

            if (!value) {
                return "";
            }
            value = value.replace("#", "");
            return umbRequestHelper.resourcePromise(
               $http.get(
                   umbRequestHelper.getApiUrl(
                       "entityApiBaseUrl",
                       "GetSafeAlias", { value: value, camelCase: camelCase })),
               'Failed to retrieve content type scaffold');
        },

        /**
         * @ngdoc method
         * @name umbraco.resources.entityResource#getPath
         * @methodOf umbraco.resources.entityResource
         *
         * @description
         * Returns a path, given a node ID and type
         *
         * ##usage
         * <pre>
         * entityResource.getPath(id, type)
         *    .then(function(pathArray) {
         *        alert('its here!');
         *    });
         * </pre> 
         * 
         * @param {Int} id Id of node to return the public url to
         * @param {string} type Object type name     
         * @returns {Promise} resourcePromise object containing the url.
         *
         */
        getPath: function (id, type) {

            if (id === -1 || id === "-1") {
                return "-1";
            }

            return umbRequestHelper.resourcePromise(
               $http.get(
                   umbRequestHelper.getApiUrl(
                       "entityApiBaseUrl",
                       "GetPath",
                       [{ id: id }, {type: type }])),
               'Failed to retrieve path for id:' + id);
        },

        /**
         * @ngdoc method
         * @name umbraco.resources.entityResource#getUrl
         * @methodOf umbraco.resources.entityResource
         *
         * @description
         * Returns a url, given a node ID and type
         *
         * ##usage
         * <pre>
         * entityResource.getUrl(id, type)
         *    .then(function(url) {
         *        alert('its here!');
         *    });
         * </pre> 
         * 
         * @param {Int} id Id of node to return the public url to
         * @param {string} type Object type name
         * @returns {Promise} resourcePromise object containing the url.
         *
         */
        getUrl: function (id, type) {

            if (id === -1 || id === "-1") {
                return "";
            }

            return umbRequestHelper.resourcePromise(
               $http.get(
                   umbRequestHelper.getApiUrl(
                       "entityApiBaseUrl",
                       "GetUrl",
                       [{ id: id }, {type: type }])),
               'Failed to retrieve url for id:' + id);
        },

        /**
         * @ngdoc method
         * @name umbraco.resources.entityResource#getById
         * @methodOf umbraco.resources.entityResource
         *
         * @description
         * Gets an entity with a given id
         *
         * ##usage
         * <pre>
         * //get media by id
         * entityResource.getEntityById(0, "Media")
         *    .then(function(ent) {
         *        var myDoc = ent; 
         *        alert('its here!');
         *    });
         * </pre> 
         * 
         * @param {Int} id id of entity to return
         * @param {string} type Object type name        
         * @returns {Promise} resourcePromise object containing the entity.
         *
         */
        getById: function (id, type) {      

            if (id === -1 || id === "-1") {
                return null;
            }

            return umbRequestHelper.resourcePromise(
                $http.get(
                    umbRequestHelper.getApiUrl(
                        "entityApiBaseUrl",
                        "GetById",
                        [{ id: id }, { type: type }])),
                'Failed to retrieve entity data for id ' + id);
        },

        /**
         * @ngdoc method
         * @name umbraco.resources.entityResource#getByIds
         * @methodOf umbraco.resources.entityResource
         *
         * @description
         * Gets an array of entities, given a collection of ids
         *
         * ##usage
         * <pre>
         * //Get templates for ids
         * entityResource.getEntitiesByIds( [1234,2526,28262], "Template")
         *    .then(function(templateArray) {
         *        var myDoc = contentArray; 
         *        alert('they are here!');
         *    });
         * </pre> 
         * 
         * @param {Array} ids ids of entities to return as an array
         * @param {string} type type name        
         * @returns {Promise} resourcePromise object containing the entity array.
         *
         */
        getByIds: function (ids, type) {
            
            var query = "type=" + type;

            return umbRequestHelper.resourcePromise(
               $http.post(
                   umbRequestHelper.getApiUrl(
                       "entityApiBaseUrl",
                       "GetByIds",
                       query),
                   {
                       ids: ids
                   }),
               'Failed to retrieve entity data for ids ' + ids);
        },

        /**
         * @ngdoc method
         * @name umbraco.resources.entityResource#getByQuery
         * @methodOf umbraco.resources.entityResource
         *
         * @description
         * Gets an entity from a given xpath
         *
         * ##usage
         * <pre>
         * //get content by xpath
         * entityResource.getByQuery("$current", -1, "Document")
         *    .then(function(ent) {
         *        var myDoc = ent; 
         *        alert('its here!');
         *    });
         * </pre> 
         * 
         * @param {string} query xpath to use in query
         * @param {Int} nodeContextId id id to start from
         * @param {string} type Object type name        
         * @returns {Promise} resourcePromise object containing the entity.
         *
         */
        getByQuery: function (query, nodeContextId, type) {
            return umbRequestHelper.resourcePromise(
               $http.get(
                   umbRequestHelper.getApiUrl(
                       "entityApiBaseUrl",
                       "GetByQuery",
                       [{ query: query }, { nodeContextId: nodeContextId }, { type: type }])),
               'Failed to retrieve entity data for query ' + query);
        },

        /**
         * @ngdoc method
         * @name umbraco.resources.entityResource#getAll
         * @methodOf umbraco.resources.entityResource
         *
         * @description
         * Gets an entity with a given id
         *
         * ##usage
         * <pre>
         *
         * //Only return media
         * entityResource.getAll("Media")
         *    .then(function(ent) {
         *        var myDoc = ent; 
         *        alert('its here!');
         *    });
         * </pre> 
         * 
         * @param {string} type Object type name        
         * @param {string} postFilter optional filter expression which will execute a dynamic where clause on the server
         * @param {string} postFilterParams optional parameters for the postFilter expression
         * @returns {Promise} resourcePromise object containing the entity.
         *
         */
        getAll: function (type, postFilter, postFilterParams) {            

            //need to build the query string manually
            var query = "type=" + type + "&postFilter=" + (postFilter ? postFilter : "");
            if (postFilter && postFilterParams) {
                var counter = 0;
                _.each(postFilterParams, function(val, key) {
                    query += "&postFilterParams[" + counter + "].key=" + key + "&postFilterParams[" + counter + "].value=" + val;
                    counter++;
                });
            } 

            return umbRequestHelper.resourcePromise(
               $http.get(
                   umbRequestHelper.getApiUrl(
                       "entityApiBaseUrl",
                       "GetAll",
                       query)),
               'Failed to retrieve entity data for type ' + type);
        },

        /**
         * @ngdoc method
         * @name umbraco.resources.entityResource#getAncestors
         * @methodOf umbraco.resources.entityResource
         *
         * @description
         * Gets ancestor entities for a given item
         *        
         * 
         * @param {string} type Object type name        
         * @returns {Promise} resourcePromise object containing the entity.
         *
         */
        getAncestors: function (id, type) {            
            return umbRequestHelper.resourcePromise(
               $http.get(
                   umbRequestHelper.getApiUrl(
                       "entityApiBaseUrl",
                       "GetAncestors",
                       [{id: id}, {type: type}])),
               'Failed to retrieve ancestor data for id ' + id);
        },
        
        /**
         * @ngdoc method
         * @name umbraco.resources.entityResource#getChildren
         * @methodOf umbraco.resources.entityResource
         *
         * @description
         * Gets children entities for a given item
         *        
         * @param {Int} parentid id of content item to return children of
         * @param {string} type Object type name        
         * @returns {Promise} resourcePromise object containing the entity.
         *
         */
        getChildren: function (id, type) {

            return umbRequestHelper.resourcePromise(
               $http.get(
                   umbRequestHelper.getApiUrl(
                       "entityApiBaseUrl",
                       "GetChildren",
                       [{ id: id }, { type: type }])),
               'Failed to retrieve child data for id ' + id);
        },

        /**
          * @ngdoc method
          * @name umbraco.resources.entityResource#getPagedChildren
          * @methodOf umbraco.resources.entityResource
          *
          * @description
          * Gets paged children of a content item with a given id
          *
          * ##usage
          * <pre>
          * entityResource.getPagedChildren(1234, "Content", {pageSize: 10, pageNumber: 2})
          *    .then(function(contentArray) {
          *        var children = contentArray; 
          *        alert('they are here!');
          *    });
          * </pre> 
          * 
          * @param {Int} parentid id of content item to return children of
          * @param {string} type Object type name
          * @param {Object} options optional options object
          * @param {Int} options.pageSize if paging data, number of nodes per page, default = 1
          * @param {Int} options.pageNumber if paging data, current page index, default = 100
          * @param {String} options.filter if provided, query will only return those with names matching the filter
          * @param {String} options.orderDirection can be `Ascending` or `Descending` - Default: `Ascending`
          * @param {String} options.orderBy property to order items by, default: `SortOrder`
          * @returns {Promise} resourcePromise object containing an array of content items.
          *
          */
        getPagedChildren: function (parentId, type, options) {

            var defaults = {
                pageSize: 1,
                pageNumber: 100,
                filter: '',
                orderDirection: "Ascending",
                orderBy: "SortOrder"
            };
            if (options === undefined) {
                options = {};
            }
            //overwrite the defaults if there are any specified
            angular.extend(defaults, options);
            //now copy back to the options we will use
            options = defaults;
            //change asc/desct
            if (options.orderDirection === "asc") {
                options.orderDirection = "Ascending";
            }
            else if (options.orderDirection === "desc") {
                options.orderDirection = "Descending";
            }

            return umbRequestHelper.resourcePromise(
                $http.get(
                    umbRequestHelper.getApiUrl(
                        "entityApiBaseUrl",
                        "GetPagedChildren",
                        {
                            id: parentId,
                            type: type,
                            pageNumber: options.pageNumber,
                            pageSize: options.pageSize,
                            orderBy: options.orderBy,
                            orderDirection: options.orderDirection,
                            filter: encodeURIComponent(options.filter)
                        }
                    )),
                'Failed to retrieve child data for id ' + parentId);
        },

        /**
          * @ngdoc method
          * @name umbraco.resources.entityResource#getPagedDescendants
          * @methodOf umbraco.resources.entityResource
          *
          * @description
          * Gets paged descendants of a content item with a given id
          *
          * ##usage
          * <pre>
          * entityResource.getPagedDescendants(1234, "Document", {pageSize: 10, pageNumber: 2})
          *    .then(function(contentArray) {
          *        var children = contentArray; 
          *        alert('they are here!');
          *    });
          * </pre> 
          * 
          * @param {Int} parentid id of content item to return descendants of
          * @param {string} type Object type name
          * @param {Object} options optional options object
          * @param {Int} options.pageSize if paging data, number of nodes per page, default = 100
          * @param {Int} options.pageNumber if paging data, current page index, default = 1
          * @param {String} options.filter if provided, query will only return those with names matching the filter
          * @param {String} options.orderDirection can be `Ascending` or `Descending` - Default: `Ascending`
          * @param {String} options.orderBy property to order items by, default: `SortOrder`
          * @returns {Promise} resourcePromise object containing an array of content items.
          *
          */
        getPagedDescendants: function (parentId, type, options) {

            var defaults = {
                pageSize: 100,
                pageNumber: 1,
                filter: '',
                orderDirection: "Ascending",
                orderBy: "SortOrder"
            };
            if (options === undefined) {
                options = {};
            }
            //overwrite the defaults if there are any specified
            angular.extend(defaults, options);
            //now copy back to the options we will use
            options = defaults;
            //change asc/desct
            if (options.orderDirection === "asc") {
                options.orderDirection = "Ascending";
            }
            else if (options.orderDirection === "desc") {
                options.orderDirection = "Descending";
            }

            return umbRequestHelper.resourcePromise(
                $http.get(
                    umbRequestHelper.getApiUrl(
                        "entityApiBaseUrl",
                        "GetPagedDescendants",
                        {
                            id: parentId,
                            type: type,
                            pageNumber: options.pageNumber,
                            pageSize: options.pageSize,
                            orderBy: options.orderBy,
                            orderDirection: options.orderDirection,
                            filter: encodeURIComponent(options.filter)
                        }
                    )),
                'Failed to retrieve child data for id ' + parentId);
        },
     
        /**
         * @ngdoc method
         * @name umbraco.resources.entityResource#search
         * @methodOf umbraco.resources.entityResource
         *
         * @description
         * Gets an array of entities, given a lucene query and a type
         *
         * ##usage
         * <pre>
         * entityResource.search("news", "Media")
         *    .then(function(mediaArray) {
         *        var myDoc = mediaArray; 
         *        alert('they are here!');
         *    });
         * </pre> 
         * 
         * @param {String} Query search query 
         * @param {String} Type type of conten to search        
         * @returns {Promise} resourcePromise object containing the entity array.
         *
         */
        search: function (query, type, searchFrom, canceler) {

            var args = [{ query: query }, { type: type }];
            if (searchFrom) {
                args.push({ searchFrom: searchFrom });
            }

            var httpConfig = {};
            if (canceler) {
                httpConfig["timeout"] = canceler;
            }

            return umbRequestHelper.resourcePromise(
                $http.get(
                    umbRequestHelper.getApiUrl(
                        "entityApiBaseUrl",
                        "Search",
                        args),
                    httpConfig),
                'Failed to retrieve entity data for query ' + query);
        },
        

        /**
         * @ngdoc method
         * @name umbraco.resources.entityResource#searchAll
         * @methodOf umbraco.resources.entityResource
         *
         * @description
         * Gets an array of entities from all available search indexes, given a lucene query
         *
         * ##usage
         * <pre>
         * entityResource.searchAll("bob")
         *    .then(function(array) {
         *        var myDoc = array; 
         *        alert('they are here!');
         *    });
         * </pre> 
         * 
         * @param {String} Query search query 
         * @returns {Promise} resourcePromise object containing the entity array.
         *
         */
        searchAll: function (query, canceler) {

            var httpConfig = {};
            if (canceler) {
                httpConfig["timeout"] = canceler;
            }

            return umbRequestHelper.resourcePromise(
                $http.get(
                    umbRequestHelper.getApiUrl(
                        "entityApiBaseUrl",
                        "SearchAll",
                        [{ query: query }]),
                    httpConfig),
                'Failed to retrieve entity data for query ' + query);
        }
            
    };
}

angular.module('umbraco.resources').factory('entityResource', entityResource);
>>>>>>> ec9d4dc5
<|MERGE_RESOLUTION|>--- conflicted
+++ resolved
@@ -1,4 +1,3 @@
-<<<<<<< HEAD
 /**
     * @ngdoc service
     * @name umbraco.resources.entityResource
@@ -407,562 +406,6 @@
           *
           * ##usage
           * <pre>
-          * entityResource.getPagedDescendants(1234, "Content", {pageSize: 10, pageNumber: 2})
-          *    .then(function(contentArray) {
-          *        var children = contentArray; 
-          *        alert('they are here!');
-          *    });
-          * </pre> 
-          * 
-          * @param {Int} parentid id of content item to return descendants of
-          * @param {string} type Object type name
-          * @param {Object} options optional options object
-          * @param {Int} options.pageSize if paging data, number of nodes per page, default = 1
-          * @param {Int} options.pageNumber if paging data, current page index, default = 100
-          * @param {String} options.filter if provided, query will only return those with names matching the filter
-          * @param {String} options.orderDirection can be `Ascending` or `Descending` - Default: `Ascending`
-          * @param {String} options.orderBy property to order items by, default: `SortOrder`
-          * @returns {Promise} resourcePromise object containing an array of content items.
-          *
-          */
-        getPagedDescendants: function (parentId, type, options) {
-
-            var defaults = {
-                pageSize: 1,
-                pageNumber: 100,
-                filter: '',
-                orderDirection: "Ascending",
-                orderBy: "SortOrder"
-            };
-            if (options === undefined) {
-                options = {};
-            }
-            //overwrite the defaults if there are any specified
-            angular.extend(defaults, options);
-            //now copy back to the options we will use
-            options = defaults;
-            //change asc/desct
-            if (options.orderDirection === "asc") {
-                options.orderDirection = "Ascending";
-            }
-            else if (options.orderDirection === "desc") {
-                options.orderDirection = "Descending";
-            }
-
-            return umbRequestHelper.resourcePromise(
-                $http.get(
-                    umbRequestHelper.getApiUrl(
-                        "entityApiBaseUrl",
-                        "GetPagedDescendants",
-                        {
-                            id: parentId,
-                            type: type,
-                            pageNumber: options.pageNumber,
-                            pageSize: options.pageSize,
-                            orderBy: options.orderBy,
-                            orderDirection: options.orderDirection,
-                            filter: encodeURIComponent(options.filter)
-                        }
-                    )),
-                'Failed to retrieve child data for id ' + parentId);
-        },
-     
-        /**
-         * @ngdoc method
-         * @name umbraco.resources.entityResource#search
-         * @methodOf umbraco.resources.entityResource
-         *
-         * @description
-         * Gets an array of entities, given a lucene query and a type
-         *
-         * ##usage
-         * <pre>
-         * entityResource.search("news", "Media")
-         *    .then(function(mediaArray) {
-         *        var myDoc = mediaArray; 
-         *        alert('they are here!');
-         *    });
-         * </pre> 
-         * 
-         * @param {String} Query search query 
-         * @param {String} Type type of conten to search        
-         * @returns {Promise} resourcePromise object containing the entity array.
-         *
-         */
-        search: function (query, type, searchFrom, canceler) {
-
-            var args = [{ query: query }, { type: type }];
-            if (searchFrom) {
-                args.push({ searchFrom: searchFrom });
-            }
-
-            var httpConfig = {};
-            if (canceler) {
-                httpConfig["timeout"] = canceler;
-            }
-
-            return umbRequestHelper.resourcePromise(
-                $http.get(
-                    umbRequestHelper.getApiUrl(
-                        "entityApiBaseUrl",
-                        "Search",
-                        args),
-                    httpConfig),
-                'Failed to retrieve entity data for query ' + query);
-        },
-        
-
-        /**
-         * @ngdoc method
-         * @name umbraco.resources.entityResource#searchAll
-         * @methodOf umbraco.resources.entityResource
-         *
-         * @description
-         * Gets an array of entities from all available search indexes, given a lucene query
-         *
-         * ##usage
-         * <pre>
-         * entityResource.searchAll("bob")
-         *    .then(function(array) {
-         *        var myDoc = array; 
-         *        alert('they are here!');
-         *    });
-         * </pre> 
-         * 
-         * @param {String} Query search query 
-         * @returns {Promise} resourcePromise object containing the entity array.
-         *
-         */
-        searchAll: function (query, canceler) {
-
-            var httpConfig = {};
-            if (canceler) {
-                httpConfig["timeout"] = canceler;
-            }
-
-            return umbRequestHelper.resourcePromise(
-                $http.get(
-                    umbRequestHelper.getApiUrl(
-                        "entityApiBaseUrl",
-                        "SearchAll",
-                        [{ query: query }]),
-                    httpConfig),
-                'Failed to retrieve entity data for query ' + query);
-        }
-            
-    };
-}
-
-angular.module('umbraco.resources').factory('entityResource', entityResource);
-=======
-/**
-    * @ngdoc service
-    * @name umbraco.resources.entityResource
-    * @description Loads in basic data for all entities
-    * 
-    * ##What is an entity?
-    * An entity is a basic **read-only** representation of an Umbraco node. It contains only the most
-    * basic properties used to display the item in trees, lists and navigation. 
-    *
-    * ##What is the difference between entity and content/media/etc...?
-    * the entity only contains the basic node data, name, id and guid, whereas content
-    * nodes fetched through the content service also contains additional all of the content property data, etc..
-    * This is the same principal for all entity types. Any user that is logged in to the back office will have access
-    * to view the basic entity information for all entities since the basic entity information does not contain sensitive information.
-    *
-    * ##Entity object types?
-    * You need to specify the type of object you want returned.
-    * 
-    * The core object types are:
-    *
-    * - Document
-    * - Media
-    * - Member
-    * - Template
-    * - DocumentType
-    * - MediaType
-    * - MemberType
-    * - Macro
-    * - User
-    * - Language
-    * - Domain
-    * - DataType
-    **/
-function entityResource($q, $http, umbRequestHelper) {
-
-    //the factory object returned
-    return {
-        
-        getSafeAlias: function (value, camelCase) {
-
-            if (!value) {
-                return "";
-            }
-            value = value.replace("#", "");
-            return umbRequestHelper.resourcePromise(
-               $http.get(
-                   umbRequestHelper.getApiUrl(
-                       "entityApiBaseUrl",
-                       "GetSafeAlias", { value: value, camelCase: camelCase })),
-               'Failed to retrieve content type scaffold');
-        },
-
-        /**
-         * @ngdoc method
-         * @name umbraco.resources.entityResource#getPath
-         * @methodOf umbraco.resources.entityResource
-         *
-         * @description
-         * Returns a path, given a node ID and type
-         *
-         * ##usage
-         * <pre>
-         * entityResource.getPath(id, type)
-         *    .then(function(pathArray) {
-         *        alert('its here!');
-         *    });
-         * </pre> 
-         * 
-         * @param {Int} id Id of node to return the public url to
-         * @param {string} type Object type name     
-         * @returns {Promise} resourcePromise object containing the url.
-         *
-         */
-        getPath: function (id, type) {
-
-            if (id === -1 || id === "-1") {
-                return "-1";
-            }
-
-            return umbRequestHelper.resourcePromise(
-               $http.get(
-                   umbRequestHelper.getApiUrl(
-                       "entityApiBaseUrl",
-                       "GetPath",
-                       [{ id: id }, {type: type }])),
-               'Failed to retrieve path for id:' + id);
-        },
-
-        /**
-         * @ngdoc method
-         * @name umbraco.resources.entityResource#getUrl
-         * @methodOf umbraco.resources.entityResource
-         *
-         * @description
-         * Returns a url, given a node ID and type
-         *
-         * ##usage
-         * <pre>
-         * entityResource.getUrl(id, type)
-         *    .then(function(url) {
-         *        alert('its here!');
-         *    });
-         * </pre> 
-         * 
-         * @param {Int} id Id of node to return the public url to
-         * @param {string} type Object type name
-         * @returns {Promise} resourcePromise object containing the url.
-         *
-         */
-        getUrl: function (id, type) {
-
-            if (id === -1 || id === "-1") {
-                return "";
-            }
-
-            return umbRequestHelper.resourcePromise(
-               $http.get(
-                   umbRequestHelper.getApiUrl(
-                       "entityApiBaseUrl",
-                       "GetUrl",
-                       [{ id: id }, {type: type }])),
-               'Failed to retrieve url for id:' + id);
-        },
-
-        /**
-         * @ngdoc method
-         * @name umbraco.resources.entityResource#getById
-         * @methodOf umbraco.resources.entityResource
-         *
-         * @description
-         * Gets an entity with a given id
-         *
-         * ##usage
-         * <pre>
-         * //get media by id
-         * entityResource.getEntityById(0, "Media")
-         *    .then(function(ent) {
-         *        var myDoc = ent; 
-         *        alert('its here!');
-         *    });
-         * </pre> 
-         * 
-         * @param {Int} id id of entity to return
-         * @param {string} type Object type name        
-         * @returns {Promise} resourcePromise object containing the entity.
-         *
-         */
-        getById: function (id, type) {      
-
-            if (id === -1 || id === "-1") {
-                return null;
-            }
-
-            return umbRequestHelper.resourcePromise(
-                $http.get(
-                    umbRequestHelper.getApiUrl(
-                        "entityApiBaseUrl",
-                        "GetById",
-                        [{ id: id }, { type: type }])),
-                'Failed to retrieve entity data for id ' + id);
-        },
-
-        /**
-         * @ngdoc method
-         * @name umbraco.resources.entityResource#getByIds
-         * @methodOf umbraco.resources.entityResource
-         *
-         * @description
-         * Gets an array of entities, given a collection of ids
-         *
-         * ##usage
-         * <pre>
-         * //Get templates for ids
-         * entityResource.getEntitiesByIds( [1234,2526,28262], "Template")
-         *    .then(function(templateArray) {
-         *        var myDoc = contentArray; 
-         *        alert('they are here!');
-         *    });
-         * </pre> 
-         * 
-         * @param {Array} ids ids of entities to return as an array
-         * @param {string} type type name        
-         * @returns {Promise} resourcePromise object containing the entity array.
-         *
-         */
-        getByIds: function (ids, type) {
-            
-            var query = "type=" + type;
-
-            return umbRequestHelper.resourcePromise(
-               $http.post(
-                   umbRequestHelper.getApiUrl(
-                       "entityApiBaseUrl",
-                       "GetByIds",
-                       query),
-                   {
-                       ids: ids
-                   }),
-               'Failed to retrieve entity data for ids ' + ids);
-        },
-
-        /**
-         * @ngdoc method
-         * @name umbraco.resources.entityResource#getByQuery
-         * @methodOf umbraco.resources.entityResource
-         *
-         * @description
-         * Gets an entity from a given xpath
-         *
-         * ##usage
-         * <pre>
-         * //get content by xpath
-         * entityResource.getByQuery("$current", -1, "Document")
-         *    .then(function(ent) {
-         *        var myDoc = ent; 
-         *        alert('its here!');
-         *    });
-         * </pre> 
-         * 
-         * @param {string} query xpath to use in query
-         * @param {Int} nodeContextId id id to start from
-         * @param {string} type Object type name        
-         * @returns {Promise} resourcePromise object containing the entity.
-         *
-         */
-        getByQuery: function (query, nodeContextId, type) {
-            return umbRequestHelper.resourcePromise(
-               $http.get(
-                   umbRequestHelper.getApiUrl(
-                       "entityApiBaseUrl",
-                       "GetByQuery",
-                       [{ query: query }, { nodeContextId: nodeContextId }, { type: type }])),
-               'Failed to retrieve entity data for query ' + query);
-        },
-
-        /**
-         * @ngdoc method
-         * @name umbraco.resources.entityResource#getAll
-         * @methodOf umbraco.resources.entityResource
-         *
-         * @description
-         * Gets an entity with a given id
-         *
-         * ##usage
-         * <pre>
-         *
-         * //Only return media
-         * entityResource.getAll("Media")
-         *    .then(function(ent) {
-         *        var myDoc = ent; 
-         *        alert('its here!');
-         *    });
-         * </pre> 
-         * 
-         * @param {string} type Object type name        
-         * @param {string} postFilter optional filter expression which will execute a dynamic where clause on the server
-         * @param {string} postFilterParams optional parameters for the postFilter expression
-         * @returns {Promise} resourcePromise object containing the entity.
-         *
-         */
-        getAll: function (type, postFilter, postFilterParams) {            
-
-            //need to build the query string manually
-            var query = "type=" + type + "&postFilter=" + (postFilter ? postFilter : "");
-            if (postFilter && postFilterParams) {
-                var counter = 0;
-                _.each(postFilterParams, function(val, key) {
-                    query += "&postFilterParams[" + counter + "].key=" + key + "&postFilterParams[" + counter + "].value=" + val;
-                    counter++;
-                });
-            } 
-
-            return umbRequestHelper.resourcePromise(
-               $http.get(
-                   umbRequestHelper.getApiUrl(
-                       "entityApiBaseUrl",
-                       "GetAll",
-                       query)),
-               'Failed to retrieve entity data for type ' + type);
-        },
-
-        /**
-         * @ngdoc method
-         * @name umbraco.resources.entityResource#getAncestors
-         * @methodOf umbraco.resources.entityResource
-         *
-         * @description
-         * Gets ancestor entities for a given item
-         *        
-         * 
-         * @param {string} type Object type name        
-         * @returns {Promise} resourcePromise object containing the entity.
-         *
-         */
-        getAncestors: function (id, type) {            
-            return umbRequestHelper.resourcePromise(
-               $http.get(
-                   umbRequestHelper.getApiUrl(
-                       "entityApiBaseUrl",
-                       "GetAncestors",
-                       [{id: id}, {type: type}])),
-               'Failed to retrieve ancestor data for id ' + id);
-        },
-        
-        /**
-         * @ngdoc method
-         * @name umbraco.resources.entityResource#getChildren
-         * @methodOf umbraco.resources.entityResource
-         *
-         * @description
-         * Gets children entities for a given item
-         *        
-         * @param {Int} parentid id of content item to return children of
-         * @param {string} type Object type name        
-         * @returns {Promise} resourcePromise object containing the entity.
-         *
-         */
-        getChildren: function (id, type) {
-
-            return umbRequestHelper.resourcePromise(
-               $http.get(
-                   umbRequestHelper.getApiUrl(
-                       "entityApiBaseUrl",
-                       "GetChildren",
-                       [{ id: id }, { type: type }])),
-               'Failed to retrieve child data for id ' + id);
-        },
-
-        /**
-          * @ngdoc method
-          * @name umbraco.resources.entityResource#getPagedChildren
-          * @methodOf umbraco.resources.entityResource
-          *
-          * @description
-          * Gets paged children of a content item with a given id
-          *
-          * ##usage
-          * <pre>
-          * entityResource.getPagedChildren(1234, "Content", {pageSize: 10, pageNumber: 2})
-          *    .then(function(contentArray) {
-          *        var children = contentArray; 
-          *        alert('they are here!');
-          *    });
-          * </pre> 
-          * 
-          * @param {Int} parentid id of content item to return children of
-          * @param {string} type Object type name
-          * @param {Object} options optional options object
-          * @param {Int} options.pageSize if paging data, number of nodes per page, default = 1
-          * @param {Int} options.pageNumber if paging data, current page index, default = 100
-          * @param {String} options.filter if provided, query will only return those with names matching the filter
-          * @param {String} options.orderDirection can be `Ascending` or `Descending` - Default: `Ascending`
-          * @param {String} options.orderBy property to order items by, default: `SortOrder`
-          * @returns {Promise} resourcePromise object containing an array of content items.
-          *
-          */
-        getPagedChildren: function (parentId, type, options) {
-
-            var defaults = {
-                pageSize: 1,
-                pageNumber: 100,
-                filter: '',
-                orderDirection: "Ascending",
-                orderBy: "SortOrder"
-            };
-            if (options === undefined) {
-                options = {};
-            }
-            //overwrite the defaults if there are any specified
-            angular.extend(defaults, options);
-            //now copy back to the options we will use
-            options = defaults;
-            //change asc/desct
-            if (options.orderDirection === "asc") {
-                options.orderDirection = "Ascending";
-            }
-            else if (options.orderDirection === "desc") {
-                options.orderDirection = "Descending";
-            }
-
-            return umbRequestHelper.resourcePromise(
-                $http.get(
-                    umbRequestHelper.getApiUrl(
-                        "entityApiBaseUrl",
-                        "GetPagedChildren",
-                        {
-                            id: parentId,
-                            type: type,
-                            pageNumber: options.pageNumber,
-                            pageSize: options.pageSize,
-                            orderBy: options.orderBy,
-                            orderDirection: options.orderDirection,
-                            filter: encodeURIComponent(options.filter)
-                        }
-                    )),
-                'Failed to retrieve child data for id ' + parentId);
-        },
-
-        /**
-          * @ngdoc method
-          * @name umbraco.resources.entityResource#getPagedDescendants
-          * @methodOf umbraco.resources.entityResource
-          *
-          * @description
-          * Gets paged descendants of a content item with a given id
-          *
-          * ##usage
-          * <pre>
           * entityResource.getPagedDescendants(1234, "Document", {pageSize: 10, pageNumber: 2})
           *    .then(function(contentArray) {
           *        var children = contentArray; 
@@ -1109,5 +552,4 @@
     };
 }
 
-angular.module('umbraco.resources').factory('entityResource', entityResource);
->>>>>>> ec9d4dc5
+angular.module('umbraco.resources').factory('entityResource', entityResource);