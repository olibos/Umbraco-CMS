﻿/**
* @ngdoc service
* @name umbraco.services.umbRequestHelper
* @description A helper object used for sending requests to the server
**/
<<<<<<< HEAD
function umbRequestHelper($http, $q, umbDataFormatter, angularHelper, dialogService, notificationsService, eventsService, formHelper) {

=======
function umbRequestHelper($http, $q, umbDataFormatter, angularHelper, dialogService, notificationsService, eventsService) {
>>>>>>> 2c6fd3af
    return {

        /**
         * @ngdoc method
         * @name umbraco.services.umbRequestHelper#convertVirtualToAbsolutePath
         * @methodOf umbraco.services.umbRequestHelper
         * @function
         *
         * @description
         * This will convert a virtual path (i.e. ~/App_Plugins/Blah/Test.html ) to an absolute path
         * 
         * @param {string} a virtual path, if this is already an absolute path it will just be returned, if this is a relative path an exception will be thrown
         */
        convertVirtualToAbsolutePath: function(virtualPath) {
            if (virtualPath.startsWith("/")) {
                return virtualPath;
            }
            if (!virtualPath.startsWith("~/")) {
                throw "The path " + virtualPath + " is not a virtual path";
            }
<<<<<<< HEAD
            if (!Umbraco.Sys.ServerVariables.application.applicationPath) {
=======
            if (!Umbraco.Sys.ServerVariables.application.applicationPath) { 
>>>>>>> 2c6fd3af
                throw "No applicationPath defined in Umbraco.ServerVariables.application.applicationPath";
            }
            return Umbraco.Sys.ServerVariables.application.applicationPath + virtualPath.trimStart("~/");
        },

        /**
         * @ngdoc method
         * @name umbraco.services.umbRequestHelper#dictionaryToQueryString
         * @methodOf umbraco.services.umbRequestHelper
         * @function
         *
         * @description
         * This will turn an array of key/value pairs or a standard dictionary into a query string
         * 
         * @param {Array} queryStrings An array of key/value pairs
         */
        dictionaryToQueryString: function (queryStrings) {
<<<<<<< HEAD

=======
            
>>>>>>> 2c6fd3af
            if (angular.isArray(queryStrings)) {
                return _.map(queryStrings, function (item) {
                    var key = null;
                    var val = null;
                    for (var k in item) {
                        key = k;
                        val = item[k];
                        break;
                    }
                    if (key === null || val === null) {
                        throw "The object in the array was not formatted as a key/value pair";
                    }
                    return encodeURIComponent(key) + "=" + encodeURIComponent(val);
                }).join("&");
            }
            else if (angular.isObject(queryStrings)) {

                //this allows for a normal object to be passed in (ie. a dictionary)
                return decodeURIComponent($.param(queryStrings));
            }
<<<<<<< HEAD

=======
            
>>>>>>> 2c6fd3af
            throw "The queryString parameter is not an array or object of key value pairs";
        },

        /**
         * @ngdoc method
         * @name umbraco.services.umbRequestHelper#getApiUrl
         * @methodOf umbraco.services.umbRequestHelper
         * @function
         *
         * @description
         * This will return the webapi Url for the requested key based on the servervariables collection
         * 
         * @param {string} apiName The webapi name that is found in the servervariables["umbracoUrls"] dictionary
         * @param {string} actionName The webapi action name 
         * @param {object} queryStrings Can be either a string or an array containing key/value pairs
         */
        getApiUrl: function (apiName, actionName, queryStrings) {
            if (!Umbraco || !Umbraco.Sys || !Umbraco.Sys.ServerVariables || !Umbraco.Sys.ServerVariables["umbracoUrls"]) {
                throw "No server variables defined!";
            }

            if (!Umbraco.Sys.ServerVariables["umbracoUrls"][apiName]) {
                throw "No url found for api name " + apiName;
            }

            return Umbraco.Sys.ServerVariables["umbracoUrls"][apiName] + actionName +
                (!queryStrings ? "" : "?" + (angular.isString(queryStrings) ? queryStrings : this.dictionaryToQueryString(queryStrings)));

        },

        /**
         * @ngdoc function
         * @name umbraco.services.umbRequestHelper#resourcePromise
         * @methodOf umbraco.services.umbRequestHelper
         * @function
         *
         * @description
         * This returns a promise with an underlying http call, it is a helper method to reduce
         *  the amount of duplicate code needed to query http resources and automatically handle any 
         *  Http errors. See /docs/source/using-promises-resources.md
         *
         * @param {object} opts A mixed object which can either be a string representing the error message to be
         *   returned OR an object containing either:
         *     { success: successCallback, errorMsg: errorMessage }
         *          OR
         *     { success: successCallback, error: errorCallback }
         *   In both of the above, the successCallback must accept these parameters: data, status, headers, config
         *   If using the errorCallback it must accept these parameters: data, status, headers, config
         *   The success callback must return the data which will be resolved by the deferred object.
         *   The error callback must return an object containing: {errorMsg: errorMessage, data: originalData, status: status }
         */
        resourcePromise: function (httpPromise, opts) {
<<<<<<< HEAD
            
=======
            var deferred = $q.defer();

>>>>>>> 2c6fd3af
            /** The default success callback used if one is not supplied in the opts */
            function defaultSuccess(data, status, headers, config) {
                //when it's successful, just return the data
                return data;
            }

            /** The default error callback used if one is not supplied in the opts */
            function defaultError(data, status, headers, config) {
<<<<<<< HEAD
                return {
=======

                var err = {
>>>>>>> 2c6fd3af
                    //NOTE: the default error message here should never be used based on the above docs!
                    errorMsg: (angular.isString(opts) ? opts : 'An error occurred!'),
                    data: data,
                    status: status
                };
<<<<<<< HEAD
=======

                // if "opts" is a promise, we set "err.errorMsg" to be that promise
                if (typeof(opts) == "object" && typeof(opts.then) == "function") {
                    err.errorMsg = opts;
                }

                return err;

>>>>>>> 2c6fd3af
            }

            //create the callbacs based on whats been passed in.
            var callbacks = {
<<<<<<< HEAD
                success: (!opts || !opts.success) ? defaultSuccess : opts.success,
                error: (!opts || !opts.error ? defaultError : opts.error)
            };

            return httpPromise.then(function (response) {

                //invoke the callback 
                var result = callbacks.success.apply(this, [response.data, response.status, response.headers, response.config]);

                formHelper.showNotifications(response.data);

                //when it's successful, just return the data
                return $q.resolve(result);

            }, function (response) {

                if (!response.status && response.message && response.stack) {
                    //this is a JS/angular error that we should deal with
                    return $q.reject({
                        errorMsg: response.message
                    });
                }

                //invoke the callback
                var result = callbacks.error.apply(this, [response.data, response.status, response.headers, response.config]);

                //when there's a 500 (unhandled) error show a YSOD overlay if debugging is enabled.
                if (response.status >= 500 && response.status < 600) {
=======
                success: ((!opts || !opts.success) ? defaultSuccess : opts.success),
                error: ((!opts || !opts.error) ? defaultError : opts.error)
            };

            httpPromise.success(function (data, status, headers, config) {

                //invoke the callback 
                var result = callbacks.success.apply(this, [data, status, headers, config]);

                //when it's successful, just return the data
                deferred.resolve(result);

            }).error(function (data, status, headers, config) {

                //invoke the callback
                var result = callbacks.error.apply(this, [data, status, headers, config]);

                //when there's a 500 (unhandled) error show a YSOD overlay if debugging is enabled.
                if (status >= 500 && status < 600) {
>>>>>>> 2c6fd3af

                    //show a ysod dialog
                    if (Umbraco.Sys.ServerVariables["isDebuggingEnabled"] === true) {
                        eventsService.emit('app.ysod',
                        {
                            errorMsg: 'An error occured',
<<<<<<< HEAD
                            data: response.data
=======
                            data: data
>>>>>>> 2c6fd3af
                        });
                    }
                    else {
                        //show a simple error notification                         
                        notificationsService.error("Server error", "Contact administrator, see log for full details.<br/><i>" + result.errorMsg + "</i>");
                    }
<<<<<<< HEAD

                }
                else {
                    formHelper.showNotifications(result.data);
                }

                //return an error object including the error message for UI
                return $q.reject({
=======
                    
                }

                //return an error object including the error message for UI
                deferred.reject({
>>>>>>> 2c6fd3af
                    errorMsg: result.errorMsg,
                    data: result.data,
                    status: result.status
                });
<<<<<<< HEAD
            });

        },

        /**
         * @ngdoc method
         * @name umbraco.resources.contentResource#postSaveContent
         * @methodOf umbraco.resources.contentResource
         *
         * @description
         * Used for saving content/media/members specifically
         * 
         * @param {Object} args arguments object
         * @returns {Promise} http promise object.
         */
=======


            });

            return deferred.promise;

        },

        /** Used for saving media/content specifically */
>>>>>>> 2c6fd3af
        postSaveContent: function (args) {

            if (!args.restApiUrl) {
                throw "args.restApiUrl is a required argument";
            }
            if (!args.content) {
                throw "args.content is a required argument";
            }
            if (!args.action) {
                throw "args.action is a required argument";
            }
            if (!args.files) {
                throw "args.files is a required argument";
            }
            if (!args.dataFormatter) {
                throw "args.dataFormatter is a required argument";
            }
<<<<<<< HEAD
            if (args.showNotifications === null || args.showNotifications === undefined) {
                args.showNotifications = true;
            }
            
=======


            var deferred = $q.defer();

>>>>>>> 2c6fd3af
            //save the active tab id so we can set it when the data is returned.
            var activeTab = _.find(args.content.tabs, function (item) {
                return item.active;
            });
            var activeTabIndex = (activeTab === undefined ? 0 : _.indexOf(args.content.tabs, activeTab));

            //save the data
<<<<<<< HEAD
            return this.postMultiPartRequest(
                args.restApiUrl,
                { key: "contentItem", value: args.dataFormatter(args.content, args.action) },
                //data transform callback:
=======
            this.postMultiPartRequest(
                args.restApiUrl,
                { key: "contentItem", value: args.dataFormatter(args.content, args.action) },
>>>>>>> 2c6fd3af
                function (data, formData) {
                    //now add all of the assigned files
                    for (var f in args.files) {
                        //each item has a property alias and the file object, we'll ensure that the alias is suffixed to the key
                        // so we know which property it belongs to on the server side
<<<<<<< HEAD
                        var fileKey = "file_" + args.files[f].alias + "_" + (args.files[f].culture ? args.files[f].culture : "");

                        if (angular.isArray(args.files[f].metaData) && args.files[f].metaData.length > 0) {
                            fileKey += ("_" + args.files[f].metaData.join("_"));
                        }
                        formData.append(fileKey, args.files[f].file);
                    }
                }).then(function (response) {
                    //success callback

                    //reset the tabs and set the active one
                    if (response.data.tabs && response.data.tabs.length > 0) {
                        _.each(response.data.tabs, function (item) {
                            item.active = false;
                        });
                        response.data.tabs[activeTabIndex].active = true;
                    }

                    if (args.showNotifications) {
                        formHelper.showNotifications(response.data);
                    }

                    //TODO: Do we need to pass the result through umbDataFormatter.formatContentGetData? Right now things work so not sure but we should check

                    //the data returned is the up-to-date data so the UI will refresh
                    return $q.resolve(response.data);
                }, function (response) {
                    //failure callback

                    //when there's a 500 (unhandled) error show a YSOD overlay if debugging is enabled.
                    if (response.status >= 500 && response.status < 600) {
=======
                        formData.append("file_" + args.files[f].alias, args.files[f].file);
                    }

                },
                function (data, status, headers, config) {
                    //success callback

                    //reset the tabs and set the active one
                    if(data.tabs && data.tabs.length > 0) {
                        _.each(data.tabs, function (item) {
                            item.active = false;
                        });
                        data.tabs[activeTabIndex].active = true;
                    }

                    //the data returned is the up-to-date data so the UI will refresh
                    deferred.resolve(data);
                },
                function (data, status, headers, config) {
                    //failure callback

                    //when there's a 500 (unhandled) error show a YSOD overlay if debugging is enabled.
                    if (status >= 500 && status < 600) {
>>>>>>> 2c6fd3af

                        //This is a bit of a hack to check if the error is due to a file being uploaded that is too large,
                        // we have to just check for the existence of a string value but currently that is the best way to
                        // do this since it's very hacky/difficult to catch this on the server
<<<<<<< HEAD
                        if (typeof response.data !== "undefined" && typeof response.data.indexOf === "function" && response.data.indexOf("Maximum request length exceeded") >= 0) {
                            notificationsService.error("Server error", "The uploaded file was too large, check with your site administrator to adjust the maximum size allowed");
                        }
=======
                        if (typeof data !== "undefined" && typeof data.indexOf === "function" && data.indexOf("Maximum request length exceeded") >= 0) {
                            notificationsService.error("Server error", "The uploaded file was too large, check with your site administrator to adjust the maximum size allowed");
                        }                        
>>>>>>> 2c6fd3af
                        else if (Umbraco.Sys.ServerVariables["isDebuggingEnabled"] === true) {
                            //show a ysod dialog
                            eventsService.emit('app.ysod',
                            {
                                errorMsg: 'An error occured',
<<<<<<< HEAD
                                data: response.data
=======
                                data: data
>>>>>>> 2c6fd3af
                            });
                        }
                        else {
                            //show a simple error notification                         
<<<<<<< HEAD
                            notificationsService.error("Server error", "Contact administrator, see log for full details.<br/><i>" + response.data.ExceptionMessage + "</i>");
                        }

                    }
                    else if (args.showNotifications) {
                        formHelper.showNotifications(response.data);
                    }

                    //return an error object including the error message for UI
                    return $q.reject({
                        errorMsg: 'An error occurred',
                        data: response.data,
                        status: response.status
                    });

                });
        },

        /** Posts a multi-part mime request to the server */
        postMultiPartRequest: function (url, jsonData, transformCallback) {
=======
                            notificationsService.error("Server error", "Contact administrator, see log for full details.<br/><i>" + data.ExceptionMessage + "</i>");
                        }
                        
                    }
                    
                    //return an error object including the error message for UI
                    deferred.reject({
                        errorMsg: 'An error occurred',
                        data: data,
                        status: status
                    });
                   

                });

            return deferred.promise;
        },

        /** Posts a multi-part mime request to the server */
        postMultiPartRequest: function (url, jsonData, transformCallback, successCallback, failureCallback) {
>>>>>>> 2c6fd3af

            //validate input, jsonData can be an array of key/value pairs or just one key/value pair.
            if (!jsonData) { throw "jsonData cannot be null"; }

            if (angular.isArray(jsonData)) {
                _.each(jsonData, function (item) {
                    if (!item.key || !item.value) { throw "jsonData array item must have both a key and a value property"; }
                });
            }
            else if (!jsonData.key || !jsonData.value) { throw "jsonData object must have both a key and a value property"; }
<<<<<<< HEAD
            
            return $http({
=======


            $http({
>>>>>>> 2c6fd3af
                method: 'POST',
                url: url,
                //IMPORTANT!!! You might think this should be set to 'multipart/form-data' but this is not true because when we are sending up files
                // the request needs to include a 'boundary' parameter which identifies the boundary name between parts in this multi-part request
<<<<<<< HEAD
                // and setting the Content-type manually will not set this boundary parameter. For whatever reason, setting the Content-type to 'undefined'
                // will force the request to automatically populate the headers properly including the boundary parameter.
                headers: { 'Content-Type': undefined },
                transformRequest: function(data) {
                    var formData = new FormData();
                    //add the json data
                    if (angular.isArray(data)) {
                        _.each(data, function(item) {
=======
                // and setting the Content-type manually will not set this boundary parameter. For whatever reason, setting the Content-type to 'false'
                // will force the request to automatically populate the headers properly including the boundary parameter.
                headers: { 'Content-Type': false },
                transformRequest: function (data) {
                    var formData = new FormData();
                    //add the json data
                    if (angular.isArray(data)) {
                        _.each(data, function (item) {
>>>>>>> 2c6fd3af
                            formData.append(item.key, !angular.isString(item.value) ? angular.toJson(item.value) : item.value);
                        });
                    }
                    else {
                        formData.append(data.key, !angular.isString(data.value) ? angular.toJson(data.value) : data.value);
                    }

                    //call the callback
                    if (transformCallback) {
                        transformCallback.apply(this, [data, formData]);
                    }

                    return formData;
                },
                data: jsonData
<<<<<<< HEAD
            }).then(function(response) {
                return $q.resolve(response);
            }, function(response) {
                return $q.reject(response);
=======
            }).
            success(function (data, status, headers, config) {
                if (successCallback) {
                    successCallback.apply(this, [data, status, headers, config]);
                }
            }).
            error(function (data, status, headers, config) {
                if (failureCallback) {
                    failureCallback.apply(this, [data, status, headers, config]);
                }
>>>>>>> 2c6fd3af
            });
        },
        
        /**
         * Downloads a file to the client using AJAX/XHR
         * Based on an implementation here: web.student.tuwien.ac.at/~e0427417/jsdownload.html
         * See https://stackoverflow.com/a/24129082/694494
         */
        downloadFile : function (httpPath) {

<<<<<<< HEAD
            // Use an arraybuffer
            return $http.get(httpPath, { responseType: 'arraybuffer' })
                .then(function (response) {
                    
=======
            var deferred = $q.defer();

            // Use an arraybuffer
            $http.get(httpPath, { responseType: 'arraybuffer' })
                .success(function (data, status, headers) {

>>>>>>> 2c6fd3af
                    var octetStreamMime = 'application/octet-stream';
                    var success = false;

                    // Get the headers
<<<<<<< HEAD
                    var headers = response.headers();
=======
                    headers = headers();
>>>>>>> 2c6fd3af

                    // Get the filename from the x-filename header or default to "download.bin"
                    var filename = headers['x-filename'] || 'download.bin';

                    // Determine the content type from the header or default to "application/octet-stream"
                    var contentType = headers['content-type'] || octetStreamMime;

                    try {
                        // Try using msSaveBlob if supported
<<<<<<< HEAD
                        var blob = new Blob([response.data], { type: contentType });
=======
                        console.log("Trying saveBlob method ...");
                        var blob = new Blob([data], { type: contentType });
>>>>>>> 2c6fd3af
                        if (navigator.msSaveBlob)
                            navigator.msSaveBlob(blob, filename);
                        else {
                            // Try using other saveBlob implementations, if available
                            var saveBlob = navigator.webkitSaveBlob || navigator.mozSaveBlob || navigator.saveBlob;
                            if (saveBlob === undefined) throw "Not supported";
                            saveBlob(blob, filename);
                        }
<<<<<<< HEAD
=======
                        console.log("saveBlob succeeded");
>>>>>>> 2c6fd3af
                        success = true;
                    } catch (ex) {
                        console.log("saveBlob method failed with the following exception:");
                        console.log(ex);
                    }

                    if (!success) {
                        // Get the blob url creator
                        var urlCreator = window.URL || window.webkitURL || window.mozURL || window.msURL;
                        if (urlCreator) {
                            // Try to use a download link
                            var link = document.createElement('a');
                            if ('download' in link) {
                                // Try to simulate a click
                                try {
                                    // Prepare a blob URL
<<<<<<< HEAD
                                    var blob = new Blob([response.data], { type: contentType });
=======
                                    console.log("Trying download link method with simulated click ...");
                                    var blob = new Blob([data], { type: contentType });
>>>>>>> 2c6fd3af
                                    var url = urlCreator.createObjectURL(blob);
                                    link.setAttribute('href', url);

                                    // Set the download attribute (Supported in Chrome 14+ / Firefox 20+)
                                    link.setAttribute("download", filename);

                                    // Simulate clicking the download link
                                    var event = document.createEvent('MouseEvents');
                                    event.initMouseEvent('click', true, true, window, 1, 0, 0, 0, 0, false, false, false, false, 0, null);
                                    link.dispatchEvent(event);
<<<<<<< HEAD
=======
                                    console.log("Download link method with simulated click succeeded");
>>>>>>> 2c6fd3af
                                    success = true;

                                } catch (ex) {
                                    console.log("Download link method with simulated click failed with the following exception:");
                                    console.log(ex);
                                }
                            }

                            if (!success) {
                                // Fallback to window.location method
                                try {
                                    // Prepare a blob URL
                                    // Use application/octet-stream when using window.location to force download
<<<<<<< HEAD
                                    var blob = new Blob([response.data], { type: octetStreamMime });
                                    var url = urlCreator.createObjectURL(blob);
                                    window.location = url;
=======
                                    console.log("Trying download link method with window.location ...");
                                    var blob = new Blob([data], { type: octetStreamMime });
                                    var url = urlCreator.createObjectURL(blob);
                                    window.location = url;
                                    console.log("Download link method with window.location succeeded");
>>>>>>> 2c6fd3af
                                    success = true;
                                } catch (ex) {
                                    console.log("Download link method with window.location failed with the following exception:");
                                    console.log(ex);
                                }
                            }

                        }
                    }

                    if (!success) {
                        // Fallback to window.open method
<<<<<<< HEAD
                        window.open(httpPath, '_blank', '');
                    }

                    return $q.resolve();

                }, function (response) {

                    return $q.reject({
                        errorMsg: "An error occurred downloading the file",
                        data: response.data,
                        status: response.status
                    });
                });
=======
                        console.log("No methods worked for saving the arraybuffer, using last resort window.open");
                        window.open(httpPath, '_blank', '');
                    }

                    deferred.resolve();
                })
                .error(function (data, status) {
                    console.log("Request failed with status: " + status);

                    deferred.reject({
                        errorMsg: "An error occurred downloading the file",
                        data: data,
                        status: status
                    });
                });

            return deferred.promise;
>>>>>>> 2c6fd3af
        }
    };
}
angular.module('umbraco.services').factory('umbRequestHelper', umbRequestHelper);<|MERGE_RESOLUTION|>--- conflicted
+++ resolved
@@ -3,12 +3,8 @@
 * @name umbraco.services.umbRequestHelper
 * @description A helper object used for sending requests to the server
 **/
-<<<<<<< HEAD
 function umbRequestHelper($http, $q, umbDataFormatter, angularHelper, dialogService, notificationsService, eventsService, formHelper) {
 
-=======
-function umbRequestHelper($http, $q, umbDataFormatter, angularHelper, dialogService, notificationsService, eventsService) {
->>>>>>> 2c6fd3af
     return {
 
         /**
@@ -29,11 +25,7 @@
             if (!virtualPath.startsWith("~/")) {
                 throw "The path " + virtualPath + " is not a virtual path";
             }
-<<<<<<< HEAD
             if (!Umbraco.Sys.ServerVariables.application.applicationPath) {
-=======
-            if (!Umbraco.Sys.ServerVariables.application.applicationPath) { 
->>>>>>> 2c6fd3af
                 throw "No applicationPath defined in Umbraco.ServerVariables.application.applicationPath";
             }
             return Umbraco.Sys.ServerVariables.application.applicationPath + virtualPath.trimStart("~/");
@@ -51,11 +43,7 @@
          * @param {Array} queryStrings An array of key/value pairs
          */
         dictionaryToQueryString: function (queryStrings) {
-<<<<<<< HEAD
-
-=======
-            
->>>>>>> 2c6fd3af
+
             if (angular.isArray(queryStrings)) {
                 return _.map(queryStrings, function (item) {
                     var key = null;
@@ -76,11 +64,7 @@
                 //this allows for a normal object to be passed in (ie. a dictionary)
                 return decodeURIComponent($.param(queryStrings));
             }
-<<<<<<< HEAD
-
-=======
-            
->>>>>>> 2c6fd3af
+
             throw "The queryString parameter is not an array or object of key value pairs";
         },
 
@@ -133,12 +117,7 @@
          *   The error callback must return an object containing: {errorMsg: errorMessage, data: originalData, status: status }
          */
         resourcePromise: function (httpPromise, opts) {
-<<<<<<< HEAD
             
-=======
-            var deferred = $q.defer();
-
->>>>>>> 2c6fd3af
             /** The default success callback used if one is not supplied in the opts */
             function defaultSuccess(data, status, headers, config) {
                 //when it's successful, just return the data
@@ -147,19 +126,13 @@
 
             /** The default error callback used if one is not supplied in the opts */
             function defaultError(data, status, headers, config) {
-<<<<<<< HEAD
-                return {
-=======
 
                 var err = {
->>>>>>> 2c6fd3af
                     //NOTE: the default error message here should never be used based on the above docs!
                     errorMsg: (angular.isString(opts) ? opts : 'An error occurred!'),
                     data: data,
                     status: status
                 };
-<<<<<<< HEAD
-=======
 
                 // if "opts" is a promise, we set "err.errorMsg" to be that promise
                 if (typeof(opts) == "object" && typeof(opts.then) == "function") {
@@ -168,12 +141,10 @@
 
                 return err;
 
->>>>>>> 2c6fd3af
             }
 
             //create the callbacs based on whats been passed in.
             var callbacks = {
-<<<<<<< HEAD
                 success: (!opts || !opts.success) ? defaultSuccess : opts.success,
                 error: (!opts || !opts.error ? defaultError : opts.error)
             };
@@ -202,45 +173,19 @@
 
                 //when there's a 500 (unhandled) error show a YSOD overlay if debugging is enabled.
                 if (response.status >= 500 && response.status < 600) {
-=======
-                success: ((!opts || !opts.success) ? defaultSuccess : opts.success),
-                error: ((!opts || !opts.error) ? defaultError : opts.error)
-            };
-
-            httpPromise.success(function (data, status, headers, config) {
-
-                //invoke the callback 
-                var result = callbacks.success.apply(this, [data, status, headers, config]);
-
-                //when it's successful, just return the data
-                deferred.resolve(result);
-
-            }).error(function (data, status, headers, config) {
-
-                //invoke the callback
-                var result = callbacks.error.apply(this, [data, status, headers, config]);
-
-                //when there's a 500 (unhandled) error show a YSOD overlay if debugging is enabled.
-                if (status >= 500 && status < 600) {
->>>>>>> 2c6fd3af
 
                     //show a ysod dialog
                     if (Umbraco.Sys.ServerVariables["isDebuggingEnabled"] === true) {
                         eventsService.emit('app.ysod',
                         {
                             errorMsg: 'An error occured',
-<<<<<<< HEAD
                             data: response.data
-=======
-                            data: data
->>>>>>> 2c6fd3af
                         });
                     }
                     else {
                         //show a simple error notification                         
                         notificationsService.error("Server error", "Contact administrator, see log for full details.<br/><i>" + result.errorMsg + "</i>");
                     }
-<<<<<<< HEAD
 
                 }
                 else {
@@ -249,18 +194,10 @@
 
                 //return an error object including the error message for UI
                 return $q.reject({
-=======
-                    
-                }
-
-                //return an error object including the error message for UI
-                deferred.reject({
->>>>>>> 2c6fd3af
                     errorMsg: result.errorMsg,
                     data: result.data,
                     status: result.status
                 });
-<<<<<<< HEAD
             });
 
         },
@@ -276,17 +213,6 @@
          * @param {Object} args arguments object
          * @returns {Promise} http promise object.
          */
-=======
-
-
-            });
-
-            return deferred.promise;
-
-        },
-
-        /** Used for saving media/content specifically */
->>>>>>> 2c6fd3af
         postSaveContent: function (args) {
 
             if (!args.restApiUrl) {
@@ -304,17 +230,10 @@
             if (!args.dataFormatter) {
                 throw "args.dataFormatter is a required argument";
             }
-<<<<<<< HEAD
             if (args.showNotifications === null || args.showNotifications === undefined) {
                 args.showNotifications = true;
             }
             
-=======
-
-
-            var deferred = $q.defer();
-
->>>>>>> 2c6fd3af
             //save the active tab id so we can set it when the data is returned.
             var activeTab = _.find(args.content.tabs, function (item) {
                 return item.active;
@@ -322,22 +241,15 @@
             var activeTabIndex = (activeTab === undefined ? 0 : _.indexOf(args.content.tabs, activeTab));
 
             //save the data
-<<<<<<< HEAD
             return this.postMultiPartRequest(
                 args.restApiUrl,
                 { key: "contentItem", value: args.dataFormatter(args.content, args.action) },
                 //data transform callback:
-=======
-            this.postMultiPartRequest(
-                args.restApiUrl,
-                { key: "contentItem", value: args.dataFormatter(args.content, args.action) },
->>>>>>> 2c6fd3af
                 function (data, formData) {
                     //now add all of the assigned files
                     for (var f in args.files) {
                         //each item has a property alias and the file object, we'll ensure that the alias is suffixed to the key
                         // so we know which property it belongs to on the server side
-<<<<<<< HEAD
                         var fileKey = "file_" + args.files[f].alias + "_" + (args.files[f].culture ? args.files[f].culture : "");
 
                         if (angular.isArray(args.files[f].metaData) && args.files[f].metaData.length > 0) {
@@ -369,59 +281,23 @@
 
                     //when there's a 500 (unhandled) error show a YSOD overlay if debugging is enabled.
                     if (response.status >= 500 && response.status < 600) {
-=======
-                        formData.append("file_" + args.files[f].alias, args.files[f].file);
-                    }
-
-                },
-                function (data, status, headers, config) {
-                    //success callback
-
-                    //reset the tabs and set the active one
-                    if(data.tabs && data.tabs.length > 0) {
-                        _.each(data.tabs, function (item) {
-                            item.active = false;
-                        });
-                        data.tabs[activeTabIndex].active = true;
-                    }
-
-                    //the data returned is the up-to-date data so the UI will refresh
-                    deferred.resolve(data);
-                },
-                function (data, status, headers, config) {
-                    //failure callback
-
-                    //when there's a 500 (unhandled) error show a YSOD overlay if debugging is enabled.
-                    if (status >= 500 && status < 600) {
->>>>>>> 2c6fd3af
 
                         //This is a bit of a hack to check if the error is due to a file being uploaded that is too large,
                         // we have to just check for the existence of a string value but currently that is the best way to
                         // do this since it's very hacky/difficult to catch this on the server
-<<<<<<< HEAD
                         if (typeof response.data !== "undefined" && typeof response.data.indexOf === "function" && response.data.indexOf("Maximum request length exceeded") >= 0) {
                             notificationsService.error("Server error", "The uploaded file was too large, check with your site administrator to adjust the maximum size allowed");
                         }
-=======
-                        if (typeof data !== "undefined" && typeof data.indexOf === "function" && data.indexOf("Maximum request length exceeded") >= 0) {
-                            notificationsService.error("Server error", "The uploaded file was too large, check with your site administrator to adjust the maximum size allowed");
-                        }                        
->>>>>>> 2c6fd3af
                         else if (Umbraco.Sys.ServerVariables["isDebuggingEnabled"] === true) {
                             //show a ysod dialog
                             eventsService.emit('app.ysod',
                             {
                                 errorMsg: 'An error occured',
-<<<<<<< HEAD
                                 data: response.data
-=======
-                                data: data
->>>>>>> 2c6fd3af
                             });
                         }
                         else {
                             //show a simple error notification                         
-<<<<<<< HEAD
                             notificationsService.error("Server error", "Contact administrator, see log for full details.<br/><i>" + response.data.ExceptionMessage + "</i>");
                         }
 
@@ -442,28 +318,6 @@
 
         /** Posts a multi-part mime request to the server */
         postMultiPartRequest: function (url, jsonData, transformCallback) {
-=======
-                            notificationsService.error("Server error", "Contact administrator, see log for full details.<br/><i>" + data.ExceptionMessage + "</i>");
-                        }
-                        
-                    }
-                    
-                    //return an error object including the error message for UI
-                    deferred.reject({
-                        errorMsg: 'An error occurred',
-                        data: data,
-                        status: status
-                    });
-                   
-
-                });
-
-            return deferred.promise;
-        },
-
-        /** Posts a multi-part mime request to the server */
-        postMultiPartRequest: function (url, jsonData, transformCallback, successCallback, failureCallback) {
->>>>>>> 2c6fd3af
 
             //validate input, jsonData can be an array of key/value pairs or just one key/value pair.
             if (!jsonData) { throw "jsonData cannot be null"; }
@@ -474,19 +328,12 @@
                 });
             }
             else if (!jsonData.key || !jsonData.value) { throw "jsonData object must have both a key and a value property"; }
-<<<<<<< HEAD
             
             return $http({
-=======
-
-
-            $http({
->>>>>>> 2c6fd3af
                 method: 'POST',
                 url: url,
                 //IMPORTANT!!! You might think this should be set to 'multipart/form-data' but this is not true because when we are sending up files
                 // the request needs to include a 'boundary' parameter which identifies the boundary name between parts in this multi-part request
-<<<<<<< HEAD
                 // and setting the Content-type manually will not set this boundary parameter. For whatever reason, setting the Content-type to 'undefined'
                 // will force the request to automatically populate the headers properly including the boundary parameter.
                 headers: { 'Content-Type': undefined },
@@ -495,16 +342,6 @@
                     //add the json data
                     if (angular.isArray(data)) {
                         _.each(data, function(item) {
-=======
-                // and setting the Content-type manually will not set this boundary parameter. For whatever reason, setting the Content-type to 'false'
-                // will force the request to automatically populate the headers properly including the boundary parameter.
-                headers: { 'Content-Type': false },
-                transformRequest: function (data) {
-                    var formData = new FormData();
-                    //add the json data
-                    if (angular.isArray(data)) {
-                        _.each(data, function (item) {
->>>>>>> 2c6fd3af
                             formData.append(item.key, !angular.isString(item.value) ? angular.toJson(item.value) : item.value);
                         });
                     }
@@ -520,23 +357,10 @@
                     return formData;
                 },
                 data: jsonData
-<<<<<<< HEAD
             }).then(function(response) {
                 return $q.resolve(response);
             }, function(response) {
                 return $q.reject(response);
-=======
-            }).
-            success(function (data, status, headers, config) {
-                if (successCallback) {
-                    successCallback.apply(this, [data, status, headers, config]);
-                }
-            }).
-            error(function (data, status, headers, config) {
-                if (failureCallback) {
-                    failureCallback.apply(this, [data, status, headers, config]);
-                }
->>>>>>> 2c6fd3af
             });
         },
         
@@ -547,28 +371,15 @@
          */
         downloadFile : function (httpPath) {
 
-<<<<<<< HEAD
             // Use an arraybuffer
             return $http.get(httpPath, { responseType: 'arraybuffer' })
                 .then(function (response) {
                     
-=======
-            var deferred = $q.defer();
-
-            // Use an arraybuffer
-            $http.get(httpPath, { responseType: 'arraybuffer' })
-                .success(function (data, status, headers) {
-
->>>>>>> 2c6fd3af
                     var octetStreamMime = 'application/octet-stream';
                     var success = false;
 
                     // Get the headers
-<<<<<<< HEAD
                     var headers = response.headers();
-=======
-                    headers = headers();
->>>>>>> 2c6fd3af
 
                     // Get the filename from the x-filename header or default to "download.bin"
                     var filename = headers['x-filename'] || 'download.bin';
@@ -578,12 +389,7 @@
 
                     try {
                         // Try using msSaveBlob if supported
-<<<<<<< HEAD
                         var blob = new Blob([response.data], { type: contentType });
-=======
-                        console.log("Trying saveBlob method ...");
-                        var blob = new Blob([data], { type: contentType });
->>>>>>> 2c6fd3af
                         if (navigator.msSaveBlob)
                             navigator.msSaveBlob(blob, filename);
                         else {
@@ -592,10 +398,6 @@
                             if (saveBlob === undefined) throw "Not supported";
                             saveBlob(blob, filename);
                         }
-<<<<<<< HEAD
-=======
-                        console.log("saveBlob succeeded");
->>>>>>> 2c6fd3af
                         success = true;
                     } catch (ex) {
                         console.log("saveBlob method failed with the following exception:");
@@ -612,12 +414,7 @@
                                 // Try to simulate a click
                                 try {
                                     // Prepare a blob URL
-<<<<<<< HEAD
                                     var blob = new Blob([response.data], { type: contentType });
-=======
-                                    console.log("Trying download link method with simulated click ...");
-                                    var blob = new Blob([data], { type: contentType });
->>>>>>> 2c6fd3af
                                     var url = urlCreator.createObjectURL(blob);
                                     link.setAttribute('href', url);
 
@@ -628,10 +425,6 @@
                                     var event = document.createEvent('MouseEvents');
                                     event.initMouseEvent('click', true, true, window, 1, 0, 0, 0, 0, false, false, false, false, 0, null);
                                     link.dispatchEvent(event);
-<<<<<<< HEAD
-=======
-                                    console.log("Download link method with simulated click succeeded");
->>>>>>> 2c6fd3af
                                     success = true;
 
                                 } catch (ex) {
@@ -645,17 +438,9 @@
                                 try {
                                     // Prepare a blob URL
                                     // Use application/octet-stream when using window.location to force download
-<<<<<<< HEAD
                                     var blob = new Blob([response.data], { type: octetStreamMime });
                                     var url = urlCreator.createObjectURL(blob);
                                     window.location = url;
-=======
-                                    console.log("Trying download link method with window.location ...");
-                                    var blob = new Blob([data], { type: octetStreamMime });
-                                    var url = urlCreator.createObjectURL(blob);
-                                    window.location = url;
-                                    console.log("Download link method with window.location succeeded");
->>>>>>> 2c6fd3af
                                     success = true;
                                 } catch (ex) {
                                     console.log("Download link method with window.location failed with the following exception:");
@@ -668,7 +453,6 @@
 
                     if (!success) {
                         // Fallback to window.open method
-<<<<<<< HEAD
                         window.open(httpPath, '_blank', '');
                     }
 
@@ -682,25 +466,6 @@
                         status: response.status
                     });
                 });
-=======
-                        console.log("No methods worked for saving the arraybuffer, using last resort window.open");
-                        window.open(httpPath, '_blank', '');
-                    }
-
-                    deferred.resolve();
-                })
-                .error(function (data, status) {
-                    console.log("Request failed with status: " + status);
-
-                    deferred.reject({
-                        errorMsg: "An error occurred downloading the file",
-                        data: data,
-                        status: status
-                    });
-                });
-
-            return deferred.promise;
->>>>>>> 2c6fd3af
         }
     };
 }
