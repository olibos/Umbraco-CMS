--- conflicted
+++ resolved
@@ -152,77 +152,7 @@
          * @param {object} err The error object returned from the http promise
          */
         handleServerValidation: function (modelState) {
-<<<<<<< HEAD
-            for (var e in modelState) {
-
-                //This is where things get interesting....
-                // We need to support validation for all editor types such as both the content and content type editors.
-                // The Content editor ModelState is quite specific with the way that Properties are validated especially considering
-                // that each property is a User Developer property editor.
-                // The way that Content Type Editor ModelState is created is simply based on the ASP.Net validation data-annotations 
-                // system. 
-                // So, to do this there's some special ModelState syntax we need to know about.
-                // For Content Properties, which are user defined, we know that they will exist with a prefixed
-                // ModelState of "_Properties.", so if we detect this, then we know it's for a content Property.
-
-                //the alias in model state can be in dot notation which indicates
-                // * the first part is the content property alias
-                // * the second part is the field to which the valiation msg is associated with
-                //There will always be at least 4 parts for content properties since all model errors for properties are prefixed with "_Properties"
-                //If it is not prefixed with "_Properties" that means the error is for a field of the object directly.
-
-                // Example: "_Properties.headerImage.en-US.mySegment.myField"
-                // * it's for a property since it has a _Properties prefix
-                // * it's for the headerImage property type
-                // * it's for the en-US culture
-                // * it's for the mySegment segment
-                // * it's for the myField html field (optional)
-
-                var parts = e.split(".");
-
-                //Check if this is for content properties - specific to content/media/member editors because those are special 
-                // user defined properties with custom controls.
-                if (parts.length > 1 && parts[0] === "_Properties") {
-
-                    var propertyAlias = parts[1];
-
-                    var culture = null;
-                    if (parts.length > 2) {
-                        culture = parts[2];
-                        //special check in case the string is formatted this way
-                        if (culture === "null") {
-                            culture = null;
-                        }
-                    }
-
-                    var segment = null;
-                    if (parts.length > 3) {
-                        segment = parts[3];
-                        //special check in case the string is formatted this way
-                        if (segment === "null") {
-                            segment = null;
-                        }
-                    }
-
-                    var htmlFieldReference = "";
-                    if (parts.length > 4) {
-                        htmlFieldReference = parts[4] || "";
-                    }
-
-                    // add a generic error for the property
-                    serverValidationManager.addPropertyError(propertyAlias, culture, htmlFieldReference, modelState[e][0], segment);
-
-                } else {
-
-                    //Everthing else is just a 'Field'... the field name could contain any level of 'parts' though, for example:
-                    // Groups[0].Properties[2].Alias
-                    serverValidationManager.addFieldError(e, modelState[e][0]);
-                }
-
-            }
-=======
             serverValidationManager.addErrorsForModelState(modelState);
->>>>>>> d5c0e79c
         }
     };
 }
