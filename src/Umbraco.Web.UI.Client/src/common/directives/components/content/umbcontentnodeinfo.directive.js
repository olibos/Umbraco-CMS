(function () {
    'use strict';

    function ContentNodeInfoDirective($timeout, $location, logResource, eventsService, userService, localizationService, dateHelper, editorService) {

        function link(scope, element, attrs, ctrl) {

            var evts = [];
            var isInfoTab = false;
            var labels = {};
            scope.publishStatus = [];

            scope.disableTemplates = Umbraco.Sys.ServerVariables.features.disabledFeatures.disableTemplates;
<<<<<<< HEAD
            scope.allowChangeDocumentType = false;
            scope.allowChangeTemplate = false;
            
            function onInit() {

                userService.getCurrentUser().then(function(user){
                        // only allow change of media type if user has access to the settings sections
                        angular.forEach(user.sections, function(section){
                            if(section.alias === "settings") {
                                scope.allowChangeDocumentType = true;
                                scope.allowChangeTemplate = true;
                            }
                        });
                    });

                var keys = [
                    "general_deleted", 
                    "content_unpublished", 
                    "content_published",
                    "content_publishedPendingChanges",
                    "content_notCreated"
                ];

                localizationService.localizeMany(keys)
                    .then(function(data){
                        labels.deleted = data[0];
                        labels.unpublished = data[1]; //aka draft
                        labels.published = data[2];
                        labels.publishedPendingChanges = data[3];
                        labels.notCreated = data[4];

                        setNodePublishStatus(scope.node);

                    });
=======

            function onInit() {
                // If logged in user has access to the settings section
                // show the open anchors - if the user doesn't have 
                // access, documentType is null, see ContentModelMapper
                scope.allowOpen = scope.node.documentType !== null;
>>>>>>> 5dd04d9a

                scope.datePickerConfig = {
                    pickDate: true,
                    pickTime: true,
                    useSeconds: false,
                    format: "YYYY-MM-DD HH:mm",
                    icons: {
                        time: "icon-time",
                        date: "icon-calendar",
                        up: "icon-chevron-up",
                        down: "icon-chevron-down"
                    }
                };

                scope.auditTrailOptions = {
                    "id": scope.node.id
                };

                // get available templates
                scope.availableTemplates = scope.node.allowedTemplates;

                // get document type details
                scope.documentType = scope.node.documentType;

                // make sure dates are formatted to the user's locale
                formatDatesToLocal();
<<<<<<< HEAD
                
                // Declare a fallback URL for the <umb-node-preview/> directive
                scope.previewOpenUrl = '#/settings/documenttypes/edit/' + scope.documentType.id;

=======

                // Make sure to set the node status
                setNodePublishStatus(scope.node);

                // Declare a fallback URL for the <umb-node-preview/> directive
                if (scope.documentType !== null) {
                    scope.previewOpenUrl = '#/settings/documenttypes/edit/' + scope.documentType.id;
                }
>>>>>>> 5dd04d9a
            }

            scope.auditTrailPageChange = function (pageNumber) {
                scope.auditTrailOptions.pageNumber = pageNumber;
                loadAuditTrail();
            };

            scope.openDocumentType = function (documentType) {
<<<<<<< HEAD
                var editor = {
                    id: documentType.id,
                    submit: function(model) {
                        editorService.close();
                    },
                    close: function() {
                        editorService.close();
                    }
                };
                editorService.documentTypeEditor(editor);
=======
                var url = "/settings/documenttypes/edit/" + documentType.id;
                $location.url(url);
>>>>>>> 5dd04d9a
            };

            scope.openTemplate = function () {
                var templateEditor = {
                    id: scope.node.templateId,
                    submit: function(model) {
                        editorService.close();
                    },
                    close: function() {
                        editorService.close();
                    }
                };
                editorService.templateEditor(templateEditor);
            }

            scope.updateTemplate = function (templateAlias) {
                // update template value
                scope.node.template = templateAlias;
            };

            scope.datePickerChange = function (event, type) {
                if (type === 'publish') {
                    setPublishDate(event.date.format("YYYY-MM-DD HH:mm"));
                } else if (type === 'unpublish') {
                    setUnpublishDate(event.date.format("YYYY-MM-DD HH:mm"));
                }
            };

            scope.clearPublishDate = function () {
                clearPublishDate();
            };

            scope.clearUnpublishDate = function () {
                clearUnpublishDate();
            };

            function loadAuditTrail() {

                scope.loadingAuditTrail = true;

                logResource.getPagedEntityLog(scope.auditTrailOptions)
                    .then(function (data) {

                        // get current backoffice user and format dates
                        userService.getCurrentUser().then(function (currentUser) {
                            angular.forEach(data.items, function(item) {
                                item.timestampFormatted = dateHelper.getLocalDate(item.timestamp, currentUser.locale, 'LLL');
                            });
                        });

                        scope.auditTrail = data.items;
                        scope.auditTrailOptions.pageNumber = data.pageNumber;
                        scope.auditTrailOptions.pageSize = data.pageSize;
                        scope.auditTrailOptions.totalItems = data.totalItems;
                        scope.auditTrailOptions.totalPages = data.totalPages;

                        setAuditTrailLogTypeColor(scope.auditTrail);

                        scope.loadingAuditTrail = false;
                    });

            }

            function setAuditTrailLogTypeColor(auditTrail) {
                angular.forEach(auditTrail, function (item) {

                    switch (item.logType) {
                        case "Publish":
                            item.logTypeColor = "success";
                            break;
                        case "UnPublish":
                        case "Delete":
                            item.logTypeColor = "danger";
                            break;
                        default:
                            item.logTypeColor = "gray";
                    }
                });
            }

            function setNodePublishStatus(node) {
<<<<<<< HEAD
=======
                // deleted node
                if(node.trashed === true) {
                    scope.publishStatus.label = localizationService.localize("general_deleted");
                    scope.publishStatus.color = "danger";
                }
>>>>>>> 5dd04d9a

                scope.publishStatus = [];

                // deleted node
                if (node.trashed === true) {
                    scope.publishStatus.push({
                        label: labels.deleted,
                        color: "danger"
                    });
                    return;
                }

                if (node.variants) {
                    for (var i = 0; i < node.variants.length; i++) {

                        var variant = node.variants[i];

                        var status = {
                            culture: variant.language ? variant.language.culture : null
                        };

                        if (variant.state === "NotCreated") {
                            status.label = labels.notCreated;
                            status.color = "gray";
                        }
                        else if (variant.state === "Draft") {
                            // draft node
                            status.label = labels.unpublished;
                            status.color = "gray";
                        }
                        else if (variant.state === "Published") {
                            // published node
                            status.label = labels.published;
                            status.color = "success";
                        }
                        else if (variant.state === "PublishedPendingChanges") {
                            // published node with pending changes
                            status.label = labels.publishedPendingChanges;
                            status.color = "success";
                        }
                        
                        scope.publishStatus.push(status);
                    }
                }
            }

            function setPublishDate(date) {

                if (!date) {
                    return;
                }

                //The date being passed in here is the user's local date/time that they have selected
                //we need to convert this date back to the server date on the model.

                var serverTime = dateHelper.convertToServerStringTime(moment(date), Umbraco.Sys.ServerVariables.application.serverTimeOffset);

                // update publish value
                scope.node.releaseDate = serverTime;

                // make sure dates are formatted to the user's locale
                formatDatesToLocal();

                // emit event
                var args = { node: scope.node, date: date };
                eventsService.emit("editors.content.changePublishDate", args);

            }

            function clearPublishDate() {

                // update publish value
                scope.node.releaseDate = null;

                // emit event
                var args = { node: scope.node, date: null };
                eventsService.emit("editors.content.changePublishDate", args);

            }

            function setUnpublishDate(date) {

                if (!date) {
                    return;
                }

                //The date being passed in here is the user's local date/time that they have selected
                //we need to convert this date back to the server date on the model.

                var serverTime = dateHelper.convertToServerStringTime(moment(date), Umbraco.Sys.ServerVariables.application.serverTimeOffset);

                // update publish value
                scope.node.removeDate = serverTime;

                // make sure dates are formatted to the user's locale
                formatDatesToLocal();

                // emit event
                var args = { node: scope.node, date: date };
                eventsService.emit("editors.content.changeUnpublishDate", args);

            }

            function clearUnpublishDate() {

                // update publish value
                scope.node.removeDate = null;

                // emit event
                var args = { node: scope.node, date: null };
                eventsService.emit("editors.content.changeUnpublishDate", args);

            }

            function ucfirst(string) {
                return string.charAt(0).toUpperCase() + string.slice(1);
            }

            function formatDatesToLocal() {
                // get current backoffice user and format dates
                userService.getCurrentUser().then(function (currentUser) {
                    scope.node.createDateFormatted = dateHelper.getLocalDate(scope.node.createDate, currentUser.locale, 'LLL');

                    scope.node.releaseDateYear = scope.node.releaseDate ? ucfirst(dateHelper.getLocalDate(scope.node.releaseDate, currentUser.locale, 'YYYY')) : null;
                    scope.node.releaseDateMonth = scope.node.releaseDate ? ucfirst(dateHelper.getLocalDate(scope.node.releaseDate, currentUser.locale, 'MMMM')) : null;
                    scope.node.releaseDateDayNumber = scope.node.releaseDate ? ucfirst(dateHelper.getLocalDate(scope.node.releaseDate, currentUser.locale, 'DD')) : null;
                    scope.node.releaseDateDay = scope.node.releaseDate ? ucfirst(dateHelper.getLocalDate(scope.node.releaseDate, currentUser.locale, 'dddd')) : null;
                    scope.node.releaseDateTime = scope.node.releaseDate ? ucfirst(dateHelper.getLocalDate(scope.node.releaseDate, currentUser.locale, 'HH:mm')) : null;

                    scope.node.removeDateYear = scope.node.removeDate ? ucfirst(dateHelper.getLocalDate(scope.node.removeDate, currentUser.locale, 'YYYY')) : null;
                    scope.node.removeDateMonth = scope.node.removeDate ? ucfirst(dateHelper.getLocalDate(scope.node.removeDate, currentUser.locale, 'MMMM')) : null;
                    scope.node.removeDateDayNumber = scope.node.removeDate ? ucfirst(dateHelper.getLocalDate(scope.node.removeDate, currentUser.locale, 'DD')) : null;
                    scope.node.removeDateDay = scope.node.removeDate ? ucfirst(dateHelper.getLocalDate(scope.node.removeDate, currentUser.locale, 'dddd')) : null;
                    scope.node.removeDateTime = scope.node.removeDate ? ucfirst(dateHelper.getLocalDate(scope.node.removeDate, currentUser.locale, 'HH:mm')) : null;
                });
            }

            // load audit trail when on the info tab
            evts.push(eventsService.on("app.tabChange", function (event, args) {
                $timeout(function(){
                    if (args.alias === "info") {
                        isInfoTab = true;
                        loadAuditTrail();
                    } else {
                        isInfoTab = false;
                    }
                });
            }));

            // watch for content state updates
            scope.$watch('node.updateDate', function(newValue, oldValue){

                if(!newValue) { return; }
                if(newValue === oldValue) { return; }

                if(isInfoTab) {
                    loadAuditTrail();
                    formatDatesToLocal();
                    setNodePublishStatus(scope.node);
                }
            });

            //ensure to unregister from all events!
            scope.$on('$destroy', function () {
                for (var e in evts) {
                    eventsService.unsubscribe(evts[e]);
                }
            });

            onInit();

        }

        var directive = {
            restrict: 'E',
            replace: true,
            templateUrl: 'views/components/content/umb-content-node-info.html',
            scope: {
                node: "="
            },
            link: link
        };

        return directive;

    }

    angular.module('umbraco.directives').directive('umbContentNodeInfo', ContentNodeInfoDirective);

})();<|MERGE_RESOLUTION|>--- conflicted
+++ resolved
@@ -11,10 +11,9 @@
             scope.publishStatus = [];
 
             scope.disableTemplates = Umbraco.Sys.ServerVariables.features.disabledFeatures.disableTemplates;
-<<<<<<< HEAD
             scope.allowChangeDocumentType = false;
             scope.allowChangeTemplate = false;
-            
+
             function onInit() {
 
                 userService.getCurrentUser().then(function(user){
@@ -46,14 +45,6 @@
                         setNodePublishStatus(scope.node);
 
                     });
-=======
-
-            function onInit() {
-                // If logged in user has access to the settings section
-                // show the open anchors - if the user doesn't have 
-                // access, documentType is null, see ContentModelMapper
-                scope.allowOpen = scope.node.documentType !== null;
->>>>>>> 5dd04d9a
 
                 scope.datePickerConfig = {
                     pickDate: true,
@@ -80,21 +71,11 @@
 
                 // make sure dates are formatted to the user's locale
                 formatDatesToLocal();
-<<<<<<< HEAD
-                
-                // Declare a fallback URL for the <umb-node-preview/> directive
-                scope.previewOpenUrl = '#/settings/documenttypes/edit/' + scope.documentType.id;
-
-=======
-
-                // Make sure to set the node status
-                setNodePublishStatus(scope.node);
 
                 // Declare a fallback URL for the <umb-node-preview/> directive
                 if (scope.documentType !== null) {
                     scope.previewOpenUrl = '#/settings/documenttypes/edit/' + scope.documentType.id;
                 }
->>>>>>> 5dd04d9a
             }
 
             scope.auditTrailPageChange = function (pageNumber) {
@@ -103,7 +84,6 @@
             };
 
             scope.openDocumentType = function (documentType) {
-<<<<<<< HEAD
                 var editor = {
                     id: documentType.id,
                     submit: function(model) {
@@ -114,10 +94,6 @@
                     }
                 };
                 editorService.documentTypeEditor(editor);
-=======
-                var url = "/settings/documenttypes/edit/" + documentType.id;
-                $location.url(url);
->>>>>>> 5dd04d9a
             };
 
             scope.openTemplate = function () {
@@ -199,14 +175,6 @@
             }
 
             function setNodePublishStatus(node) {
-<<<<<<< HEAD
-=======
-                // deleted node
-                if(node.trashed === true) {
-                    scope.publishStatus.label = localizationService.localize("general_deleted");
-                    scope.publishStatus.color = "danger";
-                }
->>>>>>> 5dd04d9a
 
                 scope.publishStatus = [];
 
