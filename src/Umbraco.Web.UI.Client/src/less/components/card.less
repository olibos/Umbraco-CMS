--- conflicted
+++ resolved
@@ -96,11 +96,6 @@
 	font-size: 12px;
 	text-align: center;
 	width: 100px;
-<<<<<<< HEAD
-	height: 105px;
-=======
-
->>>>>>> 328b4b15
 	box-sizing: border-box;
 	position: relative;
 }
