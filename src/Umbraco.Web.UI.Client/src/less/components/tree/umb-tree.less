--- conflicted
+++ resolved
@@ -256,30 +256,20 @@
     }
 }
 
-<<<<<<< HEAD
-=======
+.is-container > .umb-tree-item__inner > .umb-tree-item__annotation::before {
+    content: "\e04e";
+    color: @blue;
+    font-size: 9px;
+    margin-left: 2px;
+    left: 0px;
+}
+
 .has-unpublished-version > .umb-tree-item__inner > .umb-tree-item__annotation::before {
     content: "\e25a";
     color: @green;
     font-size: 23px;
     margin-left: 16px;
     left: -21px;
-}
-
->>>>>>> 9f9d24e6
-.is-container > .umb-tree-item__inner > .umb-tree-item__annotation::before {
-    content: "\e04e";
-    color: @blue;
-    font-size: 9px;
-    margin-left: 2px;
-    left: 0px;
-}
-
-.has-unpublished-version > .umb-tree-item__inner > .umb-tree-item__annotation::before {
-    content: "\e25a";
-    color: @green;
-    font-size: 20px;
-    margin-left: -25px;
 }
 
 .protected > .umb-tree-item__inner > .umb-tree-item__annotation::before {
