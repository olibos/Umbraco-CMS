.umb-drawer {
    position: fixed;
    top: 0;
    bottom: 0;
    left: auto;
    right: 0;
    z-index: 10;
    width: @drawerWidth;
    background: @gray-9;
    box-shadow: inset 5px 0 20px rgba(0,0,0,.3);
}

.umb-drawer-view {
    display: flex;
    flex-direction: column;
    height: 100%;
    overflow: hidden;
}

/* Header */

.umb-drawer-header {
    flex: 0 0 100px;
    padding: 20px 30px;
    box-sizing: border-box;
}

.umb-drawer-header__title {
    font-size: @fontSizeLarge;
    font-weight: bold;
    margin-top: 7px;
    margin-bottom: 7px;
}

.umb-drawer-header__subtitle {
    font-size: @fontSizeSmall;
}

/* Content */

.umb-drawer-content {
    flex: 1 1 auto;
    overflow-y: auto;
    overflow-x: hidden;
    padding: 0 30px 20px 30px;
}

/* Footer */
.umb-drawer-footer {
    flex-grow: 0;
    flex-shrink: 0;
    flex-basis: 31px;
    padding: 15px 30px;
}

/* Our badge - should be moved */

.umb-help-badge {
    padding: 10px 20px 10px 55px;
    background: @white;
    position: relative;
    overflow: hidden;
    border-radius: 3px;
    display: block;
<<<<<<< HEAD
    box-shadow: 0 1px 1px 0 rgba(0,0,0,0.16);
=======
    margin-bottom:5px;
>>>>>>> 7559fab5
}

.umb-help-badge:hover,
.umb-help-badge:active,
.umb-help-badge:focus {
    text-decoration: none;

    .umb-help-badge__title  {
        text-decoration: underline !important;
    }
}

.umb-help-badge__icon {
    font-size: 36px;
    transform: translate(0,-50%);
    position: absolute;
    left: 10px;
    top: 50%;
    color: @red-l3;
}

.umb-help-badge__title {
    font-size: 15px;
    font-weight: bold;
    color: @black;
}

/* Help article */

.umb-help-article {
    background: @white;
    padding: 20px;
    line-height: 1.4em;
}

/* Make sure typography looks good */
.umb-help-article h1, 
.umb-help-article h2, 
.umb-help-article h3, 
.umb-help-article h4 {
    line-height: 1.3em;
    font-weight: bold;
}

.umb-help-article h1 { font-size: 20px; }
.umb-help-article h2 { font-size: 16px; margin-top: 20px; }
.umb-help-article h3 { font-size: 15px; }
.umb-help-article h4 { font-size: 14px; }

.umb-help-article ol li,
.umb-help-article ul li {
    line-height: 1.4em;
    margin-bottom: 8px;
}

.umb-help-article code {
    white-space: pre-wrap;
    word-break: break-word;
}

.umb-help-article-navigation {
    margin-top: 25px;
    display: flex;
    justify-content: space-between;
    align-items: center;
}

/* the outer container for each help type - tours, video etc */
.umb-help-section + .umb-help-section {
    margin-top:20px;
}

.umb-help-section__title {
    margin:0 0 10px;    
}

/* Help list */

.umb-help-list {
    list-style: none;
    margin-left: 0;
    margin-bottom: 0;
    background: @white; 
    border-radius: 3px;
<<<<<<< HEAD
    box-shadow: 0 1px 1px 0 rgba(0,0,0,0.16);
}

.umb-help-list:last-child {
    border-bottom: none;
=======
    
    [data-element*="help-tours"] & {
        margin-bottom:5px;
    }
>>>>>>> 7559fab5
}

.umb-help-list-item {
    margin-bottom: 1px;
    border-radius: 0;
    border-bottom: 1px solid @gray-9;
}

<<<<<<< HEAD
.umb-help-list-item:last-child {
    border-bottom: none;
}

.umb-help-list-item > a,
=======
.umb-help-list-item__group-title i {
    margin-right:2px;
    text-decoration: none;
}

>>>>>>> 7559fab5
.umb-help-list-item__content {
    display: flex;
    align-items: center;
    padding: 10px 20px 10px 10px;
    text-decoration: none;
}

.umb-help-list-item:hover,
.umb-help-list-item:focus,
.umb-help-list-item:active,
.umb-help-list-item > a:hover, 
.umb-help-list-item > a:focus,
.umb-help-list-item > a:active {
    text-decoration: none;

    .umb-help-list-item__title {
        text-decoration: underline;
    }
}

.umb-help-list-item__title {
    font-size: 14px;
    display: block;
}

.umb-help-list-item__description {
    margin-top: 5px;
    display: block;
    font-size: 14px;
}

.umb-help-list-item__icon {
    margin-right: 8px;
    color: @gray-4;
    font-size: 18px;
}

.umb-help-list-item__open-icon {
    font-size: 14px;
    color: @gray-6;
    margin-left: auto;
}

.umb-help-list-item:hover .umb-help-list-item__group-title {
    text-decoration: underline;
}

[data-element*="tour-"].umb-help-list-item:hover .umb-help-list-item__title {
    text-decoration:none;
}<|MERGE_RESOLUTION|>--- conflicted
+++ resolved
@@ -62,11 +62,8 @@
     overflow: hidden;
     border-radius: 3px;
     display: block;
-<<<<<<< HEAD
+    margin-bottom:5px;
     box-shadow: 0 1px 1px 0 rgba(0,0,0,0.16);
-=======
-    margin-bottom:5px;
->>>>>>> 7559fab5
 }
 
 .umb-help-badge:hover,
@@ -151,18 +148,11 @@
     margin-bottom: 0;
     background: @white; 
     border-radius: 3px;
-<<<<<<< HEAD
     box-shadow: 0 1px 1px 0 rgba(0,0,0,0.16);
-}
-
-.umb-help-list:last-child {
-    border-bottom: none;
-=======
     
     [data-element*="help-tours"] & {
         margin-bottom:5px;
     }
->>>>>>> 7559fab5
 }
 
 .umb-help-list-item {
@@ -171,19 +161,15 @@
     border-bottom: 1px solid @gray-9;
 }
 
-<<<<<<< HEAD
 .umb-help-list-item:last-child {
     border-bottom: none;
 }
 
-.umb-help-list-item > a,
-=======
 .umb-help-list-item__group-title i {
     margin-right:2px;
     text-decoration: none;
 }
 
->>>>>>> 7559fab5
 .umb-help-list-item__content {
     display: flex;
     align-items: center;
