--- conflicted
+++ resolved
@@ -1,93 +1,81 @@
-// Login
-// -------------------------
-
-.login-overlay {
-    width: 100%;
-    height: 100%;
-    background: @blackLight url(../img/application/logo.png) no-repeat 25px 30px fixed !important;
-    background-size: 30px 30px !important;
-    color: @white;
-    position: absolute;
-    z-index: 2000;
-    top: 0px;
-    left: 0px;
-    margin: 0 !Important;
-    padding: 0;
-    border-radius: 0;
-}
-
-.login-overlay .umb-modalcolumn {
-    background: none;
-    border: none;
-}
-
-.login-overlay .form {
-<<<<<<< HEAD
-    display: block;
-    padding-top: 100px;
-    padding-left: 165px;
-    width: 370px;
-    text-align: right;
-=======
-  position:fixed;
-  display: block;
-  top: 100px;
-  left: 165px;
-  width: 370px;
-  text-align: right
->>>>>>> 3b791c75
-}
-
-.login-overlay h1 {
-    display: block;
-    text-align: right;
-    color: @white;
-    font-size: 18px;
-    font-weight: normal;
-}
-
-.login-overlay .alert.alert-error {
-    display: inline-block;
-    padding-right: 6px;
-    padding-left: 6px;
-    margin-top: 10px;
-    text-align: center;
-}
-
-<<<<<<< HEAD
-#hrOr {
-    height: 30px;
-    text-align: center;
-    position: relative;
-    padding-top: 20px;
-}
-
-#hrOr hr {
-    margin: 0px;
-    border: none;
-    background-color: @gray;
-    height: 1px;
-}
-
-#hrOr div {
-    background-color: black;
-    position: relative;
-    top: -16px;
-    border: 1px solid @gray;
-    padding: 4px;
-    border-radius: 50%;
-    width: 20px;
-    height: 20px;
-    margin: auto;
-    color: @grayLight;
-}
-
-=======
-@media (max-width: 565px) {
-  // Remove padding on login-form on smaller devices
-  .login-overlay .form {
-    left: inherit;
-    right:25px;
-  }
-}
->>>>>>> 3b791c75
+// Login
+// -------------------------
+
+.login-overlay {
+    width: 100%;
+    height: 100%;
+    background: @blackLight url(../img/application/logo.png) no-repeat 25px 30px fixed !important;
+    background-size: 30px 30px !important;
+    color: @white;
+    position: absolute;
+    z-index: 2000;
+    top: 0px;
+    left: 0px;
+    margin: 0 !Important;
+    padding: 0;
+    border-radius: 0;
+}
+
+.login-overlay .umb-modalcolumn {
+    background: none;
+    border: none;
+}
+
+.login-overlay .form {
+    position:fixed;
+    display: block;
+    top: 100px;
+    left: 165px;
+    width: 370px;
+    text-align: right;
+}
+
+.login-overlay h1 {
+    display: block;
+    text-align: right;
+    color: @white;
+    font-size: 18px;
+    font-weight: normal;
+}
+
+.login-overlay .alert.alert-error {
+    display: inline-block;
+    padding-right: 6px;
+    padding-left: 6px;
+    margin-top: 10px;
+    text-align: center;
+}
+
+@media (max-width: 565px) {
+  // Remove padding on login-form on smaller devices
+  .login-overlay .form {
+    left: inherit;
+    right:25px;
+  }
+
+#hrOr {
+    height: 30px;
+    text-align: center;
+    position: relative;
+    padding-top: 20px;
+}
+
+#hrOr hr {
+    margin: 0px;
+    border: none;
+    background-color: @gray;
+    height: 1px;
+}
+
+#hrOr div {
+    background-color: black;
+    position: relative;
+    top: -16px;
+    border: 1px solid @gray;
+    padding: 4px;
+    border-radius: 50%;
+    width: 20px;
+    height: 20px;
+    margin: auto;
+    color: @grayLight;
+}