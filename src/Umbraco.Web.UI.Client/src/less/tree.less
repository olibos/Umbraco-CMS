--- conflicted
+++ resolved
@@ -1,524 +1,518 @@
-// item-list
-// -------------------------
-
-
-.umb-item-list {
-	margin: 0;
-	width: auto;
-	display: block
-}
-.umb-item-list li {
-	display: block;
-	width: auto;
-}
-
-
-
-
-// Tree
-// -------------------------
-
-.umb-tree {
-	margin: 0;
-	min-width: 100%;
-	width: auto;
-}
-
-.umb-tree li {
-	display: block;
-	min-width: 100%;
-	width: auto;
-}
-.umb-tree li.current > div,
-.umb-tree div.selected {
-	background: @turquoise-d1;
-}
-.umb-tree li.current > div a.umb-options i,
-.umb-tree div.selected i {
-	background: @white;
-	border-color: @turquoise-d1;
-	transition: opacity 120ms ease;
-}
-
-.umb-tree li.current > div a.umb-options:hover i,
-.umb-tree div.selected i {
-	opacity: .7;
-}
-
-.umb-tree li.current > div a,
-.umb-tree li.current > div i.icon,
-.umb-tree li.current > div ins {
-<<<<<<< HEAD
-	color: white !important;
-	background-color: @blue;
-	border-color: @blue;
-=======
-	color: @white !important;
-	background: @turquoise-d1;
-	border-color: @turquoise-d1;
->>>>>>> aaf7ae03
-}
-
-.umb-tree li.root > div {
-	padding: 0;
-}
-
-.umb-tree li.root > div h5 {
-	margin: 0;
-	width: 100%;
-
-	display: flex;
-	align-items: center;
-}
-
-.umb-tree li.root > div h5 > a, .umb-tree-header {
-	display: flex;
-	padding: 20px 0 20px 20px;
-	box-sizing: border-box;
-}
-
-.umb-tree * {
-	white-space: nowrap
-}
-.umb-tree ul {
-	padding: 0;
-	margin: 0;
-	min-width: 100%;
-	width: 100%;
-	//display: table
-}
-
-.umb-tree ul.collapsed {
-    display:none;
-}
-
-.umb-tree a {
-    cursor:pointer;
-	text-decoration: none;
-	outline: none;
-}
-
-.umb-tree a:hover {
-	text-decoration: none
-}
-
-.umb-tree div {
-	padding: 5px 0 5px 0;
-	position: relative;
-	overflow: hidden;
-	display: flex;
-	flex-wrap: nowrap;
-	align-items: center;
-
-}
-
-.umb-tree a.noSpr {
-	background-position: 0
-}
-
-.umb-tree div > a.umb-options {
-	visibility: hidden;
-}
-.umb-tree div:hover > a.umb-options {
-	visibility: visible;
-}
-
-.umb-tree li.root > div a,
-.umb-tree li.root h5, .umb-tree-header {
-	color: @gray-2;
-	font-weight: bold;
-	font-size: 15px;
-}
-
-.umb-tree ins {
-	margin: -4px 0 0 -16px;
-	width: 16px;
-	height: 16px;
-	visibility: hidden;
-	text-decoration: none;
-    font-size: 12px;
-	transition: opacity 120ms ease;
-}
-
-.umb-tree ins:hover {
-	opacity: .7;
-}
-
-.umb-tree li:hover ins {
-	visibility: visible;
-	cursor: pointer
-}
-
-.umb-tree li div {
-	padding: 0;
-}
-
-.umb-tree li > div a:not(.umb-options) {
-	padding: 6px 0;
-	width: 100%;
-	display: flex;
-}
-
-.umb-tree li > div:hover a:not(.umb-options) {
-	overflow: hidden;
-    margin-right: 6px;
-}
-
-.umb-tree .icon {
-	vertical-align: middle;
-	margin: 0 13px 0 0;
-	color: @gray-1;
-	font-size: 20px;
-}
-
-.umb-tree-icon {
-	cursor: pointer;
-}
-
-.umb-tree i.noSpr {
-	display: inline-block;
-	margin-top: 1px;
-	width: 16px;
-	height: 16px;
-	line-height: 16px;
-}
-
-.umb-tree div:hover {
-	background: @gray-10;
-}
-
-.umb-tree small.search-subtitle{
-	color: @gray-7;
-	display: block;
-	padding-left: 35px;
-}
-
-.umb-tree .umb-tree-node-search {
-    cursor:pointer;
-    /*color:@turquoise;*/
-}
-
-.umb-tree .umb-search-group-item {
-	padding-left: 20px;
-}
-
-.umb-tree .umb-search-group-item-link {
-	display: flex;
-	flex-wrap: wrap;
-	flex-direction: column;
-}
-
-.icon-check:before {
-	content: "\e165";
-}
-
-.umb-tree .umb-tree-node-checked i[class^="icon-"],
-.umb-tree .umb-tree-node-checked i[class*=" icon-"] {
-    font-family: 'icomoon' !important;
-    color:@green !important;
-}
-.umb-tree .umb-tree-node-checked i:before {
-	/*check box*/
-    content: "\e165" !important;
-}
-
-a.umb-options {
-	visibility: hidden;
-	display: flex;
-	justify-content: flex-end;
-    padding: 9px 5px;
-    text-align: center;
-    cursor: pointer;
-    margin-right: 10px;
-}
-
-a.umb-options i {
-	height: 5px !important;
-	width: 5px !important;
-	border-radius: 20px;
-	background: @black;
-	display: inline-block;
-	margin: 0 2px 0 0;
-}
-
-a.umb-options i:last-child {
-	margin: 0;
-}
-
-a.umb-options:hover {
-	background: @btnBackgroundHighlight;
-	.border-radius(@baseBorderRadius);
-}
-
-li.root > div > a.umb-options {
-    top: 18px;
-	display: flex;
-    padding: 10px 5px;
-}
-
-.hide-options a.umb-options{display: none !important}
-.hide-header h5{display: none !important}
-
-
-.umb-icon-item {
-	padding: 2px;
-	padding-left: 55px;
-	display: block;
-	position: relative;
-}
-
-.umb-icon-item:hover {
-	background: @gray-10;
-}
-.umb-icon-item i.icon {
-	position: absolute;
-	top: 8px;
-	left: 19px;
-}
-.umb-icon-item a:hover div {
-	text-decoration: underline;
-}
-
-.umb-icon-item a {
-	color: @gray-3;
-	padding-top: 3px;
-	height: 15px;
-	font-size: 12px;
-	text-decoration: none;
-}
-.umb-icon-item small {
-	color: @gray-6;
-	font-size: 10px;
-	display: block
-}
-.umb-icon-item:hover a.umb-options {
-	visibility: visible
-}
-.umb-icon-item .umb-spr {
-	float: left
-}
-
-
-
-// Tree item states
-// -------------------------
-div.not-published > i.icon,div.not-published > a{
-	opacity: 0.6;
-}
-div.protected:before{
-	content:"\e256";
-	font-family: 'icomoon';
-	color: @red;
-	position: absolute;
-	font-size: 20px;
-	padding-left: 7px;
-	padding-top: 7px;
-	bottom: 0;
-}
-
-div.has-unpublished-version:before{
-	content:"\e25a";
-	font-family: 'icomoon';
-	color: @green;
-	position: absolute;
-	font-size: 20px;
-	padding-left: 7px;
-	padding-top: 7px;
-	bottom: 0;
-}
-
-div.not-allowed > i.icon,div.not-allowed > a{
-	cursor: not-allowed;
-}
-
-// override small icon color
-.umb-tree li.current > div:before {
-	color: @turquoise-l2;
-}
-div.is-container:before{
-	content:"\e04e";
-	font-family: 'icomoon';
-	color: @turquoise;
-	position: absolute;
-	font-size: 8px;
-	padding-left: 13px;
-	padding-top: 8px;
-	pointer-events: none;
-	bottom: 0;
-}
-
-div.locked:before{
-	content:"\e0a7";
-	font-family: 'icomoon';
-	color: @red;
-	position: absolute;
-	font-size: 20px;
-	padding-left: 7px;
-	padding-top: 7px;
-	bottom: 0;
-}
-
-// Tree context menu
-// -------------------------
-.umb-actions {
-	margin: 12px 0px 0px 0px;
-	padding: 0px;
-	list-style: none;
-	user-select: none;
-}
-
-.umb-actions ul {
-}
-
-.umb-actions li.sep {
-	display: block;
-	border-top: 1px solid @gray-9;
-}
-
-.umb-actions li.sep:first-child {
-	border-top: none;
-}
-
-.umb-actions a {
-	white-space: nowrap;
-	display: block;
-	font-size: 15px;
-	color: @black;
-	padding: 9px 25px 9px 20px;
-	text-decoration: none;
-	cursor: pointer;
-	display: flex;
-    align-items: center;
-}
-
-.umb-actions a:hover, .umb-actions a:focus,
-.umb-actions li.selected {
-	color: @black !important;
-	background: @gray-10 !important;
-}
-
-.umb-actions .menu-label {
-	display: inline-block;
-	vertical-align: middle;
-	padding-left: 15px;
-}
-
-.umb-actions i {
-	color: @gray-6;
-	font-size: 18px;
-	vertical-align: middle;
-	color: @gray-3;
-}
-
-.umb-actions-child {
-	list-style: none;
-	display: block;
-	margin: 0px;
-}
-
-.umb-actions-child li {
-	display: block;
-}
-
-.umb-actions-child a {
-	display: block;
-	clear: both;
-	text-decoration: none;
-	padding-left: 10px;
-}
-.umb-actions-child li .menu-label {
-	font-size: 14px;
-	color: @black;
-	margin-left: 10px;
-}
-
-.umb-actions-child li .menu-label small {
-	font-size: 12px;
-	display: block;
-	clear: right;
-	line-height: 14px;
-	color: @gray-6;
-	white-space: normal;
-	margin-top: 2px;
-}
-.umb-actions-child li a:hover .menuLabel small {
-	text-decoration: none !important
-}
-.umb-actions-child i {
-	font-size: 30px;
-    min-width: 30px;
-    text-align: center;
-    line-height: 24px; /* set line-height to ensure all icons use same line-height */
-}
-
-.umb-actions-child li.add {
-	margin-top: 20px;
-	border-top: 1px solid @gray-8;
-	padding-top: 20px;
-}
-.umb-actions-child li.add i {
-	opacity: 0.4;
-}
-
-
-// Tree icon colors
-// -------------------------
-
-.umb-tree i.icon.blue {
-	color: @blue;
-}
-.umb-tree i.icon.green {
-	color: @green;
-}
-.umb-tree i.icon.purple {
-	color: @purple;
-}
-.umb-tree i.icon.orange {
-	color: @orange;
-}
-.umb-tree i.icon.red {
-	color: @red;
-}
-
-
-
-
-// Loading Animation
-// ------------------------
-
-.umb-tree li div.l{
-	width:100%;
-	height:1px;
-	overflow:hidden;
-	position: absolute;
-	left: 0;
-	bottom: 0;
-}
-
-.umb-tree li div.l div {
-    .umb-loader;
-}
-
-//loader defaults
-.umb-tree .umb-loader{
-	height: 10px; margin: 10px 10px 10px 10px;
-}
-
-
-/*body.touch .umb-tree .icon{font-size: 19px;}*/
-body.touch .umb-tree ins{font-size: 14px; visibility: visible; padding: 7px;}
-body.touch .umb-tree li > div {
-	padding-top: 8px;
-	padding-bottom: 8px;
-	font-size: 110%;
-}
-
-// change height of this if touch devices should have a different height of preloader.
-body.touch .umb-tree li div.l div {
-	padding: 0;
-}
-
-body.touch .umb-actions a {
-	padding: 7px 25px 7px 20px;
-	font-size: 110%;
+// item-list
+// -------------------------
+
+
+.umb-item-list {
+	margin: 0;
+	width: auto;
+	display: block
+}
+.umb-item-list li {
+	display: block;
+	width: auto;
+}
+
+
+
+
+// Tree
+// -------------------------
+
+.umb-tree {
+	margin: 0;
+	min-width: 100%;
+	width: auto;
+}
+
+.umb-tree li {
+	display: block;
+	min-width: 100%;
+	width: auto;
+}
+.umb-tree li.current > div,
+.umb-tree div.selected {
+	background: @turquoise-d1;
+}
+.umb-tree li.current > div a.umb-options i,
+.umb-tree div.selected i {
+	background: @white;
+	border-color: @turquoise-d1;
+	transition: opacity 120ms ease;
+}
+
+.umb-tree li.current > div a.umb-options:hover i,
+.umb-tree div.selected i {
+	opacity: .7;
+}
+
+.umb-tree li.current > div a,
+.umb-tree li.current > div i.icon,
+.umb-tree li.current > div ins {
+	color: @white !important;
+	background-color: @turquoise-d1;
+	border-color: @turquoise-d1;
+}
+
+.umb-tree li.root > div {
+	padding: 0;
+}
+
+.umb-tree li.root > div h5 {
+	margin: 0;
+	width: 100%;
+
+	display: flex;
+	align-items: center;
+}
+
+.umb-tree li.root > div h5 > a, .umb-tree-header {
+	display: flex;
+	padding: 20px 0 20px 20px;
+	box-sizing: border-box;
+}
+
+.umb-tree * {
+	white-space: nowrap
+}
+.umb-tree ul {
+	padding: 0;
+	margin: 0;
+	min-width: 100%;
+	width: 100%;
+	//display: table
+}
+
+.umb-tree ul.collapsed {
+    display:none;
+}
+
+.umb-tree a {
+    cursor:pointer;
+	text-decoration: none;
+	outline: none;
+}
+
+.umb-tree a:hover {
+	text-decoration: none
+}
+
+.umb-tree div {
+	padding: 5px 0 5px 0;
+	position: relative;
+	overflow: hidden;
+	display: flex;
+	flex-wrap: nowrap;
+	align-items: center;
+
+}
+
+.umb-tree a.noSpr {
+	background-position: 0
+}
+
+.umb-tree div > a.umb-options {
+	visibility: hidden;
+}
+.umb-tree div:hover > a.umb-options {
+	visibility: visible;
+}
+
+.umb-tree li.root > div a,
+.umb-tree li.root h5, .umb-tree-header {
+	color: @gray-2;
+	font-weight: bold;
+	font-size: 15px;
+}
+
+.umb-tree ins {
+	margin: -4px 0 0 -16px;
+	width: 16px;
+	height: 16px;
+	visibility: hidden;
+	text-decoration: none;
+    font-size: 12px;
+	transition: opacity 120ms ease;
+}
+
+.umb-tree ins:hover {
+	opacity: .7;
+}
+
+.umb-tree li:hover ins {
+	visibility: visible;
+	cursor: pointer
+}
+
+.umb-tree li div {
+	padding: 0;
+}
+
+.umb-tree li > div a:not(.umb-options) {
+	padding: 6px 0;
+	width: 100%;
+	display: flex;
+}
+
+.umb-tree li > div:hover a:not(.umb-options) {
+	overflow: hidden;
+    margin-right: 6px;
+}
+
+.umb-tree .icon {
+	vertical-align: middle;
+	margin: 0 13px 0 0;
+	color: @gray-1;
+	font-size: 20px;
+}
+
+.umb-tree-icon {
+	cursor: pointer;
+}
+
+.umb-tree i.noSpr {
+	display: inline-block;
+	margin-top: 1px;
+	width: 16px;
+	height: 16px;
+	line-height: 16px;
+}
+
+.umb-tree div:hover {
+	background: @gray-10;
+}
+
+.umb-tree small.search-subtitle{
+	color: @gray-7;
+	display: block;
+	padding-left: 35px;
+}
+
+.umb-tree .umb-tree-node-search {
+    cursor:pointer;
+    /*color:@turquoise;*/
+}
+
+.umb-tree .umb-search-group-item {
+	padding-left: 20px;
+}
+
+.umb-tree .umb-search-group-item-link {
+	display: flex;
+	flex-wrap: wrap;
+	flex-direction: column;
+}
+
+.icon-check:before {
+	content: "\e165";
+}
+
+.umb-tree .umb-tree-node-checked i[class^="icon-"],
+.umb-tree .umb-tree-node-checked i[class*=" icon-"] {
+    font-family: 'icomoon' !important;
+    color:@green !important;
+}
+.umb-tree .umb-tree-node-checked i:before {
+	/*check box*/
+    content: "\e165" !important;
+}
+
+a.umb-options {
+	visibility: hidden;
+	display: flex;
+	justify-content: flex-end;
+    padding: 9px 5px;
+    text-align: center;
+    cursor: pointer;
+    margin-right: 10px;
+}
+
+a.umb-options i {
+	height: 5px !important;
+	width: 5px !important;
+	border-radius: 20px;
+	background: @black;
+	display: inline-block;
+	margin: 0 2px 0 0;
+}
+
+a.umb-options i:last-child {
+	margin: 0;
+}
+
+a.umb-options:hover {
+	background: @btnBackgroundHighlight;
+	.border-radius(@baseBorderRadius);
+}
+
+li.root > div > a.umb-options {
+    top: 18px;
+	display: flex;
+    padding: 10px 5px;
+}
+
+.hide-options a.umb-options{display: none !important}
+.hide-header h5{display: none !important}
+
+
+.umb-icon-item {
+	padding: 2px;
+	padding-left: 55px;
+	display: block;
+	position: relative;
+}
+
+.umb-icon-item:hover {
+	background: @gray-10;
+}
+.umb-icon-item i.icon {
+	position: absolute;
+	top: 8px;
+	left: 19px;
+}
+.umb-icon-item a:hover div {
+	text-decoration: underline;
+}
+
+.umb-icon-item a {
+	color: @gray-3;
+	padding-top: 3px;
+	height: 15px;
+	font-size: 12px;
+	text-decoration: none;
+}
+.umb-icon-item small {
+	color: @gray-6;
+	font-size: 10px;
+	display: block
+}
+.umb-icon-item:hover a.umb-options {
+	visibility: visible
+}
+.umb-icon-item .umb-spr {
+	float: left
+}
+
+
+
+// Tree item states
+// -------------------------
+div.not-published > i.icon,div.not-published > a{
+	opacity: 0.6;
+}
+div.protected:before{
+	content:"\e256";
+	font-family: 'icomoon';
+	color: @red;
+	position: absolute;
+	font-size: 20px;
+	padding-left: 7px;
+	padding-top: 7px;
+	bottom: 0;
+}
+
+div.has-unpublished-version:before{
+	content:"\e25a";
+	font-family: 'icomoon';
+	color: @green;
+	position: absolute;
+	font-size: 20px;
+	padding-left: 7px;
+	padding-top: 7px;
+	bottom: 0;
+}
+
+div.not-allowed > i.icon,div.not-allowed > a{
+	cursor: not-allowed;
+}
+
+// override small icon color
+.umb-tree li.current > div:before {
+	color: @turquoise-l2;
+}
+div.is-container:before{
+	content:"\e04e";
+	font-family: 'icomoon';
+	color: @turquoise;
+	position: absolute;
+	font-size: 8px;
+	padding-left: 13px;
+	padding-top: 8px;
+	pointer-events: none;
+	bottom: 0;
+}
+
+div.locked:before{
+	content:"\e0a7";
+	font-family: 'icomoon';
+	color: @red;
+	position: absolute;
+	font-size: 20px;
+	padding-left: 7px;
+	padding-top: 7px;
+	bottom: 0;
+}
+
+// Tree context menu
+// -------------------------
+.umb-actions {
+	margin: 12px 0px 0px 0px;
+	padding: 0px;
+	list-style: none;
+	user-select: none;
+}
+
+.umb-actions ul {
+}
+
+.umb-actions li.sep {
+	display: block;
+	border-top: 1px solid @gray-9;
+}
+
+.umb-actions li.sep:first-child {
+	border-top: none;
+}
+
+.umb-actions a {
+	white-space: nowrap;
+	display: block;
+	font-size: 15px;
+	color: @black;
+	padding: 9px 25px 9px 20px;
+	text-decoration: none;
+	cursor: pointer;
+	display: flex;
+    align-items: center;
+}
+
+.umb-actions a:hover, .umb-actions a:focus,
+.umb-actions li.selected {
+	color: @black !important;
+	background: @gray-10 !important;
+}
+
+.umb-actions .menu-label {
+	display: inline-block;
+	vertical-align: middle;
+	padding-left: 15px;
+}
+
+.umb-actions i {
+	color: @gray-6;
+	font-size: 18px;
+	vertical-align: middle;
+	color: @gray-3;
+}
+
+.umb-actions-child {
+	list-style: none;
+	display: block;
+	margin: 0px;
+}
+
+.umb-actions-child li {
+	display: block;
+}
+
+.umb-actions-child a {
+	display: block;
+	clear: both;
+	text-decoration: none;
+	padding-left: 10px;
+}
+.umb-actions-child li .menu-label {
+	font-size: 14px;
+	color: @black;
+	margin-left: 10px;
+}
+
+.umb-actions-child li .menu-label small {
+	font-size: 12px;
+	display: block;
+	clear: right;
+	line-height: 14px;
+	color: @gray-6;
+	white-space: normal;
+	margin-top: 2px;
+}
+.umb-actions-child li a:hover .menuLabel small {
+	text-decoration: none !important
+}
+.umb-actions-child i {
+	font-size: 30px;
+    min-width: 30px;
+    text-align: center;
+    line-height: 24px; /* set line-height to ensure all icons use same line-height */
+}
+
+.umb-actions-child li.add {
+	margin-top: 20px;
+	border-top: 1px solid @gray-8;
+	padding-top: 20px;
+}
+.umb-actions-child li.add i {
+	opacity: 0.4;
+}
+
+
+// Tree icon colors
+// -------------------------
+
+.umb-tree i.icon.blue {
+	color: @blue;
+}
+.umb-tree i.icon.green {
+	color: @green;
+}
+.umb-tree i.icon.purple {
+	color: @purple;
+}
+.umb-tree i.icon.orange {
+	color: @orange;
+}
+.umb-tree i.icon.red {
+	color: @red;
+}
+
+
+
+
+// Loading Animation
+// ------------------------
+
+.umb-tree li div.l{
+	width:100%;
+	height:1px;
+	overflow:hidden;
+	position: absolute;
+	left: 0;
+	bottom: 0;
+}
+
+.umb-tree li div.l div {
+    .umb-loader;
+}
+
+//loader defaults
+.umb-tree .umb-loader{
+	height: 10px; margin: 10px 10px 10px 10px;
+}
+
+
+/*body.touch .umb-tree .icon{font-size: 19px;}*/
+body.touch .umb-tree ins{font-size: 14px; visibility: visible; padding: 7px;}
+body.touch .umb-tree li > div {
+	padding-top: 8px;
+	padding-bottom: 8px;
+	font-size: 110%;
+}
+
+// change height of this if touch devices should have a different height of preloader.
+body.touch .umb-tree li div.l div {
+	padding: 0;
+}
+
+body.touch .umb-actions a {
+	padding: 7px 25px 7px 20px;
+	font-size: 110%;
 }