/**
 * @ngdoc controller
 * @name Umbraco.Editors.DocumentType.EditController
 * @function
 *
 * @description
 * The controller for the content type editor
 */
(function () {
    "use strict";

<<<<<<< HEAD
    function DocumentTypesEditController($scope, $routeParams, contentTypeResource, dataTypeResource, editorState, contentEditingHelper, formHelper, navigationService, iconHelper, contentTypeHelper, notificationsService, $filter, $q) {
=======
	function DocumentTypesEditController($scope, $routeParams, modelsResource, contentTypeResource, dataTypeResource, editorState, contentEditingHelper, formHelper, navigationService, iconHelper, contentTypeHelper, notificationsService, $filter) {
>>>>>>> 755853cc

        var vm = this;

        vm.save = save;

<<<<<<< HEAD
        vm.currentNode = null;
        vm.contentType = {};
        vm.page = {};
        vm.page.loading = false;
        vm.page.saveButtonState = "init";
        vm.page.navigation = [
=======
		vm.currentNode = null;
		vm.contentType = {};

		vm.page = {};
		vm.page.loading = false;
		vm.page.saveButtonState = "init";
		vm.page.navigation = [
>>>>>>> 755853cc
			{
			    "name": "Design",
			    "icon": "icon-document-dashed-line",
			    "view": "views/documenttypes/views/design/design.html",
			    "active": true
			},
			{
			    "name": "List view",
			    "icon": "icon-list",
			    "view": "views/documenttypes/views/listview/listview.html"
			},
			{
			    "name": "Permissions",
			    "icon": "icon-keychain",
			    "view": "views/documenttypes/views/permissions/permissions.html"
			},
			{
			    "name": "Templates",
			    "icon": "icon-layout",
			    "view": "views/documenttypes/views/templates/templates.html"
			}
        ];

<<<<<<< HEAD
        vm.page.keyboardShortcutsOverview = [
=======

        
        //disable by default, turn on if detected correctly.
		vm.page.modelsBuilder = false;
		modelsResource.getModelsOutOfDateStatus().then(function () {
		    vm.page.modelsBuilder = true;
		});

	    //Models builder mode:

		vm.page.defaultButton = {
			hotKey: "ctrl+s",
			labelKey: "buttons_save",
			letter: "S",
			type: "submit",
			handler: function () { vm.save(); }
		};
		vm.page.subButtons = [{
			hotKey: "ctrl+g",
			labelKey: "buttons_generateModels",
			letter: "G",
			handler: function(){

				vm.page.saveButtonState = "busy";
				notificationsService.info("Building models", "this can take abit of time, don't worry");
				
				modelsResource.buildModels().then(function(){
					vm.page.saveButtonState = "init";

					//clear and add success
					notificationsService.success("Models Generated");

					//just calling this to get the servar back to life
					modelsResource.getModelsOutOfDateStatus();

				}, function(){
                    notificationsService.error("Models could not be generated");
                    vm.page.saveButtonState = "error";
				});

			}
		}];



		vm.page.keyboardShortcutsOverview = [
>>>>>>> 755853cc
			{
			    "name": "Sections",
			    "shortcuts": [
					{
					    "description": "Navigate sections",
					    "keys": [{ "key": "1" }, { "key": "4" }],
					    "keyRange": true
					}
			    ]
			},
			{
			    "name": "Design",
			    "shortcuts": [
				{
				    "description": "Add tab",
				    "keys": [{ "key": "alt" }, { "key": "shift" }, { "key": "t" }]
				},
				{
				    "description": "Add property",
				    "keys": [{ "key": "alt" }, { "key": "shift" }, { "key": "p" }]
				},
				{
				    "description": "Add editor",
				    "keys": [{ "key": "alt" }, { "key": "shift" }, { "key": "e" }]
				},
				{
				    "description": "Edit data type",
				    "keys": [{ "key": "alt" }, { "key": "shift" }, { "key": "d" }]
				}
			    ]
			},
		{
		    "name": "List view",
		    "shortcuts": [
				{
				    "description": "Toggle list view",
				    "keys": [{ "key": "alt" }, { "key": "shift" }, { "key": "l" }]
				}
		    ]
		},
		{
		    "name": "Permissions",
		    "shortcuts": [
				{
				    "description": "Toggle allow as root",
				    "keys": [{ "key": "alt" }, { "key": "shift" }, { "key": "r" }]
				},
				{
				    "description": "Add child node",
				    "keys": [{ "key": "alt" }, { "key": "shift" }, { "key": "c" }]
				}
		    ]
		},
		{
		    "name": "Templates",
		    "shortcuts": [
				{
				    "description": "Add template",
				    "keys": [{ "key": "alt" }, { "key": "shift" }, { "key": "t" }]
				}
		    ]
		}
        ];

        if ($routeParams.create) {

            vm.page.loading = true;

            //we are creating so get an empty data type item
            contentTypeResource.getScaffold($routeParams.id)
				.then(function (dt) {

				    init(dt);

				    vm.page.loading = false;

				});
        }
        else {

            vm.page.loading = true;

            contentTypeResource.getById($routeParams.id).then(function (dt) {
                init(dt);

                syncTreeNode(vm.contentType, dt.path, true);

                vm.page.loading = false;

            });
        }


        /* ---------- SAVE ---------- */

        function save() {

            var deferred = $q.defer();

            vm.page.saveButtonState = "busy";

            // reformat allowed content types to array if id's
            vm.contentType.allowedContentTypes = contentTypeHelper.createIdArray(vm.contentType.allowedContentTypes);

            // update placeholder template information on new doc types
            if (!$routeParams.notemplate && vm.contentType.id === 0) {
                vm.contentType = contentTypeHelper.updateTemplatePlaceholder(vm.contentType);
            }

            contentEditingHelper.contentEditorPerformSave({
                statusMessage: "Saving...",
                saveMethod: contentTypeResource.save,
                scope: $scope,
                content: vm.contentType,
                //no-op for rebind callback... we don't really need to rebind for content types
                rebindCallback: angular.noop
            }).then(function (data) {
                //success            
                syncTreeNode(vm.contentType, data.path);

                vm.page.saveButtonState = "success";

                deferred.resolve(data);
            }, function (err) {
                //error
                if (err) {
                    editorState.set($scope.content);
                }

                vm.page.saveButtonState = "error";

                deferred.reject(err);
            });

            return deferred.promise;

        }

        function init(contentType) {

            // set all tab to inactive
            if (contentType.groups.length !== 0) {
                angular.forEach(contentType.groups, function (group) {

                    angular.forEach(group.properties, function (property) {
                        // get data type details for each property
                        getDataTypeDetails(property);
                    });

                });
            }

            // convert legacy icons
            convertLegacyIcons(contentType);

            // sort properties after sort order
            angular.forEach(contentType.groups, function (group) {
                group.properties = $filter('orderBy')(group.properties, 'sortOrder');
            });

            // insert template on new doc types
            if (!$routeParams.notemplate && contentType.id === 0) {
                contentType.defaultTemplate = contentTypeHelper.insertDefaultTemplatePlaceholder(contentType.defaultTemplate);
                contentType.allowedTemplates = contentTypeHelper.insertTemplatePlaceholder(contentType.allowedTemplates);
            }

            //set a shared state
            editorState.set(contentType);

            vm.contentType = contentType;

        }

        function convertLegacyIcons(contentType) {

            // convert icons for composite content types
            iconHelper.formatContentTypeIcons(contentType.availableCompositeContentTypes);

            // make array to store contentType icon
            var contentTypeArray = [];

            // push icon to array
            contentTypeArray.push({ "icon": contentType.icon });

            // run through icon method
            iconHelper.formatContentTypeIcons(contentTypeArray);

            // set icon back on contentType
            contentType.icon = contentTypeArray[0].icon;

        }

        function getDataTypeDetails(property) {

            if (property.propertyState !== "init") {

                dataTypeResource.getById(property.dataTypeId)
					.then(function (dataType) {
					    property.dataTypeIcon = dataType.icon;
					    property.dataTypeName = dataType.name;
					});
            }
        }


        /** Syncs the content type  to it's tree node - this occurs on first load and after saving */
        function syncTreeNode(dt, path, initialLoad) {

            navigationService.syncTree({ tree: "documenttypes", path: path.split(","), forceReload: initialLoad !== true }).then(function (syncArgs) {
                vm.currentNode = syncArgs.node;
            });

        }

    }

    angular.module("umbraco").controller("Umbraco.Editors.DocumentTypes.EditController", DocumentTypesEditController);

})();
<|MERGE_RESOLUTION|>--- conflicted
+++ resolved
@@ -1,329 +1,312 @@
-/**
- * @ngdoc controller
- * @name Umbraco.Editors.DocumentType.EditController
- * @function
- *
- * @description
- * The controller for the content type editor
- */
-(function () {
-    "use strict";
-
-<<<<<<< HEAD
-    function DocumentTypesEditController($scope, $routeParams, contentTypeResource, dataTypeResource, editorState, contentEditingHelper, formHelper, navigationService, iconHelper, contentTypeHelper, notificationsService, $filter, $q) {
-=======
-	function DocumentTypesEditController($scope, $routeParams, modelsResource, contentTypeResource, dataTypeResource, editorState, contentEditingHelper, formHelper, navigationService, iconHelper, contentTypeHelper, notificationsService, $filter) {
->>>>>>> 755853cc
-
-        var vm = this;
-
-        vm.save = save;
-
-<<<<<<< HEAD
-        vm.currentNode = null;
-        vm.contentType = {};
-        vm.page = {};
-        vm.page.loading = false;
-        vm.page.saveButtonState = "init";
-        vm.page.navigation = [
-=======
-		vm.currentNode = null;
-		vm.contentType = {};
-
-		vm.page = {};
-		vm.page.loading = false;
-		vm.page.saveButtonState = "init";
-		vm.page.navigation = [
->>>>>>> 755853cc
-			{
-			    "name": "Design",
-			    "icon": "icon-document-dashed-line",
-			    "view": "views/documenttypes/views/design/design.html",
-			    "active": true
-			},
-			{
-			    "name": "List view",
-			    "icon": "icon-list",
-			    "view": "views/documenttypes/views/listview/listview.html"
-			},
-			{
-			    "name": "Permissions",
-			    "icon": "icon-keychain",
-			    "view": "views/documenttypes/views/permissions/permissions.html"
-			},
-			{
-			    "name": "Templates",
-			    "icon": "icon-layout",
-			    "view": "views/documenttypes/views/templates/templates.html"
-			}
-        ];
-
-<<<<<<< HEAD
-        vm.page.keyboardShortcutsOverview = [
-=======
-
-        
-        //disable by default, turn on if detected correctly.
-		vm.page.modelsBuilder = false;
-		modelsResource.getModelsOutOfDateStatus().then(function () {
-		    vm.page.modelsBuilder = true;
-		});
-
-	    //Models builder mode:
-
-		vm.page.defaultButton = {
-			hotKey: "ctrl+s",
-			labelKey: "buttons_save",
-			letter: "S",
-			type: "submit",
-			handler: function () { vm.save(); }
-		};
-		vm.page.subButtons = [{
-			hotKey: "ctrl+g",
-			labelKey: "buttons_generateModels",
-			letter: "G",
-			handler: function(){
-
-				vm.page.saveButtonState = "busy";
-				notificationsService.info("Building models", "this can take abit of time, don't worry");
-				
-				modelsResource.buildModels().then(function(){
-					vm.page.saveButtonState = "init";
-
-					//clear and add success
-					notificationsService.success("Models Generated");
-
-					//just calling this to get the servar back to life
-					modelsResource.getModelsOutOfDateStatus();
-
-				}, function(){
-                    notificationsService.error("Models could not be generated");
-                    vm.page.saveButtonState = "error";
-				});
-
-			}
-		}];
-
-
-
-		vm.page.keyboardShortcutsOverview = [
->>>>>>> 755853cc
-			{
-			    "name": "Sections",
-			    "shortcuts": [
-					{
-					    "description": "Navigate sections",
-					    "keys": [{ "key": "1" }, { "key": "4" }],
-					    "keyRange": true
-					}
-			    ]
-			},
-			{
-			    "name": "Design",
-			    "shortcuts": [
-				{
-				    "description": "Add tab",
-				    "keys": [{ "key": "alt" }, { "key": "shift" }, { "key": "t" }]
-				},
-				{
-				    "description": "Add property",
-				    "keys": [{ "key": "alt" }, { "key": "shift" }, { "key": "p" }]
-				},
-				{
-				    "description": "Add editor",
-				    "keys": [{ "key": "alt" }, { "key": "shift" }, { "key": "e" }]
-				},
-				{
-				    "description": "Edit data type",
-				    "keys": [{ "key": "alt" }, { "key": "shift" }, { "key": "d" }]
-				}
-			    ]
-			},
-		{
-		    "name": "List view",
-		    "shortcuts": [
-				{
-				    "description": "Toggle list view",
-				    "keys": [{ "key": "alt" }, { "key": "shift" }, { "key": "l" }]
-				}
-		    ]
-		},
-		{
-		    "name": "Permissions",
-		    "shortcuts": [
-				{
-				    "description": "Toggle allow as root",
-				    "keys": [{ "key": "alt" }, { "key": "shift" }, { "key": "r" }]
-				},
-				{
-				    "description": "Add child node",
-				    "keys": [{ "key": "alt" }, { "key": "shift" }, { "key": "c" }]
-				}
-		    ]
-		},
-		{
-		    "name": "Templates",
-		    "shortcuts": [
-				{
-				    "description": "Add template",
-				    "keys": [{ "key": "alt" }, { "key": "shift" }, { "key": "t" }]
-				}
-		    ]
-		}
-        ];
-
-        if ($routeParams.create) {
-
-            vm.page.loading = true;
-
-            //we are creating so get an empty data type item
-            contentTypeResource.getScaffold($routeParams.id)
-				.then(function (dt) {
-
-				    init(dt);
-
-				    vm.page.loading = false;
-
-				});
-        }
-        else {
-
-            vm.page.loading = true;
-
-            contentTypeResource.getById($routeParams.id).then(function (dt) {
-                init(dt);
-
-                syncTreeNode(vm.contentType, dt.path, true);
-
-                vm.page.loading = false;
-
-            });
-        }
-
-
-        /* ---------- SAVE ---------- */
-
-        function save() {
-
-            var deferred = $q.defer();
-
-            vm.page.saveButtonState = "busy";
-
-            // reformat allowed content types to array if id's
-            vm.contentType.allowedContentTypes = contentTypeHelper.createIdArray(vm.contentType.allowedContentTypes);
-
-            // update placeholder template information on new doc types
-            if (!$routeParams.notemplate && vm.contentType.id === 0) {
-                vm.contentType = contentTypeHelper.updateTemplatePlaceholder(vm.contentType);
-            }
-
-            contentEditingHelper.contentEditorPerformSave({
-                statusMessage: "Saving...",
-                saveMethod: contentTypeResource.save,
-                scope: $scope,
-                content: vm.contentType,
-                //no-op for rebind callback... we don't really need to rebind for content types
-                rebindCallback: angular.noop
-            }).then(function (data) {
-                //success            
-                syncTreeNode(vm.contentType, data.path);
-
-                vm.page.saveButtonState = "success";
-
-                deferred.resolve(data);
-            }, function (err) {
-                //error
-                if (err) {
-                    editorState.set($scope.content);
-                }
-
-                vm.page.saveButtonState = "error";
-
-                deferred.reject(err);
-            });
-
-            return deferred.promise;
-
-        }
-
-        function init(contentType) {
-
-            // set all tab to inactive
-            if (contentType.groups.length !== 0) {
-                angular.forEach(contentType.groups, function (group) {
-
-                    angular.forEach(group.properties, function (property) {
-                        // get data type details for each property
-                        getDataTypeDetails(property);
-                    });
-
-                });
-            }
-
-            // convert legacy icons
-            convertLegacyIcons(contentType);
-
-            // sort properties after sort order
-            angular.forEach(contentType.groups, function (group) {
-                group.properties = $filter('orderBy')(group.properties, 'sortOrder');
-            });
-
-            // insert template on new doc types
-            if (!$routeParams.notemplate && contentType.id === 0) {
-                contentType.defaultTemplate = contentTypeHelper.insertDefaultTemplatePlaceholder(contentType.defaultTemplate);
-                contentType.allowedTemplates = contentTypeHelper.insertTemplatePlaceholder(contentType.allowedTemplates);
-            }
-
-            //set a shared state
-            editorState.set(contentType);
-
-            vm.contentType = contentType;
-
-        }
-
-        function convertLegacyIcons(contentType) {
-
-            // convert icons for composite content types
-            iconHelper.formatContentTypeIcons(contentType.availableCompositeContentTypes);
-
-            // make array to store contentType icon
-            var contentTypeArray = [];
-
-            // push icon to array
-            contentTypeArray.push({ "icon": contentType.icon });
-
-            // run through icon method
-            iconHelper.formatContentTypeIcons(contentTypeArray);
-
-            // set icon back on contentType
-            contentType.icon = contentTypeArray[0].icon;
-
-        }
-
-        function getDataTypeDetails(property) {
-
-            if (property.propertyState !== "init") {
-
-                dataTypeResource.getById(property.dataTypeId)
-					.then(function (dataType) {
-					    property.dataTypeIcon = dataType.icon;
-					    property.dataTypeName = dataType.name;
-					});
-            }
-        }
-
-
-        /** Syncs the content type  to it's tree node - this occurs on first load and after saving */
-        function syncTreeNode(dt, path, initialLoad) {
-
-            navigationService.syncTree({ tree: "documenttypes", path: path.split(","), forceReload: initialLoad !== true }).then(function (syncArgs) {
-                vm.currentNode = syncArgs.node;
-            });
-
-        }
-
-    }
-
-    angular.module("umbraco").controller("Umbraco.Editors.DocumentTypes.EditController", DocumentTypesEditController);
-
-})();
+/**
+ * @ngdoc controller
+ * @name Umbraco.Editors.DocumentType.EditController
+ * @function
+ *
+ * @description
+ * The controller for the content type editor
+ */
+(function () {
+    "use strict";
+
+    function DocumentTypesEditController($scope, $routeParams, modelsResource, contentTypeResource, dataTypeResource, editorState, contentEditingHelper, formHelper, navigationService, iconHelper, contentTypeHelper, notificationsService, $filter, $q) {
+
+        var vm = this;
+
+        vm.save = save;
+
+        vm.currentNode = null;
+        vm.contentType = {};
+
+        vm.page = {};
+        vm.page.loading = false;
+        vm.page.saveButtonState = "init";
+        vm.page.navigation = [
+			{
+			    "name": "Design",
+			    "icon": "icon-document-dashed-line",
+			    "view": "views/documenttypes/views/design/design.html",
+			    "active": true
+			},
+			{
+			    "name": "List view",
+			    "icon": "icon-list",
+			    "view": "views/documenttypes/views/listview/listview.html"
+			},
+			{
+			    "name": "Permissions",
+			    "icon": "icon-keychain",
+			    "view": "views/documenttypes/views/permissions/permissions.html"
+			},
+			{
+			    "name": "Templates",
+			    "icon": "icon-layout",
+			    "view": "views/documenttypes/views/templates/templates.html"
+			}
+        ];
+
+
+        
+        //disable by default, turn on if detected correctly.
+		vm.page.modelsBuilder = false;
+		modelsResource.getModelsOutOfDateStatus().then(function () {
+		    vm.page.modelsBuilder = true;
+		});
+
+	    //Models builder mode:
+
+		vm.page.defaultButton = {
+			hotKey: "ctrl+s",
+			labelKey: "buttons_save",
+			letter: "S",
+			type: "submit",
+			handler: function () { vm.save(); }
+		};
+		vm.page.subButtons = [{
+			hotKey: "ctrl+g",
+			labelKey: "buttons_generateModels",
+			letter: "G",
+			handler: function(){
+
+				vm.page.saveButtonState = "busy";
+				notificationsService.info("Building models", "this can take abit of time, don't worry");
+				
+				modelsResource.buildModels().then(function(){
+					vm.page.saveButtonState = "init";
+
+					//clear and add success
+					notificationsService.success("Models Generated");
+
+					//just calling this to get the servar back to life
+					modelsResource.getModelsOutOfDateStatus();
+
+				}, function(){
+                    notificationsService.error("Models could not be generated");
+                    vm.page.saveButtonState = "error";
+				});
+
+			}
+		}];
+
+
+
+        vm.page.keyboardShortcutsOverview = [
+			{
+			    "name": "Sections",
+			    "shortcuts": [
+					{
+					    "description": "Navigate sections",
+					    "keys": [{ "key": "1" }, { "key": "4" }],
+					    "keyRange": true
+					}
+			    ]
+			},
+			{
+			    "name": "Design",
+			    "shortcuts": [
+				{
+				    "description": "Add tab",
+				    "keys": [{ "key": "alt" }, { "key": "shift" }, { "key": "t" }]
+				},
+				{
+				    "description": "Add property",
+				    "keys": [{ "key": "alt" }, { "key": "shift" }, { "key": "p" }]
+				},
+				{
+				    "description": "Add editor",
+				    "keys": [{ "key": "alt" }, { "key": "shift" }, { "key": "e" }]
+				},
+				{
+				    "description": "Edit data type",
+				    "keys": [{ "key": "alt" }, { "key": "shift" }, { "key": "d" }]
+				}
+			    ]
+			},
+		{
+		    "name": "List view",
+		    "shortcuts": [
+				{
+				    "description": "Toggle list view",
+				    "keys": [{ "key": "alt" }, { "key": "shift" }, { "key": "l" }]
+				}
+		    ]
+		},
+		{
+		    "name": "Permissions",
+		    "shortcuts": [
+				{
+				    "description": "Toggle allow as root",
+				    "keys": [{ "key": "alt" }, { "key": "shift" }, { "key": "r" }]
+				},
+				{
+				    "description": "Add child node",
+				    "keys": [{ "key": "alt" }, { "key": "shift" }, { "key": "c" }]
+				}
+		    ]
+		},
+		{
+		    "name": "Templates",
+		    "shortcuts": [
+				{
+				    "description": "Add template",
+				    "keys": [{ "key": "alt" }, { "key": "shift" }, { "key": "t" }]
+				}
+		    ]
+		}
+        ];
+
+        if ($routeParams.create) {
+
+            vm.page.loading = true;
+
+            //we are creating so get an empty data type item
+            contentTypeResource.getScaffold($routeParams.id)
+				.then(function (dt) {
+
+				    init(dt);
+
+				    vm.page.loading = false;
+
+				});
+        }
+        else {
+
+            vm.page.loading = true;
+
+            contentTypeResource.getById($routeParams.id).then(function (dt) {
+                init(dt);
+
+                syncTreeNode(vm.contentType, dt.path, true);
+
+                vm.page.loading = false;
+
+            });
+        }
+
+
+        /* ---------- SAVE ---------- */
+
+        function save() {
+
+            var deferred = $q.defer();
+
+            vm.page.saveButtonState = "busy";
+
+            // reformat allowed content types to array if id's
+            vm.contentType.allowedContentTypes = contentTypeHelper.createIdArray(vm.contentType.allowedContentTypes);
+
+            // update placeholder template information on new doc types
+            if (!$routeParams.notemplate && vm.contentType.id === 0) {
+                vm.contentType = contentTypeHelper.updateTemplatePlaceholder(vm.contentType);
+            }
+
+            contentEditingHelper.contentEditorPerformSave({
+                statusMessage: "Saving...",
+                saveMethod: contentTypeResource.save,
+                scope: $scope,
+                content: vm.contentType,
+                //no-op for rebind callback... we don't really need to rebind for content types
+                rebindCallback: angular.noop
+            }).then(function (data) {
+                //success            
+                syncTreeNode(vm.contentType, data.path);
+
+                vm.page.saveButtonState = "success";
+
+                deferred.resolve(data);
+            }, function (err) {
+                //error
+                if (err) {
+                    editorState.set($scope.content);
+                }
+
+                vm.page.saveButtonState = "error";
+
+                deferred.reject(err);
+            });
+
+            return deferred.promise;
+
+        }
+
+        function init(contentType) {
+
+            // set all tab to inactive
+            if (contentType.groups.length !== 0) {
+                angular.forEach(contentType.groups, function (group) {
+
+                    angular.forEach(group.properties, function (property) {
+                        // get data type details for each property
+                        getDataTypeDetails(property);
+                    });
+
+                });
+            }
+
+            // convert legacy icons
+            convertLegacyIcons(contentType);
+
+            // sort properties after sort order
+            angular.forEach(contentType.groups, function (group) {
+                group.properties = $filter('orderBy')(group.properties, 'sortOrder');
+            });
+
+            // insert template on new doc types
+            if (!$routeParams.notemplate && contentType.id === 0) {
+                contentType.defaultTemplate = contentTypeHelper.insertDefaultTemplatePlaceholder(contentType.defaultTemplate);
+                contentType.allowedTemplates = contentTypeHelper.insertTemplatePlaceholder(contentType.allowedTemplates);
+            }
+
+            //set a shared state
+            editorState.set(contentType);
+
+            vm.contentType = contentType;
+
+        }
+
+        function convertLegacyIcons(contentType) {
+
+            // convert icons for composite content types
+            iconHelper.formatContentTypeIcons(contentType.availableCompositeContentTypes);
+
+            // make array to store contentType icon
+            var contentTypeArray = [];
+
+            // push icon to array
+            contentTypeArray.push({ "icon": contentType.icon });
+
+            // run through icon method
+            iconHelper.formatContentTypeIcons(contentTypeArray);
+
+            // set icon back on contentType
+            contentType.icon = contentTypeArray[0].icon;
+
+        }
+
+        function getDataTypeDetails(property) {
+
+            if (property.propertyState !== "init") {
+
+                dataTypeResource.getById(property.dataTypeId)
+					.then(function (dataType) {
+					    property.dataTypeIcon = dataType.icon;
+					    property.dataTypeName = dataType.name;
+					});
+            }
+        }
+
+
+        /** Syncs the content type  to it's tree node - this occurs on first load and after saving */
+        function syncTreeNode(dt, path, initialLoad) {
+
+            navigationService.syncTree({ tree: "documenttypes", path: path.split(","), forceReload: initialLoad !== true }).then(function (syncArgs) {
+                vm.currentNode = syncArgs.node;
+            });
+
+        }
+
+    }
+
+    angular.module("umbraco").controller("Umbraco.Editors.DocumentTypes.EditController", DocumentTypesEditController);
+
+})();