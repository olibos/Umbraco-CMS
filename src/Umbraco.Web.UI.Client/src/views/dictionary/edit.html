﻿<div ng-controller="Umbraco.Editors.Dictionary.EditController as vm">
    <umb-load-indicator ng-if="vm.page.loading"></umb-load-indicator>
    
    <form name="contentForm"
          ng-submit="vm.save()"
          novalidate
          val-form-manager>
        <umb-editor-view ng-if="!vm.page.loading">
            <umb-editor-header
                name="vm.content.name"
                name-locked="vm.page.nameLocked"
                hide-icon="true"
                hide-description="true"
                hide-alias="true"
                on-back="vm.back()"
                show-back-button="vm.showBackButton"
                editorfor="vm.header.editorfor"
                setpagetitle="vm.header.setPageTitle">
            </umb-editor-header>
            
            <umb-editor-container class="form-horizontal">
                <umb-box>
                    <umb-box-content>
                        <p ng-bind-html="vm.description"></p>
<<<<<<< HEAD
                        <umb-property ng-repeat="translation in vm.content.translations" property="translation.property">
=======
                        <umb-property ng-repeat="translation in vm.content.translations | orderBy:'displayName'" property="translation.property">
>>>>>>> d14e2a99
                            <textarea rows="2" class="autogrow" style="width: 100%;" ng-model="translation.translation" maxlength="1000"></textarea>
                        </umb-property>
                    </umb-box-content>
                </umb-box>
            </umb-editor-container>
            
            <umb-editor-footer>

                <umb-editor-footer-content-right>

                    <umb-button
                        type="submit"
                        button-style="success"
                        state="vm.page.saveButtonState"                  
                        shortcut="ctrl+s"
                        label="Save"
                        label-key="buttons_save">
                    </umb-button>

                </umb-editor-footer-content-right>

            </umb-editor-footer>
        </umb-editor-view>
    </form>
</div><|MERGE_RESOLUTION|>--- conflicted
+++ resolved
@@ -22,11 +22,7 @@
                 <umb-box>
                     <umb-box-content>
                         <p ng-bind-html="vm.description"></p>
-<<<<<<< HEAD
-                        <umb-property ng-repeat="translation in vm.content.translations" property="translation.property">
-=======
                         <umb-property ng-repeat="translation in vm.content.translations | orderBy:'displayName'" property="translation.property">
->>>>>>> d14e2a99
                             <textarea rows="2" class="autogrow" style="width: 100%;" ng-model="translation.translation" maxlength="1000"></textarea>
                         </umb-property>
                     </umb-box-content>
