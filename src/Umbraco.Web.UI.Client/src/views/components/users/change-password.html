<div>
    <div ng-switch="vm.changing">
        <div ng-switch-when="false">
            <button type="button" ng-click="vm.doChange()" class="btn umb-button__button btn-action umb-outline umb-outline--thin">
                <localize key="general_changePassword">Change password</localize>
            </button>
        </div>
        <div ng-switch-when="true">

            <ng-form name="changePasswordForm">
<<<<<<< HEAD
=======
                <umb-control-group alias="resetPassword" label="@user_resetPassword" ng-show="vm.config.enableReset">
                    <umb-checkbox model="vm.passwordValues.reset"
                                  server-validation-field="resetPassword"
                                  on-change="vm.showReset = !vm.showReset">
                    </umb-checkbox>
                    <span ng-messages="changePasswordForm.resetPassword.$error" show-validation-on-submit>
                        <span class="help-inline" ng-message="valServerField">{{changePasswordForm.resetPassword.errorMsg}}</span>
                    </span>

                </umb-control-group>
>>>>>>> dde735f7

                <!-- we need to show the old pass field when the provider cannot retrieve the password -->
                <umb-control-group alias="oldPassword" label="@user_oldPassword" ng-if="vm.showOldPass()" required="true">
                    <input type="password" name="oldPassword" id="oldPassword" ng-model="vm.passwordValues.oldPassword"
                           class="input-block-level umb-textstring textstring"
                           required
                           val-server-field="oldPassword"
                           no-dirty-check />
                    <span ng-messages="changePasswordForm.oldPassword.$error" show-validation-on-submit>
                        <span class="help-inline" ng-message="required">Required</span>
                        <span class="help-inline" ng-message="valServerField">{{changePasswordForm.oldPassword.errorMsg}}</span>
                    </span>
                </umb-control-group>

                <umb-control-group alias="password" label="@user_newPassword" required="true">
                    <input type="password" name="password" id="password" ng-model="vm.passwordValues.newPassword"
                           class="input-block-level umb-textstring textstring"
                           required
                           val-server-field="password"
                           ng-minlength="{{vm.config.minPasswordLength}}"
                           no-dirty-check />
                    <span ng-messages="changePasswordForm.password.$error" show-validation-on-submit>
                        <span class="help-inline" ng-message="required">Required</span>
                        <span class="help-inline" ng-message="minlength">Minimum {{vm.config.minPasswordLength}} characters</span>
                        <span class="help-inline" ng-message="valServerField">{{changePasswordForm.password.errorMsg}}</span>
                    </span>
                </umb-control-group>

                <umb-control-group alias="confirmPassword" label="@user_confirmNewPassword" required="true">
                    <input type="password" name="confirmPassword" id="confirmPassword" ng-model="vm.passwordValues.confirm"
                           class="input-block-level umb-textstring textstring"
                           val-compare="password"
                           no-dirty-check />
                    <span ng-messages="changePasswordForm.confirmPassword.$error" show-validation-on-submit>
                        <span class="help-inline" ng-message="valCompare"><localize key="user_passwordMismatch">The confirmed password doesn't match the new password!</localize></span>
                    </span>
                </umb-control-group>

                <button ng-click="vm.cancelChange()" ng-show="vm.showCancelBtn()" class="btn umb-button__button btn-cancel umb-button-- umb-outline umb-outline--thin">
                    <localize key="general_cancel">Cancel</localize>
                </button>

            </ng-form>
        </div>
    </div>

</div><|MERGE_RESOLUTION|>--- conflicted
+++ resolved
@@ -1,4 +1,9 @@
 <div>
+    <div class="alert alert-success text-center" ng-hide="!vm.passwordValues.generatedPassword">
+        <small>Password has been reset to:</small>
+        <br />
+        <strong>{{vm.passwordValues.generatedPassword}}</strong>
+    </div>
     <div ng-switch="vm.changing">
         <div ng-switch-when="false">
             <button type="button" ng-click="vm.doChange()" class="btn umb-button__button btn-action umb-outline umb-outline--thin">
@@ -8,19 +13,6 @@
         <div ng-switch-when="true">
 
             <ng-form name="changePasswordForm">
-<<<<<<< HEAD
-=======
-                <umb-control-group alias="resetPassword" label="@user_resetPassword" ng-show="vm.config.enableReset">
-                    <umb-checkbox model="vm.passwordValues.reset"
-                                  server-validation-field="resetPassword"
-                                  on-change="vm.showReset = !vm.showReset">
-                    </umb-checkbox>
-                    <span ng-messages="changePasswordForm.resetPassword.$error" show-validation-on-submit>
-                        <span class="help-inline" ng-message="valServerField">{{changePasswordForm.resetPassword.errorMsg}}</span>
-                    </span>
-
-                </umb-control-group>
->>>>>>> dde735f7
 
                 <!-- we need to show the old pass field when the provider cannot retrieve the password -->
                 <umb-control-group alias="oldPassword" label="@user_oldPassword" ng-if="vm.showOldPass()" required="true">
