--- conflicted
+++ resolved
@@ -68,18 +68,9 @@
             url: link.url,
             target: link.target
         } : null;
-<<<<<<< HEAD
-        
+
         var linkPicker = {
             currentTarget: target,
-            ignoreUserStartNodes: Object.toBoolean($scope.model.config.ignoreUserStartNodes),
-=======
-
-        $scope.linkPickerOverlay = {
-            view: "linkpicker",
-            currentTarget: target,
-            show: true,
->>>>>>> 994c6eed
             submit: function (model) {
                 if (model.target.url || model.target.anchor) {
                     // if an anchor exists, check that it is appropriately prefixed
