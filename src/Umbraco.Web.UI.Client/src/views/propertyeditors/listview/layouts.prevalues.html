--- conflicted
+++ resolved
@@ -1,37 +1,36 @@
 <div ng-controller="Umbraco.PrevalueEditors.ListViewLayoutsPreValsController as vm">
 
-<<<<<<< HEAD
    <div class="list-view-layouts-container">
 
-       <div class="list-view-layouts" ui-sortable="vm.layoutsSortableOptions" ng-model="model.value">
+   <div class="list-view-layouts" ui-sortable="vm.layoutsSortableOptions" ng-model="model.value">
 
-           <div class="list-view-layout" ng-repeat="layout in model.value">
+      <div class="list-view-layout" ng-repeat="layout in model.value">
 
                <i class="icon-navigation list-view-layout__sort-handle" aria-hidden="true" aria-label="Sort"></i>
 
-               <div>
+         <div>
 
-                   <button ng-if="layout.isSystem !== 1" type="button" ng-click="vm.openIconPicker(layout)" class="list-view-layout__icon" umb-auto-focus>
+            <button ng-if="layout.isSystem !== 1" type="button" ng-click="vm.openIconPicker(layout)" class="list-view-layout__icon" umb-auto-focus>
                        <i class="{{ layout.icon }}" aria-hidden="true"></i>
-                   </button>
+            </button>
 
-                   <div ng-if="layout.isSystem === 1" class="list-view-layout__icon">
+            <div ng-if="layout.isSystem === 1" class="list-view-layout__icon">
                        <i class="{{ layout.icon }}" aria-hidden="true"></i>
-                   </div>
+            </div>
 
-               </div>
+         </div>
 
-               <div class="list-view-layout__name">
-                   <input ng-if="layout.isSystem !== 1" type="text" ng-model="layout.name" placeholder="Name..." class="-full-width-input" focus-when="{{ vm.focusLayoutName }}" />
-                   <span ng-if="layout.isSystem === 1" class="list-view-layout__name-text">{{ layout.name }}</span>
-                   <span ng-if="layout.isSystem === 1" class="list-view-layout__system">(system layout)</span>
-               </div>
+         <div class="list-view-layout__name">
+            <input ng-if="layout.isSystem !== 1" type="text" ng-model="layout.name" placeholder="Name..." class="-full-width-input" focus-when="{{ vm.focusLayoutName }}" />
+            <span ng-if="layout.isSystem === 1" class="list-view-layout__name-text">{{ layout.name }}</span>
+            <span ng-if="layout.isSystem === 1" class="list-view-layout__system">(system layout)</span>
+         </div>
 
-               <div class="list-view-layout__path">
-                   <input ng-if="layout.isSystem !== 1" type="text" ng-model="layout.path" placeholder="Layout path..." class="-full-width-input" />
-               </div>
+         <div class="list-view-layout__path">
+            <input ng-if="layout.isSystem !== 1" type="text" ng-model="layout.path" placeholder="Layout path..." class="-full-width-input" />
+         </div>
 
-               <div>
+         <div>
                    <umb-checkbox ng-if="layout.isSystem === 1" model="layout.selected"></umb-checkbox>
 
                    <div class="list-view-layout__remove" ng-if="layout.isSystem !== 1">
@@ -42,54 +41,11 @@
                                            on-cancel="vm.hidePrompt(layout)">
                        </umb-confirm-action>
                    </div>
-               </div>
+         </div>
 
-           </div>
+      </div>
 
        </div>
-=======
-    <div class="list-view-layouts" ui-sortable="vm.layoutsSortableOptions" ng-model="model.value">
-
-        <div class="list-view-layout" ng-repeat="layout in model.value">
-
-            <i class="icon-navigation list-view-layout__sort-handle" aria-label="Sort"></i>
-
-            <div>
-
-                <button ng-if="layout.isSystem !== 1" type="button" ng-click="vm.openIconPicker(layout)" class="list-view-layout__icon" umb-auto-focus>
-                    <i class="{{ layout.icon }}"></i>
-                </button>
-
-                <div ng-if="layout.isSystem === 1" class="list-view-layout__icon">
-                    <i class="{{ layout.icon }}"></i>
-                </div>
-
-            </div>
-
-            <div class="list-view-layout__name">
-                <input ng-if="layout.isSystem !== 1" type="text" ng-model="layout.name" placeholder="Name..." class="-full-width-input" focus-when="{{ vm.focusLayoutName }}" />
-                <span ng-if="layout.isSystem === 1" class="list-view-layout__name-text">{{ layout.name }}</span>
-                <span ng-if="layout.isSystem === 1" class="list-view-layout__system">(system layout)</span>
-            </div>
-
-            <div class="list-view-layout__path">
-                <input ng-if="layout.isSystem !== 1" type="text" ng-model="layout.path" placeholder="Layout path..." class="-full-width-input" />
-            </div>
-
-            <div>
-                <umb-checkbox ng-if="layout.isSystem === 1" model="layout.selected"></umb-checkbox>
-                <div class="list-view-layout__remove" ng-if="layout.isSystem !== 1">
-                    <i class="icon-trash" ng-click="vm.showPrompt(layout)"></i>
-                    <umb-confirm-action ng-if="layout.deletePrompt"
-                                        direction="left"
-                                        on-confirm="vm.removeLayout($index, layout)"
-                                        on-cancel="vm.hidePrompt(layout)">
-                    </umb-confirm-action>
-                </div>
-            </div>
-
-        </div>
->>>>>>> 9d4536a6
 
         <button type="button" class="list-view-add-layout" ng-click="vm.addLayout()">Add layout</button>
 
