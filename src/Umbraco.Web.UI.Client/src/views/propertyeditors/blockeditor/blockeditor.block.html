--- conflicted
+++ resolved
@@ -1,17 +1,3 @@
-<<<<<<< HEAD
-﻿<div class="umb-node-preview umb-node-preview--sortable">
-    <i ng-if="icon" class="umb-node-preview__icon {{ icon }}"></i>
-    <div class="umb-node-preview__content">
-        
-        <div class="umb-node-preview__name" ng-attr-title="{{alias}}">A name for block to identify it</div>
-        <div class="umb-node-preview__description" ng-if="description">{{ description }}</div>
-
-    </div>
-    <div class="umb-node-preview__actions">
-        <a class="umb-node-preview__action" title="Edit" href="" ng-click="vm.editContent(block)"><localize key="general_edit">Edit</localize></a>
-        <a class="umb-node-preview__action" title="Settings" href="" ng-click="vm.editSettings(block)"><localize key="general_settings">Settings</localize></a>
-        <a class="umb-node-preview__action umb-node-preview__action--red" title="Remove" ng-href="" ng-click="vm.remove(block)"><localize key="general_remove">Remove</localize></a>
-=======
 ﻿<div>
     <div>
         <div style="cursor:pointer" ng-click="vm.editSettings(block)" class="di">
@@ -23,6 +9,5 @@
     </div>
     <div style="cursor:pointer" ng-click="vm.editContent(block)">
         Eventually a block identifier will go here (e.g. element type icon)
->>>>>>> bfd038f6
     </div>
 </div>