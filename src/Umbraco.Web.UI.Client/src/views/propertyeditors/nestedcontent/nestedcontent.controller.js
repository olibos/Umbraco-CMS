﻿(function () {
    'use strict';

    angular
        .module('umbraco')
        .component('nestedContentPropertyEditor', {
            templateUrl: 'views/propertyeditors/nestedcontent/nestedcontent.propertyeditor.html',
            controller: NestedContentController,
            controllerAs: 'vm',
            require: {
                umbProperty: '?^umbProperty',
                umbVariantContent: '?^^umbVariantContent'
            }
        });

    function NestedContentController($scope, $interpolate, $filter, $timeout, contentResource, localizationService, iconHelper, clipboardService, eventsService, overlayService, $routeParams, editorState) {
        
        var vm = this;
        var model = $scope.$parent.$parent.model;

        var contentTypeAliases = [];
        _.each(model.config.contentTypes, function (contentType) {
            contentTypeAliases.push(contentType.ncAlias);
        });

        _.each(model.config.contentTypes, function (contentType) {
            contentType.nameExp = !!contentType.nameTemplate
                ? $interpolate(contentType.nameTemplate)
                : undefined;
        });

        vm.nodes = [];
        vm.currentNode = null;
        vm.scaffolds = null;
        vm.sorting = false;
        vm.inited = false;

        vm.minItems = model.config.minItems || 0;
        vm.maxItems = model.config.maxItems || 0;

        if (vm.maxItems === 0)
            vm.maxItems = 1000;

        vm.singleMode = vm.minItems === 1 && vm.maxItems === 1;
        vm.showIcons = Object.toBoolean(model.config.showIcons);
        vm.wideMode = Object.toBoolean(model.config.hideLabel);
        vm.hasContentTypes = model.config.contentTypes.length > 0;

        var labels = {};
        vm.labels = labels;
        localizationService.localizeMany(["grid_addElement", "content_createEmpty", "actions_copy"]).then(function (data) {
            labels.grid_addElement = data[0];
            labels.content_createEmpty = data[1];
            labels.copy_icon_title = data[2]
        });

        function setCurrentNode(node) {
            vm.currentNode = node;
            updateModel();
        }
        
        var copyAllEntries = function() {
            
            syncCurrentNode();

            // list aliases
            var aliases = vm.nodes.map((node) => node.contentTypeAlias);

            // remove dublicates
            aliases = aliases.filter((item, index) => aliases.indexOf(item) === index);
            
            var nodeName = "";

            if(vm.umbVariantContent) {
                nodeName = vm.umbVariantContent.editor.content.name;
            }

            localizationService.localize("clipboard_labelForArrayOfItemsFrom", [model.label, nodeName]).then(function(data) {
                clipboardService.copyArray("elementTypeArray", aliases, vm.nodes, data, "icon-thumbnail-list", model.id);
            });
        }

        var copyAllEntriesAction = {
            labelKey: 'clipboard_labelForCopyAllEntries',
            labelTokens: [model.label],
            icon: 'documents',
            method: copyAllEntries,
            isDisabled: true
        }


        var removeAllEntries = function () {
            localizationService.localizeMany(["content_nestedContentDeleteAllItems", "general_delete"]).then(function (data) {
                overlayService.confirmDelete({
                    title: data[1],
                    content: data[0],
                    close: function () {
                        overlayService.close();
                    },
                    submit: function () {
                        vm.nodes = [];
                        setDirty();
                        updateModel();
                        overlayService.close();
                    }
                });
            });
        }

        var removeAllEntriesAction = {
            labelKey: 'clipboard_labelForRemoveAllEntries',
            labelTokens: [],
            icon: 'trash',
            method: removeAllEntries,
            isDisabled: true
        }



        // helper to force the current form into the dirty state
        function setDirty() {
            if ($scope.$parent.$parent.propertyForm) {
                $scope.$parent.$parent.propertyForm.$setDirty();
            }
        };

        function addNode(alias) {
            var scaffold = getScaffold(alias);

            var newNode = createNode(scaffold, null);

            setCurrentNode(newNode);
            setDirty();
        };

        vm.openNodeTypePicker = function ($event) {
            if (vm.nodes.length >= vm.maxItems) {
                return;
            }

            vm.overlayMenu = {
                show: false,
                style: {},
                filter: vm.scaffolds.length > 12 ? true : false,
                orderBy: "$index",
                view: "itempicker",
                event: $event,
                clickPasteItem: function(item) {
                    if (item.type === "elementTypeArray") {
                        _.each(item.data, function (entry) {
                            pasteFromClipboard(entry);
                        });
                    } else {
                        pasteFromClipboard(item.data);
                    }
                    vm.overlayMenu.show = false;
                    vm.overlayMenu = null;
                },
                submit: function (model) {
                    if (model && model.selectedItem) {
                        addNode(model.selectedItem.alias);
                    }
                    vm.overlayMenu.show = false;
                    vm.overlayMenu = null;
                },
                close: function () {
                    vm.overlayMenu.show = false;
                    vm.overlayMenu = null;
                }
            };

            // this could be used for future limiting on node types
            vm.overlayMenu.availableItems = [];
            _.each(vm.scaffolds, function (scaffold) {
                vm.overlayMenu.availableItems.push({
                    alias: scaffold.contentTypeAlias,
                    name: scaffold.contentTypeName,
                    icon: iconHelper.convertFromLegacyIcon(scaffold.icon)
                });
            });

            if (vm.overlayMenu.availableItems.length === 0) {
                return;
            }
            
            vm.overlayMenu.size = vm.overlayMenu.availableItems.length > 6 ? "medium" : "small";
            
            vm.overlayMenu.pasteItems = [];

            var singleEntriesForPaste = clipboardService.retriveEntriesOfType("elementType", contentTypeAliases);
            _.each(singleEntriesForPaste, function (entry) {
                vm.overlayMenu.pasteItems.push({
                    type: "elementType",
                    name: entry.label,
                    data: entry.data,
                    icon: entry.icon
                });
            });
            
            var arrayEntriesForPaste = clipboardService.retriveEntriesOfType("elementTypeArray", contentTypeAliases);
            _.each(arrayEntriesForPaste, function (entry) {
                vm.overlayMenu.pasteItems.push({
                    type: "elementTypeArray",
                    name: entry.label,
                    data: entry.data,
                    icon: entry.icon
                });
            });

            vm.overlayMenu.title = vm.overlayMenu.pasteItems.length > 0 ? labels.grid_addElement : labels.content_createEmpty;

            vm.overlayMenu.clickClearPaste = function ($event) {
                $event.stopPropagation();
                $event.preventDefault();
                clipboardService.clearEntriesOfType("elementType", contentTypeAliases);
                clipboardService.clearEntriesOfType("elementTypeArray", contentTypeAliases);
                vm.overlayMenu.pasteItems = [];// This dialog is not connected via the clipboardService events, so we need to update manually.
            };

            if (vm.overlayMenu.availableItems.length === 1 && vm.overlayMenu.pasteItems.length === 0) {
                // only one scaffold type - no need to display the picker
                addNode(vm.scaffolds[0].contentTypeAlias);
                return;
            }

            vm.overlayMenu.show = true;
        };

        vm.editNode = function (idx) {
            if (vm.currentNode && vm.currentNode.key === vm.nodes[idx].key) {
                setCurrentNode(null);
            } else {
                setCurrentNode(vm.nodes[idx]);
            }
        };

        function deleteNode(idx) {
            vm.nodes.splice(idx, 1);
            setDirty();
            updateModel();
        };
        vm.requestDeleteNode = function (idx) {
            if (model.config.confirmDeletes === true) {
                localizationService.localizeMany(["content_nestedContentDeleteItem", "general_delete", "general_cancel", "contentTypeEditor_yesDelete"]).then(function (data) {
                    const overlay = {
                        title: data[1],
                        content: data[0],
                        closeButtonLabel: data[2],
                        submitButtonLabel: data[3],
                        submitButtonStyle: "danger",
                        close: function () {
                            overlayService.close();
                        },
                        submit: function () {
                            deleteNode(idx);
                            overlayService.close();
                        }
                    };

                    overlayService.open(overlay);
                });
            } else {
                deleteNode(idx);
            }
        };

        vm.getName = function (idx) {

            var name = "";

            if (model.value[idx]) {

                var contentType = getContentTypeConfig(model.value[idx].ncContentTypeAlias);

                if (contentType != null) {
                    // first try getting a name using the configured label template
                    if (contentType.nameExp) {
                        // Run the expression against the stored dictionary value, NOT the node object
                        var item = model.value[idx];

                        // Add a temporary index property
                        item["$index"] = (idx + 1);

                        var newName = contentType.nameExp(item);
                        if (newName && (newName = $.trim(newName))) {
                            name = newName;
                        }

                        // Delete the index property as we don't want to persist it
                        delete item["$index"];
                    }

                    // if we still do not have a name and we have multiple content types to choose from, use the content type name (same as is shown in the content type picker)
                    if (!name && vm.scaffolds.length > 1) {
                        var scaffold = getScaffold(contentType.ncAlias);
                        if (scaffold) {
                            name = scaffold.contentTypeName;
                        }
                    }
                }

            }

            if (!name) {
                name = "Item " + (idx + 1);
            }

            // Update the nodes actual name value
            if (vm.nodes[idx].name !== name) {
                vm.nodes[idx].name = name;
            }

            return name;
        };

        vm.getIcon = function (idx) {
            var scaffold = getScaffold(model.value[idx].ncContentTypeAlias);
            return scaffold && scaffold.icon ? iconHelper.convertFromLegacyIcon(scaffold.icon) : "icon-folder";
        }

        vm.sortableOptions = {
            axis: "y",
            cursor: "move",
            handle: '.umb-nested-content__header-bar',
            distance: 10,
            opacity: 0.7,
            tolerance: "pointer",
            scroll: true,
            start: function (ev, ui) {
                updateModel();
                // Yea, yea, we shouldn't modify the dom, sue me
                $("#umb-nested-content--" + model.id + " .umb-rte textarea").each(function () {
                    tinymce.execCommand("mceRemoveEditor", false, $(this).attr("id"));
                    $(this).css("visibility", "hidden");
                });
                $scope.$apply(function () {
                    vm.sorting = true;
                });
            },
            update: function (ev, ui) {
                setDirty();
            },
            stop: function (ev, ui) {
                $("#umb-nested-content--" + model.id + " .umb-rte textarea").each(function () {
                    tinymce.execCommand("mceAddEditor", true, $(this).attr("id"));
                    $(this).css("visibility", "visible");
                });
                $scope.$apply(function () {
                    vm.sorting = false;
                    updateModel();
                });
            }
        };

        function getScaffold(alias) {
            return _.find(vm.scaffolds, function (scaffold) {
                return scaffold.contentTypeAlias === alias;
            });
        }

        function getContentTypeConfig(alias) {
            return _.find(model.config.contentTypes, function (contentType) {
                return contentType.ncAlias === alias;
            });
        }

        vm.showCopy = clipboardService.isSupported();
        vm.showPaste = false;

        vm.clickCopy = function ($event, node) {

            syncCurrentNode();

            clipboardService.copy("elementType", node.contentTypeAlias, node);
            $event.stopPropagation();
        }
        
        
        function pasteFromClipboard(newNode) {
            
            if (newNode === undefined) {
                return;
            }

            // generate a new key.
            newNode.key = String.CreateGuid();

            vm.nodes.push(newNode);
            setDirty();
            //updateModel();// done by setting current node...
            
            setCurrentNode(newNode);
        }

        function checkAbilityToPasteContent() {
            vm.showPaste = clipboardService.hasEntriesOfType("elementType", contentTypeAliases) || clipboardService.hasEntriesOfType("elementTypeArray", contentTypeAliases);
        }

        eventsService.on("clipboardService.storageUpdate", checkAbilityToPasteContent);

        var notSupported = [
            "Umbraco.Tags",
            "Umbraco.UploadField",
            "Umbraco.ImageCropper"
        ];

        // Initialize
        var scaffoldsLoaded = 0;
        vm.scaffolds = [];
        _.each(model.config.contentTypes, function (contentType) {
            contentResource.getScaffold(-20, contentType.ncAlias).then(function (scaffold) {
                // make sure it's an element type before allowing the user to create new ones
                if (scaffold.isElement) {
                    // remove all tabs except the specified tab
                    var tabs = scaffold.variants[0].tabs;
                    var tab = _.find(tabs, function (tab) {
                        return tab.id !== 0 && (tab.alias.toLowerCase() === contentType.ncTabAlias.toLowerCase() || contentType.ncTabAlias === "");
                    });
                    scaffold.variants[0].tabs = [];
                    if (tab) {
                        scaffold.variants[0].tabs.push(tab);

                        angular.forEach(tab.properties,
                            function (property) {
                                if (_.find(notSupported, function (x) { return x === property.editor; })) {
                                    property.notSupported = true;
                                    // TODO: Not supported message to be replaced with 'content_nestedContentEditorNotSupported' dictionary key. Currently not possible due to async/timing quirk.
                                    property.notSupportedMessage = "Property " + property.label + " uses editor " + property.editor + " which is not supported by Nested Content.";
                                }
                            });
                    }

                    // Store the scaffold object
                    vm.scaffolds.push(scaffold);
                }

                scaffoldsLoaded++;
                initIfAllScaffoldsHaveLoaded();
            }, function (error) {
                scaffoldsLoaded++;
                initIfAllScaffoldsHaveLoaded();
            });
        });

        var initIfAllScaffoldsHaveLoaded = function () {
            // Initialize when all scaffolds have loaded
            if (model.config.contentTypes.length === scaffoldsLoaded) {
                // Because we're loading the scaffolds async one at a time, we need to
                // sort them explicitly according to the sort order defined by the data type.
                contentTypeAliases = [];
                _.each(model.config.contentTypes, function (contentType) {
                    contentTypeAliases.push(contentType.ncAlias);
                });
                vm.scaffolds = $filter("orderBy")(vm.scaffolds, function (s) {
                    return contentTypeAliases.indexOf(s.contentTypeAlias);
                });

                // Convert stored nodes
                if (model.value) {
                    for (var i = 0; i < model.value.length; i++) {
                        var item = model.value[i];
                        var scaffold = getScaffold(item.ncContentTypeAlias);
                        if (scaffold == null) {
                            // No such scaffold - the content type might have been deleted. We need to skip it.
                            continue;
                        }
                        createNode(scaffold, item);
                    }
                }

                // Auto-fill with elementTypes, but only if we have one type to choose from, and if this property is empty.
                if (vm.singleMode === true && vm.nodes.length === 0 && model.config.minItems > 0) {
                    for (var i = vm.nodes.length; i < model.config.minItems; i++) {
                        addNode(vm.scaffolds[0].contentTypeAlias);
                    }
                }

                // If there is only one item, set it as current node
                if (vm.singleMode || (vm.nodes.length === 1 && vm.maxItems === 1)) {
                    setCurrentNode(vm.nodes[0]);
                }

                vm.inited = true;

                updatePropertyActionStates();
                checkAbilityToPasteContent();
            }
        }

        function createNode(scaffold, fromNcEntry) {
            var node = angular.copy(scaffold);

            node.key = fromNcEntry && fromNcEntry.key ? fromNcEntry.key : String.CreateGuid();

            var variant = node.variants[0];

            for (var t = 0; t < variant.tabs.length; t++) {
                var tab = variant.tabs[t];

                for (var p = 0; p < tab.properties.length; p++) {
                    var prop = tab.properties[p];

                    prop.propertyAlias = prop.alias;
                    prop.alias = model.alias + "___" + prop.alias;
                    // Force validation to occur server side as this is the
                    // only way we can have consistency between mandatory and
                    // regex validation messages. Not ideal, but it works.
                    prop.ncMandatory = prop.validation.mandatory;
                    prop.validation = {
                        mandatory: false,
                        pattern: ""
                    };

                    if (fromNcEntry && fromNcEntry[prop.propertyAlias]) {
                        prop.value = fromNcEntry[prop.propertyAlias];
                    }
                }
            }

            vm.nodes.push(node);

            return node;
        }

        function convertNodeIntoNCEntry(node) {
            var obj = {
                key: node.key,
                name: node.name,
                ncContentTypeAlias: node.contentTypeAlias
            };
            for (var t = 0; t < node.variants[0].tabs.length; t++) {
                var tab = node.variants[0].tabs[t];
                for (var p = 0; p < tab.properties.length; p++) {
                    var prop = tab.properties[p];
                    if (typeof prop.value !== "function") {
                        obj[prop.propertyAlias] = prop.value;
                    }
                }
            }
            return obj;
        }




        function syncCurrentNode() {
            if (vm.currentNode) {
                $scope.$broadcast("ncSyncVal", { key: vm.currentNode.key });
            }
        }

        function updateModel() {
            syncCurrentNode();

            if (vm.inited) {
                var newValues = [];
                for (var i = 0; i < vm.nodes.length; i++) {
                    newValues.push(convertNodeIntoNCEntry(vm.nodes[i]));
                }
                model.value = newValues;
            }

            updatePropertyActionStates();
        }

        function updatePropertyActionStates() {
<<<<<<< HEAD
            copyAllEntriesAction.isDisabled = !model.value || !model.value.length;
            removeAllEntriesAction.isDisabled = copyAllEntriesAction.isDisabled;
=======
            copyAllEntriesAction.isDisabled = !model.value || model.value.length === 0;
            removeAllEntriesAction.isDisabled = !model.value || model.value.length === 0;
>>>>>>> 48a51ea4
        }


        
        var propertyActions = [
            copyAllEntriesAction,
            removeAllEntriesAction
        ];
        
        this.$onInit = function () {
            if (this.umbProperty) {
                this.umbProperty.setPropertyActions(propertyActions);
            }
        };

        var unsubscribe = $scope.$on("formSubmitting", function (ev, args) {
            updateModel();
        });

        var watcher = $scope.$watch(
            function () {
                return vm.nodes.length;
            },
            function () {
                //Validate!
                if (vm.nodes.length < vm.minItems) {
                    $scope.nestedContentForm.minCount.$setValidity("minCount", false);
                }
                else {
                    $scope.nestedContentForm.minCount.$setValidity("minCount", true);
                }

                if (vm.nodes.length > vm.maxItems) {
                    $scope.nestedContentForm.maxCount.$setValidity("maxCount", false);
                }
                else {
                    $scope.nestedContentForm.maxCount.$setValidity("maxCount", true);
                }
            }
        );

        $scope.$on("$destroy", function () {
            unsubscribe();
            watcher();
        });

    }

})();<|MERGE_RESOLUTION|>--- conflicted
+++ resolved
@@ -564,13 +564,8 @@
         }
 
         function updatePropertyActionStates() {
-<<<<<<< HEAD
             copyAllEntriesAction.isDisabled = !model.value || !model.value.length;
             removeAllEntriesAction.isDisabled = copyAllEntriesAction.isDisabled;
-=======
-            copyAllEntriesAction.isDisabled = !model.value || model.value.length === 0;
-            removeAllEntriesAction.isDisabled = !model.value || model.value.length === 0;
->>>>>>> 48a51ea4
         }
 
 
