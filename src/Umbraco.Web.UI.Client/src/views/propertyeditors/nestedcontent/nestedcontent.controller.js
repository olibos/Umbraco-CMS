--- conflicted
+++ resolved
@@ -167,12 +167,7 @@
             icon: 'trash',
             method: removeAllEntries,
             isDisabled: true
-<<<<<<< HEAD
-        }
-
-=======
-        };
->>>>>>> d14e2a99
+        };
         // helper to force the current form into the dirty state
         function setDirty() {
             if ($scope.$parent.$parent.propertyForm) {
@@ -191,11 +186,7 @@
         };
 
         vm.openNodeTypePicker = function ($event) {
-<<<<<<< HEAD
-
-=======
             
->>>>>>> d14e2a99
             if (vm.nodes.length >= vm.maxItems) {
                 return;
             }
@@ -246,12 +237,10 @@
             }
 
             dialog.pasteItems = [];
-<<<<<<< HEAD
-
-            var singleEntriesForPaste = clipboardService.retriveEntriesOfType("elementType", contentTypeAliases);
-            _.each(singleEntriesForPaste, function (entry) {
+
+            var entriesForPaste = clipboardService.retriveEntriesOfType(clipboardService.TYPES.ELEMENT_TYPE, contentTypeAliases);
+            _.each(entriesForPaste, function (entry) {
                 dialog.pasteItems.push({
-                    type: "elementType",
                     date: entry.date,
                     name: entry.label,
                     data: entry.data,
@@ -259,34 +248,6 @@
                 });
             });
 
-            var arrayEntriesForPaste = clipboardService.retriveEntriesOfType("elementTypeArray", contentTypeAliases);
-            _.each(arrayEntriesForPaste, function (entry) {
-                dialog.pasteItems.push({
-                    type: "elementTypeArray",
-=======
-
-            var entriesForPaste = clipboardService.retriveEntriesOfType(clipboardService.TYPES.ELEMENT_TYPE, contentTypeAliases);
-            _.each(entriesForPaste, function (entry) {
-                dialog.pasteItems.push({
->>>>>>> d14e2a99
-                    date: entry.date,
-                    name: entry.label,
-                    data: entry.data,
-                    icon: entry.icon
-                });
-            });
-
-<<<<<<< HEAD
-            dialog.title = dialog.pasteItems.length > 0 ? labels.grid_addElement : labels.content_createEmpty;
-
-            dialog.clickClearPaste = function ($event) {
-                $event.stopPropagation();
-                $event.preventDefault();
-                clipboardService.clearEntriesOfType("elementType", contentTypeAliases);
-                clipboardService.clearEntriesOfType("elementTypeArray", contentTypeAliases);
-                dialog.pasteItems = [];// This dialog is not connected via the clipboardService events, so we need to update manually.
-                dialog.overlayMenu.hideHeader = false;
-=======
             dialog.pasteItems.sort( (a, b) => {
                 return b.date - a.date
             });
@@ -300,7 +261,6 @@
                 clipboardService.clearEntriesOfType(clipboardService.TYPES.ELEMENT_TYPE, contentTypeAliases);
                 dialog.pasteItems = [];// This dialog is not connected via the clipboardService events, so we need to update manually.
                 dialog.hideHeader = false;
->>>>>>> d14e2a99
             };
 
             if (dialog.availableItems.length === 1 && dialog.pasteItems.length === 0) {
