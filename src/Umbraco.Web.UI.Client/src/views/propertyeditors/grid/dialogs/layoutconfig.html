--- conflicted
+++ resolved
@@ -33,23 +33,11 @@
                                 <div class="tb" style="height: 70px; border-width: 2px; padding: 2px">
                                     <div class="tr">
 
-<<<<<<< HEAD
-                                        <a class="td uSky-templates-column"
-=======
                                         <button type="button" class="btn-reset td uSky-templates-column"
->>>>>>> d14e2a99
                                            ng-class="{last:$last, selected:section==currentSection}"
                                            ng-repeat="section in currentLayout.sections"
                                            ng-click="configureSection(section, currentLayout)"
                                            ng-style="{width: percentage(section.grid) +'%'}">
-<<<<<<< HEAD
-                                        </a>
-
-                                        <a class="td uSky-templates-column add" ng-if="availableLayoutSpace > 0"
-                                           ng-click="configureSection(undefined, currentLayout)"
-                                           ng-style="{width: percentage(availableLayoutSpace) + '%'}">
-                                            <i class="icon icon-add"></i>
-=======
                                            <span class="sr-only">
                                             <localize key="grid_editGridLayout">Edit grid layout</localize>
                                         </span>
@@ -62,7 +50,6 @@
                                             <span class="sr-only">
                                                 <localize key="grid_addGridLayout">Add grid layout</localize>
                                             </span>
->>>>>>> d14e2a99
                                         </a>
 
                                     </div>
