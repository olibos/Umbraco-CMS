<div ng-controller="Umbraco.Editors.Users.UsersController as vm" class="clearfix">

    <!-- Users Overview -->
    <div ng-if="vm.usersViewState === 'overview'">

        <umb-load-indicator ng-show="vm.loading"></umb-load-indicator>

        <umb-editor-sub-header>

            <!-- No selection -->
            <umb-editor-sub-header-content-left ng-if="vm.selection.length === 0">
                <umb-button-group
                    ng-if="vm.defaultButton"
                    default-button="vm.defaultButton"
                    sub-buttons="vm.subButtons">
                </umb-button-group>
            </umb-editor-sub-header-content-left>

            <umb-editor-sub-header-content-right ng-if="vm.selection.length === 0">
                <umb-editor-sub-header-section>
                    <umb-layout-selector
                        ng-if="vm.layouts"
                        layouts="vm.layouts"
                        active-layout="vm.activeLayout"
                        on-layout-select="vm.selectLayout">
                    </umb-layout-selector>
                </umb-editor-sub-header-section>
                <umb-editor-sub-header-section>
                    <div class="form-search -no-margin-bottom pull-right">
                        <div class="inner-addon left-addon">
                            <i class="icon icon-search"></i>
                            <input
                                class="form-control search-input"
                                type="text" localize="placeholder"
                                placeholder="@general_typeToSearch"
                                ng-model="vm.usersOptions.filter"
                                ng-change="vm.searchUsers()"
                                prevent-enter-submit
                                no-dirty-check>
                        </div>
                    </div>
                </umb-editor-sub-header-section>
            </umb-editor-sub-header-content-right>

            <!-- With selection -->
            <umb-editor-sub-header-content-left ng-if="vm.selection.length > 0">
                <umb-editor-sub-header-section>
                    <umb-button
                        type="button"
                        label="Clear selection"
                        size="xs"
                        label-key="buttons_clearSelection"
                        action="vm.clearSelection()"
                        disabled="actionInProgress">
                    </umb-button>
                </umb-editor-sub-header-section>
                <umb-editor-sub-header-section>
                    <strong>{{ vm.selection.length }} <localize key="general_of">of</localize> {{ vm.users.length }} <localize key="general_selected">selected</localize></strong>
                </umb-editor-sub-header-section>
                
            </umb-editor-sub-header-content-left>

            <umb-editor-sub-header-content-right ng-if="vm.selection.length > 0">
                <div style="margin-right: 5px;">
                    <umb-button
                        ng-if="vm.allowSetUserGroup"
                        type="button" size="xs"
                        label-key="actions_setGroup"
                        icon="icon-users"
                        action="vm.openBulkUserGroupPicker()">
                    </umb-button>
                </div>
                <div style="margin-right: 5px;">
                    <umb-button
                        ng-if="vm.allowEnableUser"
                        type="button"
                        size="xs"
                        state="vm.enableUserButtonState"
                        label-key="actions_enable"
                        icon="icon-check"
                        action="vm.enableUsers()">
                    </umb-button>
                </div>
                <div>
                    <umb-button
                        ng-if="vm.allowDisableUser"
                        type="button"
                        size="xs"
                        state="vm.disableUserButtonState"
                        label-key="actions_disable"
                        icon="icon-block"
                        action="vm.disableUsers()">
                    </umb-button>
                </div>
            </umb-editor-sub-header-content-right>

        </umb-editor-sub-header>

        <!-- Filters -->
        <div style="margin-bottom: 20px;" class="flex items-center">

            <div style="font-size: 16px;">
                <span class="bold"><localize key="sections_users">Users</localize></span> <span ng-if="vm.usersOptions.totalItems">({{vm.usersOptions.totalItems}})</span>
            </div>

            <div class="flex" style="margin-left: auto;">

                <!-- State filter -->
                <div style="position: relative;" ng-if="vm.userStatesFilter.length > 0">
                    <a class="btn btn-link dropdown-toggle flex" href="" ng-click="vm.toggleFilter('state')">
                        <span><localize key="general_status">Status</localize>:</span> 
                        <span class="bold truncate dib" style="margin-left: 5px; margin-right: 3px; max-width: 150px;">{{ vm.getFilterName(vm.userStatesFilter) }}</span>
                        <span class="caret"></span>
                    </a>
                    <umb-dropdown class="pull-right" ng-if="vm.page.showStatusFilter" on-close="vm.page.showStatusFilter = false;">
                        <umb-dropdown-item ng-repeat="userState in vm.userStatesFilter | filter:{ count: '!0', key: '!All'}" style="padding: 8px 20px 8px 16px;">
                            <div class="flex items-center">
                                <input
                                    id="state-{{$index}}"
                                    type="checkbox"
                                    ng-model="userState.selected"
                                    ng-change="vm.setUserStatesFilter(userState)"
                                    style="margin-right: 10px; margin-top: -3px;" />
                                <label for="state-{{$index}}">{{ userState.name }} ({{userState.count}})</label>
                            </div>
                        </umb-dropdown-item>
                    </umb-dropdown>
                </div>

                <!-- Groups filter -->
                <div style="position: relative;">
                    <a class="btn btn-link dropdown-toggle flex" href="" ng-click="vm.toggleFilter('group')">
                        <span><localize key="general_groups"></localize>:</span>
                        <span class="bold truncate dib" style="margin-left: 5px; margin-right: 3px; max-width: 150px;">{{ vm.getFilterName(vm.userGroups) }}</span>
                        <span class="caret"></span>
                    </a>
                    <umb-dropdown class="pull-right" ng-if="vm.page.showGroupFilter" on-close="vm.page.showGroupFilter = false;">
                        <umb-dropdown-item ng-repeat="userGroup in vm.userGroups" style="padding: 8px 20px 8px 16px;">
                            <div class="flex items-center">
                                <input
                                    id="group-{{$index}}"
                                    type="checkbox"
                                    ng-model="userGroup.selected"
                                    ng-change="vm.setUserGroupFilter(userGroup)"
                                    style="margin-right: 10px; margin-top: -3px;" />
                                <label for="group-{{$index}}">{{ userGroup.name }}</label>
                            </div>
                        </umb-dropdown-item>
                    </umb-dropdown>
                </div>

                <!-- Order By -->
                <div style="position: relative;">
                    <a class="btn btn-link dropdown-toggle flex" href="" ng-click="vm.toggleFilter('orderBy')">
                        <span><localize key="general_orderBy">Order by</localize>:</span> 
                        <span class="bold" style="margin-left: 2px;">{{ vm.getSortLabel(vm.usersOptions.orderBy, vm.usersOptions.orderDirection) }} </span>
                        <span class="caret"></span>
                    </a>
                    <umb-dropdown class="pull-right" ng-if="vm.page.showOrderByFilter" on-close="vm.page.showOrderByFilter = false;" umb-keyboard-list>
                        <umb-dropdown-item ng-repeat="sortData in vm.userSortData">
                            <a href="#" ng-click="vm.setOrderByFilter(sortData.key, sortData.direction)" prevent-default>{{sortData.label}}</a>
                        </umb-dropdown-item>
                    </umb-dropdown>
                </div>

            </div>

        </div>

<<<<<<< HEAD
        <!-- Empty states -->
        <umb-empty-state
            ng-if="!vm.users && vm.usersOptions.filter.length > 0"
            position="center">
            <localize key="general_searchNoResult"></localize>
        </umb-empty-state>

        <!-- Layout: Cards -->
        <div class="umb-user-cards" ng-if="vm.activeLayout.path === '1' && vm.loading === false">
            <a href="" class="umb-user-card" ng-repeat="user in vm.users" ng-click="vm.clickUser(user)">
                <div class="umb-user-card__content" ng-class="{'umb-user-card__content--selected': user.selected}">
                    <umb-badge class="umb-user-card__badge" size="xs" ng-if="user.userDisplayState.key !== 'Active'" color="{{user.userDisplayState.color}}">
                        {{ user.userDisplayState.name }}
                    </umb-badge>
                    <div class="umb-user-card__avatar">
                        <umb-avatar size="l" color="secondary" name="{{user.name}}" img-src="{{user.avatars[2]}}" img-srcset="{{user.avatars[3]}} 2x, {{user.avatars[4]}} 3x">
                        </umb-avatar>
                    </div>
                    <div class="umb-user-card__checkmark" ng-class="{'umb-user-card__checkmark--visible': user.selected || vm.selection.length > 0 }"
                        ng-click="vm.selectUser(user, vm.selection, $event)">
                        <umb-checkmark ng-if="!user.isCurrentUser" checked="user.selected" size="s"></umb-checkmark>
                    </div>
                    <div class="umb-user-card__name" href="">{{user.name}}</div>
                    <div class="umb-user-card__group">
                        <span ng-repeat="userGroup in user.userGroups">{{ userGroup.name }}<span ng-if="!$last">, </span></span>
                    </div>
                    <div class="umb-user-card__last-login">
                        <div ng-if="user.formattedLastLogin">
                            <div>
                                <localize key="user_lastLogin">Last login</localize>
                            </div>
                            {{ user.formattedLastLogin }}
                        </div>
                        <div ng-if="!user.formattedLastLogin">
                            <div>{{ user.name | umbWordLimit:1 }}
                                <localize key="user_noLogin">has not logged in yet</localize>
                            </div>
                        </div>
                    </div>
                </div>
            </a>
        </div>
=======
    <!-- Layout: Table -->
    <div ng-if="vm.activeLayout.path === '2'">

      <table class="table table-hover">
        <thead>
          <tr>
            <th style="padding-left: 10px; width: 10px;">
              <a href="" style="text-decoration: none;" ng-click="vm.selectAll()"><umb-checkmark checked="vm.areAllSelected()" size="xs"></umb-checkmark></a>
            </th>
            <th style="width: 70px;"></th>
            <th><localize key="general_name">Name</localize></th>
            <th><localize key="user_usergroup">User group</localize></th>
            <th><localize key="user_lastLogin">Last login</localize></th>
            <th><localize key="general_status">Status</localize></th>
          </tr>
        </thead>
        <tbody>
          <tr ng-repeat="user in vm.users" ng-click="vm.clickUser(user)" style="cursor: pointer;" ng-mouseenter="user.hover = true" ng-mouseleave="user.hover = false">
            <td style="padding-left: 10px;">
              <div ng-if="!user.isCurrentUser" ng-click="vm.selectUser(user, vm.selection, $event)">
                <umb-checkmark
                  ng-if="vm.selection.length > 0 || user.hover"
                  checked="user.selected"
                  size="xs">
                </umb-checkmark>
              </div>
            </td>
            <td scope="row">
              <umb-avatar size="xs"
                          color="secondary"
                          name="{{user.name}}"
                          img-src="{{user.avatars[0]}}"
                          img-srcset="{{user.avatars[1]}} 2x, {{user.avatars[2]}} 3x">
              </umb-avatar>
            </td>
            <td class="bold">{{user.name}}</td>
            <td><span ng-repeat="userGroup in user.userGroups">{{ userGroup.name }}<span ng-if="!$last">, </span></span></td>
            <td>{{ user.formattedLastLogin }}</td>
            <td style="text-transform: capitalize;">
              <umb-badge size="xs"
                         ng-if="user.userDisplayState.key !== 'Active'"
                         color="{{user.userDisplayState.color}}">
                {{ user.userDisplayState.name }}
              </umb-badge>
            </td>
          </tr>
        </tbody>
      </table>
>>>>>>> 48792151

        <!-- Layout: Table -->
        <div ng-if="vm.activeLayout.path === '2'">

            <table class="table">
                <thead>
                    <tr>
                        <th style="padding-left: 10px; width: 10px;">
                            <a href="" style="text-decoration: none;" ng-click="vm.selectAll()">
                                <umb-checkmark checked="vm.areAllSelected()" size="xs"></umb-checkmark>
                            </a>
                        </th>
                        <th style="width: 70px;"></th>
                        <th><localize key="general_name">Name</localize></th>
                        <th><localize key="user_usergroup">User group</localize></th>
                        <th><localize key="user_lastLogin">Last login</localize></th>
                        <th><localize key="general_status">Status</localize></th>
                    </tr>
                </thead>
                <tbody>
                    <tr ng-repeat="user in vm.users" ng-click="vm.clickUser(user)" style="cursor: pointer;" ng-mouseenter="user.hover = true" ng-mouseleave="user.hover = false">
                        <td style="padding-left: 10px;">
                            <div ng-if="!user.isCurrentUser" ng-click="vm.selectUser(user, vm.selection, $event)">
                                <umb-checkmark
                                    ng-if="vm.selection.length > 0 || user.hover"
                                    checked="user.selected"
                                    size="xs">
                                </umb-checkmark>
                            </div>
                        </td>
                        <td scope="row">
                            <umb-avatar
                                size="xs"
                                color="secondary"
                                name="{{user.name}}"
                                img-src="{{user.avatars[0]}}"
                                img-srcset="{{user.avatars[1]}} 2x, {{user.avatars[2]}} 3x">
                            </umb-avatar>
                        </td>
                        <td class="bold">{{user.name}}</td>
                        <td><span ng-repeat="userGroup in user.userGroups">{{ userGroup.name }}<span ng-if="!$last">, </span></span></td>
                        <td>{{ user.formattedLastLogin }}</td>
                        <td style="text-transform: capitalize;">
                            <umb-badge
                                size="xs"
                                ng-if="user.userDisplayState.key !== 'Active'"
                                color="{{user.userDisplayState.color}}">
                                {{ user.userDisplayState.name }}
                            </umb-badge>
                        </td>
                    </tr>
                </tbody>
            </table>

        </div>

        <!-- Pagination -->
        <div ng-if="!vm.loading" class="flex justify-center">
            <umb-pagination
                ng-if="vm.usersOptions.totalPages"
                page-number="vm.usersOptions.pageNumber"
                total-pages="vm.usersOptions.totalPages"
                on-change="vm.changePageNumber(pageNumber)">
            </umb-pagination>
        </div>

    </div>

    <!-- Add user -->
    <div ng-if="vm.usersViewState === 'inviteUser' || vm.usersViewState === 'createUser'">

        <umb-editor-sub-header>
            <umb-editor-sub-header-content-left>
                <a class="umb-package-details__back-link" href="" ng-click="vm.setUsersViewState('overview');">&larr; <localize key="user_backToUsers">Back to users</localize></a>
            </umb-editor-sub-header-content-left>
        </umb-editor-sub-header>

        <div class="flex justify-center">
            <form name="addUserForm" no-validate val-form-manager style="max-width: 500px;" class="block-form">
                <div>
                    <div ng-if="vm.usersViewState === 'inviteUser'">
                        <h3 class="bold" style="margin-bottom: 0;">
                            <localize key="user_inviteUser">Invite User</localize>
                        </h3>
                        <p style="line-height: 1.6em; margin-bottom: 15px;">
                            <localize key="user_inviteUserHelp"></localize>
                        </p>
                    </div>
                    <div ng-if="vm.usersViewState === 'createUser'">
                        <h3 class="bold" style="margin-bottom: 0;">
                            <localize key="user_createUser">Create user</localize>
                        </h3>
                        <p style="line-height: 1.6em; margin-bottom: 15px;">
                            <localize key="user_createUserHelp"></localize>
                        </p>
                    </div>
                </div>

                <umb-control-group label="@general_name" label-for="name">
                    <input type="text" name="name" localize="placeholder" placeholder="@placeholders_entername" class="input-block-level" ng-model="vm.newUser.name"
                        umb-auto-focus required val-server-field="Name" />
                    <span class="help-inline" val-msg-for="name" val-toggle-msg="required"><localize key="general_required">Required</localize></span>
                    <span class="help-inline" val-msg-for="name" val-toggle-msg="valServerField"></span>
                </umb-control-group>

                <umb-control-group label="@general_email" label-for="email">
                    <input type="email" name="email" localize="placeholder" placeholder="@placeholders_enteremail" class="input-block-level"
                        ng-model="vm.newUser.email" required val-email val-server-field="Email" />
                    <span class="help-inline" val-msg-for="email" val-toggle-msg="required"><localize key="general_required">Required</localize></span>
                    <span class="help-inline" val-msg-for="email" val-toggle-msg="valServerField"></span>
                </umb-control-group>

                <umb-control-group label="@user_usergroup" description="@user_groupsHelp">

                    <umb-user-group-preview
                        ng-repeat="group in vm.newUser.userGroups"
                        icon="group.icon"
                        name="group.name"
                        sections="group.sections"
                        content-start-node="group.contentStartNode"
                        media-start-node="group.mediaStartNode"
                        allow-remove="true"
                        on-remove="vm.removeSelectedUserGroup($index, vm.newUser.userGroups)">
                    </umb-user-group-preview>

                    <a href="" style="max-width: 100%;" class="umb-node-preview-add" ng-click="vm.openUserGroupPicker($event)" prevent-default>
                        <localize key="general_add">Add</localize>
                    </a>

                </umb-control-group>

                <umb-control-group label="@general_message" ng-if="vm.usersViewState === 'inviteUser'" label-for="message">
                    <textarea
                        name="message"
                        type="text"
                        class="input-block-level"
                        localize="placeholder"
                        placeholder="@placeholders_enterMessage"
                        ng-model="vm.newUser.message"
                        rows="4"
                        required val-server-field="Message">
                    </textarea>
                    <span class="help-inline" val-msg-for="message" val-toggle-msg="required"><localize key="general_required">Required</localize></span>
                    <span class="help-inline" val-msg-for="message" val-toggle-msg="valServerField"></span>
                </umb-control-group>

                <umb-button
                    ng-if="vm.usersViewState === 'inviteUser'"
                    button-style="success"
                    state="vm.page.createButtonState"
                    type="button"
                    action="vm.inviteUser(addUserForm)"
                    label-key="user_sendInvite"
                    size="m">
                </umb-button>

                <umb-button
                    ng-if="vm.usersViewState === 'createUser'"
                    button-style="success"
                    state="vm.page.createButtonState"
                    type="button"
                    action="vm.createUser(addUserForm)"
                    label-key="user_createUser"
                    size="m">
                </umb-button>

            </form>

        </div>
    </div>

    <!-- Create user success -->
    <div ng-if="vm.usersViewState === 'createUserSuccess'">
        
        <umb-editor-sub-header>
            <umb-editor-sub-header-content-left>
                <a class="umb-package-details__back-link" href="" ng-click="vm.setUsersViewState('overview');">&larr; <localize key="user_backToUsers">Back to users</localize></a>
            </umb-editor-sub-header-content-left>
        </umb-editor-sub-header>

        <div class="flex justify-center">
            <div style="max-width: 500px;">
                
                <!-- Success text -->
                <div class="flex items-center" style="margin-bottom: 15px;">
                    <umb-checkmark
                        checked="vm.usersViewState === 'createUserSuccess'"
                        size="m">
                    </umb-checkmark>
                    <h3 class="bold" style="margin: 0 0 0 10px;">
                        {{vm.newUser.name | umbWordLimit:1}}
                        <localize key="user_userCreated">has been created</localize>
                    </h3>
                </div>

                <p style="line-height: 1.6em; margin-bottom: 20px;"><localize key="user_userCreatedSuccessHelp"></localize></p>
                
                <!-- New password -->
                <div>
                    <label class="bold"><localize key="user_password">Password</localize></label>
                    <div class="flex items-center justify-between" style="background-color: #f3f3f5; padding: 10px 20px; border-radius: 3px; margin-bottom: 30px;">
                        <div ng-show="vm.newUser.showPassword">{{vm.newUser.resetPasswordValue}}</div>
                        <div ng-show="!vm.newUser.showPassword">&bull;&bull;&bull;&bull;&bull;&bull;&bull;&bull;</div>
                        <div>
                            <umb-button
                                ng-if="!vm.newUser.showPassword"
                                type="button"
                                action="vm.toggleNewUserPassword()"
                                label-key="general_show"
                                size="xs">
                            </umb-button>
                            <umb-button
                                ng-if="vm.newUser.showPassword"
                                type="button"
                                action="vm.toggleNewUserPassword()"
                                label-key="general_hide"
                                size="xs">
                            </umb-button>
                            <umb-button
                                ng-if="vm.newUser.resetPasswordValue"
                                umb-clipboard
                                umb-clipboard-success="vm.copySuccess()"
                                umb-clipboard-error="vm.copyError()"
                                umb-clipboard-text="vm.newUser.resetPasswordValue"
                                state="vm.page.copyPasswordButtonState"
                                type="button"
                                label-key="general_copy" size="xs">
                            </umb-button>
                        </div>
                    </div>
                </div>

                <!-- actions -->
                <div>
                    <umb-button
                        type="button" button-style="info"
                        label-key="user_createAnotherUser"
                        action="vm.setUsersViewState('createUser');"
                        size="m">
                    </umb-button>
                    <umb-button
                        type="button"
                        button-style="success"
                        label-key="user_goToProfile"
                        action="vm.goToUser(vm.newUser.id);"
                        size="m">
                    </umb-button>
                </div>

            </div>
        </div>
    </div>

    <!-- Invite user success -->
    <div ng-if="vm.usersViewState === 'inviteUserSuccess'">
        <umb-editor-sub-header>
            <umb-editor-sub-header-content-left>
                <a class="umb-package-details__back-link" href="" ng-click="vm.setUsersViewState('overview');">&larr; <localize key="user_backToUsers">Back to users</localize></a>
            </umb-editor-sub-header-content-left>
        </umb-editor-sub-header>

        <div class="flex justify-center">
            <div style="max-width: 500px;">

                <!-- Success text -->
                <div class="flex items-center" style="margin-bottom: 15px;">
                    <umb-checkmark
                        checked="vm.usersViewState === 'inviteUserSuccess'"
                        size="m">
                    </umb-checkmark>
                    <h3 class="bold" style="margin: 0 0 0 10px;">
                        {{vm.newUser.name | umbWordLimit:1}}
                        <localize key="user_userInvited">has been created</localize>
                    </h3>
                </div>

                <p style="line-height: 1.6em; margin-bottom: 20px;"><localize key="user_userInvitedSuccessHelp"></localize></p>

                <!-- actions -->
                <div>
                    <umb-button
                        type="button" button-style="info"
                        label-key="user_inviteAnotherUser"
                        action="vm.setUsersViewState('inviteUser');"
                        size="m">
                    </umb-button>
                    <umb-button
                        type="button"
                        button-style="success"
                        label-key="user_goToProfile"
                        action="vm.goToUser(vm.newUser.id);"
                        size="m">
                    </umb-button>
                </div>

            </div>
        </div>

    </div>

    <umb-overlay
        ng-if="vm.userGroupPicker.show"
        model="vm.userGroupPicker"
        view="vm.userGroupPicker.view"
        position="right">
    </umb-overlay>

</div><|MERGE_RESOLUTION|>--- conflicted
+++ resolved
@@ -167,7 +167,6 @@
 
         </div>
 
-<<<<<<< HEAD
         <!-- Empty states -->
         <umb-empty-state
             ng-if="!vm.users && vm.usersOptions.filter.length > 0"
@@ -210,61 +209,11 @@
                 </div>
             </a>
         </div>
-=======
-    <!-- Layout: Table -->
-    <div ng-if="vm.activeLayout.path === '2'">
-
-      <table class="table table-hover">
-        <thead>
-          <tr>
-            <th style="padding-left: 10px; width: 10px;">
-              <a href="" style="text-decoration: none;" ng-click="vm.selectAll()"><umb-checkmark checked="vm.areAllSelected()" size="xs"></umb-checkmark></a>
-            </th>
-            <th style="width: 70px;"></th>
-            <th><localize key="general_name">Name</localize></th>
-            <th><localize key="user_usergroup">User group</localize></th>
-            <th><localize key="user_lastLogin">Last login</localize></th>
-            <th><localize key="general_status">Status</localize></th>
-          </tr>
-        </thead>
-        <tbody>
-          <tr ng-repeat="user in vm.users" ng-click="vm.clickUser(user)" style="cursor: pointer;" ng-mouseenter="user.hover = true" ng-mouseleave="user.hover = false">
-            <td style="padding-left: 10px;">
-              <div ng-if="!user.isCurrentUser" ng-click="vm.selectUser(user, vm.selection, $event)">
-                <umb-checkmark
-                  ng-if="vm.selection.length > 0 || user.hover"
-                  checked="user.selected"
-                  size="xs">
-                </umb-checkmark>
-              </div>
-            </td>
-            <td scope="row">
-              <umb-avatar size="xs"
-                          color="secondary"
-                          name="{{user.name}}"
-                          img-src="{{user.avatars[0]}}"
-                          img-srcset="{{user.avatars[1]}} 2x, {{user.avatars[2]}} 3x">
-              </umb-avatar>
-            </td>
-            <td class="bold">{{user.name}}</td>
-            <td><span ng-repeat="userGroup in user.userGroups">{{ userGroup.name }}<span ng-if="!$last">, </span></span></td>
-            <td>{{ user.formattedLastLogin }}</td>
-            <td style="text-transform: capitalize;">
-              <umb-badge size="xs"
-                         ng-if="user.userDisplayState.key !== 'Active'"
-                         color="{{user.userDisplayState.color}}">
-                {{ user.userDisplayState.name }}
-              </umb-badge>
-            </td>
-          </tr>
-        </tbody>
-      </table>
->>>>>>> 48792151
 
         <!-- Layout: Table -->
         <div ng-if="vm.activeLayout.path === '2'">
 
-            <table class="table">
+      <table class="table table-hover">
                 <thead>
                     <tr>
                         <th style="padding-left: 10px; width: 10px;">
