--- conflicted
+++ resolved
@@ -82,40 +82,15 @@
                 vm.usernameIsEmail = Umbraco.Sys.ServerVariables.umbracoSettings.usernameIsEmail && user.email === user.username;
 
                 //go get the config for the membership provider and add it to the model
-<<<<<<< HEAD
                 authResource.getPasswordConfig(user.id).then(function (data) {
                   vm.changePasswordModel.config = data;
 
-                  //the user has a password if they are not states: Invited, NoCredentials
-                  vm.changePasswordModel.config.hasPassword = vm.user.userState !== 3 && vm.user.userState !== 4;
+                    //the user has a password if they are not states: Invited, NoCredentials
+                    vm.changePasswordModel.config.hasPassword = vm.user.userState !== 3 && vm.user.userState !== 4;
 
                   vm.changePasswordModel.config.disableToggle = true;
                     
                   vm.loading = false;
-=======
-                authResource.getMembershipProviderConfig().then(function (data) {
-                    vm.changePasswordModel.config = data;
-
-                    //the user has a password if they are not states: Invited, NoCredentials
-                    vm.changePasswordModel.config.hasPassword = vm.user.userState !== 3 && vm.user.userState !== 4;
-
-                    vm.changePasswordModel.config.disableToggle = true;
-
-                    //this is only relavent for membership providers now (it's basically obsolete)
-                    vm.changePasswordModel.config.enableReset = false;
-
-                    //in the ASP.NET Identity world, this config option will allow an admin user to change another user's password
-                    //if the user has access to the user section. So if this editor is being access, the user of course has access to this section.
-                    //the authorization check is also done on the server side when submitted.
-
-                    // only update the setting if not the current logged in user, otherwise leave the value as it is
-                    // currently set in the web.config
-                    if (!vm.user.isCurrentUser) {
-                        vm.changePasswordModel.config.allowManuallyChangingPassword = true;
-                    }
-
-                    vm.loading = false;
->>>>>>> e45ffea2
                 });
             });
         }
