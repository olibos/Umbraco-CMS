<div ng-controller="Umbraco.Editors.Users.UserController as vm" class="clearfix">

    <umb-load-indicator ng-if="vm.loading"></umb-load-indicator>

    <form name="editUserForm" novalidate val-form-manager>

        <umb-editor-view>

<<<<<<< HEAD
            <umb-editor-header
                name="vm.user.name" 
                hide-icon="true" 
                hide-description="true" 
                hide-alias="true"
                on-back="vm.goToPage(vm.breadcrumbs[0])"
                show-back-button="true">
=======
            <umb-editor-header name="vm.user.name"
                               hide-icon="true"
                               hide-description="true"
                               hide-alias="true"
                               navigation="vm.user.navigation">
>>>>>>> a20584e3
            </umb-editor-header>
            
            <umb-editor-container>
                
<<<<<<< HEAD
                    <div class="umb-package-details">

                        <div class="umb-package-details__main-content">
                          
                              <umb-box>
                                 
                                <umb-box-header title-key="user_profile"></umb-box-header>
                                
                                <umb-box-content class="block-form">

                                    <umb-control-group label="@general_email" required="true">

                                        <input
                                            type="email"
                                            localize="placeholder"
                                            placeholder="@placeholders_enteremail"
                                            class="input-block-level"
                                            ng-model="vm.user.email"
                                            umb-auto-focus name="email" 
                                            val-email
                                            required
                                            val-server-field="Email" />
                                        <span class="help-inline" val-msg-for="email" val-toggle-msg="required"><localize key="general_required">Required</localize></span>
                                        <span class="help-inline" val-msg-for="email" val-toggle-msg="valServerField"></span>                                        
                                    </umb-control-group>

                                    <umb-control-group label="@general_username" ng-if="!vm.usernameIsEmail" required="true">
                                        <input 
                                            type="text" 
                                            localize="placeholder" 
                                            placeholder="@placeholders_enterusername" 
                                            class="input-block-level" 
                                            ng-model="vm.user.username"
                                            umb-auto-focus name="username" 
                                            required
                                            val-server-field="Username" />
                                        <span class="help-inline" val-msg-for="username" val-toggle-msg="required"><localize key="general_required">Required</localize></span>
                                        <span class="help-inline" val-msg-for="username" val-toggle-msg="valServerField"></span>
                                    </umb-control-group>

                                    <umb-control-group label="@user_language" description="@user_languageHelp">
                                        <select
                                            class="input-block-level"
                                            ng-model="vm.user.culture"
                                            ng-options="key as value for (key, value) in vm.user.availableCultures"
                                            name="culture"
                                            required
                                            val-server-field="Culture">
                                        </select>
                                        <span class="help-inline" val-msg-for="culture" val-toggle-msg="required"><localize key="general_required">Required</localize></span>
                                        <span class="help-inline" val-msg-for="culture" val-toggle-msg="valServerField"></span>
                                    </umb-control-group>
                                </umb-box-content> 
                            </umb-box>

                            <umb-box>
                                <umb-box-header title-key="user_assignAccess"></umb-box-header>
                                <umb-box-content class="block-form">

                                    <umb-control-group style="margin-bottom: 25px;" label="@general_groups" description="@user_groupsHelp" required="true">

                                        <umb-user-group-preview
                                            ng-repeat="userGroup in vm.user.userGroups"
                                            icon="userGroup.icon"
                                            name="userGroup.name"
                                            sections="userGroup.sections"
                                            content-start-node="userGroup.contentStartNode"
                                            media-start-node="userGroup.mediaStartNode"
                                            allow-remove="!vm.user.isCurrentUser"
                                            on-remove="vm.removeSelectedItem($index, vm.user.userGroups)">
                                        </umb-user-group-preview>  

                                        <a href=""
                                            ng-if="!vm.user.isCurrentUser"
                                            style="max-width: 100%;"
                                            class="umb-node-preview-add"
                                            ng-click="vm.openUserGroupPicker()"
                                            prevent-default>
                                            <localize key="general_add">Add</localize>
                                        </a>

                                    </umb-control-group>

                                    <umb-control-group style="margin-bottom: 25px;" label="@user_startnodes" description="@user_startnodeshelp">

                                        <umb-node-preview
                                            style="max-width: 100%;"
                                            ng-repeat="node in vm.user.startContentIds"
                                            icon="node.icon"
                                            name="node.name"
                                            allow-remove="!vm.user.isCurrentUser"
                                            on-remove="vm.removeSelectedItem($index, vm.user.startContentIds)">
                                        </umb-node-preview>

                                        <umb-node-preview
                                            ng-if="vm.user.startContentIds.length === 0 && vm.user.isCurrentUser"
                                            style="max-width: 100%;"
                                            name="vm.labels.noStartNodes">
                                        </umb-node-preview>

                                        <a href=""
                                            ng-if="!vm.user.isCurrentUser"
                                            style="max-width: 100%;"
                                            class="umb-node-preview-add"
                                            ng-click="vm.openContentPicker()"
                                            prevent-default>
                                            <localize key="general_add">Add</localize>
                                        </a>

                                    </umb-control-group>

                                    <umb-control-group label="@user_mediastartnodes" description="@user_mediastartnodeshelp">

                                        <umb-node-preview
                                            style="max-width: 100%;"
                                            ng-repeat="node in vm.user.startMediaIds"
                                            icon="node.icon"
                                            name="node.name"
                                            allow-remove="!vm.user.isCurrentUser"
                                            on-remove="vm.removeSelectedItem($index, vm.user.startMediaIds)">
                                        </umb-node-preview>

                                        <umb-node-preview
                                            ng-if="vm.user.startMediaIds.length === 0 && vm.user.isCurrentUser"
                                            style="max-width: 100%;"
                                            name="vm.labels.noStartNodes">
                                        </umb-node-preview>

                                        <a href=""
                                            ng-if="!vm.user.isCurrentUser"
                                            style="max-width: 100%;"
                                            class="umb-node-preview-add"
                                            ng-click="vm.openMediaPicker()"
                                            prevent-default>
                                            <localize key="general_add">Add</localize>
                                        </a>

                                    </umb-control-group>

                                </umb-box-content>
                            </umb-box>

                            <umb-box>
                                <umb-box-header title-key="user_access" description-key="user_accessHelp"></umb-box-header>
                                <umb-box-content class="block-form">

                                    <umb-control-group label="@sections_content">
                                        <umb-node-preview
                                            style="max-width: 100%;"
                                            ng-repeat="node in vm.user.calculatedStartContentIds"
                                            icon="node.icon"
                                            name="node.name">
                                        </umb-node-preview>
                                        <umb-node-preview
                                            ng-if="vm.user.calculatedStartContentIds.length === 0"
                                            style="max-width: 100%;"
                                            name="vm.labels.noStartNodes">
                                        </umb-node-preview>
                                    </umb-control-group>

                                    <umb-control-group label="@sections_media">
                                        <umb-node-preview
                                            style="max-width: 100%;"
                                            ng-repeat="node in vm.user.calculatedStartMediaIds"
                                            icon="node.icon"
                                            name="node.name">
                                        </umb-node-preview>
                                        <umb-node-preview
                                            ng-if="vm.user.calculatedStartMediaIds.length === 0"
                                            style="max-width: 100%;"
                                            name="vm.labels.noStartNodes">
                                        </umb-node-preview>
                                    </umb-control-group>

                                </umb-box-content>
                            </umb-box>
                        </div>

                        <div class="umb-package-details__sidebar">

                            <umb-box>
                                <umb-box-content>

                                    <!-- Avatar -->
                                    <div style="margin-bottom: 20px; padding-bottom: 20px; border-bottom: 1px solid #d8d7d9;">
                                        <ng-form name="avatarForm" class="flex flex-column justify-center items-center">

                                            <umb-avatar
                                                style="margin-bottom: 15px;"
                                                color="secondary"
                                                size="xxl"
                                                name="{{vm.user.name}}"
                                                img-src="{{vm.user.avatars[3]}}"
                                                img-srcset="{{vm.user.avatars[4]}} 2x, {{vm.user.avatars[4]}} 3x">
                                            </umb-avatar>

                                            <umb-progress-bar
                                                style="max-width: 120px;"
                                                ng-if="vm.avatarFile.uploadStatus === 'uploading'"
                                                progress="{{ vm.avatarFile.uploadProgress }}"
                                                size="s">
                                            </umb-progress-bar>

                                            <div class="flex items-center" ng-if="vm.avatarFile.uploadStatus !== 'uploading'">

                                                <a href=""
                                                    class="umb-user-group-preview__action"
                                                    ngf-select ng-model="filesHolder"
                                                    ngf-change="changeAvatar($files, $event)"
                                                    ngf-multiple="false"
                                                    ngf-pattern="{{vm.acceptedFileTypes}}"
                                                    ngf-max-size="{{ vm.maxFileSize }}">
                                                    <localize key="user_changePhoto">Change photo</localize>
                                                </a>

                                                <a href=""
                                                    ng-if="vm.user.avatars"
                                                    class="umb-user-group-preview__action umb-user-group-preview__action--red"
                                                    ng-click="vm.clearAvatar()"
                                                    prevent-default>
                                                    <localize key="user_removePhoto">Remove photo</localize>
                                                </a>

                                            </div>

                                        </ng-form>

                                    </div>

                                    <!-- Actions -->
                                    <div style="margin-bottom: 20px;">

                                        <div style="margin-bottom: 10px;">
                                            <umb-button
                                                ng-if="vm.user.userDisplayState.key === 'Disabled' && !vm.user.isCurrentUser"
                                                type="button"
                                                button-style="[success,block]"
                                                state="vm.enableUserButtonState"
                                                action="vm.enableUser()"
                                                label="Enable"
                                                label-key="actions_enable"
                                                size="s">
                                            </umb-button>
                                        </div>

                                        <div style="margin-bottom: 10px;">
                                            <umb-button
                                                ng-if="vm.user.userDisplayState.key === 'LockedOut' && !vm.user.isCurrentUser"
                                                type="button"
                                                button-style="[success,block]"
                                                state="vm.unlockUserButtonState"
                                                action="vm.unlockUser()"
                                                label="Unlock"
                                                label-key="actions_unlock"
                                                size="s">
                                            </umb-button>
                                        </div>

                                        <div style="margin-bottom: 10px;">
                                            <umb-button
                                                ng-if="vm.user.userDisplayState.key !== 'Disabled' && !vm.user.isCurrentUser"
                                                type="button"
                                                button-style="[info,block]"
                                                action="vm.disableUser()"
                                                state="vm.disableUserButtonState"
                                                label="Disable"
                                                label-key="actions_disable"
                                                size="s">
                                            </umb-button>
                                        </div>

                                        <umb-button
                                            type="button"
                                            button-style="[info,block]"
                                            action="vm.toggleChangePassword()"
                                            label="Change password"
                                            label-key="general_changePassword"
                                            state="changePasswordButtonState"
                                            ng-if="vm.changePasswordModel.isChanging === false"
                                            size="s">
                                        </umb-button>

                                        <ng-form ng-if="vm.changePasswordModel.isChanging" name="passwordForm" class="block-form" val-form-manager>

                                            <change-password
                                                password-values="vm.user.changePassword"
                                                config="vm.changePasswordModel.config">
                                            </change-password>

                                            <umb-button
                                                type="button"
                                                action="vm.toggleChangePassword()"
                                                label="Cancel"
                                                label-key="general_cancel"
                                                button-style="cancel">
                                            </umb-button>

                                        </ng-form>

                                        <div ng-if="vm.user.resetPasswordValue">
                                            <p><br />Password reset to value: <strong>{{vm.user.resetPasswordValue}}</strong></p>
                                        </div>

                                    </div>

                                    <!-- User stats -->
                                    <div class="umb-package-details__information-item">
                                        <div class="umb-package-details__information-item-label">
                                            <localize key="general_status">Status</localize>:
                                        </div>
                                        <div class="umb-package-details__information-item-content">
                                            <umb-badge style="margin-top: 4px;" size="s" color="{{vm.user.userDisplayState.color}}">
                                                {{vm.user.userDisplayState.name}}
                                            </umb-badge>
                                        </div>
                                    </div>

                                    <div class="umb-package-details__information-item">
                                        <div class="umb-package-details__information-item-label">
                                            <localize key="user_lastLogin">Last login</localize>:
                                        </div>
                                        <div class="umb-package-details__information-item-content">
                                            <span ng-if="vm.user.lastLoginDate">{{ vm.user.formattedLastLogin }}</span>
                                            <span ng-if="!vm.user.lastLoginDate">{{ vm.user.name | umbWordLimit:1 }} <localize key="user_noLogin">has not logged in yet</localize></span>
                                        </div>
                                    </div>

                                    <div class="umb-package-details__information-item">
                                        <div class="umb-package-details__information-item-label">
                                            <localize key="user_failedPasswordAttempts">Failed login attempts</localize>:
                                        </div>
                                        <div class="umb-package-details__information-item-content">
                                            {{ vm.user.failedPasswordAttempts }}
                                        </div>
                                    </div>

                                    <div class="umb-package-details__information-item">
                                        <div class="umb-package-details__information-item-label">
                                            <localize key="user_lastLockoutDate">Last lockout date</localize>:
                                        </div>
                                        <div class="umb-package-details__information-item-content">
                                            <span ng-if="vm.user.lastLockoutDate === '0001-01-01T00:00:00'">
                                                {{ vm.user.name | umbWordLimit:1 }} <localize key="user_noLockouts">hasn't been locked out</localize>
                                            </span>
                                            <span ng-if="vm.user.lastLockoutDate !== '0001-01-01T00:00:00'">{{ vm.user.formattedLastLockoutDate }}</span>
                                        </div>
                                    </div>

                                    <div class="umb-package-details__information-item">
                                        <div class="umb-package-details__information-item-label">
                                            <localize key="user_lastPasswordChangeDate">Password is last changed</localize>:
                                        </div>
                                        <div class="umb-package-details__information-item-content">
                                            <span ng-if="vm.user.lastPasswordChangeDate === '0001-01-01T00:00:00'">
                                                <localize key="user_noPasswordChange">The password hasn't been changed</localize>
                                            </span>
                                            <span ng-if="vm.user.lastPasswordChangeDate !== '0001-01-01T00:00:00'">{{ vm.user.formattedLastPasswordChangeDate }}</span>
                                        </div>
                                    </div>

                                    <div class="umb-package-details__information-item">
                                        <div class="umb-package-details__information-item-label">
                                            <localize key="user_createDate">User is created</localize>:
                                        </div>
                                        <div class="umb-package-details__information-item-content">
                                            {{ vm.user.formattedCreateDate }}
                                        </div>
                                    </div>

                                    <div class="umb-package-details__information-item">
                                        <div class="umb-package-details__information-item-label">
                                            <localize key="user_updateDate">User is last updated</localize>:
                                        </div>
                                        <div class="umb-package-details__information-item-content">
                                            {{ vm.user.formattedUpdateDate }}
                                        </div>
                                    </div>

                                </umb-box-content>
                            </umb-box>

                        </div>
=======
                <div ng-if="!vm.loading" class="umb-packages-view-wrapper" style="padding: 0;">
>>>>>>> a20584e3

                    <umb-editor-sub-views
                        ng-if="!vm.loading"
                        sub-views="vm.user.navigation"
                        model="vm">
                    </umb-editor-sub-views>

                </div>

            </umb-editor-container>

            <umb-editor-footer>

                <umb-editor-footer-content-left>

                    <umb-breadcrumbs ancestors="vm.breadcrumbs"
                                     allow-on-open="true"
                                     on-open="vm.goToPage(ancestor)">
                    </umb-breadcrumbs>

                </umb-editor-footer-content-left>

                <umb-editor-footer-content-right>

<<<<<<< HEAD
                    <umb-button
                        type="button"
                        action="vm.save()"
                        state="vm.page.saveButtonState"
                        button-style="success"
                        shortcut="ctrl+s"
                        label="Save"
                        label-key="buttons_save"
                        disabled="vm.loading">
=======
                    <umb-button type="button"
                                action="vm.goToPage(vm.breadcrumbs[0])"
                                label="Return to list"
                                label-key="buttons_returnToList"
                                disabled="vm.loading">
                    </umb-button>

                    <umb-button type="button"
                                action="vm.save()"
                                state="vm.page.saveButtonState"
                                button-style="success"
                                shortcut="ctrl+s"
                                label="Save"
                                label-key="buttons_save"
                                disabled="vm.loading">
>>>>>>> a20584e3
                    </umb-button>

                </umb-editor-footer-content-right>

            </umb-editor-footer>

        </umb-editor-view>

    </form>

    <umb-overlay ng-if="vm.userGroupPicker.show"
                 model="vm.userGroupPicker"
                 view="vm.userGroupPicker.view"
                 position="right">
    </umb-overlay>

    <umb-overlay ng-if="vm.contentPicker.show"
                 model="vm.contentPicker"
                 view="vm.contentPicker.view"
                 position="right">
    </umb-overlay>

    <umb-overlay ng-if="vm.mediaPicker.show"
                 model="vm.mediaPicker"
                 view="vm.mediaPicker.view"
                 position="right">
    </umb-overlay>

</div><|MERGE_RESOLUTION|>--- conflicted
+++ resolved
@@ -6,411 +6,16 @@
 
         <umb-editor-view>
 
-<<<<<<< HEAD
-            <umb-editor-header
-                name="vm.user.name" 
-                hide-icon="true" 
-                hide-description="true" 
-                hide-alias="true"
-                on-back="vm.goToPage(vm.breadcrumbs[0])"
-                show-back-button="true">
-=======
             <umb-editor-header name="vm.user.name"
                                hide-icon="true"
                                hide-description="true"
                                hide-alias="true"
                                navigation="vm.user.navigation">
->>>>>>> a20584e3
             </umb-editor-header>
             
             <umb-editor-container>
                 
-<<<<<<< HEAD
-                    <div class="umb-package-details">
-
-                        <div class="umb-package-details__main-content">
-                          
-                              <umb-box>
-                                 
-                                <umb-box-header title-key="user_profile"></umb-box-header>
-                                
-                                <umb-box-content class="block-form">
-
-                                    <umb-control-group label="@general_email" required="true">
-
-                                        <input
-                                            type="email"
-                                            localize="placeholder"
-                                            placeholder="@placeholders_enteremail"
-                                            class="input-block-level"
-                                            ng-model="vm.user.email"
-                                            umb-auto-focus name="email" 
-                                            val-email
-                                            required
-                                            val-server-field="Email" />
-                                        <span class="help-inline" val-msg-for="email" val-toggle-msg="required"><localize key="general_required">Required</localize></span>
-                                        <span class="help-inline" val-msg-for="email" val-toggle-msg="valServerField"></span>                                        
-                                    </umb-control-group>
-
-                                    <umb-control-group label="@general_username" ng-if="!vm.usernameIsEmail" required="true">
-                                        <input 
-                                            type="text" 
-                                            localize="placeholder" 
-                                            placeholder="@placeholders_enterusername" 
-                                            class="input-block-level" 
-                                            ng-model="vm.user.username"
-                                            umb-auto-focus name="username" 
-                                            required
-                                            val-server-field="Username" />
-                                        <span class="help-inline" val-msg-for="username" val-toggle-msg="required"><localize key="general_required">Required</localize></span>
-                                        <span class="help-inline" val-msg-for="username" val-toggle-msg="valServerField"></span>
-                                    </umb-control-group>
-
-                                    <umb-control-group label="@user_language" description="@user_languageHelp">
-                                        <select
-                                            class="input-block-level"
-                                            ng-model="vm.user.culture"
-                                            ng-options="key as value for (key, value) in vm.user.availableCultures"
-                                            name="culture"
-                                            required
-                                            val-server-field="Culture">
-                                        </select>
-                                        <span class="help-inline" val-msg-for="culture" val-toggle-msg="required"><localize key="general_required">Required</localize></span>
-                                        <span class="help-inline" val-msg-for="culture" val-toggle-msg="valServerField"></span>
-                                    </umb-control-group>
-                                </umb-box-content> 
-                            </umb-box>
-
-                            <umb-box>
-                                <umb-box-header title-key="user_assignAccess"></umb-box-header>
-                                <umb-box-content class="block-form">
-
-                                    <umb-control-group style="margin-bottom: 25px;" label="@general_groups" description="@user_groupsHelp" required="true">
-
-                                        <umb-user-group-preview
-                                            ng-repeat="userGroup in vm.user.userGroups"
-                                            icon="userGroup.icon"
-                                            name="userGroup.name"
-                                            sections="userGroup.sections"
-                                            content-start-node="userGroup.contentStartNode"
-                                            media-start-node="userGroup.mediaStartNode"
-                                            allow-remove="!vm.user.isCurrentUser"
-                                            on-remove="vm.removeSelectedItem($index, vm.user.userGroups)">
-                                        </umb-user-group-preview>  
-
-                                        <a href=""
-                                            ng-if="!vm.user.isCurrentUser"
-                                            style="max-width: 100%;"
-                                            class="umb-node-preview-add"
-                                            ng-click="vm.openUserGroupPicker()"
-                                            prevent-default>
-                                            <localize key="general_add">Add</localize>
-                                        </a>
-
-                                    </umb-control-group>
-
-                                    <umb-control-group style="margin-bottom: 25px;" label="@user_startnodes" description="@user_startnodeshelp">
-
-                                        <umb-node-preview
-                                            style="max-width: 100%;"
-                                            ng-repeat="node in vm.user.startContentIds"
-                                            icon="node.icon"
-                                            name="node.name"
-                                            allow-remove="!vm.user.isCurrentUser"
-                                            on-remove="vm.removeSelectedItem($index, vm.user.startContentIds)">
-                                        </umb-node-preview>
-
-                                        <umb-node-preview
-                                            ng-if="vm.user.startContentIds.length === 0 && vm.user.isCurrentUser"
-                                            style="max-width: 100%;"
-                                            name="vm.labels.noStartNodes">
-                                        </umb-node-preview>
-
-                                        <a href=""
-                                            ng-if="!vm.user.isCurrentUser"
-                                            style="max-width: 100%;"
-                                            class="umb-node-preview-add"
-                                            ng-click="vm.openContentPicker()"
-                                            prevent-default>
-                                            <localize key="general_add">Add</localize>
-                                        </a>
-
-                                    </umb-control-group>
-
-                                    <umb-control-group label="@user_mediastartnodes" description="@user_mediastartnodeshelp">
-
-                                        <umb-node-preview
-                                            style="max-width: 100%;"
-                                            ng-repeat="node in vm.user.startMediaIds"
-                                            icon="node.icon"
-                                            name="node.name"
-                                            allow-remove="!vm.user.isCurrentUser"
-                                            on-remove="vm.removeSelectedItem($index, vm.user.startMediaIds)">
-                                        </umb-node-preview>
-
-                                        <umb-node-preview
-                                            ng-if="vm.user.startMediaIds.length === 0 && vm.user.isCurrentUser"
-                                            style="max-width: 100%;"
-                                            name="vm.labels.noStartNodes">
-                                        </umb-node-preview>
-
-                                        <a href=""
-                                            ng-if="!vm.user.isCurrentUser"
-                                            style="max-width: 100%;"
-                                            class="umb-node-preview-add"
-                                            ng-click="vm.openMediaPicker()"
-                                            prevent-default>
-                                            <localize key="general_add">Add</localize>
-                                        </a>
-
-                                    </umb-control-group>
-
-                                </umb-box-content>
-                            </umb-box>
-
-                            <umb-box>
-                                <umb-box-header title-key="user_access" description-key="user_accessHelp"></umb-box-header>
-                                <umb-box-content class="block-form">
-
-                                    <umb-control-group label="@sections_content">
-                                        <umb-node-preview
-                                            style="max-width: 100%;"
-                                            ng-repeat="node in vm.user.calculatedStartContentIds"
-                                            icon="node.icon"
-                                            name="node.name">
-                                        </umb-node-preview>
-                                        <umb-node-preview
-                                            ng-if="vm.user.calculatedStartContentIds.length === 0"
-                                            style="max-width: 100%;"
-                                            name="vm.labels.noStartNodes">
-                                        </umb-node-preview>
-                                    </umb-control-group>
-
-                                    <umb-control-group label="@sections_media">
-                                        <umb-node-preview
-                                            style="max-width: 100%;"
-                                            ng-repeat="node in vm.user.calculatedStartMediaIds"
-                                            icon="node.icon"
-                                            name="node.name">
-                                        </umb-node-preview>
-                                        <umb-node-preview
-                                            ng-if="vm.user.calculatedStartMediaIds.length === 0"
-                                            style="max-width: 100%;"
-                                            name="vm.labels.noStartNodes">
-                                        </umb-node-preview>
-                                    </umb-control-group>
-
-                                </umb-box-content>
-                            </umb-box>
-                        </div>
-
-                        <div class="umb-package-details__sidebar">
-
-                            <umb-box>
-                                <umb-box-content>
-
-                                    <!-- Avatar -->
-                                    <div style="margin-bottom: 20px; padding-bottom: 20px; border-bottom: 1px solid #d8d7d9;">
-                                        <ng-form name="avatarForm" class="flex flex-column justify-center items-center">
-
-                                            <umb-avatar
-                                                style="margin-bottom: 15px;"
-                                                color="secondary"
-                                                size="xxl"
-                                                name="{{vm.user.name}}"
-                                                img-src="{{vm.user.avatars[3]}}"
-                                                img-srcset="{{vm.user.avatars[4]}} 2x, {{vm.user.avatars[4]}} 3x">
-                                            </umb-avatar>
-
-                                            <umb-progress-bar
-                                                style="max-width: 120px;"
-                                                ng-if="vm.avatarFile.uploadStatus === 'uploading'"
-                                                progress="{{ vm.avatarFile.uploadProgress }}"
-                                                size="s">
-                                            </umb-progress-bar>
-
-                                            <div class="flex items-center" ng-if="vm.avatarFile.uploadStatus !== 'uploading'">
-
-                                                <a href=""
-                                                    class="umb-user-group-preview__action"
-                                                    ngf-select ng-model="filesHolder"
-                                                    ngf-change="changeAvatar($files, $event)"
-                                                    ngf-multiple="false"
-                                                    ngf-pattern="{{vm.acceptedFileTypes}}"
-                                                    ngf-max-size="{{ vm.maxFileSize }}">
-                                                    <localize key="user_changePhoto">Change photo</localize>
-                                                </a>
-
-                                                <a href=""
-                                                    ng-if="vm.user.avatars"
-                                                    class="umb-user-group-preview__action umb-user-group-preview__action--red"
-                                                    ng-click="vm.clearAvatar()"
-                                                    prevent-default>
-                                                    <localize key="user_removePhoto">Remove photo</localize>
-                                                </a>
-
-                                            </div>
-
-                                        </ng-form>
-
-                                    </div>
-
-                                    <!-- Actions -->
-                                    <div style="margin-bottom: 20px;">
-
-                                        <div style="margin-bottom: 10px;">
-                                            <umb-button
-                                                ng-if="vm.user.userDisplayState.key === 'Disabled' && !vm.user.isCurrentUser"
-                                                type="button"
-                                                button-style="[success,block]"
-                                                state="vm.enableUserButtonState"
-                                                action="vm.enableUser()"
-                                                label="Enable"
-                                                label-key="actions_enable"
-                                                size="s">
-                                            </umb-button>
-                                        </div>
-
-                                        <div style="margin-bottom: 10px;">
-                                            <umb-button
-                                                ng-if="vm.user.userDisplayState.key === 'LockedOut' && !vm.user.isCurrentUser"
-                                                type="button"
-                                                button-style="[success,block]"
-                                                state="vm.unlockUserButtonState"
-                                                action="vm.unlockUser()"
-                                                label="Unlock"
-                                                label-key="actions_unlock"
-                                                size="s">
-                                            </umb-button>
-                                        </div>
-
-                                        <div style="margin-bottom: 10px;">
-                                            <umb-button
-                                                ng-if="vm.user.userDisplayState.key !== 'Disabled' && !vm.user.isCurrentUser"
-                                                type="button"
-                                                button-style="[info,block]"
-                                                action="vm.disableUser()"
-                                                state="vm.disableUserButtonState"
-                                                label="Disable"
-                                                label-key="actions_disable"
-                                                size="s">
-                                            </umb-button>
-                                        </div>
-
-                                        <umb-button
-                                            type="button"
-                                            button-style="[info,block]"
-                                            action="vm.toggleChangePassword()"
-                                            label="Change password"
-                                            label-key="general_changePassword"
-                                            state="changePasswordButtonState"
-                                            ng-if="vm.changePasswordModel.isChanging === false"
-                                            size="s">
-                                        </umb-button>
-
-                                        <ng-form ng-if="vm.changePasswordModel.isChanging" name="passwordForm" class="block-form" val-form-manager>
-
-                                            <change-password
-                                                password-values="vm.user.changePassword"
-                                                config="vm.changePasswordModel.config">
-                                            </change-password>
-
-                                            <umb-button
-                                                type="button"
-                                                action="vm.toggleChangePassword()"
-                                                label="Cancel"
-                                                label-key="general_cancel"
-                                                button-style="cancel">
-                                            </umb-button>
-
-                                        </ng-form>
-
-                                        <div ng-if="vm.user.resetPasswordValue">
-                                            <p><br />Password reset to value: <strong>{{vm.user.resetPasswordValue}}</strong></p>
-                                        </div>
-
-                                    </div>
-
-                                    <!-- User stats -->
-                                    <div class="umb-package-details__information-item">
-                                        <div class="umb-package-details__information-item-label">
-                                            <localize key="general_status">Status</localize>:
-                                        </div>
-                                        <div class="umb-package-details__information-item-content">
-                                            <umb-badge style="margin-top: 4px;" size="s" color="{{vm.user.userDisplayState.color}}">
-                                                {{vm.user.userDisplayState.name}}
-                                            </umb-badge>
-                                        </div>
-                                    </div>
-
-                                    <div class="umb-package-details__information-item">
-                                        <div class="umb-package-details__information-item-label">
-                                            <localize key="user_lastLogin">Last login</localize>:
-                                        </div>
-                                        <div class="umb-package-details__information-item-content">
-                                            <span ng-if="vm.user.lastLoginDate">{{ vm.user.formattedLastLogin }}</span>
-                                            <span ng-if="!vm.user.lastLoginDate">{{ vm.user.name | umbWordLimit:1 }} <localize key="user_noLogin">has not logged in yet</localize></span>
-                                        </div>
-                                    </div>
-
-                                    <div class="umb-package-details__information-item">
-                                        <div class="umb-package-details__information-item-label">
-                                            <localize key="user_failedPasswordAttempts">Failed login attempts</localize>:
-                                        </div>
-                                        <div class="umb-package-details__information-item-content">
-                                            {{ vm.user.failedPasswordAttempts }}
-                                        </div>
-                                    </div>
-
-                                    <div class="umb-package-details__information-item">
-                                        <div class="umb-package-details__information-item-label">
-                                            <localize key="user_lastLockoutDate">Last lockout date</localize>:
-                                        </div>
-                                        <div class="umb-package-details__information-item-content">
-                                            <span ng-if="vm.user.lastLockoutDate === '0001-01-01T00:00:00'">
-                                                {{ vm.user.name | umbWordLimit:1 }} <localize key="user_noLockouts">hasn't been locked out</localize>
-                                            </span>
-                                            <span ng-if="vm.user.lastLockoutDate !== '0001-01-01T00:00:00'">{{ vm.user.formattedLastLockoutDate }}</span>
-                                        </div>
-                                    </div>
-
-                                    <div class="umb-package-details__information-item">
-                                        <div class="umb-package-details__information-item-label">
-                                            <localize key="user_lastPasswordChangeDate">Password is last changed</localize>:
-                                        </div>
-                                        <div class="umb-package-details__information-item-content">
-                                            <span ng-if="vm.user.lastPasswordChangeDate === '0001-01-01T00:00:00'">
-                                                <localize key="user_noPasswordChange">The password hasn't been changed</localize>
-                                            </span>
-                                            <span ng-if="vm.user.lastPasswordChangeDate !== '0001-01-01T00:00:00'">{{ vm.user.formattedLastPasswordChangeDate }}</span>
-                                        </div>
-                                    </div>
-
-                                    <div class="umb-package-details__information-item">
-                                        <div class="umb-package-details__information-item-label">
-                                            <localize key="user_createDate">User is created</localize>:
-                                        </div>
-                                        <div class="umb-package-details__information-item-content">
-                                            {{ vm.user.formattedCreateDate }}
-                                        </div>
-                                    </div>
-
-                                    <div class="umb-package-details__information-item">
-                                        <div class="umb-package-details__information-item-label">
-                                            <localize key="user_updateDate">User is last updated</localize>:
-                                        </div>
-                                        <div class="umb-package-details__information-item-content">
-                                            {{ vm.user.formattedUpdateDate }}
-                                        </div>
-                                    </div>
-
-                                </umb-box-content>
-                            </umb-box>
-
-                        </div>
-=======
                 <div ng-if="!vm.loading" class="umb-packages-view-wrapper" style="padding: 0;">
->>>>>>> a20584e3
 
                     <umb-editor-sub-views
                         ng-if="!vm.loading"
@@ -435,17 +40,6 @@
 
                 <umb-editor-footer-content-right>
 
-<<<<<<< HEAD
-                    <umb-button
-                        type="button"
-                        action="vm.save()"
-                        state="vm.page.saveButtonState"
-                        button-style="success"
-                        shortcut="ctrl+s"
-                        label="Save"
-                        label-key="buttons_save"
-                        disabled="vm.loading">
-=======
                     <umb-button type="button"
                                 action="vm.goToPage(vm.breadcrumbs[0])"
                                 label="Return to list"
@@ -461,7 +55,6 @@
                                 label="Save"
                                 label-key="buttons_save"
                                 disabled="vm.loading">
->>>>>>> a20584e3
                     </umb-button>
 
                 </umb-editor-footer-content-right>
