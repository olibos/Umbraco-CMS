--- conflicted
+++ resolved
@@ -20,17 +20,11 @@
 
             <div class="umb-package-details__main-content">
 
-<<<<<<< HEAD
-              <div class="test-group">
-                <div class="test-group-title"><localize key="user_profile">Profile</localize></div>
-                <div class="test-group-content block-form">
-=======
               <div class="umb-box">
                 <div class="umb-box-header">
-                  <div class="umb-box-header-title">Meta</div>
+                  <div class="umb-box-header-title"><localize key="user_profile">Profile</localize></div>
                 </div>
                 <div class="umb-box-content block-form">
->>>>>>> 9880e9b6
 
                   <umb-control-group label="@general_email">
                     <input type="text"
@@ -72,17 +66,11 @@
                 </div>
               </div>
 
-<<<<<<< HEAD
-              <div class="test-group" ng-if="!vm.user.isCurrentUser">
-                <div class="test-group-title"><localize key="user_access">Access</localize></div>
-                <div class="test-group-content block-form">
-=======
               <div class="umb-box" ng-if="!vm.user.isCurrentUser">
                 <div class="umb-box-header">
-                  <div class="umb-box-header-title">Permissions</div>
+                  <div class="umb-box-header-title"><localize key="user_access">Access</localize></div>
                 </div>
                 <div class="umb-box-content block-form">
->>>>>>> 9880e9b6
 
                   <umb-control-group style="margin-bottom: 25px;" label="@general_groups" description="@user_groupsHelp">
 
