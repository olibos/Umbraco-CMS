--- conflicted
+++ resolved
@@ -1,4 +1,4 @@
-﻿
+
 /**
  * @ngdoc controller
  * @name MainController
@@ -25,16 +25,11 @@
     };
 
     $scope.closeDialogs = function (event) {
-<<<<<<< HEAD
-        $rootScope.$emit("closeDialogs");
-=======
-
         //only close dialogs if non-lin and non-buttons are clicked
         if(event.target.nodeName != "A" && event.target.nodeName != "BUTTON"){
             $rootScope.$emit("closeDialogs");
         }
 
->>>>>>> 0030488b
         if (navigationService.ui.stickyNavigation && $(event.target).parents(".umb-modalcolumn").size() == 0) {
             navigationService.hideNavigation();
         }
