<div ng-controller="Umbraco.Editors.PropertySettingsController as vm">

<form name="propertySettingsForm" novalidate val-form-manager>

    <umb-editor-view data-element="editor-property-settings">

        <umb-editor-header
            name="model.title"
            name-locked="true"
            hide-alias="true"
            hide-icon="true"
            hide-description="true">
        </umb-editor-header>

        <umb-editor-container>
            <umb-box>
                <umb-box-content>

                    <div class="content-type-editor-dialog edit-property-settings">

                        <div class="umb-control-group" ng-if="!model.property.locked">
                            <div class="control-group">
                                <textarea class="editor-label"
                                          data-element="property-name"
                                          name="propertyLabel"
                                          ng-model="model.property.label"
                                          localize="placeholder"
                                          placeholder="@placeholders_entername"
                                          umb-auto-focus
                                          focus-on-filled="true"
                                          umb-auto-resize
                                          required
                                          ng-keypress="vm.submitOnEnter($event)">
                                </textarea>
                                <div ng-messages="propertySettingsForm.propertyLabel.$error" show-validation-on-submit>
                                    <span class="umb-validation-label" ng-message="required">Required label</span>
                                </div>
                            </div>
                            <div class="control-group -no-margin">
                                <umb-generate-alias enable-lock="true" alias-from="model.property.label" alias="model.property.alias"></umb-generate-alias>
                            </div>
                        </div>
                    
                        <div class="umb-control-group control-group">
                            <textarea data-element="property-description"
                                    class="editor-description"
                                    ng-model="model.property.description"
                                    localize="placeholder"
                                    placeholder="@placeholders_enterDescription"
                                    ng-keypress="vm.submitOnEnter($event)"
                                    umb-auto-resize>
                        </textarea>
                        </div>
                    
                        <div class="editor-wrapper umb-control-group control-group" ng-model="model.property.editor" val-require-component ng-if="!model.property.locked">
                    
                            <a data-element="editor-add" href="" ng-if="!model.property.editor" class="editor-placeholder" hotkey="alt+shift+e" ng-click="vm.openDataTypePicker(model.property)">
                                <localize key="shortcuts_addEditor"></localize>
                            </a>
                    
                            <div class="editor clearfix" ng-if="model.property.editor">
                    
                                <a href="" class="editor-icon-wrapper" ng-click="vm.openDataTypePicker(model.property)">
                                    <i class="icon {{ model.property.dataTypeIcon }}" ng-class="{'icon-autofill': model.property.dataTypeIcon == null}"></i>
                                </a>
                    
                                <div class="editor-details">
                                    <a href="" class="editor-name" ng-click="vm.openDataTypePicker(model.property)">{{ model.property.dataTypeName }}</a>
                                    <a href="" class="editor-editor" ng-click="vm.openDataTypePicker(model.property)">{{ model.property.editor }}</a>
                                </div>
                    
                                <a href class="editor-settings-icon pull-right"
                                ng-click="vm.openDataTypeSettings(model.property)"
                                hotkey="alt+shift+d"
                                ng-if="model.property.editor">
                                    <i class="icon icon-settings"></i>
                                </a>
                    
                            </div>
                    
                        </div>
                    
                        <div class="umb-control-group clearfix" ng-if="!model.property.locked">

                            <h5><localize key="validation_validation"></localize></h5>

                            <label>
                                <localize key="validation_fieldIsMandatory"></localize>
                            </label>

                            <umb-toggle data-element="validation_mandatory"
                                        checked="model.property.validation.mandatory"
<<<<<<< HEAD
                                        on-click="vm.toggleValidation()">
=======
                                        on-click="vm.toggleValidation()"
                                        focus-when="{{vm.focusOnMandatoryField}}"
                            >
>>>>>>> 17f73b88
                            </umb-toggle>

                            <textarea class="editor-validation-message"
                                      localize="placeholder"
                                      placeholder="@validation_mandatoryMessage"
                                      ng-model="model.property.validation.mandatoryMessage"
                                      ng-if="model.property.validation.mandatory"
                                      umb-auto-resize
                                      ng-keypress="vm.submitOnEnter($event)">
                            </textarea>

                            <label class="mt3">
                                <localize key="validation_customValidation"></localize>
                            </label>

                            <select class="umb-dropdown" ng-options="validationType.name for validationType in vm.validationTypes" ng-model="vm.selectedValidationType" ng-change="vm.changeValidationType(vm.selectedValidationType)">
                                <option value=""><localize key="validation_noValidation">No validation</localize></option>
                            </select>

                            <textarea class="editor-validation-pattern"
                                      localize="placeholder"
                                      placeholder="@validation_validationRegExp"
                                      ng-model="model.property.validation.pattern"
                                      ng-change="vm.changeValidationPattern()"
                                      ng-if="vm.showValidationPattern"
                                      umb-auto-resize
                                      focus-when="{{vm.focusOnPatternField}}"
                                      ng-keypress="vm.submitOnEnter($event)">
                            </textarea>

                            <textarea class="editor-validation-message"
                                      localize="placeholder"
                                      placeholder="@validation_validationRegExpMessage"
                                      ng-model="model.property.validation.patternMessage"
                                      ng-if="vm.showValidationPattern"
                                      umb-auto-resize
                                      ng-keypress="vm.submitOnEnter($event)">
                            </textarea>

                        </div>
                        <div class="umb-control-group clearfix" ng-if="model.contentType === 'documentType' && model.contentTypeAllowCultureVariant">
                           
                                    <h5><localize key="contentTypeEditor_variantsHeading" /></h5>
                             
                                    <umb-toggle data-element="permissions-allow-culture-variant"
                                                checked="model.property.allowCultureVariant"
                                                on-click="vm.toggleAllowCultureVariants()"
                                    >
                                    </umb-toggle>

                        </div>
                    
                        <div class="umb-control-group clearfix" ng-if="model.contentType === 'memberType'">

                            <h5><localize key="general_options"></localize></h5>

                            <label class="mt3">
                                <localize key="contentTypeEditor_showOnMemberProfile"></localize>
                                <small><localize key="contentTypeEditor_showOnMemberProfileDescription"></localize></small>
                            </label>

                            <umb-toggle data-element="settings_show_member_on_profile"
                                        checked="model.property.showOnMemberProfile"
                                        on-click="vm.toggleShowOnMemberProfile()">
                            </umb-toggle>

                            <label class="mt3">
                                <localize key="contentTypeEditor_memberCanEdit"></localize>
                                <small><localize key="contentTypeEditor_memberCanEditDescription"></localize></small>
                            </label>

                            <umb-toggle data-element="settings_member_can_edit"
                                        checked="model.property.memberCanEdit"
                                        on-click="vm.toggleMemberCanEdit()">
                            </umb-toggle>

                            <label class="mt3" ng-if="vm.showSensitiveData">
                                <localize key="contentTypeEditor_isSensitiveData"></localize>
                                <small><localize key="contentTypeEditor_isSensitiveDataDescription"></localize></small>
                            </label>

                            <umb-toggle ng-if="vm.showSensitiveData" data-element="settings_is_sensitive_data"
                                        checked="model.property.isSensitiveData"
                                        on-click="vm.toggleIsSensitiveData()">
                            </umb-toggle>
                                                      

                        </div>
                    </div>

                </umb-box-content>

            </umb-box>

        </umb-editor-container>

        <umb-editor-footer>

            <umb-editor-footer-content-right>

                <umb-button
                    type="button"
                    button-style="link"
                    label-key="general_close"
                    shortcut="esc"
                    action="vm.close()">
                </umb-button>

                <umb-button
                    alias="submit"
                    type="button"
                    button-style="success"
                    label-key="general_submit"
                    action="vm.submit(model)">
                </umb-button>
        
            </umb-editor-footer-content-right>

        </umb-editor-footer>

    </umb-editor-view>

</form>

</div><|MERGE_RESOLUTION|>--- conflicted
+++ resolved
@@ -90,13 +90,8 @@
 
                             <umb-toggle data-element="validation_mandatory"
                                         checked="model.property.validation.mandatory"
-<<<<<<< HEAD
                                         on-click="vm.toggleValidation()">
-=======
-                                        on-click="vm.toggleValidation()"
                                         focus-when="{{vm.focusOnMandatoryField}}"
-                            >
->>>>>>> 17f73b88
                             </umb-toggle>
 
                             <textarea class="editor-validation-message"
