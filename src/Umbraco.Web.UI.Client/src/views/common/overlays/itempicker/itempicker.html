<div ng-controller="Umbraco.Overlays.ItemPickerOverlay" class="umb-itempicker">

    <div class="form-search" ng-hide="model.filter === false" style="margin-bottom: 15px;">
        <i class="icon-search"></i>
        <input type="text"
               ng-model="searchTerm"
               class="umb-search-field search-query input-block-level -full-width-input"
               localize="placeholder"
               placeholder="@placeholders_filter"
               umb-auto-focus
               no-dirty-check />
    </div>

    <div class="umb-overlay__section-header" ng-if="(model.pasteItems | filter:searchTerm).length > 0">
        <h5><localize key="content_createFromClipboard">Paste from clipboard</localize></h5>
        <button ng-if="model.clickClearPaste" ng-click="model.clickClearPaste($event)" alt="Clear clipboard for entries accepted in this context.">
            <i class="icon-trash"></i>
        </button>
    </div>

    <ul class="umb-card-grid" ng-class="{'-three-in-row': model.availableItems.length < 7, '-four-in-row': model.availableItems.length >= 7}">
        <li ng-repeat="pasteItem in model.pasteItems | filter:searchTerm">
            <button class="umb-card-grid-item btn-reset" ng-click="model.clickPasteItem(pasteItem)">
                <span>
                    <i class="{{ pasteItem.icon }}"></i>
                    {{ pasteItem.name | truncate:true:36 }}
                </span>
            </button>
        </li>
    </ul>

    <div class="umb-overlay__section-header" ng-if="model.pasteItems.length > 0 && (model.availableItems | filter:searchTerm).length > 0">
        <h5><localize key="content_createEmpty">Create new</localize></h5>
    </div>

    <ul class="umb-card-grid" ng-class="{'-three-in-row': model.availableItems.length < 7, '-four-in-row': model.availableItems.length >= 7}">
        <li ng-repeat="availableItem in model.availableItems | compareArrays:model.selectedItems:'alias' | orderBy:model.orderBy | filter:searchTerm">
            <button class="umb-card-grid-item btn-reset" ng-click="selectItem(availableItem)">
                <span>
                    <i class="{{ availableItem.icon }}"></i>
                    <span ng-mouseover="showTooltip(availableItem, $event)" ng-mouseleave="hideTooltip()">{{ availableItem.name }}</span>                    
<<<<<<< HEAD
=======
                </span>
            </button>
        </li>
        <li ng-if="model.createNewItem">
            <button class="umb-card-grid-item btn-reset --creator" ng-click="model.createNewItem.action()">
                <span>
                    <i class="{{ model.createNewItem.icon }}"></i>
                    {{ model.createNewItem.name }}
>>>>>>> d5c0e79c
                </span>
            </button>
        </li>
    </ul>

    <umb-tooltip ng-if="tooltip.show" event="tooltip.event">
        {{ tooltip.text }}
    </umb-tooltip>
</div><|MERGE_RESOLUTION|>--- conflicted
+++ resolved
@@ -39,8 +39,6 @@
                 <span>
                     <i class="{{ availableItem.icon }}"></i>
                     <span ng-mouseover="showTooltip(availableItem, $event)" ng-mouseleave="hideTooltip()">{{ availableItem.name }}</span>                    
-<<<<<<< HEAD
-=======
                 </span>
             </button>
         </li>
@@ -49,7 +47,6 @@
                 <span>
                     <i class="{{ model.createNewItem.icon }}"></i>
                     {{ model.createNewItem.name }}
->>>>>>> d5c0e79c
                 </span>
             </button>
         </li>
