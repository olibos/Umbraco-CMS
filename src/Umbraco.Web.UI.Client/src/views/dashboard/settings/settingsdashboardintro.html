<<<<<<< HEAD
<umb-box>
    <umb-box-content>
        <h3 class="bold">Start here</h3>
        <p>This section contains the building blocks for your Umbraco site. Follow the below links to find out more about working with the items in the Settings section:</p>
        <h5>Find out more:</h5>
        <ul>
            <li>Read more about working with the Items in Settings <a class="btn-link -underline" href="https://our.umbraco.com/documentation/Getting-Started/Backoffice/Sections/" target="_blank">in the Documentation section</a> of Our Umbraco</li>
            <li>Download the <a class="btn-link -underline" href="https://our.umbraco.com/projects/website-utilities/umbraco-7-editors-manual" target="_blank">Editors Manual</a> for details on working with the Umbraco UI</li>
            <li>Ask a question in the <a class="btn-link -underline" href="https://our.umbraco.com/" target="_blank">Community Forum</a></li>
            <li>Watch our <a class="btn-link -underline" href="https://umbraco.tv" target="_blank">tutorial videos</a> (some are free, some require a subscription)</li>
            <li>Find out about our <a class="btn-link -underline" href="https://umbraco.com/products/" target="_blank">productivity boosting tools and commercial support</a></li>
            <li>Find out about real-life <a class="btn-link -underline" href="https://umbraco.com/training/" target="_blank">training and certification</a> opportunities</li>
        </ul>
    </umb-box-content>
</umb-box>
=======
<h3>Start here</h3>
<h4>This section contains the building blocks for your Umbraco site</h4>
<p>Follow the below links to find out more about working with the items in the Settings section:</p>

<h4>Find out more:</h4>

<ul>
<li>Read more about working with the items in Settings <a class="btn-link -underline" href="https://our.umbraco.com/documentation/Getting-Started/Backoffice/Sections/" target="_blank">in the Documentation section</a> of Our Umbraco</li>
<li>Download the <a class="btn-link -underline" href="https://our.umbraco.com/projects/website-utilities/umbraco-7-editors-manual" target="_blank">Editors Manual</a> for details on working with the Umbraco UI</li>
<li>Ask a question in the <a class="btn-link -underline" href="https://our.umbraco.com/forum" target="_blank">Community Forum</a></li>
<li>Watch our <a class="btn-link -underline" href="https://umbraco.tv" target="_blank">tutorial videos</a> (some are free, some require a subscription)</li>
<li>Find out about our <a class="btn-link -underline" href="https://umbraco.com/products/" target="_blank">productivity boosting tools and commercial support</a></li>
<li>Find out about real-life <a class="btn-link -underline" href="https://umbraco.com/training/" target="_blank">training and certification</a> opportunities</li>
</ul>
>>>>>>> 06db9d22
<|MERGE_RESOLUTION|>--- conflicted
+++ resolved
@@ -1,32 +1,15 @@
-<<<<<<< HEAD
 <umb-box>
     <umb-box-content>
         <h3 class="bold">Start here</h3>
         <p>This section contains the building blocks for your Umbraco site. Follow the below links to find out more about working with the items in the Settings section:</p>
         <h5>Find out more:</h5>
         <ul>
-            <li>Read more about working with the Items in Settings <a class="btn-link -underline" href="https://our.umbraco.com/documentation/Getting-Started/Backoffice/Sections/" target="_blank">in the Documentation section</a> of Our Umbraco</li>
+            <li>Read more about working with the items in Settings <a class="btn-link -underline" href="https://our.umbraco.com/documentation/Getting-Started/Backoffice/Sections/" target="_blank">in the Documentation section</a> of Our Umbraco</li>
             <li>Download the <a class="btn-link -underline" href="https://our.umbraco.com/projects/website-utilities/umbraco-7-editors-manual" target="_blank">Editors Manual</a> for details on working with the Umbraco UI</li>
-            <li>Ask a question in the <a class="btn-link -underline" href="https://our.umbraco.com/" target="_blank">Community Forum</a></li>
+            <li>Ask a question in the <a class="btn-link -underline" href="https://our.umbraco.com/forum" target="_blank">Community Forum</a></li>
             <li>Watch our <a class="btn-link -underline" href="https://umbraco.tv" target="_blank">tutorial videos</a> (some are free, some require a subscription)</li>
             <li>Find out about our <a class="btn-link -underline" href="https://umbraco.com/products/" target="_blank">productivity boosting tools and commercial support</a></li>
             <li>Find out about real-life <a class="btn-link -underline" href="https://umbraco.com/training/" target="_blank">training and certification</a> opportunities</li>
         </ul>
     </umb-box-content>
 </umb-box>
-=======
-<h3>Start here</h3>
-<h4>This section contains the building blocks for your Umbraco site</h4>
-<p>Follow the below links to find out more about working with the items in the Settings section:</p>
-
-<h4>Find out more:</h4>
-
-<ul>
-<li>Read more about working with the items in Settings <a class="btn-link -underline" href="https://our.umbraco.com/documentation/Getting-Started/Backoffice/Sections/" target="_blank">in the Documentation section</a> of Our Umbraco</li>
-<li>Download the <a class="btn-link -underline" href="https://our.umbraco.com/projects/website-utilities/umbraco-7-editors-manual" target="_blank">Editors Manual</a> for details on working with the Umbraco UI</li>
-<li>Ask a question in the <a class="btn-link -underline" href="https://our.umbraco.com/forum" target="_blank">Community Forum</a></li>
-<li>Watch our <a class="btn-link -underline" href="https://umbraco.tv" target="_blank">tutorial videos</a> (some are free, some require a subscription)</li>
-<li>Find out about our <a class="btn-link -underline" href="https://umbraco.com/products/" target="_blank">productivity boosting tools and commercial support</a></li>
-<li>Find out about real-life <a class="btn-link -underline" href="https://umbraco.com/training/" target="_blank">training and certification</a> opportunities</li>
-</ul>
->>>>>>> 06db9d22
