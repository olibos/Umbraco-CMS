--- conflicted
+++ resolved
@@ -21,22 +21,11 @@
                                   on-change="vm.changeSelection(variant)"
                                   server-validation-field="{{variant.htmlId}}">
 
-<<<<<<< HEAD
-                        <span class="umb-variant-selector-entry__title" ng-if="!(variant.segment && variant.language)">
-                            <span ng-bind="variant.displayName"></span>
-                            <strong ng-if="variant.isMandatory" class="umb-control-required">*</strong>
-                        </span>
-                        <span class="umb-variant-selector-entry__title" ng-if="variant.segment && variant.language">
-                            <span ng-bind="variant.segment"></span>
-                            <span class="__secondarytitle"> — {{variant.language.name}}</span>
-                            <strong ng-if="variant.isMandatory" class="umb-control-required">*</strong>
-=======
                         <span class="umb-variant-selector-entry__title">
                             <span ng-bind="variant.displayName" ng-if="!(variant.segment && variant.language)"></span>
                             <span ng-bind="variant.segment" ng-if="variant.segment && variant.language"></span>
                             <span class="__secondarytitle" ng-if="variant.segment && variant.language"> — {{variant.language.name}}</span>
                             <strong ng-if="variant.isMandatory && variant.state !== 'Published' && variant.state !== 'PublishedPendingChanges'" class="umb-control-required">*</strong>
->>>>>>> 9d4536a6
                         </span>
                         <span class="umb-variant-selector-entry__description" ng-if="!publishVariantSelectorForm.publishVariantSelector.$invalid && !(variant.notifications && variant.notifications.length > 0)">
                             <umb-variant-state variant="variant"></umb-variant-state>
