--- conflicted
+++ resolved
@@ -25,19 +25,11 @@
                         <label for="{{variant.htmlId}}" style="margin-bottom: 2px;">
                             <span>{{ variant.language.name }}</span>
                             <strong ng-if="variant.language.isMandatory" class="umb-control-required">*</strong>
-<<<<<<< HEAD
 
                             <span class="db" ng-if="!publishVariantSelectorForm.publishVariantSelector.$invalid && !(variant.notifications && variant.notifications.length > 0)">
                                 <umb-variant-state class="umb-permission__description" variant="variant"></umb-variant-state>
                             </span>
 
-=======
-
-                            <span class="db" ng-if="!publishVariantSelectorForm.publishVariantSelector.$invalid && !(variant.notifications && variant.notifications.length > 0)">
-                                <umb-variant-state class="umb-permission__description" variant="variant"></umb-variant-state>
-                            </span>
-
->>>>>>> 853087a7
                             <span class="db" ng-messages="publishVariantSelectorForm.publishVariantSelector.$error" show-validation-on-submit>
                                 <span class="db umb-permission__description text-error" ng-message="valServerField">{{publishVariantSelectorForm.publishVariantSelector.errorMsg}}</span>
                             </span>
