--- conflicted
+++ resolved
@@ -4,13 +4,15 @@
     $scope,
     contentResource,
     notificationsService,
-<<<<<<< HEAD
     navigationService,
     localizationService,
     formHelper) {
 
     $scope.name = $scope.currentNode.name;
 
+    $scope.cancel = function() {
+      navigationService.hideMenu();
+    };
     localizationService.localize("content_createBlueprintFrom").then(function (value) {
       $scope.label = value + " " + $scope.name;
     });
@@ -28,24 +30,6 @@
               message: "Blueprint was created based on " + $scope.currentNode.name
             });
             navigationService.hideMenu();
-=======
-    navigationService
-  ) {
-
-    $scope.name = $scope.currentNode.name;
-
-    $scope.cancel = function() {
-      navigationService.hideMenu();
-    };
-
-    $scope.create = function () {
-      contentResource.createBlueprintFromContent($scope.currentNode.id, $scope.name)
-        .then(function() {
-          notificationsService.showNotification({
-            type: 3,
-            header: "Created blueprint",
-            message: "Blueprint was created based on " + $scope.currentNode.name
->>>>>>> 16868d7b
           });
 
       }
