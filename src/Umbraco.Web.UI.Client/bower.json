{
  "name": "umbraco",
  "version": "7",
  "homepage": "https://github.com/umbraco/Umbraco-CMS",
  "authors": [
    "Shannon <shannon@umbraco.com>"
  ],
  "description": "Umbraco CMS",
  "license": "MIT",
  "private": true,
  "ignore": [
    "**/.*",
    "node_modules",
    "bower_components",
    "test",
    "tests"
  ],
  "dependencies": {
    "angular": "~1.7.2",
    "angular-cookies": "~1.7.2",
    "angular-sanitize": "~1.7.2",
    "angular-touch": "~1.7.2",
    "angular-route": "~1.7.2",
    "angular-animate": "~1.7.2",
    "angular-i18n": "~1.7.2",
    "signalr": "^2.2.1",
    "typeahead.js": "~0.10.5",
    "underscore": "~1.9.1",
    "rgrove-lazyload": "*",
    "bootstrap-social": "~4.8.0",
    "jquery": "2.2.4",
    "jquery-ui": "~1.12.0",
    "jquery-migrate": "1.4.0",
    "jquery-validate": "~1.17.0",
    "jquery-validation-unobtrusive": "3.2.10",
    "angular-dynamic-locale": "~0.1.36",
    "ng-file-upload": "~12.2.13",
    "tinymce": "~4.7.1",
    "codemirror": "~5.3.0",
    "angular-local-storage": "~0.7.1",
    "moment": "~2.10.3",
    "ace-builds": "~1.3.0",
    "clipboard": "~2.0.0",
    "font-awesome": "~4.2",
    "animejs": "^2.2.0",
<<<<<<< HEAD
    "angular-ui-sortable": "0.14.3",
    "angular-messages": "^1.7.2",
    "angular-chart.js": "^1.1.1"
=======
    "angular-ui-sortable": "0.14.4",
    "angular-messages": "^1.7.2"
>>>>>>> a151829b
  },
  "install": {
    "path": "lib-bower",
    "ignore": [
      "font-awesome",
      "bootstrap",
      "codemirror",
      "ace-builds"
    ],
    "sources": {
      "moment": [
        "bower_components/moment/min/moment.min.js",
        "bower_components/moment/min/moment-with-locales.js",
        "bower_components/moment/min/moment-with-locales.min.js",
        "bower_components/moment/locale/*.js"
      ],
      "underscore": [
        "bower_components/underscore/underscore-min.js",
        "bower_components/underscore/underscore-min.map"
      ],
      "jquery": [
        "bower_components/jquery/dist/jquery.min.js",
        "bower_components/jquery/dist/jquery.min.map"
      ],
      "angular-dynamic-locale": [
        "bower_components/angular-dynamic-locale/tmhDynamicLocale.min.js",
        "bower_components/angular-dynamic-locale/tmhDynamicLocale.min.js.map"
      ],
      "angular-local-storage": [
        "bower_components/angular-local-storage/dist/angular-local-storage.min.js",
        "bower_components/angular-local-storage/dist/angular-local-storage.min.js.map"
      ],
      "tinymce": [
        "bower_components/tinymce/tinymce.min.js"
      ],
      "angular-i18n": "bower_components/angular-i18n/angular-locale_*.js",
      "typeahead.js": "bower_components/typeahead.js/dist/typeahead.bundle.min.js",
      "rgrove-lazyload": "bower_components/rgrove-lazyload/lazyload.js",
      "ng-file-upload": "bower_components/ng-file-upload/ng-file-upload.min.js",
      "jquery-ui": "bower_components/jquery-ui/jquery-ui.min.js",
      "jquery-migrate": "bower_components/jquery-migrate/jquery-migrate.min.js",
      "clipboard": "bower_components/clipboard/dist/clipboard.min.js",
      "animejs": "bower_components/animejs/anime.min.js",
      "jquery-validate": "bower_components/jquery-validate/dist/jquery.validate.min.js",
      "jquery-validation-unobtrusive": "bower_components/jquery-validation-unobtrusive/dist/jquery.validate.unobtrusive.min.js",
      "chart.js": "bower_components/chart.js/dist/chart.min.js",
      "angular-chart.js": "bower_components/angular-chart.js/dist/angular-chart.min.js"
    }
  },
  "devDependencies": {
    "angular-mocks": "~1.7.2"
  }
}<|MERGE_RESOLUTION|>--- conflicted
+++ resolved
@@ -43,14 +43,9 @@
     "clipboard": "~2.0.0",
     "font-awesome": "~4.2",
     "animejs": "^2.2.0",
-<<<<<<< HEAD
-    "angular-ui-sortable": "0.14.3",
+    "angular-ui-sortable": "0.14.4",
     "angular-messages": "^1.7.2",
     "angular-chart.js": "^1.1.1"
-=======
-    "angular-ui-sortable": "0.14.4",
-    "angular-messages": "^1.7.2"
->>>>>>> a151829b
   },
   "install": {
     "path": "lib-bower",
