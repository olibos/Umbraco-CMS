﻿using Umbraco.Core.Composing;

namespace Umbraco.Web.PropertyEditors
{
<<<<<<< HEAD
    [RuntimeLevel(MinLevel = RuntimeLevel.Run)]
    public sealed class PropertyEditorsComposer : ComponentComposer<PropertyEditorsComponent>, ICoreComposer
=======
    internal class PropertyEditorsComposer : ComponentComposer<PropertyEditorsComponent>, ICoreComposer
>>>>>>> dd5f400c
    { }
}<|MERGE_RESOLUTION|>--- conflicted
+++ resolved
@@ -2,11 +2,6 @@
 
 namespace Umbraco.Web.PropertyEditors
 {
-<<<<<<< HEAD
-    [RuntimeLevel(MinLevel = RuntimeLevel.Run)]
     public sealed class PropertyEditorsComposer : ComponentComposer<PropertyEditorsComponent>, ICoreComposer
-=======
-    internal class PropertyEditorsComposer : ComponentComposer<PropertyEditorsComponent>, ICoreComposer
->>>>>>> dd5f400c
     { }
 }