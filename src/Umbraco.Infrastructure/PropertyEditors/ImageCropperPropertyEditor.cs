--- conflicted
+++ resolved
@@ -9,11 +9,7 @@
 using Umbraco.Core.Configuration;
 using Umbraco.Core.Configuration.Models;
 using Umbraco.Core.IO;
-<<<<<<< HEAD
-=======
-using Umbraco.Core.Logging;
 using Umbraco.Core.Media;
->>>>>>> ca5868d5
 using Umbraco.Core.Models;
 using Umbraco.Core.PropertyEditors;
 using Umbraco.Core.Services;
@@ -53,30 +49,16 @@
             ILocalizationService localizationService,
             IIOHelper ioHelper,
             IShortStringHelper shortStringHelper,
-<<<<<<< HEAD
-            ILocalizedTextService localizedTextService)
-            : base(loggerFactory, dataTypeService, localizationService, localizedTextService, shortStringHelper)
-        {
-            _mediaFileSystem = mediaFileSystem ?? throw new ArgumentNullException(nameof(mediaFileSystem));
-            _contentSettings = contentSettings.Value ?? throw new ArgumentNullException(nameof(contentSettings));
-            _dataTypeService = dataTypeService;
-            _localizationService = localizationService;
-            _ioHelper = ioHelper;
-            _logger = loggerFactory.CreateLogger<ImageCropperPropertyEditor>();
-
-            // TODO: inject?
-            _autoFillProperties = new UploadAutoFillProperties(_mediaFileSystem, loggerFactory.CreateLogger<UploadAutoFillProperties>(), contentSettings);
-=======
             ILocalizedTextService localizedTextService,
             UploadAutoFillProperties uploadAutoFillProperties)
-            : base(logger, dataTypeService, localizationService, localizedTextService, shortStringHelper)
+            : base(loggerFactory, dataTypeService, localizationService, localizedTextService, shortStringHelper)
         {
             _mediaFileSystem = mediaFileSystem ?? throw new ArgumentNullException(nameof(mediaFileSystem));
             _contentSettings = contentSettings.Value ?? throw new ArgumentNullException(nameof(contentSettings));
             _dataTypeService = dataTypeService ?? throw new ArgumentNullException(nameof(dataTypeService));
             _ioHelper = ioHelper ?? throw new ArgumentNullException(nameof(ioHelper));
             _autoFillProperties = uploadAutoFillProperties ?? throw new ArgumentNullException(nameof(uploadAutoFillProperties));
->>>>>>> ca5868d5
+            _logger = loggerFactory.CreateLogger<ImageCropperPropertyEditor>();
         }
 
         public bool TryGetMediaPath(string alias, object value, out string mediaPath)
