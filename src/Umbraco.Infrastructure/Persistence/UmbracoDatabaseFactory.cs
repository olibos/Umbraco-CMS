﻿using System;
using System.Data.Common;
using System.Threading;
<<<<<<< HEAD
using Microsoft.Extensions.Logging;
using NPoco;
using NPoco.FluentMappings;
using Umbraco.Core.Composing;
using Umbraco.Core.Configuration;
=======
using Microsoft.Extensions.Options;
using NPoco;
using NPoco.FluentMappings;
using Umbraco.Core.Configuration.Models;
using Umbraco.Core.Logging;
>>>>>>> d7ab7d3d
using Umbraco.Core.Persistence.FaultHandling;
using Umbraco.Core.Persistence.Mappers;
using Umbraco.Core.Persistence.SqlSyntax;

namespace Umbraco.Core.Persistence
{
    /// <summary>
    /// Default implementation of <see cref="IUmbracoDatabaseFactory"/>.
    /// </summary>
    /// <remarks>
    /// <para>This factory implementation creates and manages an "ambient" database connection. When running
    /// within an Http context, "ambient" means "associated with that context". Otherwise, it means "static to
    /// the current thread". In this latter case, note that the database connection object is not thread safe.</para>
    /// <para>It wraps an NPoco UmbracoDatabaseFactory which is initializes with a proper IPocoDataFactory to ensure
    /// that NPoco's plumbing is cached appropriately for the whole application.</para>
    /// </remarks>
    // TODO: these comments are not true anymore
    // TODO: this class needs not be disposable!
    internal class UmbracoDatabaseFactory : DisposableObjectSlim, IUmbracoDatabaseFactory
    {
        private readonly IDbProviderFactoryCreator _dbProviderFactoryCreator;
        private readonly GlobalSettings _globalSettings;
        private readonly Lazy<IMapperCollection> _mappers;
        private readonly ILogger<UmbracoDatabaseFactory> _logger;
        private readonly ILoggerFactory _loggerFactory;

        private object _lock = new object();

        private DatabaseFactory _npocoDatabaseFactory;
        private IPocoDataFactory _pocoDataFactory;
        private string _providerName;
        private DatabaseType _databaseType;
        private ISqlSyntaxProvider _sqlSyntax;
        private IBulkSqlInsertProvider _bulkSqlInsertProvider;
        private RetryPolicy _connectionRetryPolicy;
        private RetryPolicy _commandRetryPolicy;
        private NPoco.MapperCollection _pocoMappers;
        private SqlContext _sqlContext;
        private bool _upgrading;
        private bool _initialized;

        private DbProviderFactory _dbProviderFactory = null;

        private DbProviderFactory DbProviderFactory
        {
            get
            {
                if (_dbProviderFactory == null)
                {
                    _dbProviderFactory = string.IsNullOrWhiteSpace(_providerName)
                        ? null
                        : _dbProviderFactoryCreator.CreateFactory(_providerName);
                }

                return _dbProviderFactory;
            }
        }

        #region Constructors

        /// <summary>
        /// Initializes a new instance of the <see cref="UmbracoDatabaseFactory"/>.
        /// </summary>
        /// <remarks>Used by core runtime.</remarks>
<<<<<<< HEAD
        public UmbracoDatabaseFactory(ILogger<UmbracoDatabaseFactory> logger, ILoggerFactory loggerFactory, IGlobalSettings globalSettings, IConnectionStrings connectionStrings, Lazy<IMapperCollection> mappers,IDbProviderFactoryCreator dbProviderFactoryCreator)
            : this(logger, loggerFactory, globalSettings, connectionStrings, Constants.System.UmbracoConnectionName, mappers, dbProviderFactoryCreator)
=======
        public UmbracoDatabaseFactory(ILogger logger, IOptions<GlobalSettings> globalSettings, IOptions<ConnectionStrings> connectionStrings, Lazy<IMapperCollection> mappers,IDbProviderFactoryCreator dbProviderFactoryCreator)
            : this(logger, globalSettings.Value, connectionStrings.Value, mappers, dbProviderFactoryCreator)
>>>>>>> d7ab7d3d
        {

        }

        /// <summary>
        /// Initializes a new instance of the <see cref="UmbracoDatabaseFactory"/>.
        /// </summary>
        /// <remarks>Used by the other ctor and in tests.</remarks>
<<<<<<< HEAD
        public UmbracoDatabaseFactory(ILogger<UmbracoDatabaseFactory> logger, ILoggerFactory loggerFactory, IGlobalSettings globalSettings, IConnectionStrings connectionStrings, string connectionStringName, Lazy<IMapperCollection> mappers, IDbProviderFactoryCreator dbProviderFactoryCreator)
=======
        public UmbracoDatabaseFactory(ILogger logger, GlobalSettings globalSettings, ConnectionStrings connectionStrings,  Lazy<IMapperCollection> mappers, IDbProviderFactoryCreator dbProviderFactoryCreator)
>>>>>>> d7ab7d3d
        {

            _globalSettings = globalSettings;
            _mappers = mappers ?? throw new ArgumentNullException(nameof(mappers));
            _dbProviderFactoryCreator = dbProviderFactoryCreator  ?? throw new ArgumentNullException(nameof(dbProviderFactoryCreator));
            _logger = logger ?? throw new ArgumentNullException(nameof(logger));
            _loggerFactory = loggerFactory;

            var settings = connectionStrings.UmbracoConnectionString;

            if (settings == null)
            {
                logger.LogDebug("Missing connection string, defer configuration.");
                return; // not configured
            }

            // could as well be <add name="umbracoDbDSN" connectionString="" providerName="" />
            // so need to test the values too
            var connectionString = settings.ConnectionString;
            var providerName = settings.ProviderName;
            if (string.IsNullOrWhiteSpace(connectionString) || string.IsNullOrWhiteSpace(providerName))
            {
                logger.LogDebug("Empty connection string or provider name, defer configuration.");
                return; // not configured
            }

            Configure(settings.ConnectionString, settings.ProviderName);
        }

        /// <summary>
        /// Initializes a new instance of the <see cref="UmbracoDatabaseFactory"/>.
        /// </summary>
        /// <remarks>Used in tests.</remarks>
        public UmbracoDatabaseFactory(ILogger<UmbracoDatabaseFactory> logger, string connectionString, string providerName, Lazy<IMapperCollection> mappers, IDbProviderFactoryCreator dbProviderFactoryCreator)
        {
            _mappers = mappers ?? throw new ArgumentNullException(nameof(mappers));
            _logger = logger ?? throw new ArgumentNullException(nameof(logger));
            _dbProviderFactoryCreator = dbProviderFactoryCreator ?? throw new ArgumentNullException(nameof(dbProviderFactoryCreator));

            if (string.IsNullOrWhiteSpace(connectionString) || string.IsNullOrWhiteSpace(providerName))
            {
                logger.LogDebug("Missing connection string or provider name, defer configuration.");
                return; // not configured
            }

            Configure(connectionString, providerName);
        }

        #endregion

        /// <inheritdoc />
        public bool Configured
        {
            get
            {
                lock (_lock)
                {
                    return !ConnectionString.IsNullOrWhiteSpace() && !_providerName.IsNullOrWhiteSpace();
                }
            }
        }

        /// <inheritdoc />
        public bool Initialized => Volatile.Read(ref _initialized);

        /// <inheritdoc />
        public string ConnectionString { get; private set; }

        /// <inheritdoc />
        public bool CanConnect =>
            // actually tries to connect to the database (regardless of configured/initialized)
            !ConnectionString.IsNullOrWhiteSpace() && !_providerName.IsNullOrWhiteSpace() &&
            DbConnectionExtensions.IsConnectionAvailable(ConnectionString, DbProviderFactory);

        private void UpdateSqlServerDatabaseType()
        {
            // replace NPoco database type by a more efficient one

            var setting = _globalSettings.DatabaseFactoryServerVersion;
            var fromSettings = false;

            if (setting.IsNullOrWhiteSpace() || !setting.StartsWith("SqlServer.")
                || !Enum<SqlServerSyntaxProvider.VersionName>.TryParse(setting.Substring("SqlServer.".Length), out var versionName, true))
            {
                versionName = ((SqlServerSyntaxProvider) _sqlSyntax).GetSetVersion(ConnectionString, _providerName, _logger).ProductVersionName;
            }
            else
            {
                fromSettings = true;
            }

            switch (versionName)
            {
                case SqlServerSyntaxProvider.VersionName.V2008:
                    _databaseType = DatabaseType.SqlServer2008;
                    break;
                case SqlServerSyntaxProvider.VersionName.V2012:
                case SqlServerSyntaxProvider.VersionName.V2014:
                case SqlServerSyntaxProvider.VersionName.V2016:
                case SqlServerSyntaxProvider.VersionName.V2017:
                case SqlServerSyntaxProvider.VersionName.V2019:
                    _databaseType = DatabaseType.SqlServer2012;
                    break;
                // else leave unchanged
            }

            _logger.LogDebug("SqlServer {SqlServerVersion}, DatabaseType is {DatabaseType} ({Source}).",
                versionName, _databaseType, fromSettings ? "settings" : "detected");
        }

        /// <inheritdoc />
        public ISqlContext SqlContext
        {
            get
            {
                // must be initialized to have a context
                EnsureInitialized();
                return _sqlContext;
            }
        }

        /// <inheritdoc />
        public IBulkSqlInsertProvider BulkSqlInsertProvider
        {
            get
            {
                // must be initialized to have a bulk insert provider
                EnsureInitialized();
                return _bulkSqlInsertProvider;
            }
        }

        /// <inheritdoc />
        public void ConfigureForUpgrade()
        {
            _upgrading = true;
        }

        /// <inheritdoc />
        public void Configure(string connectionString, string providerName)
        {
            if (connectionString.IsNullOrWhiteSpace()) throw new ArgumentNullException(nameof(connectionString));
            if (providerName.IsNullOrWhiteSpace()) throw new ArgumentNullException(nameof(providerName));

            lock (_lock)
            {
                if (Volatile.Read(ref _initialized))
                    throw new InvalidOperationException("Already initialized.");

                ConnectionString = connectionString;
                _providerName = providerName;
            }

            // rest to be lazy-initialized
        }

        private void EnsureInitialized()
        {
            LazyInitializer.EnsureInitialized(ref _sqlContext, ref _initialized, ref _lock, Initialize);
        }

        private SqlContext Initialize()
        {
            _logger.LogDebug("Initializing.");

            if (ConnectionString.IsNullOrWhiteSpace()) throw new InvalidOperationException("The factory has not been configured with a proper connection string.");
            if (_providerName.IsNullOrWhiteSpace()) throw new InvalidOperationException("The factory has not been configured with a proper provider name.");

            if (DbProviderFactory == null)
                throw new Exception($"Can't find a provider factory for provider name \"{_providerName}\".");

            // cannot initialize without being able to talk to the database
            // TODO: Why not?
            if (!DbConnectionExtensions.IsConnectionAvailable(ConnectionString, DbProviderFactory))
                throw new Exception("Cannot connect to the database.");

            _connectionRetryPolicy = RetryPolicyFactory.GetDefaultSqlConnectionRetryPolicyByConnectionString(ConnectionString);
            _commandRetryPolicy = RetryPolicyFactory.GetDefaultSqlCommandRetryPolicyByConnectionString(ConnectionString);


            _databaseType = DatabaseType.Resolve(DbProviderFactory.GetType().Name, _providerName);
            if (_databaseType == null)
                throw new Exception($"Can't find an NPoco database type for provider name \"{_providerName}\".");

            _sqlSyntax = _dbProviderFactoryCreator.GetSqlSyntaxProvider(_providerName);
            if (_sqlSyntax == null)
                throw new Exception($"Can't find a sql syntax provider for provider name \"{_providerName}\".");

            _bulkSqlInsertProvider = _dbProviderFactoryCreator.CreateBulkSqlInsertProvider(_providerName);

            if (_databaseType.IsSqlServer())
                UpdateSqlServerDatabaseType();

            // ensure we have only 1 set of mappers, and 1 PocoDataFactory, for all database
            // so that everything NPoco is properly cached for the lifetime of the application
            _pocoMappers = new NPoco.MapperCollection { new PocoMapper() };
            var factory = new FluentPocoDataFactory(GetPocoDataFactoryResolver);
            _pocoDataFactory = factory;
            var config = new FluentConfig(xmappers => factory);

            // create the database factory
            _npocoDatabaseFactory = DatabaseFactory.Config(x => x
                .UsingDatabase(CreateDatabaseInstance) // creating UmbracoDatabase instances
                .WithFluentConfig(config)); // with proper configuration

            if (_npocoDatabaseFactory == null)
                throw new NullReferenceException("The call to UmbracoDatabaseFactory.Config yielded a null UmbracoDatabaseFactory instance.");

            _logger.LogDebug("Initialized.");

            return new SqlContext(_sqlSyntax, _databaseType, _pocoDataFactory, _mappers);
        }

        /// <inheritdoc />
        public IUmbracoDatabase CreateDatabase()
        {
            // must be initialized to create a database
            EnsureInitialized();
            return (IUmbracoDatabase) _npocoDatabaseFactory.GetDatabase();
        }

        // gets initialized poco data builders
        private InitializedPocoDataBuilder GetPocoDataFactoryResolver(Type type, IPocoDataFactory factory)
            => new UmbracoPocoDataBuilder(type, _pocoMappers, _upgrading).Init();



        // method used by NPoco's UmbracoDatabaseFactory to actually create the database instance
        private UmbracoDatabase CreateDatabaseInstance()
        {
            return new UmbracoDatabase(ConnectionString, SqlContext, DbProviderFactory, _loggerFactory.CreateLogger<UmbracoDatabase>(), _bulkSqlInsertProvider, _connectionRetryPolicy, _commandRetryPolicy);
        }

        protected override void DisposeResources()
        {
            // this is weird, because hybrid accessors store different databases per
            // thread, so we don't really know what we are disposing here...
            // besides, we don't really want to dispose the factory, which is a singleton...

            // TODO: the class does not need be disposable
            //var db = _umbracoDatabaseAccessor.UmbracoDatabase;
            //_umbracoDatabaseAccessor.UmbracoDatabase = null;
            //db?.Dispose();
            Volatile.Write(ref _initialized, false);
        }

        // during tests, the thread static var can leak between tests
        // this method provides a way to force-reset the variable
        internal void ResetForTests()
        {
            // TODO: remove all this eventually
            //var db = _umbracoDatabaseAccessor.UmbracoDatabase;
            //_umbracoDatabaseAccessor.UmbracoDatabase = null;
            //db?.Dispose();
            //_databaseScopeAccessor.Scope = null;
        }
    }
}<|MERGE_RESOLUTION|>--- conflicted
+++ resolved
@@ -1,19 +1,11 @@
 ﻿using System;
 using System.Data.Common;
 using System.Threading;
-<<<<<<< HEAD
 using Microsoft.Extensions.Logging;
-using NPoco;
-using NPoco.FluentMappings;
-using Umbraco.Core.Composing;
-using Umbraco.Core.Configuration;
-=======
 using Microsoft.Extensions.Options;
 using NPoco;
 using NPoco.FluentMappings;
 using Umbraco.Core.Configuration.Models;
-using Umbraco.Core.Logging;
->>>>>>> d7ab7d3d
 using Umbraco.Core.Persistence.FaultHandling;
 using Umbraco.Core.Persistence.Mappers;
 using Umbraco.Core.Persistence.SqlSyntax;
@@ -78,13 +70,8 @@
         /// Initializes a new instance of the <see cref="UmbracoDatabaseFactory"/>.
         /// </summary>
         /// <remarks>Used by core runtime.</remarks>
-<<<<<<< HEAD
-        public UmbracoDatabaseFactory(ILogger<UmbracoDatabaseFactory> logger, ILoggerFactory loggerFactory, IGlobalSettings globalSettings, IConnectionStrings connectionStrings, Lazy<IMapperCollection> mappers,IDbProviderFactoryCreator dbProviderFactoryCreator)
-            : this(logger, loggerFactory, globalSettings, connectionStrings, Constants.System.UmbracoConnectionName, mappers, dbProviderFactoryCreator)
-=======
-        public UmbracoDatabaseFactory(ILogger logger, IOptions<GlobalSettings> globalSettings, IOptions<ConnectionStrings> connectionStrings, Lazy<IMapperCollection> mappers,IDbProviderFactoryCreator dbProviderFactoryCreator)
-            : this(logger, globalSettings.Value, connectionStrings.Value, mappers, dbProviderFactoryCreator)
->>>>>>> d7ab7d3d
+        public UmbracoDatabaseFactory(ILogger<UmbracoDatabaseFactory> logger, ILoggerFactory loggerFactory, IOptions<GlobalSettings> globalSettings, IOptions<ConnectionStrings> connectionStrings, Lazy<IMapperCollection> mappers,IDbProviderFactoryCreator dbProviderFactoryCreator)
+            : this(logger, loggerFactory, globalSettings.Value, connectionStrings.Value, mappers, dbProviderFactoryCreator)
         {
 
         }
@@ -93,11 +80,7 @@
         /// Initializes a new instance of the <see cref="UmbracoDatabaseFactory"/>.
         /// </summary>
         /// <remarks>Used by the other ctor and in tests.</remarks>
-<<<<<<< HEAD
-        public UmbracoDatabaseFactory(ILogger<UmbracoDatabaseFactory> logger, ILoggerFactory loggerFactory, IGlobalSettings globalSettings, IConnectionStrings connectionStrings, string connectionStringName, Lazy<IMapperCollection> mappers, IDbProviderFactoryCreator dbProviderFactoryCreator)
-=======
-        public UmbracoDatabaseFactory(ILogger logger, GlobalSettings globalSettings, ConnectionStrings connectionStrings,  Lazy<IMapperCollection> mappers, IDbProviderFactoryCreator dbProviderFactoryCreator)
->>>>>>> d7ab7d3d
+        public UmbracoDatabaseFactory(ILogger<UmbracoDatabaseFactory> logger, ILoggerFactory loggerFactory, GlobalSettings globalSettings, ConnectionStrings connectionStrings,  Lazy<IMapperCollection> mappers, IDbProviderFactoryCreator dbProviderFactoryCreator)
         {
 
             _globalSettings = globalSettings;
