--- conflicted
+++ resolved
@@ -65,7 +65,13 @@
                 .AddNotificationHandler<ContentMovingNotification, RedirectTrackingHandler>()
                 .AddNotificationHandler<ContentMovedNotification, RedirectTrackingHandler>();
 
-<<<<<<< HEAD
+            // Add notification handlers for DistributedCache
+            builder
+                .AddNotificationHandler<DictionaryItemDeletedNotification, DistributedCacheBinder>()
+                .AddNotificationHandler<DictionaryItemSavedNotification, DistributedCacheBinder>()
+                .AddNotificationHandler<LanguageSavedNotification, DistributedCacheBinder>()
+                .AddNotificationHandler<LanguageDeletedNotification, DistributedCacheBinder>();
+
             // add notification handlers for auditing
             builder
                 .AddNotificationHandler<MemberSavedNotification, AuditNotificationsHandler>()
@@ -77,14 +83,6 @@
                 .AddNotificationHandler<UserDeletedNotification, AuditNotificationsHandler>()
                 .AddNotificationHandler<UserGroupWithUsersSavedNotification, AuditNotificationsHandler>()
                 .AddNotificationHandler<AssignedUserGroupPermissionsNotification, AuditNotificationsHandler>();
-=======
-            // Add notification handlers for DistributedCache
-            builder
-                .AddNotificationHandler<DictionaryItemDeletedNotification, DistributedCacheBinder>()
-                .AddNotificationHandler<DictionaryItemSavedNotification, DistributedCacheBinder>()
-                .AddNotificationHandler<LanguageSavedNotification, DistributedCacheBinder>()
-                .AddNotificationHandler<LanguageDeletedNotification, DistributedCacheBinder>();
->>>>>>> 59a39031
         }
     }
 }