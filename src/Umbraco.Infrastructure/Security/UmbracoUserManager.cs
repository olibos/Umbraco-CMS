--- conflicted
+++ resolved
@@ -9,13 +9,6 @@
 using Umbraco.Cms.Core.Configuration;
 using Umbraco.Cms.Core.Models.Identity;
 using Umbraco.Cms.Core.Net;
-<<<<<<< HEAD
-=======
-using Umbraco.Cms.Core.Security;
-using Umbraco.Core.Configuration;
-using Umbraco.Core.Models.Identity;
-using Umbraco.Core.Security;
->>>>>>> 1bc8dbaa
 
 namespace Umbraco.Cms.Core.Security
 {
@@ -55,7 +48,7 @@
 
         /// <inheritdoc />
         public override bool SupportsQueryableUsers => false; // It would be nice to support this but we don't need to currently and that would require IQueryable support for our user service/repository
-        
+
         /// <summary>
         /// Developers will need to override this to support custom 2 factor auth
         /// </summary>
