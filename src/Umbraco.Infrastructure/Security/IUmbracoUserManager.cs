--- conflicted
+++ resolved
@@ -5,11 +5,8 @@
 using System.Threading.Tasks;
 using Microsoft.AspNetCore.Identity;
 using Umbraco.Cms.Core.Models.ContentEditing;
+using Umbraco.Cms.Core.Models.Identity;
 using Umbraco.Cms.Core.Models.Membership;
-<<<<<<< HEAD
-=======
-using Umbraco.Core.Models.Identity;
->>>>>>> 1bc8dbaa
 
 namespace Umbraco.Cms.Core.Security
 {
@@ -259,7 +256,7 @@
         /// of the operation.
         /// </returns>
         Task<IdentityResult> CreateAsync(TUser user, string password);
-        
+
         /// <summary>
         /// Generate a password for a user based on the current password validator
         /// </summary>
