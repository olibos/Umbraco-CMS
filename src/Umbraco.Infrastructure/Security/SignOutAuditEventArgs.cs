--- conflicted
+++ resolved
@@ -1,11 +1,6 @@
-<<<<<<< HEAD
-using Umbraco.Core;
-=======
 using Umbraco.Cms.Core.Security;
->>>>>>> 9123c06a
-using Umbraco.Core.Security;
 
-namespace Umbraco.Infrastructure.Security
+namespace Umbraco.Core.Security
 {
     /// <summary>
     /// Event args used when signing out
