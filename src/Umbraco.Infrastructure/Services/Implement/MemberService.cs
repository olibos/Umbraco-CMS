﻿using System;
using System.Collections.Generic;
using System.Linq;
using Microsoft.Extensions.Logging;
using Umbraco.Cms.Core.Events;
using Umbraco.Cms.Core.Models;
using Umbraco.Cms.Core.Models.Membership;
using Umbraco.Cms.Core.Persistence.Querying;
using Umbraco.Cms.Core.Persistence.Repositories;
using Umbraco.Cms.Core.Scoping;
using Umbraco.Cms.Infrastructure.Persistence.Querying;
using Umbraco.Extensions;

namespace Umbraco.Cms.Core.Services.Implement
{
    /// <summary>
    /// Represents the MemberService.
    /// </summary>
    public class MemberService : ScopeRepositoryService, IMemberService
    {
        private readonly IMemberRepository _memberRepository;
        private readonly IMemberTypeRepository _memberTypeRepository;
        private readonly IMemberGroupRepository _memberGroupRepository;
        private readonly IAuditRepository _auditRepository;
        private readonly IMemberTypeService _memberTypeService;

        private readonly IMemberGroupService _memberGroupService;

        #region Constructor

        public MemberService(IScopeProvider provider, ILoggerFactory loggerFactory, IEventMessagesFactory eventMessagesFactory, IMemberGroupService memberGroupService,
            IMemberRepository memberRepository, IMemberTypeRepository memberTypeRepository, IMemberGroupRepository memberGroupRepository, IAuditRepository auditRepository)
            : base(provider, loggerFactory, eventMessagesFactory)
        {
            _memberRepository = memberRepository;
            _memberTypeRepository = memberTypeRepository;
            _memberGroupRepository = memberGroupRepository;
            _auditRepository = auditRepository;
            _memberGroupService = memberGroupService ?? throw new ArgumentNullException(nameof(memberGroupService));
        }

        #endregion

        #region Count

        /// <summary>
        /// Gets the total number of Members based on the count type
        /// </summary>
        /// <remarks>
        /// The way the Online count is done is the same way that it is done in the MS SqlMembershipProvider - We query for any members
        /// that have their last active date within the Membership.UserIsOnlineTimeWindow (which is in minutes). It isn't exact science
        /// but that is how MS have made theirs so we'll follow that principal.
        /// </remarks>
        /// <param name="countType"><see cref="MemberCountType"/> to count by</param>
        /// <returns><see cref="System.int"/> with number of Members for passed in type</returns>
        public int GetCount(MemberCountType countType)
        {
            using (var scope = ScopeProvider.CreateScope(autoComplete: true))
            {
                scope.ReadLock(Cms.Core.Constants.Locks.MemberTree);

                IQuery<IMember> query;

                switch (countType)
                {
                    case MemberCountType.All:
                        query = Query<IMember>();
                        break;
                    case MemberCountType.LockedOut:
                        query = Query<IMember>().Where(x => x.PropertyTypeAlias == Cms.Core.Constants.Conventions.Member.IsLockedOut && ((Member) x).BoolPropertyValue);
                        break;
                    case MemberCountType.Approved:
                        query = Query<IMember>().Where(x => x.PropertyTypeAlias == Cms.Core.Constants.Conventions.Member.IsApproved && ((Member) x).BoolPropertyValue);
                        break;
                    default:
                        throw new ArgumentOutOfRangeException(nameof(countType));
                }

                return _memberRepository.GetCountByQuery(query);
            }
        }

        /// <summary>
        /// Gets the count of Members by an optional MemberType alias
        /// </summary>
        /// <remarks>If no alias is supplied then the count for all Member will be returned</remarks>
        /// <param name="memberTypeAlias">Optional alias for the MemberType when counting number of Members</param>
        /// <returns><see cref="System.int"/> with number of Members</returns>
        public int Count(string memberTypeAlias = null)
        {
            using (var scope = ScopeProvider.CreateScope(autoComplete: true))
            {
                scope.ReadLock(Cms.Core.Constants.Locks.MemberTree);
                return _memberRepository.Count(memberTypeAlias);
            }
        }

        #endregion

        #region Create

        /// <summary>
        /// Creates an <see cref="IMember"/> object without persisting it
        /// </summary>
        /// <remarks>This method is convenient for when you need to add properties to a new Member
        /// before persisting it in order to limit the amount of times its saved.
        /// Also note that the returned <see cref="IMember"/> will not have an Id until its saved.</remarks>
        /// <param name="username">Username of the Member to create</param>
        /// <param name="email">Email of the Member to create</param>
        /// <param name="name">Name of the Member to create</param>
        /// <param name="memberTypeAlias">Alias of the MemberType the Member should be based on</param>
        /// <exception cref="ArgumentException">Thrown when a member type for the given alias isn't found</exception>
        /// <returns><see cref="IMember"/></returns>
        public IMember CreateMember(string username, string email, string name, string memberTypeAlias)
        {
            IMemberType memberType = GetMemberType(memberTypeAlias);
            if (memberType == null)
            {
                throw new ArgumentException("No member type with that alias.", nameof(memberTypeAlias));
            }

            var member = new Member(name, email.ToLower().Trim(), username, memberType, 0);

            return member;
        }

        /// <summary>
        /// Creates an <see cref="IMember"/> object without persisting it
        /// </summary>
        /// <remarks>This method is convenient for when you need to add properties to a new Member
        /// before persisting it in order to limit the amount of times its saved.
        /// Also note that the returned <see cref="IMember"/> will not have an Id until its saved.</remarks>
        /// <param name="username">Username of the Member to create</param>
        /// <param name="email">Email of the Member to create</param>
        /// <param name="name">Name of the Member to create</param>
        /// <param name="memberType">MemberType the Member should be based on</param>
        /// <returns><see cref="IMember"/></returns>
        public IMember CreateMember(string username, string email, string name, IMemberType memberType)
        {
            if (memberType == null) throw new ArgumentNullException(nameof(memberType));

            var member = new Member(name, email.ToLower().Trim(), username, memberType, 0);

            return member;
        }

        /// <summary>
        /// Creates and persists a new <see cref="IMember"/>
        /// </summary>
        /// <remarks>An <see cref="IMembershipUser"/> can be of type <see cref="IMember"/> or <see cref="IUser"/></remarks>
        /// <param name="username">Username of the <see cref="IMembershipUser"/> to create</param>
        /// <param name="email">Email of the <see cref="IMembershipUser"/> to create</param>
        /// <param name="passwordValue">This value should be the encoded/encrypted/hashed value for the password that will be stored in the database</param>
        /// <param name="memberTypeAlias">Alias of the Type</param>
        /// <param name="isApproved">Is the member approved</param>
        /// <returns><see cref="IMember"/></returns>
        IMember IMembershipMemberService<IMember>.CreateWithIdentity(string username, string email, string passwordValue, string memberTypeAlias)
        {
            return CreateMemberWithIdentity(username, email, username, passwordValue, memberTypeAlias);
        }

        /// <summary>
        /// Creates and persists a new <see cref="IMember"/>
        /// </summary>
        /// <remarks>An <see cref="IMembershipUser"/> can be of type <see cref="IMember"/> or <see cref="IUser"/></remarks>
        /// <param name="username">Username of the <see cref="IMembershipUser"/> to create</param>
        /// <param name="email">Email of the <see cref="IMembershipUser"/> to create</param>
        /// <param name="passwordValue">This value should be the encoded/encrypted/hashed value for the password that will be stored in the database</param>
        /// <param name="memberTypeAlias">Alias of the Type</param>
        /// <param name="isApproved"></param>
        /// <returns><see cref="IMember"/></returns>
        IMember IMembershipMemberService<IMember>.CreateWithIdentity(string username, string email, string passwordValue, string memberTypeAlias, bool isApproved)
        {
            return CreateMemberWithIdentity(username, email, username, passwordValue, memberTypeAlias, isApproved);
        }

        public IMember CreateMemberWithIdentity(string username, string email, string memberTypeAlias)
        {
            return CreateMemberWithIdentity(username, email, username, "", memberTypeAlias);
        }

        public IMember CreateMemberWithIdentity(string username, string email, string memberTypeAlias, bool isApproved)
        {
            return CreateMemberWithIdentity(username, email, username, "", memberTypeAlias, isApproved);
        }

        public IMember CreateMemberWithIdentity(string username, string email, string name, string memberTypeAlias)
        {
            return CreateMemberWithIdentity(username, email, name, "", memberTypeAlias);
        }

        public IMember CreateMemberWithIdentity(string username, string email, string name, string memberTypeAlias, bool isApproved)
        {
            return CreateMemberWithIdentity(username, email, name, "", memberTypeAlias, isApproved);
        }

        /// <summary>
        /// Creates and persists a Member
        /// </summary>
        /// <remarks>Using this method will persist the Member object before its returned
        /// meaning that it will have an Id available (unlike the CreateMember method)</remarks>
        /// <param name="username">Username of the Member to create</param>
        /// <param name="email">Email of the Member to create</param>
        /// <param name="name">Name of the Member to create</param>
        /// <param name="memberTypeAlias">Alias of the MemberType the Member should be based on</param>
        /// <param name="isApproved">Optional IsApproved of the Member to create</param>
        /// <returns><see cref="IMember"/></returns>
        public IMember CreateMemberWithIdentity(string username, string email, string name, string passwordValue, string memberTypeAlias, bool isApproved = true)
        {
            using (var scope = ScopeProvider.CreateScope())
            {
                // locking the member tree secures member types too
                scope.WriteLock(Cms.Core.Constants.Locks.MemberTree);

                var memberType = GetMemberType(scope, memberTypeAlias); // + locks // + locks
                if (memberType == null)
                    throw new ArgumentException("No member type with that alias.", nameof(memberTypeAlias)); // causes rollback // causes rollback

                var member = new Member(name, email.ToLower().Trim(), username, passwordValue, memberType, isApproved, -1);

                Save(member);
                return member;
            }
        }

        public IMember CreateMemberWithIdentity(string username, string email, IMemberType memberType)
        {
            return CreateMemberWithIdentity(username, email, username, "", memberType);
        }

        /// <summary>
        /// Creates and persists a Member
        /// </summary>
        /// <remarks>Using this method will persist the Member object before its returned
        /// meaning that it will have an Id available (unlike the CreateMember method)</remarks>
        /// <param name="username">Username of the Member to create</param>
        /// <param name="email">Email of the Member to create</param>
        /// <param name="memberType">MemberType the Member should be based on</param>
        /// <returns><see cref="IMember"/></returns>
        public IMember CreateMemberWithIdentity(string username, string email, IMemberType memberType, bool isApproved)
        {
            return CreateMemberWithIdentity(username, email, username, "", memberType, isApproved);
        }

        public IMember CreateMemberWithIdentity(string username, string email, string name, IMemberType memberType)
        {
            return CreateMemberWithIdentity(username, email, name, "", memberType);
        }

        /// <summary>
        /// Creates and persists a Member
        /// </summary>
        /// <remarks>Using this method will persist the Member object before its returned
        /// meaning that it will have an Id available (unlike the CreateMember method)</remarks>
        /// <param name="username">Username of the Member to create</param>
        /// <param name="email">Email of the Member to create</param>
        /// <param name="name">Name of the Member to create</param>
        /// <param name="memberType">MemberType the Member should be based on</param>
        /// <returns><see cref="IMember"/></returns>
        public IMember CreateMemberWithIdentity(string username, string email, string name, IMemberType memberType, bool isApproved)
        {
            return CreateMemberWithIdentity(username, email, name, "", memberType, isApproved);
        }

        /// <summary>
        /// Creates and persists a Member
        /// </summary>
        /// <remarks>Using this method will persist the Member object before its returned
        /// meaning that it will have an Id available (unlike the CreateMember method)</remarks>
        /// <param name="username">Username of the Member to create</param>
        /// <param name="email">Email of the Member to create</param>
        /// <param name="name">Name of the Member to create</param>
        /// <param name="passwordValue">This value should be the encoded/encrypted/hashed value for the password that will be stored in the database</param>
        /// <param name="memberType">MemberType the Member should be based on</param>
        /// <returns><see cref="IMember"/></returns>
        private IMember CreateMemberWithIdentity(string username, string email, string name, string passwordValue, IMemberType memberType, bool isApproved = true)
        {
            if (memberType == null) throw new ArgumentNullException(nameof(memberType));

            using (var scope = ScopeProvider.CreateScope())
            {
                scope.WriteLock(Cms.Core.Constants.Locks.MemberTree);

                // ensure it all still make sense
                // ensure it all still make sense
                var vrfy = GetMemberType(scope, memberType.Alias); // + locks

                if (vrfy == null || vrfy.Id != memberType.Id)
                    throw new ArgumentException($"Member type with alias {memberType.Alias} does not exist or is a different member type."); // causes rollback
                var member = new Member(name, email.ToLower().Trim(), username, passwordValue, memberType, isApproved, -1);

                Save(member);
                return member;
            }
        }

        #endregion

        #region Get, Has, Is, Exists...

        /// <summary>
        /// Gets a Member by its integer id
        /// </summary>
        /// <param name="id"><see cref="System.int"/> Id</param>
        /// <returns><see cref="IMember"/></returns>
        public IMember GetById(int id)
        {
            using (var scope = ScopeProvider.CreateScope(autoComplete: true))
            {
                scope.ReadLock(Cms.Core.Constants.Locks.MemberTree);
                return _memberRepository.Get(id);
            }
        }

        /// <summary>
        /// Gets a Member by the unique key
        /// </summary>
        /// <remarks>The guid key corresponds to the unique id in the database
        /// and the user id in the membership provider.</remarks>
        /// <param name="id"><see cref="Guid"/> Id</param>
        /// <returns><see cref="IMember"/></returns>
        public IMember GetByKey(Guid id)
        {
            using (var scope = ScopeProvider.CreateScope(autoComplete: true))
            {
                scope.ReadLock(Cms.Core.Constants.Locks.MemberTree);
                var query = Query<IMember>().Where(x => x.Key == id);
                return _memberRepository.Get(query).FirstOrDefault();
            }
        }

        /// <summary>
        /// Gets a list of paged <see cref="IMember"/> objects
        /// </summary>
        /// <param name="pageIndex">Current page index</param>
        /// <param name="pageSize">Size of the page</param>
        /// <param name="totalRecords">Total number of records found (out)</param>
        /// <returns><see cref="IEnumerable{IMember}"/></returns>
        public IEnumerable<IMember> GetAll(long pageIndex, int pageSize, out long totalRecords)
        {
            using (var scope = ScopeProvider.CreateScope(autoComplete: true))
            {
                scope.ReadLock(Cms.Core.Constants.Locks.MemberTree);
                return _memberRepository.GetPage(null, pageIndex, pageSize, out totalRecords, null, Ordering.By("LoginName"));
            }
        }

        public IEnumerable<IMember> GetAll(long pageIndex, int pageSize, out long totalRecords,
            string orderBy, Direction orderDirection, string memberTypeAlias = null, string filter = "")
        {
            return GetAll(pageIndex, pageSize, out totalRecords, orderBy, orderDirection, true, memberTypeAlias, filter);
        }

        public IEnumerable<IMember> GetAll(long pageIndex, int pageSize, out long totalRecords,
            string orderBy, Direction orderDirection, bool orderBySystemField, string memberTypeAlias, string filter)
        {
            using (var scope = ScopeProvider.CreateScope(autoComplete: true))
            {
                scope.ReadLock(Cms.Core.Constants.Locks.MemberTree);
                var query1 = memberTypeAlias == null ? null : Query<IMember>().Where(x => x.ContentTypeAlias == memberTypeAlias);
                var query2 = filter == null ? null : Query<IMember>().Where(x => x.Name.Contains(filter) || x.Username.Contains(filter) || x.Email.Contains(filter));
                return _memberRepository.GetPage(query1, pageIndex, pageSize, out totalRecords, query2, Ordering.By(orderBy, orderDirection, isCustomField: !orderBySystemField));
            }
        }

        /// <summary>
        /// Gets an <see cref="IMember"/> by its provider key
        /// </summary>
        /// <param name="id">Id to use for retrieval</param>
        /// <returns><see cref="IMember"/></returns>
        public IMember GetByProviderKey(object id)
        {
            var asGuid = id.TryConvertTo<Guid>();
            if (asGuid.Success)
                return GetByKey(asGuid.Result);

            var asInt = id.TryConvertTo<int>();
            if (asInt.Success)
                return GetById(asInt.Result);

            return null;
        }

        /// <summary>
        /// Get an <see cref="IMember"/> by email
        /// </summary>
        /// <param name="email">Email to use for retrieval</param>
        /// <returns><see cref="IMember"/></returns>
        public IMember GetByEmail(string email)
        {
            using (var scope = ScopeProvider.CreateScope(autoComplete: true))
            {
                scope.ReadLock(Cms.Core.Constants.Locks.MemberTree);
                var query = Query<IMember>().Where(x => x.Email.Equals(email));
                return _memberRepository.Get(query).FirstOrDefault();
            }
        }

        /// <summary>
        /// Get an <see cref="IMember"/> by username
        /// </summary>
        /// <param name="username">Username to use for retrieval</param>
        /// <returns><see cref="IMember"/></returns>
        public IMember GetByUsername(string username)
        {
            using (var scope = ScopeProvider.CreateScope(autoComplete: true))
            {
<<<<<<< HEAD
                scope.ReadLock(Constants.Locks.MemberTree);
=======
                scope.ReadLock(Cms.Core.Constants.Locks.MemberTree);
>>>>>>> 23f2b091
                return _memberRepository.GetByUsername(username);
            }
        }

        /// <summary>
        /// Gets all Members for the specified MemberType alias
        /// </summary>
        /// <param name="memberTypeAlias">Alias of the MemberType</param>
        /// <returns><see cref="IEnumerable{IMember}"/></returns>
        public IEnumerable<IMember> GetMembersByMemberType(string memberTypeAlias)
        {
            using (var scope = ScopeProvider.CreateScope(autoComplete: true))
            {
                scope.ReadLock(Cms.Core.Constants.Locks.MemberTree);
                var query = Query<IMember>().Where(x => x.ContentTypeAlias == memberTypeAlias);
                return _memberRepository.Get(query);
            }
        }

        /// <summary>
        /// Gets all Members for the MemberType id
        /// </summary>
        /// <param name="memberTypeId">Id of the MemberType</param>
        /// <returns><see cref="IEnumerable{IMember}"/></returns>
        public IEnumerable<IMember> GetMembersByMemberType(int memberTypeId)
        {
            using (var scope = ScopeProvider.CreateScope(autoComplete: true))
            {
                scope.ReadLock(Cms.Core.Constants.Locks.MemberTree);
                var query = Query<IMember>().Where(x => x.ContentTypeId == memberTypeId);
                return _memberRepository.Get(query);
            }
        }

        /// <summary>
        /// Gets all Members within the specified MemberGroup name
        /// </summary>
        /// <param name="memberGroupName">Name of the MemberGroup</param>
        /// <returns><see cref="IEnumerable{IMember}"/></returns>
        public IEnumerable<IMember> GetMembersByGroup(string memberGroupName)
        {
            using (var scope = ScopeProvider.CreateScope(autoComplete: true))
            {
                scope.ReadLock(Cms.Core.Constants.Locks.MemberTree);
                return _memberRepository.GetByMemberGroup(memberGroupName);
            }
        }

        /// <summary>
        /// Gets all Members with the ids specified
        /// </summary>
        /// <remarks>If no Ids are specified all Members will be retrieved</remarks>
        /// <param name="ids">Optional list of Member Ids</param>
        /// <returns><see cref="IEnumerable{IMember}"/></returns>
        public IEnumerable<IMember> GetAllMembers(params int[] ids)
        {
            using (var scope = ScopeProvider.CreateScope(autoComplete: true))
            {
                scope.ReadLock(Cms.Core.Constants.Locks.MemberTree);
                return _memberRepository.GetMany(ids);
            }
        }

        /// <summary>
        /// Finds Members based on their display name
        /// </summary>
        /// <param name="displayNameToMatch">Display name to match</param>
        /// <param name="pageIndex">Current page index</param>
        /// <param name="pageSize">Size of the page</param>
        /// <param name="totalRecords">Total number of records found (out)</param>
        /// <param name="matchType">The type of match to make as <see cref="StringPropertyMatchType"/>. Default is <see cref="StringPropertyMatchType.StartsWith"/></param>
        /// <returns><see cref="IEnumerable{IMember}"/></returns>
        public IEnumerable<IMember> FindMembersByDisplayName(string displayNameToMatch, long pageIndex, int pageSize, out long totalRecords, StringPropertyMatchType matchType = StringPropertyMatchType.StartsWith)
        {
            using (var scope = ScopeProvider.CreateScope(autoComplete: true))
            {
                scope.ReadLock(Cms.Core.Constants.Locks.MemberTree);
                var query = Query<IMember>();

                switch (matchType)
                {
                    case StringPropertyMatchType.Exact:
                        query.Where(member => member.Name.Equals(displayNameToMatch));
                        break;
                    case StringPropertyMatchType.Contains:
                        query.Where(member => member.Name.Contains(displayNameToMatch));
                        break;
                    case StringPropertyMatchType.StartsWith:
                        query.Where(member => member.Name.StartsWith(displayNameToMatch));
                        break;
                    case StringPropertyMatchType.EndsWith:
                        query.Where(member => member.Name.EndsWith(displayNameToMatch));
                        break;
                    case StringPropertyMatchType.Wildcard:
                        query.Where(member => member.Name.SqlWildcard(displayNameToMatch, TextColumnType.NVarchar));
                        break;
                    default:
                        throw new ArgumentOutOfRangeException(nameof(matchType)); // causes rollback // causes rollback
                }

                return _memberRepository.GetPage(query, pageIndex, pageSize, out totalRecords, null, Ordering.By("Name"));
            }
        }

        /// <summary>
        /// Finds a list of <see cref="IMember"/> objects by a partial email string
        /// </summary>
        /// <param name="emailStringToMatch">Partial email string to match</param>
        /// <param name="pageIndex">Current page index</param>
        /// <param name="pageSize">Size of the page</param>
        /// <param name="totalRecords">Total number of records found (out)</param>
        /// <param name="matchType">The type of match to make as <see cref="StringPropertyMatchType"/>. Default is <see cref="StringPropertyMatchType.StartsWith"/></param>
        /// <returns><see cref="IEnumerable{IMember}"/></returns>
        public IEnumerable<IMember> FindByEmail(string emailStringToMatch, long pageIndex, int pageSize, out long totalRecords, StringPropertyMatchType matchType = StringPropertyMatchType.StartsWith)
        {
            using (var scope = ScopeProvider.CreateScope(autoComplete: true))
            {
                scope.ReadLock(Cms.Core.Constants.Locks.MemberTree);
                var query = Query<IMember>();

                switch (matchType)
                {
                    case StringPropertyMatchType.Exact:
                        query.Where(member => member.Email.Equals(emailStringToMatch));
                        break;
                    case StringPropertyMatchType.Contains:
                        query.Where(member => member.Email.Contains(emailStringToMatch));
                        break;
                    case StringPropertyMatchType.StartsWith:
                        query.Where(member => member.Email.StartsWith(emailStringToMatch));
                        break;
                    case StringPropertyMatchType.EndsWith:
                        query.Where(member => member.Email.EndsWith(emailStringToMatch));
                        break;
                    case StringPropertyMatchType.Wildcard:
                        query.Where(member => member.Email.SqlWildcard(emailStringToMatch, TextColumnType.NVarchar));
                        break;
                    default:
                        throw new ArgumentOutOfRangeException(nameof(matchType));
                }

                return _memberRepository.GetPage(query, pageIndex, pageSize, out totalRecords, null, Ordering.By("Email"));
            }
        }

        /// <summary>
        /// Finds a list of <see cref="IMember"/> objects by a partial username
        /// </summary>
        /// <param name="login">Partial username to match</param>
        /// <param name="pageIndex">Current page index</param>
        /// <param name="pageSize">Size of the page</param>
        /// <param name="totalRecords">Total number of records found (out)</param>
        /// <param name="matchType">The type of match to make as <see cref="StringPropertyMatchType"/>. Default is <see cref="StringPropertyMatchType.StartsWith"/></param>
        /// <returns><see cref="IEnumerable{IMember}"/></returns>
        public IEnumerable<IMember> FindByUsername(string login, long pageIndex, int pageSize, out long totalRecords, StringPropertyMatchType matchType = StringPropertyMatchType.StartsWith)
        {
            using (var scope = ScopeProvider.CreateScope(autoComplete: true))
            {
                scope.ReadLock(Cms.Core.Constants.Locks.MemberTree);
                var query = Query<IMember>();

                switch (matchType)
                {
                    case StringPropertyMatchType.Exact:
                        query.Where(member => member.Username.Equals(login));
                        break;
                    case StringPropertyMatchType.Contains:
                        query.Where(member => member.Username.Contains(login));
                        break;
                    case StringPropertyMatchType.StartsWith:
                        query.Where(member => member.Username.StartsWith(login));
                        break;
                    case StringPropertyMatchType.EndsWith:
                        query.Where(member => member.Username.EndsWith(login));
                        break;
                    case StringPropertyMatchType.Wildcard:
                        query.Where(member => member.Email.SqlWildcard(login, TextColumnType.NVarchar));
                        break;
                    default:
                        throw new ArgumentOutOfRangeException(nameof(matchType));
                }

                return _memberRepository.GetPage(query, pageIndex, pageSize, out totalRecords, null, Ordering.By("LoginName"));
            }
        }

        /// <summary>
        /// Gets a list of Members based on a property search
        /// </summary>
        /// <param name="propertyTypeAlias">Alias of the PropertyType to search for</param>
        /// <param name="value"><see cref="System.string"/> Value to match</param>
        /// <param name="matchType">The type of match to make as <see cref="StringPropertyMatchType"/>. Default is <see cref="StringPropertyMatchType.Exact"/></param>
        /// <returns><see cref="IEnumerable{IMember}"/></returns>
        public IEnumerable<IMember> GetMembersByPropertyValue(string propertyTypeAlias, string value, StringPropertyMatchType matchType = StringPropertyMatchType.Exact)
        {
            using (var scope = ScopeProvider.CreateScope(autoComplete: true))
            {
                scope.ReadLock(Cms.Core.Constants.Locks.MemberTree);
                IQuery<IMember> query;

                switch (matchType)
                {
                    case StringPropertyMatchType.Exact:
                        query = Query<IMember>().Where(x => ((Member) x).PropertyTypeAlias == propertyTypeAlias && (((Member) x).LongStringPropertyValue.SqlEquals(value, TextColumnType.NText) || ((Member) x).ShortStringPropertyValue.SqlEquals(value, TextColumnType.NVarchar)));
                        break;
                    case StringPropertyMatchType.Contains:
                        query = Query<IMember>().Where(x => ((Member) x).PropertyTypeAlias == propertyTypeAlias && (((Member) x).LongStringPropertyValue.SqlContains(value, TextColumnType.NText) || ((Member) x).ShortStringPropertyValue.SqlContains(value, TextColumnType.NVarchar)));
                        break;
                    case StringPropertyMatchType.StartsWith:
                        query = Query<IMember>().Where(x => ((Member) x).PropertyTypeAlias == propertyTypeAlias && (((Member) x).LongStringPropertyValue.SqlStartsWith(value, TextColumnType.NText) || ((Member) x).ShortStringPropertyValue.SqlStartsWith(value, TextColumnType.NVarchar)));
                        break;
                    case StringPropertyMatchType.EndsWith:
                        query = Query<IMember>().Where(x => ((Member) x).PropertyTypeAlias == propertyTypeAlias && (((Member) x).LongStringPropertyValue.SqlEndsWith(value, TextColumnType.NText) || ((Member) x).ShortStringPropertyValue.SqlEndsWith(value, TextColumnType.NVarchar)));
                        break;
                    default:
                        throw new ArgumentOutOfRangeException(nameof(matchType));
                }

                return _memberRepository.Get(query);
            }
        }

        /// <summary>
        /// Gets a list of Members based on a property search
        /// </summary>
        /// <param name="propertyTypeAlias">Alias of the PropertyType to search for</param>
        /// <param name="value"><see cref="System.int"/> Value to match</param>
        /// <param name="matchType">The type of match to make as <see cref="StringPropertyMatchType"/>. Default is <see cref="StringPropertyMatchType.Exact"/></param>
        /// <returns><see cref="IEnumerable{IMember}"/></returns>
        public IEnumerable<IMember> GetMembersByPropertyValue(string propertyTypeAlias, int value, ValuePropertyMatchType matchType = ValuePropertyMatchType.Exact)
        {
            using (var scope = ScopeProvider.CreateScope(autoComplete: true))
            {
                scope.ReadLock(Cms.Core.Constants.Locks.MemberTree);
                IQuery<IMember> query;

                switch (matchType)
                {
                    case ValuePropertyMatchType.Exact:
                        query = Query<IMember>().Where(x => ((Member) x).PropertyTypeAlias == propertyTypeAlias && ((Member) x).IntegerPropertyValue == value);
                        break;
                    case ValuePropertyMatchType.GreaterThan:
                        query = Query<IMember>().Where(x => ((Member) x).PropertyTypeAlias == propertyTypeAlias && ((Member) x).IntegerPropertyValue > value);
                        break;
                    case ValuePropertyMatchType.LessThan:
                        query = Query<IMember>().Where(x => ((Member) x).PropertyTypeAlias == propertyTypeAlias && ((Member) x).IntegerPropertyValue < value);
                        break;
                    case ValuePropertyMatchType.GreaterThanOrEqualTo:
                        query = Query<IMember>().Where(x => ((Member) x).PropertyTypeAlias == propertyTypeAlias && ((Member) x).IntegerPropertyValue >= value);
                        break;
                    case ValuePropertyMatchType.LessThanOrEqualTo:
                        query = Query<IMember>().Where(x => ((Member) x).PropertyTypeAlias == propertyTypeAlias && ((Member) x).IntegerPropertyValue <= value);
                        break;
                    default:
                        throw new ArgumentOutOfRangeException(nameof(matchType));
                }

                return _memberRepository.Get(query);
            }
        }

        /// <summary>
        /// Gets a list of Members based on a property search
        /// </summary>
        /// <param name="propertyTypeAlias">Alias of the PropertyType to search for</param>
        /// <param name="value"><see cref="System.bool"/> Value to match</param>
        /// <returns><see cref="IEnumerable{IMember}"/></returns>
        public IEnumerable<IMember> GetMembersByPropertyValue(string propertyTypeAlias, bool value)
        {
            using (var scope = ScopeProvider.CreateScope(autoComplete: true))
            {
                scope.ReadLock(Cms.Core.Constants.Locks.MemberTree);
                var query = Query<IMember>().Where(x => ((Member) x).PropertyTypeAlias == propertyTypeAlias && ((Member) x).BoolPropertyValue == value);

                return _memberRepository.Get(query);
            }
        }

        /// <summary>
        /// Gets a list of Members based on a property search
        /// </summary>
        /// <param name="propertyTypeAlias">Alias of the PropertyType to search for</param>
        /// <param name="value"><see cref="System.DateTime"/> Value to match</param>
        /// <param name="matchType">The type of match to make as <see cref="StringPropertyMatchType"/>. Default is <see cref="StringPropertyMatchType.Exact"/></param>
        /// <returns><see cref="IEnumerable{IMember}"/></returns>
        public IEnumerable<IMember> GetMembersByPropertyValue(string propertyTypeAlias, DateTime value, ValuePropertyMatchType matchType = ValuePropertyMatchType.Exact)
        {
            using (var scope = ScopeProvider.CreateScope(autoComplete: true))
            {
                scope.ReadLock(Cms.Core.Constants.Locks.MemberTree);
                IQuery<IMember> query;

                switch (matchType)
                {
                    case ValuePropertyMatchType.Exact:
                        query = Query<IMember>().Where(x => ((Member) x).PropertyTypeAlias == propertyTypeAlias && ((Member) x).DateTimePropertyValue == value);
                        break;
                    case ValuePropertyMatchType.GreaterThan:
                        query = Query<IMember>().Where(x => ((Member) x).PropertyTypeAlias == propertyTypeAlias && ((Member) x).DateTimePropertyValue > value);
                        break;
                    case ValuePropertyMatchType.LessThan:
                        query = Query<IMember>().Where(x => ((Member) x).PropertyTypeAlias == propertyTypeAlias && ((Member) x).DateTimePropertyValue < value);
                        break;
                    case ValuePropertyMatchType.GreaterThanOrEqualTo:
                        query = Query<IMember>().Where(x => ((Member) x).PropertyTypeAlias == propertyTypeAlias && ((Member) x).DateTimePropertyValue >= value);
                        break;
                    case ValuePropertyMatchType.LessThanOrEqualTo:
                        query = Query<IMember>().Where(x => ((Member) x).PropertyTypeAlias == propertyTypeAlias && ((Member) x).DateTimePropertyValue <= value);
                        break;
                    default:
                        throw new ArgumentOutOfRangeException(nameof(matchType)); // causes rollback // causes rollback
                }

                // TODO: Since this is by property value, we need a GetByPropertyQuery on the repo!
                return _memberRepository.Get(query);
            }
        }

        /// <summary>
        /// Checks if a Member with the id exists
        /// </summary>
        /// <param name="id">Id of the Member</param>
        /// <returns><c>True</c> if the Member exists otherwise <c>False</c></returns>
        public bool Exists(int id)
        {
            using (var scope = ScopeProvider.CreateScope(autoComplete: true))
            {
                scope.ReadLock(Cms.Core.Constants.Locks.MemberTree);
                return _memberRepository.Exists(id);
            }
        }

        /// <summary>
        /// Checks if a Member with the username exists
        /// </summary>
        /// <param name="username">Username to check</param>
        /// <returns><c>True</c> if the Member exists otherwise <c>False</c></returns>
        public bool Exists(string username)
        {
            using (var scope = ScopeProvider.CreateScope(autoComplete: true))
            {
                scope.ReadLock(Cms.Core.Constants.Locks.MemberTree);
                return _memberRepository.Exists(username);
            }
        }

        #endregion

        #region Save

        /// <inheritdoc />
        public void SetLastLogin(string username, DateTime date)
        {
            using (var scope = ScopeProvider.CreateScope())
            {
                _memberRepository.SetLastLogin(username, date);
                scope.Complete();
            }
        }

        /// <inheritdoc />
        public void Save(IMember member, bool raiseEvents = true)
        {
            // trimming username and email to make sure we have no trailing space
            member.Username = member.Username.Trim();
            member.Email = member.Email.Trim();

            using (IScope scope = ScopeProvider.CreateScope())
            {
                var saveEventArgs = new SaveEventArgs<IMember>(member);
                if (raiseEvents && scope.Events.DispatchCancelable(Saving, this, saveEventArgs))
                {
                    scope.Complete();
                    return;
                }

                if (string.IsNullOrWhiteSpace(member.Name))
                {
                    throw new ArgumentException("Cannot save member with empty name.");
                }

                scope.WriteLock(Cms.Core.Constants.Locks.MemberTree);

                _memberRepository.Save(member);

                if (raiseEvents)
                {
                    saveEventArgs.CanCancel = false;
                    scope.Events.Dispatch(Saved, this, saveEventArgs);
                }

                Audit(AuditType.Save, 0, member.Id);

                scope.Complete();
            }
        }

        /// <inheritdoc />
        public void Save(IEnumerable<IMember> members, bool raiseEvents = true)
        {
            var membersA = members.ToArray();

            using (var scope = ScopeProvider.CreateScope())
            {
                var saveEventArgs = new SaveEventArgs<IMember>(membersA);
                if (raiseEvents && scope.Events.DispatchCancelable(Saving, this, saveEventArgs))
                {
                    scope.Complete();
                    return;
                }

                scope.WriteLock(Cms.Core.Constants.Locks.MemberTree);

                foreach (var member in membersA)
                {
                    //trimming username and email to make sure we have no trailing space
                    member.Username = member.Username.Trim();
                    member.Email = member.Email.Trim();

                    _memberRepository.Save(member);
                }

                if (raiseEvents)
                {
                    saveEventArgs.CanCancel = false;
                    scope.Events.Dispatch(Saved, this, saveEventArgs);
                }
                Audit(AuditType.Save, 0, -1, "Save multiple Members");

                scope.Complete();
            }
        }

        #endregion

        #region Delete

        /// <summary>
        /// Deletes an <see cref="IMember"/>
        /// </summary>
        /// <param name="member"><see cref="IMember"/> to Delete</param>
        public void Delete(IMember member)
        {
            using (var scope = ScopeProvider.CreateScope())
            {
                var deleteEventArgs = new DeleteEventArgs<IMember>(member);
                if (scope.Events.DispatchCancelable(Deleting, this, deleteEventArgs))
                {
                    scope.Complete();
                    return;
                }

                scope.WriteLock(Cms.Core.Constants.Locks.MemberTree);
                DeleteLocked(scope, member, deleteEventArgs);

                Audit(AuditType.Delete, 0, member.Id);
                scope.Complete();
            }
        }

        private void DeleteLocked(IScope scope, IMember member, DeleteEventArgs<IMember> args = null)
        {
            // a member has no descendants
            _memberRepository.Delete(member);
            if (args == null)
                args = new DeleteEventArgs<IMember>(member, false); // raise event & get flagged files
            else
                args.CanCancel = false;
            scope.Events.Dispatch(Deleted, this, args);

            // media files deleted by QueuingEventDispatcher
        }

        #endregion

        #region Roles

        public void AddRole(string roleName)
        {
            using (var scope = ScopeProvider.CreateScope())
            {
                scope.WriteLock(Cms.Core.Constants.Locks.MemberTree);
                _memberGroupRepository.CreateIfNotExists(roleName);
                scope.Complete();
            }
        }

        /// <summary>
        /// Returns a list of all member roles
        /// </summary>
        /// <returns>A list of member roles</returns>

        public IEnumerable<IMemberGroup> GetAllRoles()
        {
            using (IScope scope = ScopeProvider.CreateScope(autoComplete: true))
            {
                scope.ReadLock(Cms.Core.Constants.Locks.MemberTree);
                return _memberGroupRepository.GetMany().Distinct();
            }
        }

        /// <summary>
        /// Returns a list of all member roles for a given member ID
        /// </summary>
        /// <param name="memberId"></param>
        /// <returns>A list of member roles</returns>
        public IEnumerable<string> GetAllRoles(int memberId)
        {
            using (IScope scope = ScopeProvider.CreateScope(autoComplete: true))
            {
                scope.ReadLock(Cms.Core.Constants.Locks.MemberTree);
                var result = _memberGroupRepository.GetMemberGroupsForMember(memberId);
                return result.Select(x => x.Name).Distinct();
            }
        }

        public IEnumerable<string> GetAllRoles(string username)
        {
            using (IScope scope = ScopeProvider.CreateScope(autoComplete: true))
            {
                scope.ReadLock(Cms.Core.Constants.Locks.MemberTree);
                IEnumerable<IMemberGroup> result = _memberGroupRepository.GetMemberGroupsForMember(username);
                return result.Select(x => x.Name).Distinct();
            }
        }

        public IEnumerable<int> GetAllRolesIds()
        {
            using (IScope scope = ScopeProvider.CreateScope(autoComplete: true))
            {
                scope.ReadLock(Cms.Core.Constants.Locks.MemberTree);
                return _memberGroupRepository.GetMany().Select(x => x.Id).Distinct();
            }
        }

        public IEnumerable<int> GetAllRolesIds(int memberId)
        {
            using (IScope scope = ScopeProvider.CreateScope(autoComplete: true))
            {
                scope.ReadLock(Cms.Core.Constants.Locks.MemberTree);
                IEnumerable<IMemberGroup> result = _memberGroupRepository.GetMemberGroupsForMember(memberId);
                return result.Select(x => x.Id).Distinct();
            }
        }

        public IEnumerable<int> GetAllRolesIds(string username)
        {
            using (IScope scope = ScopeProvider.CreateScope(autoComplete: true))
            {
                scope.ReadLock(Cms.Core.Constants.Locks.MemberTree);
                IEnumerable<IMemberGroup> result = _memberGroupRepository.GetMemberGroupsForMember(username);
                return result.Select(x => x.Id).Distinct();
            }
        }

        public IEnumerable<IMember> GetMembersInRole(string roleName)
        {
            using (IScope scope = ScopeProvider.CreateScope(autoComplete: true))
            {
                scope.ReadLock(Cms.Core.Constants.Locks.MemberTree);
                return _memberRepository.GetByMemberGroup(roleName);
            }
        }

        public IEnumerable<IMember> FindMembersInRole(string roleName, string usernameToMatch, StringPropertyMatchType matchType = StringPropertyMatchType.StartsWith)
        {
            using (IScope scope = ScopeProvider.CreateScope(autoComplete: true))
            {
                scope.ReadLock(Cms.Core.Constants.Locks.MemberTree);
                return _memberRepository.FindMembersInRole(roleName, usernameToMatch, matchType);
            }
        }

        public bool DeleteRole(string roleName, bool throwIfBeingUsed)
        {
            using (IScope scope = ScopeProvider.CreateScope())
            {
                scope.WriteLock(Cms.Core.Constants.Locks.MemberTree);

                if (throwIfBeingUsed)
                {
                    // get members in role
                    IEnumerable<IMember> membersInRole = _memberRepository.GetByMemberGroup(roleName);
                    if (membersInRole.Any())
                    {
                        throw new InvalidOperationException("The role " + roleName + " is currently assigned to members");
                    }
                }

                IQuery<IMemberGroup> query = Query<IMemberGroup>().Where(g => g.Name == roleName);
                IMemberGroup[] found = _memberGroupRepository.Get(query).ToArray();

                foreach (IMemberGroup memberGroup in found)
                {
                    _memberGroupService.Delete(memberGroup);
                }

                scope.Complete();
                return found.Length > 0;
            }
        }

        public void AssignRole(string username, string roleName) => AssignRoles(new[] { username }, new[] { roleName });

        public void AssignRoles(string[] usernames, string[] roleNames)
        {
            using (IScope scope = ScopeProvider.CreateScope())
            {
                scope.WriteLock(Cms.Core.Constants.Locks.MemberTree);
                int[] ids = _memberGroupRepository.GetMemberIds(usernames);
                _memberGroupRepository.AssignRoles(ids, roleNames);
                scope.Events.Dispatch(AssignedRoles, this, new RolesEventArgs(ids, roleNames), nameof(AssignedRoles));
                scope.Complete();
            }
        }

        public void DissociateRole(string username, string roleName) => DissociateRoles(new[] { username }, new[] { roleName });

        public void DissociateRoles(string[] usernames, string[] roleNames)
        {
            using (IScope scope = ScopeProvider.CreateScope())
            {
                scope.WriteLock(Cms.Core.Constants.Locks.MemberTree);
                int[] ids = _memberGroupRepository.GetMemberIds(usernames);
                _memberGroupRepository.DissociateRoles(ids, roleNames);
                scope.Events.Dispatch(RemovedRoles, this, new RolesEventArgs(ids, roleNames), nameof(RemovedRoles));
                scope.Complete();
            }
        }

        public void AssignRole(int memberId, string roleName) => AssignRoles(new[] { memberId }, new[] { roleName });

        public void AssignRoles(int[] memberIds, string[] roleNames)
        {
            using (IScope scope = ScopeProvider.CreateScope())
            {
                scope.WriteLock(Cms.Core.Constants.Locks.MemberTree);
                _memberGroupRepository.AssignRoles(memberIds, roleNames);
                scope.Events.Dispatch(AssignedRoles, this, new RolesEventArgs(memberIds, roleNames), nameof(AssignedRoles));
                scope.Complete();
            }
        }

        public void DissociateRole(int memberId, string roleName) => DissociateRoles(new[] { memberId }, new[] { roleName });

        public void DissociateRoles(int[] memberIds, string[] roleNames)
        {
            using (IScope scope = ScopeProvider.CreateScope())
            {
                scope.WriteLock(Cms.Core.Constants.Locks.MemberTree);
                _memberGroupRepository.DissociateRoles(memberIds, roleNames);
                scope.Events.Dispatch(RemovedRoles, this, new RolesEventArgs(memberIds, roleNames), nameof(RemovedRoles));
                scope.Complete();
            }
        }

        #endregion

        #region Private Methods

        private void Audit(AuditType type, int userId, int objectId, string message = null) => _auditRepository.Save(new AuditItem(objectId, type, userId, ObjectTypes.GetName(UmbracoObjectTypes.Member), message));

        #endregion

        #region Event Handlers

        /// <summary>
        /// Occurs before Delete
        /// </summary>
        public static event TypedEventHandler<IMemberService, DeleteEventArgs<IMember>> Deleting;

        /// <summary>
        /// Occurs after Delete
        /// </summary>
        public static event TypedEventHandler<IMemberService, DeleteEventArgs<IMember>> Deleted;

        /// <summary>
        /// Occurs before Save
        /// </summary>
        public static event TypedEventHandler<IMemberService, SaveEventArgs<IMember>> Saving;

        /// <summary>
        /// Occurs after Save
        /// </summary>
        public static event TypedEventHandler<IMemberService, SaveEventArgs<IMember>> Saved;

        /// <summary>
        /// Occurs after roles have been assigned.
        /// </summary>
        public static event TypedEventHandler<IMemberService, RolesEventArgs> AssignedRoles;

        /// <summary>
        /// Occurs after roles have been removed.
        /// </summary>
        public static event TypedEventHandler<IMemberService, RolesEventArgs> RemovedRoles;

        /// <summary>
        /// Occurs after members have been exported.
        /// </summary>
        public static event TypedEventHandler<IMemberService, ExportedMemberEventArgs> Exported;

        #endregion

        #region Membership


        /// <summary>
        /// Exports a member.
        /// </summary>
        /// <remarks>
        /// This is internal for now and is used to export a member in the member editor,
        /// it will raise an event so that auditing logs can be created.
        /// </remarks>
        public MemberExportModel ExportMember(Guid key)
        {
            using (IScope scope = ScopeProvider.CreateScope(autoComplete: true))
            {
                IQuery<IMember> query = Query<IMember>().Where(x => x.Key == key);
                IMember member = _memberRepository.Get(query).FirstOrDefault();

                if (member == null)
                {
                    return null;
                }

                var model = new MemberExportModel
                {
                    Id = member.Id,
                    Key = member.Key,
                    Name = member.Name,
                    Username = member.Username,
                    Email = member.Email,
                    Groups = GetAllRoles(member.Id).ToList(),
                    ContentTypeAlias = member.ContentTypeAlias,
                    CreateDate = member.CreateDate,
                    UpdateDate = member.UpdateDate,
                    Properties = new List<MemberExportProperty>(GetPropertyExportItems(member))
                };

                scope.Events.Dispatch(Exported, this, new ExportedMemberEventArgs(member, model));

                return model;
            }
        }

        private static IEnumerable<MemberExportProperty> GetPropertyExportItems(IMember member)
        {
            if (member == null)
            {
                throw new ArgumentNullException(nameof(member));
            }

            var exportProperties = new List<MemberExportProperty>();

            foreach (IProperty property in member.Properties)
            {
                var propertyExportModel = new MemberExportProperty
                {
                    Id = property.Id,
                    Alias = property.Alias,
                    Name = property.PropertyType.Name,
                    Value = property.GetValue(), // TODO: ignoring variants
                    CreateDate = property.CreateDate,
                    UpdateDate = property.UpdateDate
                };
                exportProperties.Add(propertyExportModel);
            }

            return exportProperties;
        }

        #endregion

        #region Content Types

        /// <summary>
        /// Delete Members of the specified MemberType id
        /// </summary>
        /// <param name="memberTypeId">Id of the MemberType</param>
        public void DeleteMembersOfType(int memberTypeId)
        {
            // note: no tree to manage here
            using (IScope scope = ScopeProvider.CreateScope())
            {
                scope.WriteLock(Cms.Core.Constants.Locks.MemberTree);

                // TODO: What about content that has the contenttype as part of its composition?
                IQuery<IMember> query = Query<IMember>().Where(x => x.ContentTypeId == memberTypeId);

                IMember[] members = _memberRepository.Get(query).ToArray();
                var deleteEventArgs = new DeleteEventArgs<IMember>(members);

                if (scope.Events.DispatchCancelable(Deleting, this, deleteEventArgs))
                {
                    scope.Complete();
                    return;
                }

                foreach (IMember member in members)
                {
                    // delete media
                    // triggers the deleted event (and handles the files)
                    DeleteLocked(scope, member);
                }

                scope.Complete();
            }
        }

        private IMemberType GetMemberType(IScope scope, string memberTypeAlias)
        {
            if (memberTypeAlias == null)
            {
                throw new ArgumentNullException(nameof(memberTypeAlias));
            }

            if (string.IsNullOrWhiteSpace(memberTypeAlias))
            {
                throw new ArgumentException("Value can't be empty or consist only of white-space characters.", nameof(memberTypeAlias));
            }

            scope.ReadLock(Cms.Core.Constants.Locks.MemberTypes);

            IMemberType memberType = _memberTypeRepository.Get(memberTypeAlias);

            if (memberType == null)
            {
                throw new Exception($"No MemberType matching the passed in Alias: '{memberTypeAlias}' was found"); // causes rollback
            }

            return memberType;
        }

        private IMemberType GetMemberType(string memberTypeAlias)
        {
            if (memberTypeAlias == null)
            {
                throw new ArgumentNullException(nameof(memberTypeAlias));
            }

            if (string.IsNullOrWhiteSpace(memberTypeAlias))
            {
                throw new ArgumentException("Value can't be empty or consist only of white-space characters.", nameof(memberTypeAlias));
            }

            using (IScope scope = ScopeProvider.CreateScope(autoComplete: true))
            {
                return GetMemberType(scope, memberTypeAlias);
            }
        }
        #endregion
    }
}<|MERGE_RESOLUTION|>--- conflicted
+++ resolved
@@ -57,7 +57,7 @@
         {
             using (var scope = ScopeProvider.CreateScope(autoComplete: true))
             {
-                scope.ReadLock(Cms.Core.Constants.Locks.MemberTree);
+                scope.ReadLock(Constants.Locks.MemberTree);
 
                 IQuery<IMember> query;
 
@@ -67,10 +67,10 @@
                         query = Query<IMember>();
                         break;
                     case MemberCountType.LockedOut:
-                        query = Query<IMember>().Where(x => x.PropertyTypeAlias == Cms.Core.Constants.Conventions.Member.IsLockedOut && ((Member) x).BoolPropertyValue);
+                        query = Query<IMember>().Where(x => x.PropertyTypeAlias == Constants.Conventions.Member.IsLockedOut && ((Member) x).BoolPropertyValue);
                         break;
                     case MemberCountType.Approved:
-                        query = Query<IMember>().Where(x => x.PropertyTypeAlias == Cms.Core.Constants.Conventions.Member.IsApproved && ((Member) x).BoolPropertyValue);
+                        query = Query<IMember>().Where(x => x.PropertyTypeAlias == Constants.Conventions.Member.IsApproved && ((Member) x).BoolPropertyValue);
                         break;
                     default:
                         throw new ArgumentOutOfRangeException(nameof(countType));
@@ -90,7 +90,7 @@
         {
             using (var scope = ScopeProvider.CreateScope(autoComplete: true))
             {
-                scope.ReadLock(Cms.Core.Constants.Locks.MemberTree);
+                scope.ReadLock(Constants.Locks.MemberTree);
                 return _memberRepository.Count(memberTypeAlias);
             }
         }
@@ -210,7 +210,7 @@
             using (var scope = ScopeProvider.CreateScope())
             {
                 // locking the member tree secures member types too
-                scope.WriteLock(Cms.Core.Constants.Locks.MemberTree);
+                scope.WriteLock(Constants.Locks.MemberTree);
 
                 var memberType = GetMemberType(scope, memberTypeAlias); // + locks // + locks
                 if (memberType == null)
@@ -279,7 +279,7 @@
 
             using (var scope = ScopeProvider.CreateScope())
             {
-                scope.WriteLock(Cms.Core.Constants.Locks.MemberTree);
+                scope.WriteLock(Constants.Locks.MemberTree);
 
                 // ensure it all still make sense
                 // ensure it all still make sense
@@ -307,7 +307,7 @@
         {
             using (var scope = ScopeProvider.CreateScope(autoComplete: true))
             {
-                scope.ReadLock(Cms.Core.Constants.Locks.MemberTree);
+                scope.ReadLock(Constants.Locks.MemberTree);
                 return _memberRepository.Get(id);
             }
         }
@@ -323,7 +323,7 @@
         {
             using (var scope = ScopeProvider.CreateScope(autoComplete: true))
             {
-                scope.ReadLock(Cms.Core.Constants.Locks.MemberTree);
+                scope.ReadLock(Constants.Locks.MemberTree);
                 var query = Query<IMember>().Where(x => x.Key == id);
                 return _memberRepository.Get(query).FirstOrDefault();
             }
@@ -340,7 +340,7 @@
         {
             using (var scope = ScopeProvider.CreateScope(autoComplete: true))
             {
-                scope.ReadLock(Cms.Core.Constants.Locks.MemberTree);
+                scope.ReadLock(Constants.Locks.MemberTree);
                 return _memberRepository.GetPage(null, pageIndex, pageSize, out totalRecords, null, Ordering.By("LoginName"));
             }
         }
@@ -356,7 +356,7 @@
         {
             using (var scope = ScopeProvider.CreateScope(autoComplete: true))
             {
-                scope.ReadLock(Cms.Core.Constants.Locks.MemberTree);
+                scope.ReadLock(Constants.Locks.MemberTree);
                 var query1 = memberTypeAlias == null ? null : Query<IMember>().Where(x => x.ContentTypeAlias == memberTypeAlias);
                 var query2 = filter == null ? null : Query<IMember>().Where(x => x.Name.Contains(filter) || x.Username.Contains(filter) || x.Email.Contains(filter));
                 return _memberRepository.GetPage(query1, pageIndex, pageSize, out totalRecords, query2, Ordering.By(orderBy, orderDirection, isCustomField: !orderBySystemField));
@@ -390,7 +390,7 @@
         {
             using (var scope = ScopeProvider.CreateScope(autoComplete: true))
             {
-                scope.ReadLock(Cms.Core.Constants.Locks.MemberTree);
+                scope.ReadLock(Constants.Locks.MemberTree);
                 var query = Query<IMember>().Where(x => x.Email.Equals(email));
                 return _memberRepository.Get(query).FirstOrDefault();
             }
@@ -405,11 +405,7 @@
         {
             using (var scope = ScopeProvider.CreateScope(autoComplete: true))
             {
-<<<<<<< HEAD
-                scope.ReadLock(Constants.Locks.MemberTree);
-=======
-                scope.ReadLock(Cms.Core.Constants.Locks.MemberTree);
->>>>>>> 23f2b091
+                scope.ReadLock(Constants.Locks.MemberTree);
                 return _memberRepository.GetByUsername(username);
             }
         }
@@ -423,7 +419,7 @@
         {
             using (var scope = ScopeProvider.CreateScope(autoComplete: true))
             {
-                scope.ReadLock(Cms.Core.Constants.Locks.MemberTree);
+                scope.ReadLock(Constants.Locks.MemberTree);
                 var query = Query<IMember>().Where(x => x.ContentTypeAlias == memberTypeAlias);
                 return _memberRepository.Get(query);
             }
@@ -438,7 +434,7 @@
         {
             using (var scope = ScopeProvider.CreateScope(autoComplete: true))
             {
-                scope.ReadLock(Cms.Core.Constants.Locks.MemberTree);
+                scope.ReadLock(Constants.Locks.MemberTree);
                 var query = Query<IMember>().Where(x => x.ContentTypeId == memberTypeId);
                 return _memberRepository.Get(query);
             }
@@ -453,7 +449,7 @@
         {
             using (var scope = ScopeProvider.CreateScope(autoComplete: true))
             {
-                scope.ReadLock(Cms.Core.Constants.Locks.MemberTree);
+                scope.ReadLock(Constants.Locks.MemberTree);
                 return _memberRepository.GetByMemberGroup(memberGroupName);
             }
         }
@@ -468,7 +464,7 @@
         {
             using (var scope = ScopeProvider.CreateScope(autoComplete: true))
             {
-                scope.ReadLock(Cms.Core.Constants.Locks.MemberTree);
+                scope.ReadLock(Constants.Locks.MemberTree);
                 return _memberRepository.GetMany(ids);
             }
         }
@@ -486,7 +482,7 @@
         {
             using (var scope = ScopeProvider.CreateScope(autoComplete: true))
             {
-                scope.ReadLock(Cms.Core.Constants.Locks.MemberTree);
+                scope.ReadLock(Constants.Locks.MemberTree);
                 var query = Query<IMember>();
 
                 switch (matchType)
@@ -527,7 +523,7 @@
         {
             using (var scope = ScopeProvider.CreateScope(autoComplete: true))
             {
-                scope.ReadLock(Cms.Core.Constants.Locks.MemberTree);
+                scope.ReadLock(Constants.Locks.MemberTree);
                 var query = Query<IMember>();
 
                 switch (matchType)
@@ -568,7 +564,7 @@
         {
             using (var scope = ScopeProvider.CreateScope(autoComplete: true))
             {
-                scope.ReadLock(Cms.Core.Constants.Locks.MemberTree);
+                scope.ReadLock(Constants.Locks.MemberTree);
                 var query = Query<IMember>();
 
                 switch (matchType)
@@ -607,7 +603,7 @@
         {
             using (var scope = ScopeProvider.CreateScope(autoComplete: true))
             {
-                scope.ReadLock(Cms.Core.Constants.Locks.MemberTree);
+                scope.ReadLock(Constants.Locks.MemberTree);
                 IQuery<IMember> query;
 
                 switch (matchType)
@@ -643,7 +639,7 @@
         {
             using (var scope = ScopeProvider.CreateScope(autoComplete: true))
             {
-                scope.ReadLock(Cms.Core.Constants.Locks.MemberTree);
+                scope.ReadLock(Constants.Locks.MemberTree);
                 IQuery<IMember> query;
 
                 switch (matchType)
@@ -681,7 +677,7 @@
         {
             using (var scope = ScopeProvider.CreateScope(autoComplete: true))
             {
-                scope.ReadLock(Cms.Core.Constants.Locks.MemberTree);
+                scope.ReadLock(Constants.Locks.MemberTree);
                 var query = Query<IMember>().Where(x => ((Member) x).PropertyTypeAlias == propertyTypeAlias && ((Member) x).BoolPropertyValue == value);
 
                 return _memberRepository.Get(query);
@@ -699,7 +695,7 @@
         {
             using (var scope = ScopeProvider.CreateScope(autoComplete: true))
             {
-                scope.ReadLock(Cms.Core.Constants.Locks.MemberTree);
+                scope.ReadLock(Constants.Locks.MemberTree);
                 IQuery<IMember> query;
 
                 switch (matchType)
@@ -737,7 +733,7 @@
         {
             using (var scope = ScopeProvider.CreateScope(autoComplete: true))
             {
-                scope.ReadLock(Cms.Core.Constants.Locks.MemberTree);
+                scope.ReadLock(Constants.Locks.MemberTree);
                 return _memberRepository.Exists(id);
             }
         }
@@ -751,7 +747,7 @@
         {
             using (var scope = ScopeProvider.CreateScope(autoComplete: true))
             {
-                scope.ReadLock(Cms.Core.Constants.Locks.MemberTree);
+                scope.ReadLock(Constants.Locks.MemberTree);
                 return _memberRepository.Exists(username);
             }
         }
@@ -791,7 +787,7 @@
                     throw new ArgumentException("Cannot save member with empty name.");
                 }
 
-                scope.WriteLock(Cms.Core.Constants.Locks.MemberTree);
+                scope.WriteLock(Constants.Locks.MemberTree);
 
                 _memberRepository.Save(member);
 
@@ -821,7 +817,7 @@
                     return;
                 }
 
-                scope.WriteLock(Cms.Core.Constants.Locks.MemberTree);
+                scope.WriteLock(Constants.Locks.MemberTree);
 
                 foreach (var member in membersA)
                 {
@@ -862,7 +858,7 @@
                     return;
                 }
 
-                scope.WriteLock(Cms.Core.Constants.Locks.MemberTree);
+                scope.WriteLock(Constants.Locks.MemberTree);
                 DeleteLocked(scope, member, deleteEventArgs);
 
                 Audit(AuditType.Delete, 0, member.Id);
@@ -891,7 +887,7 @@
         {
             using (var scope = ScopeProvider.CreateScope())
             {
-                scope.WriteLock(Cms.Core.Constants.Locks.MemberTree);
+                scope.WriteLock(Constants.Locks.MemberTree);
                 _memberGroupRepository.CreateIfNotExists(roleName);
                 scope.Complete();
             }
@@ -906,7 +902,7 @@
         {
             using (IScope scope = ScopeProvider.CreateScope(autoComplete: true))
             {
-                scope.ReadLock(Cms.Core.Constants.Locks.MemberTree);
+                scope.ReadLock(Constants.Locks.MemberTree);
                 return _memberGroupRepository.GetMany().Distinct();
             }
         }
@@ -920,7 +916,7 @@
         {
             using (IScope scope = ScopeProvider.CreateScope(autoComplete: true))
             {
-                scope.ReadLock(Cms.Core.Constants.Locks.MemberTree);
+                scope.ReadLock(Constants.Locks.MemberTree);
                 var result = _memberGroupRepository.GetMemberGroupsForMember(memberId);
                 return result.Select(x => x.Name).Distinct();
             }
@@ -930,7 +926,7 @@
         {
             using (IScope scope = ScopeProvider.CreateScope(autoComplete: true))
             {
-                scope.ReadLock(Cms.Core.Constants.Locks.MemberTree);
+                scope.ReadLock(Constants.Locks.MemberTree);
                 IEnumerable<IMemberGroup> result = _memberGroupRepository.GetMemberGroupsForMember(username);
                 return result.Select(x => x.Name).Distinct();
             }
@@ -940,7 +936,7 @@
         {
             using (IScope scope = ScopeProvider.CreateScope(autoComplete: true))
             {
-                scope.ReadLock(Cms.Core.Constants.Locks.MemberTree);
+                scope.ReadLock(Constants.Locks.MemberTree);
                 return _memberGroupRepository.GetMany().Select(x => x.Id).Distinct();
             }
         }
@@ -949,7 +945,7 @@
         {
             using (IScope scope = ScopeProvider.CreateScope(autoComplete: true))
             {
-                scope.ReadLock(Cms.Core.Constants.Locks.MemberTree);
+                scope.ReadLock(Constants.Locks.MemberTree);
                 IEnumerable<IMemberGroup> result = _memberGroupRepository.GetMemberGroupsForMember(memberId);
                 return result.Select(x => x.Id).Distinct();
             }
@@ -959,7 +955,7 @@
         {
             using (IScope scope = ScopeProvider.CreateScope(autoComplete: true))
             {
-                scope.ReadLock(Cms.Core.Constants.Locks.MemberTree);
+                scope.ReadLock(Constants.Locks.MemberTree);
                 IEnumerable<IMemberGroup> result = _memberGroupRepository.GetMemberGroupsForMember(username);
                 return result.Select(x => x.Id).Distinct();
             }
@@ -969,7 +965,7 @@
         {
             using (IScope scope = ScopeProvider.CreateScope(autoComplete: true))
             {
-                scope.ReadLock(Cms.Core.Constants.Locks.MemberTree);
+                scope.ReadLock(Constants.Locks.MemberTree);
                 return _memberRepository.GetByMemberGroup(roleName);
             }
         }
@@ -978,7 +974,7 @@
         {
             using (IScope scope = ScopeProvider.CreateScope(autoComplete: true))
             {
-                scope.ReadLock(Cms.Core.Constants.Locks.MemberTree);
+                scope.ReadLock(Constants.Locks.MemberTree);
                 return _memberRepository.FindMembersInRole(roleName, usernameToMatch, matchType);
             }
         }
@@ -987,7 +983,7 @@
         {
             using (IScope scope = ScopeProvider.CreateScope())
             {
-                scope.WriteLock(Cms.Core.Constants.Locks.MemberTree);
+                scope.WriteLock(Constants.Locks.MemberTree);
 
                 if (throwIfBeingUsed)
                 {
@@ -1018,7 +1014,7 @@
         {
             using (IScope scope = ScopeProvider.CreateScope())
             {
-                scope.WriteLock(Cms.Core.Constants.Locks.MemberTree);
+                scope.WriteLock(Constants.Locks.MemberTree);
                 int[] ids = _memberGroupRepository.GetMemberIds(usernames);
                 _memberGroupRepository.AssignRoles(ids, roleNames);
                 scope.Events.Dispatch(AssignedRoles, this, new RolesEventArgs(ids, roleNames), nameof(AssignedRoles));
@@ -1032,7 +1028,7 @@
         {
             using (IScope scope = ScopeProvider.CreateScope())
             {
-                scope.WriteLock(Cms.Core.Constants.Locks.MemberTree);
+                scope.WriteLock(Constants.Locks.MemberTree);
                 int[] ids = _memberGroupRepository.GetMemberIds(usernames);
                 _memberGroupRepository.DissociateRoles(ids, roleNames);
                 scope.Events.Dispatch(RemovedRoles, this, new RolesEventArgs(ids, roleNames), nameof(RemovedRoles));
@@ -1046,7 +1042,7 @@
         {
             using (IScope scope = ScopeProvider.CreateScope())
             {
-                scope.WriteLock(Cms.Core.Constants.Locks.MemberTree);
+                scope.WriteLock(Constants.Locks.MemberTree);
                 _memberGroupRepository.AssignRoles(memberIds, roleNames);
                 scope.Events.Dispatch(AssignedRoles, this, new RolesEventArgs(memberIds, roleNames), nameof(AssignedRoles));
                 scope.Complete();
@@ -1059,7 +1055,7 @@
         {
             using (IScope scope = ScopeProvider.CreateScope())
             {
-                scope.WriteLock(Cms.Core.Constants.Locks.MemberTree);
+                scope.WriteLock(Constants.Locks.MemberTree);
                 _memberGroupRepository.DissociateRoles(memberIds, roleNames);
                 scope.Events.Dispatch(RemovedRoles, this, new RolesEventArgs(memberIds, roleNames), nameof(RemovedRoles));
                 scope.Complete();
@@ -1194,7 +1190,7 @@
             // note: no tree to manage here
             using (IScope scope = ScopeProvider.CreateScope())
             {
-                scope.WriteLock(Cms.Core.Constants.Locks.MemberTree);
+                scope.WriteLock(Constants.Locks.MemberTree);
 
                 // TODO: What about content that has the contenttype as part of its composition?
                 IQuery<IMember> query = Query<IMember>().Where(x => x.ContentTypeId == memberTypeId);
@@ -1231,7 +1227,7 @@
                 throw new ArgumentException("Value can't be empty or consist only of white-space characters.", nameof(memberTypeAlias));
             }
 
-            scope.ReadLock(Cms.Core.Constants.Locks.MemberTypes);
+            scope.ReadLock(Constants.Locks.MemberTypes);
 
             IMemberType memberType = _memberTypeRepository.Get(memberTypeAlias);
 
