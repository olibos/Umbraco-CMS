// Copyright (c) Umbraco.
// See LICENSE for more details.

using System;
using System.Collections.Generic;
using System.Linq;
using Microsoft.Extensions.Logging;
using Umbraco.Cms.Core.Events;
using Umbraco.Cms.Core.Models;
using Umbraco.Cms.Core.Models.Membership;
using Umbraco.Cms.Core.Services;
using Umbraco.Cms.Core.Services.Changes;
using Umbraco.Cms.Core.Services.Implement;
using Umbraco.Cms.Infrastructure.Services.Notifications;
using Umbraco.Extensions;

namespace Umbraco.Cms.Core.Cache
{
    /// <summary>
    /// Default <see cref="IDistributedCacheBinder"/> implementation.
    /// </summary>
    public partial class DistributedCacheBinder :
        INotificationHandler<DictionaryItemDeletedNotification>,
        INotificationHandler<DictionaryItemSavedNotification>,
        INotificationHandler<LanguageSavedNotification>,
        INotificationHandler<LanguageDeletedNotification>,
        INotificationHandler<MemberSavedNotification>,
        INotificationHandler<MemberDeletedNotification>,
        INotificationHandler<PublicAccessEntrySavedNotification>,
        INotificationHandler<PublicAccessEntryDeletedNotification>,
        INotificationHandler<UserSavedNotification>,
        INotificationHandler<UserDeletedNotification>,
        INotificationHandler<UserGroupWithUsersSavedNotification>,
        INotificationHandler<UserGroupDeletedNotification>,
        INotificationHandler<MemberGroupDeletedNotification>,
        INotificationHandler<MemberGroupSavedNotification>,
<<<<<<< HEAD
        INotificationHandler<TemplateDeletedNotification>,
        INotificationHandler<TemplateSavedNotification>
=======
        INotificationHandler<DataTypeDeletedNotification>,
        INotificationHandler<DataTypeSavedNotification>
>>>>>>> 4c98b285
    {
        private List<Action> _unbinders;

        private void Bind(Action binder, Action unbinder)
        {
            // bind now
            binder();

            // and register unbinder for later, if needed
            _unbinders?.Add(unbinder);
        }

        /// <inheritdoc />
        public void UnbindEvents()
        {
            if (_unbinders == null)
                throw new NotSupportedException();
            foreach (var unbinder in _unbinders)
                unbinder();
            _unbinders = null;
        }

        /// <inheritdoc />
        public void BindEvents(bool supportUnbinding = false)
        {
            if (supportUnbinding)
                _unbinders = new List<Action>();

            _logger.LogInformation("Initializing Umbraco internal event handlers for cache refreshing.");

<<<<<<< HEAD
            // bind to data type events
            Bind(() => DataTypeService.Deleted += DataTypeService_Deleted,
                () => DataTypeService.Deleted -= DataTypeService_Deleted);
            Bind(() => DataTypeService.Saved += DataTypeService_Saved,
                () => DataTypeService.Saved -= DataTypeService_Saved);
=======
            // bind to stylesheet events
            Bind(() => FileService.SavedStylesheet += FileService_SavedStylesheet,
                () => FileService.SavedStylesheet -= FileService_SavedStylesheet);
            Bind(() => FileService.DeletedStylesheet += FileService_DeletedStylesheet,
                () => FileService.DeletedStylesheet -= FileService_DeletedStylesheet);
>>>>>>> 4c98b285

            // bind to domain events
            Bind(() => DomainService.Saved += DomainService_Saved,
                () => DomainService.Saved -= DomainService_Saved);
            Bind(() => DomainService.Deleted += DomainService_Deleted,
                () => DomainService.Deleted -= DomainService_Deleted);

            // bind to content type events
            Bind(() => ContentTypeService.Changed += ContentTypeService_Changed,
                () => ContentTypeService.Changed -= ContentTypeService_Changed);
            Bind(() => MediaTypeService.Changed += MediaTypeService_Changed,
                () => MediaTypeService.Changed -= MediaTypeService_Changed);
            Bind(() => MemberTypeService.Changed += MemberTypeService_Changed,
                () => MemberTypeService.Changed -= MemberTypeService_Changed);

            // bind to macro events
            Bind(() => MacroService.Saved += MacroService_Saved,
                () => MacroService.Saved -= MacroService_Saved);
            Bind(() => MacroService.Deleted += MacroService_Deleted,
                () => MacroService.Deleted -= MacroService_Deleted);

            // bind to media events - handles all media changes
            Bind(() => MediaService.TreeChanged += MediaService_TreeChanged,
                () => MediaService.TreeChanged -= MediaService_TreeChanged);

            // bind to content events
            Bind(() => ContentService.TreeChanged += ContentService_TreeChanged,// handles all content changes
                () => ContentService.TreeChanged -= ContentService_TreeChanged);

            // TreeChanged should also deal with this
            //Bind(() => ContentService.SavedBlueprint += ContentService_SavedBlueprint,
            //    () => ContentService.SavedBlueprint -= ContentService_SavedBlueprint);
            //Bind(() => ContentService.DeletedBlueprint += ContentService_DeletedBlueprint,
            //    () => ContentService.DeletedBlueprint -= ContentService_DeletedBlueprint);

            // bind to relation type events
            Bind(() => RelationService.SavedRelationType += RelationService_SavedRelationType,
                () => RelationService.SavedRelationType -= RelationService_SavedRelationType);
            Bind(() => RelationService.DeletedRelationType += RelationService_DeletedRelationType,
                () => RelationService.DeletedRelationType -= RelationService_DeletedRelationType);
        }

        #region PublicAccessService

        public void Handle(PublicAccessEntrySavedNotification notification)
        {
            _distributedCache.RefreshPublicAccess();
        }

        public void Handle(PublicAccessEntryDeletedNotification notification)
        {
            _distributedCache.RefreshPublicAccess();

        }

        #endregion

        #region ContentService

        /// <summary>
        /// Handles cache refreshing for when content is copied
        /// </summary>
        /// <param name="sender"></param>
        /// <param name="e"></param>
        /// <remarks>
        /// When an entity is copied new permissions may be assigned to it based on it's parent, if that is the
        /// case then we need to clear all user permissions cache.
        /// </remarks>
        private void ContentService_Copied(IContentService sender, CopyEventArgs<IContent> e)
        {
        }

        private void ContentService_TreeChanged(IContentService sender, TreeChange<IContent>.EventArgs args)
        {
            _distributedCache.RefreshContentCache(args.Changes.ToArray());
        }

        //private void ContentService_SavedBlueprint(IContentService sender, SaveEventArgs<IContent> e)
        //{
        //    _distributedCache.RefreshUnpublishedPageCache(e.SavedEntities.ToArray());
        //}

        //private void ContentService_DeletedBlueprint(IContentService sender, DeleteEventArgs<IContent> e)
        //{
        //    _distributedCache.RemoveUnpublishedPageCache(e.DeletedEntities.ToArray());
        //}

        #endregion

        #region LocalizationService / Dictionary
        public void Handle(DictionaryItemSavedNotification notification)
        {
            foreach (IDictionaryItem entity in notification.SavedEntities)
            {
                _distributedCache.RefreshDictionaryCache(entity.Id);
            }
        }

        public void Handle(DictionaryItemDeletedNotification notification)
        {
            foreach (IDictionaryItem entity in notification.DeletedEntities)
            {
                _distributedCache.RemoveDictionaryCache(entity.Id);
            }
        }

        #endregion

        #region DataTypeService

        public void Handle(DataTypeSavedNotification notification)
        {
            foreach (IDataType entity in notification.SavedEntities)
            {
                _distributedCache.RefreshDataTypeCache(entity);
            }
        }

        public void Handle(DataTypeDeletedNotification notification)
        {
            foreach (IDataType entity in notification.DeletedEntities)
            {
                _distributedCache.RemoveDataTypeCache(entity);
            }
        }

        #endregion

        #region DomainService

        private void DomainService_Saved(IDomainService sender, SaveEventArgs<IDomain> e)
        {
            foreach (var entity in e.SavedEntities)
                _distributedCache.RefreshDomainCache(entity);
        }

        private void DomainService_Deleted(IDomainService sender, DeleteEventArgs<IDomain> e)
        {
            foreach (var entity in e.DeletedEntities)
                _distributedCache.RemoveDomainCache(entity);
        }

        #endregion

        #region LocalizationService / Language

        /// <summary>
        /// Fires when a language is deleted
        /// </summary>
        /// <param name="notification"></param>
        public void Handle(LanguageDeletedNotification notification)
        {
            foreach (ILanguage entity in notification.DeletedEntities)
            {
                _distributedCache.RemoveLanguageCache(entity);
            }
        }

        /// <summary>
        /// Fires when a language is saved
        /// </summary>
        /// <param name="notification"></param>
        public void Handle(LanguageSavedNotification notification)
        {
            foreach (ILanguage entity in notification.SavedEntities)
            {
                _distributedCache.RefreshLanguageCache(entity);
            }
        }

        #endregion

        #region Content|Media|MemberTypeService

        private void ContentTypeService_Changed(IContentTypeService sender, ContentTypeChange<IContentType>.EventArgs args)
        {
            _distributedCache.RefreshContentTypeCache(args.Changes.ToArray());
        }

        private void MediaTypeService_Changed(IMediaTypeService sender, ContentTypeChange<IMediaType>.EventArgs args)
        {
            _distributedCache.RefreshContentTypeCache(args.Changes.ToArray());
        }

        private void MemberTypeService_Changed(IMemberTypeService sender, ContentTypeChange<IMemberType>.EventArgs args)
        {
            _distributedCache.RefreshContentTypeCache(args.Changes.ToArray());
        }

        // TODO: our weird events handling wants this for now
        private void ContentTypeService_Saved(IContentTypeService sender, SaveEventArgs<IContentType> args) { }
        private void MediaTypeService_Saved(IMediaTypeService sender, SaveEventArgs<IMediaType> args) { }
        private void MemberTypeService_Saved(IMemberTypeService sender, SaveEventArgs<IMemberType> args) { }
        private void ContentTypeService_Deleted(IContentTypeService sender, DeleteEventArgs<IContentType> args) { }
        private void MediaTypeService_Deleted(IMediaTypeService sender, DeleteEventArgs<IMediaType> args) { }
        private void MemberTypeService_Deleted(IMemberTypeService sender, DeleteEventArgs<IMemberType> args) { }

        #endregion

        #region UserService

        public void Handle(UserSavedNotification notification)
        {
            foreach (IUser entity in notification.SavedEntities)
            {
                _distributedCache.RefreshUserCache(entity.Id);
            }
        }

        public void Handle(UserDeletedNotification notification)
        {
            foreach (IUser entity in notification.DeletedEntities)
            {
                _distributedCache.RemoveUserCache(entity.Id);
            }
        }

        public void Handle(UserGroupWithUsersSavedNotification notification)
        {
            foreach (UserGroupWithUsers entity in notification.SavedEntities)
            {
                _distributedCache.RefreshUserGroupCache(entity.UserGroup.Id);
            }
        }

        public void Handle(UserGroupDeletedNotification notification)
        {
            foreach (IUserGroup entity in notification.DeletedEntities)
            {
                _distributedCache.RemoveUserGroupCache(entity.Id);
            }
        }

        #endregion

        #region FileService

        /// <summary>
        /// Removes cache for template
        /// </summary>
        /// <param name="notification"></param>
        public void Handle(TemplateDeletedNotification notification)
        {
            foreach (ITemplate entity in notification.DeletedEntities)
            {
                _distributedCache.RemoveTemplateCache(entity.Id);
            }
        }

        /// <summary>
        /// Refresh cache for template
        /// </summary>
        /// <param name="notification"></param>
        public void Handle(TemplateSavedNotification notification)
        {
            foreach (ITemplate entity in notification.SavedEntities)
            {
                _distributedCache.RefreshTemplateCache(entity.Id);
            }
        }

        #endregion

        #region MacroService

        private void MacroService_Deleted(IMacroService sender, DeleteEventArgs<IMacro> e)
        {
            foreach (var entity in e.DeletedEntities)
                _distributedCache.RemoveMacroCache(entity);
        }

        private void MacroService_Saved(IMacroService sender, SaveEventArgs<IMacro> e)
        {
            foreach (var entity in e.SavedEntities)
                _distributedCache.RefreshMacroCache(entity);
        }

        #endregion

        #region MediaService

        private void MediaService_TreeChanged(IMediaService sender, TreeChange<IMedia>.EventArgs args)
        {
            _distributedCache.RefreshMediaCache(args.Changes.ToArray());
        }

        #endregion

        #region MemberService

        public void Handle(MemberDeletedNotification notification)
        {
            _distributedCache.RemoveMemberCache(notification.DeletedEntities.ToArray());
        }

        public void Handle(MemberSavedNotification notification)
        {
            _distributedCache.RefreshMemberCache(notification.SavedEntities.ToArray());
        }

        #endregion

        #region MemberGroupService

        /// <summary>
        /// Fires when a member group is deleted
        /// </summary>
        /// <param name="notification"></param>
        public void Handle(MemberGroupDeletedNotification notification)
        {
            foreach (IMemberGroup entity in notification.DeletedEntities)
            {
                _distributedCache.RemoveMemberGroupCache(entity.Id);
            }
        }

        /// <summary>
        /// Fires when a member group is saved
        /// </summary>
        /// <param name="notification"></param>
        public void Handle(MemberGroupSavedNotification notification)
        {
            foreach (IMemberGroup entity in notification.SavedEntities)
            {
                _distributedCache.RemoveMemberGroupCache(entity.Id);
            }
        }

        #endregion

        #region RelationType

        private void RelationService_SavedRelationType(IRelationService sender, SaveEventArgs<IRelationType> args)
        {
            var dc = _distributedCache;
            foreach (var e in args.SavedEntities)
                dc.RefreshRelationTypeCache(e.Id);
        }

        private void RelationService_DeletedRelationType(IRelationService sender, DeleteEventArgs<IRelationType> args)
        {
            var dc = _distributedCache;
            foreach (var e in args.DeletedEntities)
                dc.RemoveRelationTypeCache(e.Id);
        }

        #endregion
    }
}<|MERGE_RESOLUTION|>--- conflicted
+++ resolved
@@ -34,13 +34,10 @@
         INotificationHandler<UserGroupDeletedNotification>,
         INotificationHandler<MemberGroupDeletedNotification>,
         INotificationHandler<MemberGroupSavedNotification>,
-<<<<<<< HEAD
         INotificationHandler<TemplateDeletedNotification>,
-        INotificationHandler<TemplateSavedNotification>
-=======
+        INotificationHandler<TemplateSavedNotification>,
         INotificationHandler<DataTypeDeletedNotification>,
         INotificationHandler<DataTypeSavedNotification>
->>>>>>> 4c98b285
     {
         private List<Action> _unbinders;
 
@@ -70,20 +67,6 @@
                 _unbinders = new List<Action>();
 
             _logger.LogInformation("Initializing Umbraco internal event handlers for cache refreshing.");
-
-<<<<<<< HEAD
-            // bind to data type events
-            Bind(() => DataTypeService.Deleted += DataTypeService_Deleted,
-                () => DataTypeService.Deleted -= DataTypeService_Deleted);
-            Bind(() => DataTypeService.Saved += DataTypeService_Saved,
-                () => DataTypeService.Saved -= DataTypeService_Saved);
-=======
-            // bind to stylesheet events
-            Bind(() => FileService.SavedStylesheet += FileService_SavedStylesheet,
-                () => FileService.SavedStylesheet -= FileService_SavedStylesheet);
-            Bind(() => FileService.DeletedStylesheet += FileService_DeletedStylesheet,
-                () => FileService.DeletedStylesheet -= FileService_DeletedStylesheet);
->>>>>>> 4c98b285
 
             // bind to domain events
             Bind(() => DomainService.Saved += DomainService_Saved,
