// Copyright (c) Umbraco.
// See LICENSE for more details.

using System;
using System.Collections.Generic;
using System.Linq;
using Microsoft.Extensions.Logging;
using Umbraco.Cms.Core.Events;
using Umbraco.Cms.Core.Models;
using Umbraco.Cms.Core.Models.Membership;
using Umbraco.Cms.Core.Services;
using Umbraco.Cms.Core.Services.Changes;
using Umbraco.Cms.Core.Services.Implement;
using Umbraco.Cms.Infrastructure.Services.Notifications;
using Umbraco.Extensions;

namespace Umbraco.Cms.Core.Cache
{
    /// <summary>
    /// Default <see cref="IDistributedCacheBinder"/> implementation.
    /// </summary>
    public partial class DistributedCacheBinder :
        INotificationHandler<DictionaryItemDeletedNotification>,
        INotificationHandler<DictionaryItemSavedNotification>,
        INotificationHandler<LanguageSavedNotification>,
        INotificationHandler<LanguageDeletedNotification>,
<<<<<<< HEAD
        INotificationHandler<MemberGroupDeletedNotification>,
        INotificationHandler<MemberGroupSavedNotification>
=======
        INotificationHandler<MemberSavedNotification>,
        INotificationHandler<MemberDeletedNotification>,
        INotificationHandler<PublicAccessEntrySavedNotification>,
        INotificationHandler<PublicAccessEntryDeletedNotification>,
        INotificationHandler<UserSavedNotification>,
        INotificationHandler<UserDeletedNotification>,
        INotificationHandler<UserGroupWithUsersSavedNotification>,
        INotificationHandler<UserGroupDeletedNotification>
>>>>>>> e72c9892
    {
        private List<Action> _unbinders;

        private void Bind(Action binder, Action unbinder)
        {
            // bind now
            binder();

            // and register unbinder for later, if needed
            _unbinders?.Add(unbinder);
        }

        /// <inheritdoc />
        public void UnbindEvents()
        {
            if (_unbinders == null)
                throw new NotSupportedException();
            foreach (var unbinder in _unbinders)
                unbinder();
            _unbinders = null;
        }

        /// <inheritdoc />
        public void BindEvents(bool supportUnbinding = false)
        {
            if (supportUnbinding)
                _unbinders = new List<Action>();

            _logger.LogInformation("Initializing Umbraco internal event handlers for cache refreshing.");

            // bind to data type events
            Bind(() => DataTypeService.Deleted += DataTypeService_Deleted,
                () => DataTypeService.Deleted -= DataTypeService_Deleted);
            Bind(() => DataTypeService.Saved += DataTypeService_Saved,
                () => DataTypeService.Saved -= DataTypeService_Saved);

            // bind to stylesheet events
            Bind(() => FileService.SavedStylesheet += FileService_SavedStylesheet,
                () => FileService.SavedStylesheet -= FileService_SavedStylesheet);
            Bind(() => FileService.DeletedStylesheet += FileService_DeletedStylesheet,
                () => FileService.DeletedStylesheet -= FileService_DeletedStylesheet);

            // bind to domain events
            Bind(() => DomainService.Saved += DomainService_Saved,
                () => DomainService.Saved -= DomainService_Saved);
            Bind(() => DomainService.Deleted += DomainService_Deleted,
                () => DomainService.Deleted -= DomainService_Deleted);

            // bind to content type events
            Bind(() => ContentTypeService.Changed += ContentTypeService_Changed,
                () => ContentTypeService.Changed -= ContentTypeService_Changed);
            Bind(() => MediaTypeService.Changed += MediaTypeService_Changed,
                () => MediaTypeService.Changed -= MediaTypeService_Changed);
            Bind(() => MemberTypeService.Changed += MemberTypeService_Changed,
                () => MemberTypeService.Changed -= MemberTypeService_Changed);

            // bind to template events
            Bind(() => FileService.SavedTemplate += FileService_SavedTemplate,
                () => FileService.SavedTemplate -= FileService_SavedTemplate);
            Bind(() => FileService.DeletedTemplate += FileService_DeletedTemplate,
                () => FileService.DeletedTemplate -= FileService_DeletedTemplate);

            // bind to macro events
            Bind(() => MacroService.Saved += MacroService_Saved,
                () => MacroService.Saved -= MacroService_Saved);
            Bind(() => MacroService.Deleted += MacroService_Deleted,
                () => MacroService.Deleted -= MacroService_Deleted);

            // bind to member events
<<<<<<< HEAD
            Bind(() => MemberService.Saved += MemberService_Saved,
                () => MemberService.Saved -= MemberService_Saved);
            Bind(() => MemberService.Deleted += MemberService_Deleted,
                () => MemberService.Deleted -= MemberService_Deleted);
=======
            Bind(() => MemberGroupService.Saved += MemberGroupService_Saved,
                () => MemberGroupService.Saved -= MemberGroupService_Saved);
            Bind(() => MemberGroupService.Deleted += MemberGroupService_Deleted,
                () => MemberGroupService.Deleted -= MemberGroupService_Deleted);
>>>>>>> e72c9892

            // bind to media events - handles all media changes
            Bind(() => MediaService.TreeChanged += MediaService_TreeChanged,
                () => MediaService.TreeChanged -= MediaService_TreeChanged);

            // bind to content events
            Bind(() => ContentService.TreeChanged += ContentService_TreeChanged,// handles all content changes
                () => ContentService.TreeChanged -= ContentService_TreeChanged);

            // TreeChanged should also deal with this
            //Bind(() => ContentService.SavedBlueprint += ContentService_SavedBlueprint,
            //    () => ContentService.SavedBlueprint -= ContentService_SavedBlueprint);
            //Bind(() => ContentService.DeletedBlueprint += ContentService_DeletedBlueprint,
            //    () => ContentService.DeletedBlueprint -= ContentService_DeletedBlueprint);

            // bind to relation type events
            Bind(() => RelationService.SavedRelationType += RelationService_SavedRelationType,
                () => RelationService.SavedRelationType -= RelationService_SavedRelationType);
            Bind(() => RelationService.DeletedRelationType += RelationService_DeletedRelationType,
                () => RelationService.DeletedRelationType -= RelationService_DeletedRelationType);
        }

        #region PublicAccessService

        public void Handle(PublicAccessEntrySavedNotification notification)
        {
            _distributedCache.RefreshPublicAccess();
        }

        public void Handle(PublicAccessEntryDeletedNotification notification)
        {
            _distributedCache.RefreshPublicAccess();

        }

        #endregion

        #region ContentService

        /// <summary>
        /// Handles cache refreshing for when content is copied
        /// </summary>
        /// <param name="sender"></param>
        /// <param name="e"></param>
        /// <remarks>
        /// When an entity is copied new permissions may be assigned to it based on it's parent, if that is the
        /// case then we need to clear all user permissions cache.
        /// </remarks>
        private void ContentService_Copied(IContentService sender, CopyEventArgs<IContent> e)
        {
        }

        private void ContentService_TreeChanged(IContentService sender, TreeChange<IContent>.EventArgs args)
        {
            _distributedCache.RefreshContentCache(args.Changes.ToArray());
        }

        //private void ContentService_SavedBlueprint(IContentService sender, SaveEventArgs<IContent> e)
        //{
        //    _distributedCache.RefreshUnpublishedPageCache(e.SavedEntities.ToArray());
        //}

        //private void ContentService_DeletedBlueprint(IContentService sender, DeleteEventArgs<IContent> e)
        //{
        //    _distributedCache.RemoveUnpublishedPageCache(e.DeletedEntities.ToArray());
        //}

        #endregion

        #region LocalizationService / Dictionary
        public void Handle(DictionaryItemSavedNotification notification)
        {
            foreach (IDictionaryItem entity in notification.SavedEntities)
            {
                _distributedCache.RefreshDictionaryCache(entity.Id);
            }
        }

        public void Handle(DictionaryItemDeletedNotification notification)
        {
            foreach (IDictionaryItem entity in notification.DeletedEntities)
            {
                _distributedCache.RemoveDictionaryCache(entity.Id);
            }
        }

        #endregion

        #region DataTypeService

        private void DataTypeService_Saved(IDataTypeService sender, SaveEventArgs<IDataType> e)
        {
            foreach (var entity in e.SavedEntities)
                _distributedCache.RefreshDataTypeCache(entity);
        }

        private void DataTypeService_Deleted(IDataTypeService sender, DeleteEventArgs<IDataType> e)
        {
            foreach (var entity in e.DeletedEntities)
                _distributedCache.RemoveDataTypeCache(entity);
        }

        #endregion

        #region DomainService

        private void DomainService_Saved(IDomainService sender, SaveEventArgs<IDomain> e)
        {
            foreach (var entity in e.SavedEntities)
                _distributedCache.RefreshDomainCache(entity);
        }

        private void DomainService_Deleted(IDomainService sender, DeleteEventArgs<IDomain> e)
        {
            foreach (var entity in e.DeletedEntities)
                _distributedCache.RemoveDomainCache(entity);
        }

        #endregion

        #region LocalizationService / Language

        /// <summary>
        /// Fires when a language is deleted
        /// </summary>
        /// <param name="notification"></param>
        public void Handle(LanguageDeletedNotification notification)
        {
            foreach (ILanguage entity in notification.DeletedEntities)
            {
                _distributedCache.RemoveLanguageCache(entity);
            }
        }

        /// <summary>
        /// Fires when a language is saved
        /// </summary>
        /// <param name="notification"></param>
        public void Handle(LanguageSavedNotification notification)
        {
            foreach (ILanguage entity in notification.SavedEntities)
            {
                _distributedCache.RefreshLanguageCache(entity);
            }
        }

        #endregion

        #region Content|Media|MemberTypeService

        private void ContentTypeService_Changed(IContentTypeService sender, ContentTypeChange<IContentType>.EventArgs args)
        {
            _distributedCache.RefreshContentTypeCache(args.Changes.ToArray());
        }

        private void MediaTypeService_Changed(IMediaTypeService sender, ContentTypeChange<IMediaType>.EventArgs args)
        {
            _distributedCache.RefreshContentTypeCache(args.Changes.ToArray());
        }

        private void MemberTypeService_Changed(IMemberTypeService sender, ContentTypeChange<IMemberType>.EventArgs args)
        {
            _distributedCache.RefreshContentTypeCache(args.Changes.ToArray());
        }

        // TODO: our weird events handling wants this for now
        private void ContentTypeService_Saved(IContentTypeService sender, SaveEventArgs<IContentType> args) { }
        private void MediaTypeService_Saved(IMediaTypeService sender, SaveEventArgs<IMediaType> args) { }
        private void MemberTypeService_Saved(IMemberTypeService sender, SaveEventArgs<IMemberType> args) { }
        private void ContentTypeService_Deleted(IContentTypeService sender, DeleteEventArgs<IContentType> args) { }
        private void MediaTypeService_Deleted(IMediaTypeService sender, DeleteEventArgs<IMediaType> args) { }
        private void MemberTypeService_Deleted(IMemberTypeService sender, DeleteEventArgs<IMemberType> args) { }

        #endregion

        #region UserService

        public void Handle(UserSavedNotification notification)
        {
            foreach (IUser entity in notification.SavedEntities)
            {
                _distributedCache.RefreshUserCache(entity.Id);
            }
        }

        public void Handle(UserDeletedNotification notification)
        {
            foreach (IUser entity in notification.DeletedEntities)
            {
                _distributedCache.RemoveUserCache(entity.Id);
            }
        }

        public void Handle(UserGroupWithUsersSavedNotification notification)
        {
            foreach (UserGroupWithUsers entity in notification.SavedEntities)
            {
                _distributedCache.RefreshUserGroupCache(entity.UserGroup.Id);
            }
        }

        public void Handle(UserGroupDeletedNotification notification)
        {
            foreach (IUserGroup entity in notification.DeletedEntities)
            {
                _distributedCache.RemoveUserGroupCache(entity.Id);
            }
        }

        #endregion

        #region FileService

        /// <summary>
        /// Removes cache for template
        /// </summary>
        /// <param name="sender"></param>
        /// <param name="e"></param>
        private void FileService_DeletedTemplate(IFileService sender, DeleteEventArgs<ITemplate> e)
        {
            foreach (var entity in e.DeletedEntities)
                _distributedCache.RemoveTemplateCache(entity.Id);
        }

        /// <summary>
        /// Refresh cache for template
        /// </summary>
        /// <param name="sender"></param>
        /// <param name="e"></param>
        private void FileService_SavedTemplate(IFileService sender, SaveEventArgs<ITemplate> e)
        {
            foreach (var entity in e.SavedEntities)
                _distributedCache.RefreshTemplateCache(entity.Id);
        }

        // TODO: our weird events handling wants this for now
        private void FileService_DeletedStylesheet(IFileService sender, DeleteEventArgs<IStylesheet> e) { }
        private void FileService_SavedStylesheet(IFileService sender, SaveEventArgs<IStylesheet> e) { }

        #endregion

        #region MacroService

        private void MacroService_Deleted(IMacroService sender, DeleteEventArgs<IMacro> e)
        {
            foreach (var entity in e.DeletedEntities)
                _distributedCache.RemoveMacroCache(entity);
        }

        private void MacroService_Saved(IMacroService sender, SaveEventArgs<IMacro> e)
        {
            foreach (var entity in e.SavedEntities)
                _distributedCache.RefreshMacroCache(entity);
        }

        #endregion

        #region MediaService

        private void MediaService_TreeChanged(IMediaService sender, TreeChange<IMedia>.EventArgs args)
        {
            _distributedCache.RefreshMediaCache(args.Changes.ToArray());
        }

        #endregion

        #region MemberService

        public void Handle(MemberDeletedNotification notification)
        {
            _distributedCache.RemoveMemberCache(notification.DeletedEntities.ToArray());
        }

        public void Handle(MemberSavedNotification notification)
        {
            _distributedCache.RefreshMemberCache(notification.SavedEntities.ToArray());
        }

        #endregion

        #region MemberGroupService

        /// <summary>
        /// Fires when a member group is deleted
        /// </summary>
        /// <param name="notification"></param>
        public void Handle(MemberGroupDeletedNotification notification)
        {
            foreach (IMemberGroup entity in notification.DeletedEntities)
            {
                _distributedCache.RemoveMemberGroupCache(entity.Id);
            }
        }

        /// <summary>
        /// Fires when a member group is saved
        /// </summary>
        /// <param name="notification"></param>
        public void Handle(MemberGroupSavedNotification notification)
        {
            foreach (IMemberGroup entity in notification.SavedEntities)
            {
                _distributedCache.RemoveMemberGroupCache(entity.Id);
            }
        }

        #endregion

        #region RelationType

        private void RelationService_SavedRelationType(IRelationService sender, SaveEventArgs<IRelationType> args)
        {
            var dc = _distributedCache;
            foreach (var e in args.SavedEntities)
                dc.RefreshRelationTypeCache(e.Id);
        }

        private void RelationService_DeletedRelationType(IRelationService sender, DeleteEventArgs<IRelationType> args)
        {
            var dc = _distributedCache;
            foreach (var e in args.DeletedEntities)
                dc.RemoveRelationTypeCache(e.Id);
        }

        #endregion
    }
}<|MERGE_RESOLUTION|>--- conflicted
+++ resolved
@@ -24,10 +24,6 @@
         INotificationHandler<DictionaryItemSavedNotification>,
         INotificationHandler<LanguageSavedNotification>,
         INotificationHandler<LanguageDeletedNotification>,
-<<<<<<< HEAD
-        INotificationHandler<MemberGroupDeletedNotification>,
-        INotificationHandler<MemberGroupSavedNotification>
-=======
         INotificationHandler<MemberSavedNotification>,
         INotificationHandler<MemberDeletedNotification>,
         INotificationHandler<PublicAccessEntrySavedNotification>,
@@ -35,8 +31,9 @@
         INotificationHandler<UserSavedNotification>,
         INotificationHandler<UserDeletedNotification>,
         INotificationHandler<UserGroupWithUsersSavedNotification>,
-        INotificationHandler<UserGroupDeletedNotification>
->>>>>>> e72c9892
+        INotificationHandler<UserGroupDeletedNotification>,
+        INotificationHandler<MemberGroupDeletedNotification>,
+        INotificationHandler<MemberGroupSavedNotification>
     {
         private List<Action> _unbinders;
 
@@ -105,19 +102,6 @@
             Bind(() => MacroService.Deleted += MacroService_Deleted,
                 () => MacroService.Deleted -= MacroService_Deleted);
 
-            // bind to member events
-<<<<<<< HEAD
-            Bind(() => MemberService.Saved += MemberService_Saved,
-                () => MemberService.Saved -= MemberService_Saved);
-            Bind(() => MemberService.Deleted += MemberService_Deleted,
-                () => MemberService.Deleted -= MemberService_Deleted);
-=======
-            Bind(() => MemberGroupService.Saved += MemberGroupService_Saved,
-                () => MemberGroupService.Saved -= MemberGroupService_Saved);
-            Bind(() => MemberGroupService.Deleted += MemberGroupService_Deleted,
-                () => MemberGroupService.Deleted -= MemberGroupService_Deleted);
->>>>>>> e72c9892
-
             // bind to media events - handles all media changes
             Bind(() => MediaService.TreeChanged += MediaService_TreeChanged,
                 () => MediaService.TreeChanged -= MediaService_TreeChanged);
