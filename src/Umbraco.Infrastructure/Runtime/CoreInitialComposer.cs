--- conflicted
+++ resolved
@@ -353,13 +353,10 @@
 
             // register accessors for cultures
             composition.RegisterUnique<IDefaultCultureAccessor, DefaultCultureAccessor>();
-<<<<<<< HEAD
 
             composition.Register<IFilePermissionHelper, FilePermissionHelper>(Lifetime.Singleton);
 
 
-=======
->>>>>>> 34ae4311
         }
     }
 }