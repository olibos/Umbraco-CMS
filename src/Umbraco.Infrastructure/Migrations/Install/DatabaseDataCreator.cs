--- conflicted
+++ resolved
@@ -2,11 +2,7 @@
 using Microsoft.Extensions.Logging;
 using NPoco;
 using Umbraco.Core.Configuration;
-<<<<<<< HEAD
-=======
 using Umbraco.Core.Configuration.Models;
-using Umbraco.Core.Logging;
->>>>>>> d7ab7d3d
 using Umbraco.Core.Migrations.Upgrade;
 using Umbraco.Core.Models;
 using Umbraco.Core.Persistence.Dtos;
@@ -22,11 +18,7 @@
         private readonly ILogger<DatabaseDataCreator> _logger;
         private readonly IUmbracoVersion _umbracoVersion;
 
-<<<<<<< HEAD
-        public DatabaseDataCreator(IDatabase database, ILogger<DatabaseDataCreator> logger, IUmbracoVersion umbracoVersion, IGlobalSettings globalSettings)
-=======
-        public DatabaseDataCreator(IDatabase database, ILogger logger, IUmbracoVersion umbracoVersion)
->>>>>>> d7ab7d3d
+        public DatabaseDataCreator(IDatabase database, ILogger<DatabaseDataCreator> logger, IUmbracoVersion umbracoVersion)
         {
             _database = database;
             _logger = logger;
