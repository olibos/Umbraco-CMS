--- conflicted
+++ resolved
@@ -2,11 +2,8 @@
 using System.IO;
 using System.Linq;
 using System.Xml.Linq;
-<<<<<<< HEAD
 using Microsoft.Extensions.Logging;
-=======
 using Microsoft.Extensions.Options;
->>>>>>> d7ab7d3d
 using Umbraco.Core.Configuration;
 using Umbraco.Core.Configuration.Models;
 using Umbraco.Core.Hosting;
@@ -324,11 +321,7 @@
                 return _databaseSchemaValidationResult;
 
             var database = scope.Database;
-<<<<<<< HEAD
-            var dbSchema = new DatabaseSchemaCreator(database, _loggerFactory.CreateLogger<DatabaseSchemaCreator>(), _loggerFactory, _umbracoVersion, _globalSettings);
-=======
-            var dbSchema = new DatabaseSchemaCreator(database, _logger, _umbracoVersion);
->>>>>>> d7ab7d3d
+            var dbSchema = new DatabaseSchemaCreator(database, _loggerFactory.CreateLogger<DatabaseSchemaCreator>(), _loggerFactory, _umbracoVersion);
             _databaseSchemaValidationResult = dbSchema.ValidateSchema();
             return _databaseSchemaValidationResult;
         }
@@ -376,11 +369,7 @@
                     if (_runtime.Level == RuntimeLevel.Run)
                         throw new Exception("Umbraco is already configured!");
 
-<<<<<<< HEAD
-                    var creator = new DatabaseSchemaCreator(database, _loggerFactory.CreateLogger<DatabaseSchemaCreator>(), _loggerFactory, _umbracoVersion, _globalSettings);
-=======
-                    var creator = new DatabaseSchemaCreator(database, _logger, _umbracoVersion);
->>>>>>> d7ab7d3d
+                    var creator = new DatabaseSchemaCreator(database, _loggerFactory.CreateLogger<DatabaseSchemaCreator>(), _loggerFactory, _umbracoVersion);
                     creator.InitializeDatabaseSchema();
 
                     message = message + "<p>Installation completed!</p>";
