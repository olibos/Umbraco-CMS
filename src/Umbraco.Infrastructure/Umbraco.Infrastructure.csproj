--- conflicted
+++ resolved
@@ -28,15 +28,12 @@
     <ItemGroup>
       <_UnmanagedRegistrationCache Remove="obj\Umbraco.Infrastructure.csproj.UnmanagedRegistration.cache" />
     </ItemGroup>
-<<<<<<< HEAD
     
-=======
 
     <ItemGroup>
       <Compile Remove="obj\**" />
     </ItemGroup>
 
->>>>>>> 4a2ecef3
     <ItemGroup>
       <EmbeddedResource Remove="obj\**" />
     </ItemGroup>
@@ -61,7 +58,6 @@
         </AssemblyAttribute>
     </ItemGroup>
 
-<<<<<<< HEAD
     <ItemGroup>
       <Folder Include="Models\Identity" />
     </ItemGroup>
@@ -70,6 +66,4 @@
       <Compile Remove="obj\**" />
     </ItemGroup>
 
-=======
->>>>>>> 4a2ecef3
 </Project>