--- conflicted
+++ resolved
@@ -1,601 +1,587 @@
-using System;
-using Umbraco.Core;
-using Umbraco.Core.Configuration;
-using Umbraco.Core.Models;
-using Umbraco.Core.Models.EntityBase;
-using umbraco.BusinessLogic;
-using umbraco.DataLayer;
-using System.Collections;
-using System.Collections.Generic;
-using System.Xml;
-using System.Linq;
-
-namespace umbraco.cms.businesslogic.media
-{
-	/// <summary>
-	/// A media represents a physical file and metadata on the file.
-	///  
-	/// By inheriting the Content class it has a generic datafields which enables custumization
-	/// </summary>
-    [Obsolete("Obsolete, Use Umbraco.Core.Models.Media", false)]
-    public class Media : Content
-	{
-        #region Constants and static members
-
-	    protected internal IMedia MediaItem;
-       
-        #endregion
-
-        #region Constructors
-
-        /// <summary>
-        /// Contructs a media object given the Id
-        /// </summary>
-        /// <param name="id">Identifier</param>
-        public Media(int id) : base(id) { }
-
-        /// <summary>
-        /// Contructs a media object given the Id
-        /// </summary>
-        /// <param name="id">Identifier</param>
-        public Media(Guid id) : base(id) { }
-
-        public Media(int id, bool noSetup) : base(id, noSetup) { }
-
-        public Media(Guid id, bool noSetup) : base(id, noSetup) { }
-
-        internal Media(IUmbracoEntity entity, bool noSetup = true)
-            : base(entity)
-        {
-            if (noSetup == false)
-                setupNode();
-        }
-
-        internal Media(IMedia media) : base(media)
-        {
-            SetupNode(media);
-        }
-        
-        #endregion
-
-        #region Static Methods
-        /// <summary>
-        /// -
-        /// </summary>
-        public static Guid _objectType = new Guid(Constants.ObjectTypes.Media);
-
-        /// <summary>
-        /// Creates a new Media
-        /// </summary>
-        /// <param name="Name">The name of the media</param>
-        /// <param name="dct">The type of the media</param>
-        /// <param name="u">The user creating the media</param>
-        /// <param name="ParentId">The id of the folder under which the media is created</param>
-        /// <returns></returns>
-        [Obsolete("Obsolete, Use Umbraco.Core.Services.MediaService.CreateMedia()", false)]
-        public static Media MakeNew(string Name, MediaType dct, BusinessLogic.User u, int ParentId)
-        {
-            var e = new NewEventArgs();
-            OnNewing(e);
-            if (e.Cancel)
-            {
-                return null;
-            }
-
-            var media = ApplicationContext.Current.Services.MediaService.CreateMediaWithIdentity(Name, ParentId, dct.Alias, u.Id);
-            //The media object will only have the 'WasCancelled' flag set to 'True' if the 'Creating' event has been cancelled
-            if (((Entity)media).WasCancelled)
-                return null;
-
-            var tmp = new Media(media);
-
-            tmp.OnNew(e);
-
-            return tmp;
-        }
-
-        /// <summary>
-        /// Retrieve a list of all toplevel medias and folders
-        /// </summary>
-        /// <returns></returns>
-        [Obsolete("Obsolete, Use Umbraco.Core.Services.MediaService.GetRootMedia()", false)]
-        public static Media[] GetRootMedias()
-        {
-            var children = ApplicationContext.Current.Services.MediaService.GetRootMedia();
-            return children.Select(x => new Media(x)).ToArray();
-        }
-
-        [Obsolete("Obsolete, Use Umbraco.Core.Services.MediaService.GetChildren()", false)]
-        public static List<Media> GetChildrenForTree(int nodeId)
-        {
-            var children = ApplicationContext.Current.Services.MediaService.GetChildren(nodeId);
-            return children.Select(x => new Media(x)).ToList();
-        }
-
-        [Obsolete("Obsolete, Use Umbraco.Core.Services.MediaService.GetMediaOfMediaType()", false)]
-        public static IEnumerable<Media> GetMediaOfMediaType(int mediaTypeId)
-        {
-            var children = ApplicationContext.Current.Services.MediaService.GetMediaOfMediaType(mediaTypeId);
-            return children.Select(x => new Media(x)).ToList();
-        }
-
-        /// <summary>
-        /// Deletes all medias of the given type, used when deleting a mediatype
-        /// 
-        /// Use with care.
-        /// </summary>
-        /// <param name="dt"></param>
-        [Obsolete("Obsolete, Use Umbraco.Core.Services.MediaService.DeleteMediaOfType()", false)]
-        public static void DeleteFromType(MediaType dt)
-        {
-            ApplicationContext.Current.Services.MediaService.DeleteMediaOfType(dt.Id);
-        }
-        
-        #endregion
-
-        #region Public Properties
-        public override int sortOrder
-        {
-            get
-            {
-                return MediaItem == null ? base.sortOrder : MediaItem.SortOrder;
-            }
-            set
-            {
-                if (MediaItem == null)
-                {
-                    base.sortOrder = value;
-                }
-                else
-                {
-                    MediaItem.SortOrder = value;
-                }
-            }
-        }
-
-        public override int Level
-        {
-            get
-            {
-                return MediaItem == null ? base.Level : MediaItem.Level;
-            }
-            set
-            {
-                if (MediaItem == null)
-                {
-                    base.Level = value;
-                }
-                else
-                {
-                    MediaItem.Level = value;
-                }
-            }
-        }
-
-        public override int ParentId
-        {
-            get
-            {
-                return MediaItem == null ? base.ParentId : MediaItem.ParentId;
-            }
-        }
-
-        public override string Path
-        {
-            get
-            {
-                return MediaItem == null ? base.Path : MediaItem.Path;
-            }
-            set
-            {
-                if (MediaItem == null)
-                {
-                    base.Path = value;
-                }
-                else
-                {
-                    MediaItem.Path = value;
-                }
-            }
-        }
-
-        [Obsolete("Obsolete, Use Name property on Umbraco.Core.Models.Content", false)]
-        public override string Text
-        {
-            get
-            {
-                return MediaItem.Name;
-            }
-            set
-            {
-                value = value.Trim();
-                MediaItem.Name = value;
-            }
-        }
-
-        /// <summary>
-        /// Retrieve a list of all medias underneath the current
-        /// </summary>
-        [Obsolete("Obsolete, Use Umbraco.Core.Services.MediaService.GetChildren()", false)]
-        public new Media[] Children
-        {
-            get
-            {
-                //return refactored optimized method
-                //return Media.GetChildrenForTree(this.Id).ToArray();
-
-                var children = ApplicationContext.Current.Services.MediaService.GetChildren(Id).OrderBy(c => c.SortOrder);
-                return children.Select(x => new Media(x)).ToArray();
-            }
-        }
-        
-        #endregion
-
-        #region Public methods
-
-        public override XmlNode ToXml(XmlDocument xd, bool Deep)
-        {
-            if (IsTrashed == false)
-            {
-                return base.ToXml(xd, Deep);   
-            }
-            return null;
-        }
-
-        /// <summary>
-        /// Overrides the moving of a <see cref="Media"/> object to a new location by changing its parent id.
-        /// </summary>
-        public override void Move(int newParentId)
-        {
-            MoveEventArgs e = new MoveEventArgs();
-            base.FireBeforeMove(e);
-
-            if (!e.Cancel)
-            {
-                var current = User.GetCurrent();
-                int userId = current == null ? 0 : current.Id;
-                ApplicationContext.Current.Services.MediaService.Move(MediaItem, newParentId, userId);
-            }
-
-            base.FireAfterMove(e);
-        }
-
-        /// <summary>
-        /// Used to persist object changes to the database. In Version3.0 it's just a stub for future compatibility
-        /// </summary>
-        [Obsolete("Obsolete, Use Umbraco.Core.Services.MediaService.Save()", false)]
-        public override void Save()
-        {
-            var e = new SaveEventArgs();
-            FireBeforeSave(e);
-
-            foreach (var property in GenericProperties)
-            {
-                MediaItem.SetValue(property.PropertyType.Alias, property.Value);
-            }
-            
-            if (!e.Cancel)
-            {
-                var current = User.GetCurrent();
-                int userId = current == null ? 0 : current.Id;
-                ApplicationContext.Current.Services.MediaService.Save(MediaItem, userId);
-
-                base.VersionDate = MediaItem.UpdateDate;
-
-                base.Save();
-<<<<<<< HEAD
-
-                XmlDocument xd = new XmlDocument();
-                XmlGenerate(xd);
-
-                // generate preview for blame history?
-                if (UmbracoConfig.For.UmbracoSettings().Content.GlobalPreviewStorageEnabled)
-                {
-                    // Version as new guid to ensure different versions are generated as media are not versioned currently!
-                    SavePreviewXml(generateXmlWithoutSaving(xd), Guid.NewGuid());
-                }
-
-=======
-                
->>>>>>> b98fbbc7
-                FireAfterSave(e);
-            }
-        }
-
-        /// <summary>
-        /// Moves the media to the trash
-        /// </summary>
-        [Obsolete("Obsolete, Use Umbraco.Core.Services.MediaService.MoveToRecycleBin()", false)]
-        public override void delete()
-        {
-            MoveToTrash();
-        }
-
-        /// <summary>
-        /// With either move the media to the trash or permanently remove it from the database.
-        /// </summary>
-        /// <param name="deletePermanently">flag to set whether or not to completely remove it from the database or just send to trash</param>
-        [Obsolete("Obsolete, Use Umbraco.Core.Services.MediaService.Delete() or Umbraco.Core.Services.MediaService.MoveToRecycleBin()", false)]
-        public void delete(bool deletePermanently)
-        {
-            if (!deletePermanently)
-            {
-                MoveToTrash();
-            }
-            else
-            {
-                DeletePermanently();
-            }
-        }
-
-        [Obsolete("Obsolete, Use Umbraco.Core.Services.MediaService.GetDescendants()", false)]
-        public override IEnumerable GetDescendants()
-        {
-            var descendants = ApplicationContext.Current.Services.MediaService.GetDescendants(Id);
-            return descendants.Select(x => new Media(x));
-        }
-
-        #endregion
-
-        #region Protected methods
-        protected override void setupNode()
-        {
-            if (Id == -1 || Id == -21)
-            {
-                base.setupNode();
-                return;
-            }
-
-            var media = Version == Guid.Empty
-                           ? ApplicationContext.Current.Services.MediaService.GetById(Id)
-                           : ApplicationContext.Current.Services.MediaService.GetByVersion(Version);
-
-            if (media == null)
-                throw new ArgumentException(string.Format("No Media exists with id '{0}'", Id));
-
-            SetupNode(media);
-        }
-        
-        [Obsolete("Obsolete, This method is no longer used")]
-        protected void PopulateMediaFromReader(IRecordsReader dr)
-        {
-            var hc = dr.GetInt("children") > 0;
-
-            SetupMediaForTree(dr.GetGuid("uniqueId")
-                , dr.GetShort("level")
-                , dr.GetInt("parentId")
-                , dr.GetInt("nodeUser")
-                , dr.GetString("path")
-                , dr.GetString("text")
-                , dr.GetDateTime("createDate")
-                , dr.GetString("icon")
-                , hc
-                , dr.GetString("alias")
-                , dr.GetString("thumbnail")
-                , dr.GetString("description")
-                , null
-                , dr.GetInt("contentTypeId")
-                , dr.GetBoolean("isContainer"));
-        } 
-        #endregion
-
-        #region Private methods
-        private void SetupNode(IMedia media)
-        {
-            MediaItem = media;
-            //Also need to set the ContentBase item to this one so all the propery values load from it
-            ContentBase = MediaItem;
-
-            //Setting private properties from IContentBase replacing CMSNode.setupNode() / CMSNode.PopulateCMSNodeFromReader()
-            base.PopulateCMSNodeFromUmbracoEntity(MediaItem, _objectType);
-
-            //If the version is empty we update with the latest version from the current IContent.
-            if (Version == Guid.Empty)
-                Version = MediaItem.Version;
-        }
-
-        [Obsolete("Obsolete, This method is no longer needed", false)]
-        private void SetupMediaForTree(Guid uniqueId, int level, int parentId, int user, string path,
-                                          string text, DateTime createDate, string icon, bool hasChildren, string contentTypeAlias, string contentTypeThumb,
-                                            string contentTypeDesc, int? masterContentType, int contentTypeId, bool isContainer)
-        {
-            SetupNodeForTree(uniqueId, _objectType, level, parentId, user, path, text, createDate, hasChildren);
-            ContentType = new ContentType(contentTypeId, contentTypeAlias, icon, contentTypeThumb, masterContentType, isContainer);
-            ContentTypeIcon = icon;
-        }
-
-        /// <summary>
-        /// Used internally to permanently delete the data from the database
-        /// </summary>      
-        /// <returns>returns true if deletion isn't cancelled</returns>
-        [Obsolete("Obsolete, Use Umbraco.Core.Services.MediaService.Delete()", false)]
-        private bool DeletePermanently()
-        {
-            DeleteEventArgs e = new DeleteEventArgs();
-
-            FireBeforeDelete(e);
-
-            if (!e.Cancel)
-            {
-                if (MediaItem != null)
-                {
-                    ApplicationContext.Current.Services.MediaService.Delete(MediaItem);
-                }
-                else
-                {
-                    var media = ApplicationContext.Current.Services.MediaService.GetById(Id);
-                    ApplicationContext.Current.Services.MediaService.Delete(media);
-                }
-
-                base.delete();
-
-                FireAfterDelete(e);
-            }
-            return !e.Cancel;
-        }
-
-        /// <summary>
-        /// Used internally to move the node to the recyle bin
-        /// </summary>
-        /// <returns>Returns true if the move was not cancelled</returns>
-        [Obsolete("Obsolete, Use Umbraco.Core.Services.MediaService.MoveToRecycleBin()", false)]
-        private bool MoveToTrash()
-        {
-            MoveToTrashEventArgs e = new MoveToTrashEventArgs();
-            FireBeforeMoveToTrash(e);
-
-            if (!e.Cancel)
-            {
-                if (MediaItem != null)
-                {
-                    ApplicationContext.Current.Services.MediaService.MoveToRecycleBin(MediaItem);
-                }
-                else
-                {
-                    var media = ApplicationContext.Current.Services.MediaService.GetById(Id);
-                    ApplicationContext.Current.Services.MediaService.MoveToRecycleBin(media);
-                }
-
-                //Move((int)RecycleBin.RecycleBinType.Media);
-
-                //TODO: Now that we've moved it to trash, we need to move the actual files so they are no longer accessible
-                //from the original URL.
-
-                FireAfterMoveToTrash(e);
-            }
-            return !e.Cancel;           
-            
-        }
-        
-        #endregion
-		
-        #region Events
-
-        /// <summary>
-        /// The save event handler
-        /// </summary>
-        public delegate void SaveEventHandler(Media sender, SaveEventArgs e);
-        /// <summary>
-        /// The new  event handler
-        /// </summary>
-        public delegate void NewEventHandler(Media sender, NewEventArgs e);
-        /// <summary>
-        /// The delete event handler
-        /// </summary>
-        public delegate void DeleteEventHandler(Media sender, DeleteEventArgs e);
-
-
-        /// <summary>
-        /// Occurs when [before save].
-        /// </summary>
-        public new static event SaveEventHandler BeforeSave;
-        /// <summary>
-        /// Raises the <see cref="E:BeforeSave"/> event.
-        /// </summary>
-        /// <param name="e">The <see cref="System.EventArgs"/> instance containing the event data.</param>
-        protected new virtual void FireBeforeSave(SaveEventArgs e)
-        {
-            if (BeforeSave != null)
-                BeforeSave(this, e);
-        }
-
-        /// <summary>
-        /// Occurs when [after save].
-        /// </summary>
-        public new static event SaveEventHandler AfterSave;
-        /// <summary>
-        /// Raises the <see cref="E:AfterSave"/> event.
-        /// </summary>
-        /// <param name="e">The <see cref="System.EventArgs"/> instance containing the event data.</param>
-        protected new virtual void FireAfterSave(SaveEventArgs e)
-        {
-            if (AfterSave != null)
-                AfterSave(this, e);
-        }
-
-        /// <summary>
-        /// Occurs when [new].
-        /// </summary>
-        public static event NewEventHandler New;
-        /// <summary>
-        /// Raises the <see cref="E:New"/> event.
-        /// </summary>
-        /// <param name="e">The <see cref="System.EventArgs"/> instance containing the event data.</param>
-        protected virtual void OnNew(NewEventArgs e)
-        {
-            if (New != null)
-                New(this, e);
-        }
-
-        public static event EventHandler<NewEventArgs> Newing;
-        protected static void OnNewing(NewEventArgs e)
-        {
-            if (Newing != null)
-            {
-                Newing(null, e);
-            }
-        }
-
-        /// <summary>
-        /// Occurs when [before delete].
-        /// </summary>
-        public new static event DeleteEventHandler BeforeDelete;
-        /// <summary>
-        /// Raises the <see cref="E:BeforeDelete"/> event.
-        /// </summary>
-        /// <param name="e">The <see cref="System.EventArgs"/> instance containing the event data.</param>
-        protected new virtual void FireBeforeDelete(DeleteEventArgs e)
-        {
-            if (BeforeDelete != null)
-                BeforeDelete(this, e);
-        }
-
-        /// <summary>
-        /// Occurs when [after delete].
-        /// </summary>
-        public new static event DeleteEventHandler AfterDelete;
-        /// <summary>
-        /// Raises the <see cref="E:AfterDelete"/> event.
-        /// </summary>
-        /// <param name="e">The <see cref="System.EventArgs"/> instance containing the event data.</param>
-        protected new virtual void FireAfterDelete(DeleteEventArgs e)
-        {
-            if (AfterDelete != null)
-                AfterDelete(this, e);
-        }
-
-        /// <summary>
-        /// The Move to trash event handler
-        /// </summary>
-        public delegate void MoveToTrashEventHandler(Media sender, MoveToTrashEventArgs e);
-        /// <summary>
-        /// Occurs when [before delete].
-        /// </summary>
-        public static event MoveToTrashEventHandler BeforeMoveToTrash;
-        /// <summary>
-        /// Raises the <see cref="E:BeforeDelete"/> event.
-        /// </summary>
-        /// <param name="e">The <see cref="System.EventArgs"/> instance containing the event data.</param>
-        protected virtual void FireBeforeMoveToTrash(MoveToTrashEventArgs e)
-        {
-            if (BeforeMoveToTrash != null)
-                BeforeMoveToTrash(this, e);
-        }
-
-        /// <summary>
-        /// Occurs when [after move to trash].
-        /// </summary>
-        public static event MoveToTrashEventHandler AfterMoveToTrash;
-        /// <summary>
-        /// Fires the after move to trash.
-        /// </summary>
-        /// <param name="e">The <see cref="umbraco.cms.businesslogic.MoveToTrashEventArgs"/> instance containing the event data.</param>
-        protected virtual void FireAfterMoveToTrash(MoveToTrashEventArgs e)
-        {
-            if (AfterMoveToTrash != null)
-                AfterMoveToTrash(this, e);
-        } 
-        #endregion
-    
-    }
-}
+using System;
+using Umbraco.Core;
+using Umbraco.Core.Configuration;
+using Umbraco.Core.Models;
+using Umbraco.Core.Models.EntityBase;
+using umbraco.BusinessLogic;
+using umbraco.DataLayer;
+using System.Collections;
+using System.Collections.Generic;
+using System.Xml;
+using System.Linq;
+
+namespace umbraco.cms.businesslogic.media
+{
+	/// <summary>
+	/// A media represents a physical file and metadata on the file.
+	///  
+	/// By inheriting the Content class it has a generic datafields which enables custumization
+	/// </summary>
+    [Obsolete("Obsolete, Use Umbraco.Core.Models.Media", false)]
+    public class Media : Content
+	{
+        #region Constants and static members
+
+	    protected internal IMedia MediaItem;
+       
+        #endregion
+
+        #region Constructors
+
+        /// <summary>
+        /// Contructs a media object given the Id
+        /// </summary>
+        /// <param name="id">Identifier</param>
+        public Media(int id) : base(id) { }
+
+        /// <summary>
+        /// Contructs a media object given the Id
+        /// </summary>
+        /// <param name="id">Identifier</param>
+        public Media(Guid id) : base(id) { }
+
+        public Media(int id, bool noSetup) : base(id, noSetup) { }
+
+        public Media(Guid id, bool noSetup) : base(id, noSetup) { }
+
+        internal Media(IUmbracoEntity entity, bool noSetup = true)
+            : base(entity)
+        {
+            if (noSetup == false)
+                setupNode();
+        }
+
+        internal Media(IMedia media) : base(media)
+        {
+            SetupNode(media);
+        }
+        
+        #endregion
+
+        #region Static Methods
+        /// <summary>
+        /// -
+        /// </summary>
+        public static Guid _objectType = new Guid(Constants.ObjectTypes.Media);
+
+        /// <summary>
+        /// Creates a new Media
+        /// </summary>
+        /// <param name="Name">The name of the media</param>
+        /// <param name="dct">The type of the media</param>
+        /// <param name="u">The user creating the media</param>
+        /// <param name="ParentId">The id of the folder under which the media is created</param>
+        /// <returns></returns>
+        [Obsolete("Obsolete, Use Umbraco.Core.Services.MediaService.CreateMedia()", false)]
+        public static Media MakeNew(string Name, MediaType dct, BusinessLogic.User u, int ParentId)
+        {
+            var e = new NewEventArgs();
+            OnNewing(e);
+            if (e.Cancel)
+            {
+                return null;
+            }
+
+            var media = ApplicationContext.Current.Services.MediaService.CreateMediaWithIdentity(Name, ParentId, dct.Alias, u.Id);
+            //The media object will only have the 'WasCancelled' flag set to 'True' if the 'Creating' event has been cancelled
+            if (((Entity)media).WasCancelled)
+                return null;
+
+            var tmp = new Media(media);
+
+            tmp.OnNew(e);
+
+            return tmp;
+        }
+
+        /// <summary>
+        /// Retrieve a list of all toplevel medias and folders
+        /// </summary>
+        /// <returns></returns>
+        [Obsolete("Obsolete, Use Umbraco.Core.Services.MediaService.GetRootMedia()", false)]
+        public static Media[] GetRootMedias()
+        {
+            var children = ApplicationContext.Current.Services.MediaService.GetRootMedia();
+            return children.Select(x => new Media(x)).ToArray();
+        }
+
+        [Obsolete("Obsolete, Use Umbraco.Core.Services.MediaService.GetChildren()", false)]
+        public static List<Media> GetChildrenForTree(int nodeId)
+        {
+            var children = ApplicationContext.Current.Services.MediaService.GetChildren(nodeId);
+            return children.Select(x => new Media(x)).ToList();
+        }
+
+        [Obsolete("Obsolete, Use Umbraco.Core.Services.MediaService.GetMediaOfMediaType()", false)]
+        public static IEnumerable<Media> GetMediaOfMediaType(int mediaTypeId)
+        {
+            var children = ApplicationContext.Current.Services.MediaService.GetMediaOfMediaType(mediaTypeId);
+            return children.Select(x => new Media(x)).ToList();
+        }
+
+        /// <summary>
+        /// Deletes all medias of the given type, used when deleting a mediatype
+        /// 
+        /// Use with care.
+        /// </summary>
+        /// <param name="dt"></param>
+        [Obsolete("Obsolete, Use Umbraco.Core.Services.MediaService.DeleteMediaOfType()", false)]
+        public static void DeleteFromType(MediaType dt)
+        {
+            ApplicationContext.Current.Services.MediaService.DeleteMediaOfType(dt.Id);
+        }
+        
+        #endregion
+
+        #region Public Properties
+        public override int sortOrder
+        {
+            get
+            {
+                return MediaItem == null ? base.sortOrder : MediaItem.SortOrder;
+            }
+            set
+            {
+                if (MediaItem == null)
+                {
+                    base.sortOrder = value;
+                }
+                else
+                {
+                    MediaItem.SortOrder = value;
+                }
+            }
+        }
+
+        public override int Level
+        {
+            get
+            {
+                return MediaItem == null ? base.Level : MediaItem.Level;
+            }
+            set
+            {
+                if (MediaItem == null)
+                {
+                    base.Level = value;
+                }
+                else
+                {
+                    MediaItem.Level = value;
+                }
+            }
+        }
+
+        public override int ParentId
+        {
+            get
+            {
+                return MediaItem == null ? base.ParentId : MediaItem.ParentId;
+            }
+        }
+
+        public override string Path
+        {
+            get
+            {
+                return MediaItem == null ? base.Path : MediaItem.Path;
+            }
+            set
+            {
+                if (MediaItem == null)
+                {
+                    base.Path = value;
+                }
+                else
+                {
+                    MediaItem.Path = value;
+                }
+            }
+        }
+
+        [Obsolete("Obsolete, Use Name property on Umbraco.Core.Models.Content", false)]
+        public override string Text
+        {
+            get
+            {
+                return MediaItem.Name;
+            }
+            set
+            {
+                value = value.Trim();
+                MediaItem.Name = value;
+            }
+        }
+
+        /// <summary>
+        /// Retrieve a list of all medias underneath the current
+        /// </summary>
+        [Obsolete("Obsolete, Use Umbraco.Core.Services.MediaService.GetChildren()", false)]
+        public new Media[] Children
+        {
+            get
+            {
+                //return refactored optimized method
+                //return Media.GetChildrenForTree(this.Id).ToArray();
+
+                var children = ApplicationContext.Current.Services.MediaService.GetChildren(Id).OrderBy(c => c.SortOrder);
+                return children.Select(x => new Media(x)).ToArray();
+            }
+        }
+        
+        #endregion
+
+        #region Public methods
+
+        public override XmlNode ToXml(XmlDocument xd, bool Deep)
+        {
+            if (IsTrashed == false)
+            {
+                return base.ToXml(xd, Deep);   
+            }
+            return null;
+        }
+
+        /// <summary>
+        /// Overrides the moving of a <see cref="Media"/> object to a new location by changing its parent id.
+        /// </summary>
+        public override void Move(int newParentId)
+        {
+            MoveEventArgs e = new MoveEventArgs();
+            base.FireBeforeMove(e);
+
+            if (!e.Cancel)
+            {
+                var current = User.GetCurrent();
+                int userId = current == null ? 0 : current.Id;
+                ApplicationContext.Current.Services.MediaService.Move(MediaItem, newParentId, userId);
+            }
+
+            base.FireAfterMove(e);
+        }
+
+        /// <summary>
+        /// Used to persist object changes to the database. In Version3.0 it's just a stub for future compatibility
+        /// </summary>
+        [Obsolete("Obsolete, Use Umbraco.Core.Services.MediaService.Save()", false)]
+        public override void Save()
+        {
+            var e = new SaveEventArgs();
+            FireBeforeSave(e);
+
+            foreach (var property in GenericProperties)
+            {
+                MediaItem.SetValue(property.PropertyType.Alias, property.Value);
+            }
+            
+            if (!e.Cancel)
+            {
+                var current = User.GetCurrent();
+                int userId = current == null ? 0 : current.Id;
+                ApplicationContext.Current.Services.MediaService.Save(MediaItem, userId);
+
+                base.VersionDate = MediaItem.UpdateDate;
+
+                base.Save();
+                
+                FireAfterSave(e);
+            }
+        }
+
+        /// <summary>
+        /// Moves the media to the trash
+        /// </summary>
+        [Obsolete("Obsolete, Use Umbraco.Core.Services.MediaService.MoveToRecycleBin()", false)]
+        public override void delete()
+        {
+            MoveToTrash();
+        }
+
+        /// <summary>
+        /// With either move the media to the trash or permanently remove it from the database.
+        /// </summary>
+        /// <param name="deletePermanently">flag to set whether or not to completely remove it from the database or just send to trash</param>
+        [Obsolete("Obsolete, Use Umbraco.Core.Services.MediaService.Delete() or Umbraco.Core.Services.MediaService.MoveToRecycleBin()", false)]
+        public void delete(bool deletePermanently)
+        {
+            if (!deletePermanently)
+            {
+                MoveToTrash();
+            }
+            else
+            {
+                DeletePermanently();
+            }
+        }
+
+        [Obsolete("Obsolete, Use Umbraco.Core.Services.MediaService.GetDescendants()", false)]
+        public override IEnumerable GetDescendants()
+        {
+            var descendants = ApplicationContext.Current.Services.MediaService.GetDescendants(Id);
+            return descendants.Select(x => new Media(x));
+        }
+
+        #endregion
+
+        #region Protected methods
+        protected override void setupNode()
+        {
+            if (Id == -1 || Id == -21)
+            {
+                base.setupNode();
+                return;
+            }
+
+            var media = Version == Guid.Empty
+                           ? ApplicationContext.Current.Services.MediaService.GetById(Id)
+                           : ApplicationContext.Current.Services.MediaService.GetByVersion(Version);
+
+            if (media == null)
+                throw new ArgumentException(string.Format("No Media exists with id '{0}'", Id));
+
+            SetupNode(media);
+        }
+        
+        [Obsolete("Obsolete, This method is no longer used")]
+        protected void PopulateMediaFromReader(IRecordsReader dr)
+        {
+            var hc = dr.GetInt("children") > 0;
+
+            SetupMediaForTree(dr.GetGuid("uniqueId")
+                , dr.GetShort("level")
+                , dr.GetInt("parentId")
+                , dr.GetInt("nodeUser")
+                , dr.GetString("path")
+                , dr.GetString("text")
+                , dr.GetDateTime("createDate")
+                , dr.GetString("icon")
+                , hc
+                , dr.GetString("alias")
+                , dr.GetString("thumbnail")
+                , dr.GetString("description")
+                , null
+                , dr.GetInt("contentTypeId")
+                , dr.GetBoolean("isContainer"));
+        } 
+        #endregion
+
+        #region Private methods
+        private void SetupNode(IMedia media)
+        {
+            MediaItem = media;
+            //Also need to set the ContentBase item to this one so all the propery values load from it
+            ContentBase = MediaItem;
+
+            //Setting private properties from IContentBase replacing CMSNode.setupNode() / CMSNode.PopulateCMSNodeFromReader()
+            base.PopulateCMSNodeFromUmbracoEntity(MediaItem, _objectType);
+
+            //If the version is empty we update with the latest version from the current IContent.
+            if (Version == Guid.Empty)
+                Version = MediaItem.Version;
+        }
+
+        [Obsolete("Obsolete, This method is no longer needed", false)]
+        private void SetupMediaForTree(Guid uniqueId, int level, int parentId, int user, string path,
+                                          string text, DateTime createDate, string icon, bool hasChildren, string contentTypeAlias, string contentTypeThumb,
+                                            string contentTypeDesc, int? masterContentType, int contentTypeId, bool isContainer)
+        {
+            SetupNodeForTree(uniqueId, _objectType, level, parentId, user, path, text, createDate, hasChildren);
+            ContentType = new ContentType(contentTypeId, contentTypeAlias, icon, contentTypeThumb, masterContentType, isContainer);
+            ContentTypeIcon = icon;
+        }
+
+        /// <summary>
+        /// Used internally to permanently delete the data from the database
+        /// </summary>      
+        /// <returns>returns true if deletion isn't cancelled</returns>
+        [Obsolete("Obsolete, Use Umbraco.Core.Services.MediaService.Delete()", false)]
+        private bool DeletePermanently()
+        {
+            DeleteEventArgs e = new DeleteEventArgs();
+
+            FireBeforeDelete(e);
+
+            if (!e.Cancel)
+            {
+                if (MediaItem != null)
+                {
+                    ApplicationContext.Current.Services.MediaService.Delete(MediaItem);
+                }
+                else
+                {
+                    var media = ApplicationContext.Current.Services.MediaService.GetById(Id);
+                    ApplicationContext.Current.Services.MediaService.Delete(media);
+                }
+
+                base.delete();
+
+                FireAfterDelete(e);
+            }
+            return !e.Cancel;
+        }
+
+        /// <summary>
+        /// Used internally to move the node to the recyle bin
+        /// </summary>
+        /// <returns>Returns true if the move was not cancelled</returns>
+        [Obsolete("Obsolete, Use Umbraco.Core.Services.MediaService.MoveToRecycleBin()", false)]
+        private bool MoveToTrash()
+        {
+            MoveToTrashEventArgs e = new MoveToTrashEventArgs();
+            FireBeforeMoveToTrash(e);
+
+            if (!e.Cancel)
+            {
+                if (MediaItem != null)
+                {
+                    ApplicationContext.Current.Services.MediaService.MoveToRecycleBin(MediaItem);
+                }
+                else
+                {
+                    var media = ApplicationContext.Current.Services.MediaService.GetById(Id);
+                    ApplicationContext.Current.Services.MediaService.MoveToRecycleBin(media);
+                }
+
+                //Move((int)RecycleBin.RecycleBinType.Media);
+
+                //TODO: Now that we've moved it to trash, we need to move the actual files so they are no longer accessible
+                //from the original URL.
+
+                FireAfterMoveToTrash(e);
+            }
+            return !e.Cancel;           
+            
+        }
+        
+        #endregion
+		
+        #region Events
+
+        /// <summary>
+        /// The save event handler
+        /// </summary>
+        public delegate void SaveEventHandler(Media sender, SaveEventArgs e);
+        /// <summary>
+        /// The new  event handler
+        /// </summary>
+        public delegate void NewEventHandler(Media sender, NewEventArgs e);
+        /// <summary>
+        /// The delete event handler
+        /// </summary>
+        public delegate void DeleteEventHandler(Media sender, DeleteEventArgs e);
+
+
+        /// <summary>
+        /// Occurs when [before save].
+        /// </summary>
+        public new static event SaveEventHandler BeforeSave;
+        /// <summary>
+        /// Raises the <see cref="E:BeforeSave"/> event.
+        /// </summary>
+        /// <param name="e">The <see cref="System.EventArgs"/> instance containing the event data.</param>
+        protected new virtual void FireBeforeSave(SaveEventArgs e)
+        {
+            if (BeforeSave != null)
+                BeforeSave(this, e);
+        }
+
+        /// <summary>
+        /// Occurs when [after save].
+        /// </summary>
+        public new static event SaveEventHandler AfterSave;
+        /// <summary>
+        /// Raises the <see cref="E:AfterSave"/> event.
+        /// </summary>
+        /// <param name="e">The <see cref="System.EventArgs"/> instance containing the event data.</param>
+        protected new virtual void FireAfterSave(SaveEventArgs e)
+        {
+            if (AfterSave != null)
+                AfterSave(this, e);
+        }
+
+        /// <summary>
+        /// Occurs when [new].
+        /// </summary>
+        public static event NewEventHandler New;
+        /// <summary>
+        /// Raises the <see cref="E:New"/> event.
+        /// </summary>
+        /// <param name="e">The <see cref="System.EventArgs"/> instance containing the event data.</param>
+        protected virtual void OnNew(NewEventArgs e)
+        {
+            if (New != null)
+                New(this, e);
+        }
+
+        public static event EventHandler<NewEventArgs> Newing;
+        protected static void OnNewing(NewEventArgs e)
+        {
+            if (Newing != null)
+            {
+                Newing(null, e);
+            }
+        }
+
+        /// <summary>
+        /// Occurs when [before delete].
+        /// </summary>
+        public new static event DeleteEventHandler BeforeDelete;
+        /// <summary>
+        /// Raises the <see cref="E:BeforeDelete"/> event.
+        /// </summary>
+        /// <param name="e">The <see cref="System.EventArgs"/> instance containing the event data.</param>
+        protected new virtual void FireBeforeDelete(DeleteEventArgs e)
+        {
+            if (BeforeDelete != null)
+                BeforeDelete(this, e);
+        }
+
+        /// <summary>
+        /// Occurs when [after delete].
+        /// </summary>
+        public new static event DeleteEventHandler AfterDelete;
+        /// <summary>
+        /// Raises the <see cref="E:AfterDelete"/> event.
+        /// </summary>
+        /// <param name="e">The <see cref="System.EventArgs"/> instance containing the event data.</param>
+        protected new virtual void FireAfterDelete(DeleteEventArgs e)
+        {
+            if (AfterDelete != null)
+                AfterDelete(this, e);
+        }
+
+        /// <summary>
+        /// The Move to trash event handler
+        /// </summary>
+        public delegate void MoveToTrashEventHandler(Media sender, MoveToTrashEventArgs e);
+        /// <summary>
+        /// Occurs when [before delete].
+        /// </summary>
+        public static event MoveToTrashEventHandler BeforeMoveToTrash;
+        /// <summary>
+        /// Raises the <see cref="E:BeforeDelete"/> event.
+        /// </summary>
+        /// <param name="e">The <see cref="System.EventArgs"/> instance containing the event data.</param>
+        protected virtual void FireBeforeMoveToTrash(MoveToTrashEventArgs e)
+        {
+            if (BeforeMoveToTrash != null)
+                BeforeMoveToTrash(this, e);
+        }
+
+        /// <summary>
+        /// Occurs when [after move to trash].
+        /// </summary>
+        public static event MoveToTrashEventHandler AfterMoveToTrash;
+        /// <summary>
+        /// Fires the after move to trash.
+        /// </summary>
+        /// <param name="e">The <see cref="umbraco.cms.businesslogic.MoveToTrashEventArgs"/> instance containing the event data.</param>
+        protected virtual void FireAfterMoveToTrash(MoveToTrashEventArgs e)
+        {
+            if (AfterMoveToTrash != null)
+                AfterMoveToTrash(this, e);
+        } 
+        #endregion
+    
+    }
+}