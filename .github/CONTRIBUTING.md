--- conflicted
+++ resolved
@@ -1,7 +1,3 @@
-<<<<<<< HEAD
-_Looking for Umbraco version 8? [Click here](https://github.com/umbraco/Umbraco-CMS/blob/dev-v8/.github/V8_GETTING_STARTED.md) to go to the v8 branch_
-=======
->>>>>>> 853087a7
 # Contributing to Umbraco CMS
 
 👍🎉 First off, thanks for taking the time to contribute! 🎉👍
